What:		/sys/fs/f2fs/<disk>/gc_max_sleep_time
Date:		July 2013
Contact:	"Namjae Jeon" <namjae.jeon@samsung.com>
Description:	Controls the maximum sleep time for gc_thread. Time
		is in milliseconds.

What:		/sys/fs/f2fs/<disk>/gc_min_sleep_time
Date:		July 2013
Contact:	"Namjae Jeon" <namjae.jeon@samsung.com>
Description:	Controls the minimum sleep time for gc_thread. Time
		is in milliseconds.

What:		/sys/fs/f2fs/<disk>/gc_no_gc_sleep_time
Date:		July 2013
Contact:	"Namjae Jeon" <namjae.jeon@samsung.com>
Description:	Controls the default sleep time for gc_thread. Time
		is in milliseconds.

What:		/sys/fs/f2fs/<disk>/gc_idle
Date:		July 2013
Contact:	"Namjae Jeon" <namjae.jeon@samsung.com>
Description:	Controls the victim selection policy for garbage collection.
		Setting gc_idle = 0(default) will disable this option. Setting
		gc_idle = 1 will select the Cost Benefit approach & setting
		gc_idle = 2 will select the greedy approach & setting
		gc_idle = 3 will select the age-threshold based approach.

What:		/sys/fs/f2fs/<disk>/reclaim_segments
Date:		October 2013
Contact:	"Jaegeuk Kim" <jaegeuk.kim@samsung.com>
Description:	This parameter controls the number of prefree segments to be
		reclaimed. If the number of prefree segments is larger than
		the number of segments in the proportion to the percentage
		over total volume size, f2fs tries to conduct checkpoint to
		reclaim the prefree segments to free segments.
		By default, 5% over total # of segments.

What:		/sys/fs/f2fs/<disk>/main_blkaddr
Date:		November 2019
Contact:	"Ramon Pantin" <pantin@google.com>
Description:	Shows first block address of MAIN area.

What:		/sys/fs/f2fs/<disk>/ipu_policy
Date:		November 2013
Contact:	"Jaegeuk Kim" <jaegeuk.kim@samsung.com>
Description:	Controls the in-place-update policy.
		updates in f2fs. User can set:

		====  =================
		0x01  F2FS_IPU_FORCE
		0x02  F2FS_IPU_SSR
		0x04  F2FS_IPU_UTIL
		0x08  F2FS_IPU_SSR_UTIL
		0x10  F2FS_IPU_FSYNC
		0x20  F2FS_IPU_ASYNC
		0x40  F2FS_IPU_NOCACHE
		0x80  F2FS_IPU_HONOR_OPU_WRITE
		====  =================

		Refer segment.h for details.

What:		/sys/fs/f2fs/<disk>/min_ipu_util
Date:		November 2013
Contact:	"Jaegeuk Kim" <jaegeuk.kim@samsung.com>
Description:	Controls the FS utilization condition for the in-place-update
		policies. It is used by F2FS_IPU_UTIL and F2FS_IPU_SSR_UTIL policies.

What:		/sys/fs/f2fs/<disk>/min_fsync_blocks
Date:		September 2014
Contact:	"Jaegeuk Kim" <jaegeuk@kernel.org>
Description:	Controls the dirty page count condition for the in-place-update
		policies.

What:		/sys/fs/f2fs/<disk>/min_seq_blocks
Date:		August 2018
Contact:	"Jaegeuk Kim" <jaegeuk@kernel.org>
Description:	Controls the dirty page count condition for batched sequential
		writes in writepages.

What:		/sys/fs/f2fs/<disk>/min_hot_blocks
Date:		March 2017
Contact:	"Jaegeuk Kim" <jaegeuk@kernel.org>
Description:	Controls the dirty page count condition for redefining hot data.

What:		/sys/fs/f2fs/<disk>/min_ssr_sections
Date:		October 2017
Contact:	"Chao Yu" <yuchao0@huawei.com>
Description:	Controls the free section threshold to trigger SSR allocation.
		If this is large, SSR mode will be enabled early.

What:		/sys/fs/f2fs/<disk>/max_small_discards
Date:		November 2013
Contact:	"Jaegeuk Kim" <jaegeuk.kim@samsung.com>
Description:	Controls the issue rate of discard commands that consist of small
		blocks less than 2MB. The candidates to be discarded are cached until
		checkpoint is triggered, and issued during the checkpoint.
		By default, it is disabled with 0.

What:		/sys/fs/f2fs/<disk>/max_discard_request
Date:		December 2021
Contact:	"Konstantin Vyshetsky" <vkon@google.com>
Description:	Controls the number of discards a thread will issue at a time.
		Higher number will allow the discard thread to finish its work
		faster, at the cost of higher latency for incomming I/O.

What:		/sys/fs/f2fs/<disk>/min_discard_issue_time
Date:		December 2021
Contact:	"Konstantin Vyshetsky" <vkon@google.com>
Description:	Controls the interval the discard thread will wait between
		issuing discard requests when there are discards to be issued and
		no I/O aware interruptions occur.

What:		/sys/fs/f2fs/<disk>/mid_discard_issue_time
Date:		December 2021
Contact:	"Konstantin Vyshetsky" <vkon@google.com>
Description:	Controls the interval the discard thread will wait between
		issuing discard requests when there are discards to be issued and
		an I/O aware interruption occurs.

What:		/sys/fs/f2fs/<disk>/max_discard_issue_time
Date:		December 2021
Contact:	"Konstantin Vyshetsky" <vkon@google.com>
Description:	Controls the interval the discard thread will wait when there are
		no discard operations to be issued.

What:		/sys/fs/f2fs/<disk>/discard_granularity
Date:		July 2017
Contact:	"Chao Yu" <yuchao0@huawei.com>
Description:	Controls discard granularity of inner discard thread. Inner thread
		will not issue discards with size that is smaller than granularity.
		The unit size is one block(4KB), now only support configuring
		in range of [1, 512]. Default value is 4(=16KB).

What:		/sys/fs/f2fs/<disk>/umount_discard_timeout
Date:		January 2019
Contact:	"Jaegeuk Kim" <jaegeuk@kernel.org>
Description:	Set timeout to issue discard commands during umount.
	        Default: 5 secs

What:		/sys/fs/f2fs/<disk>/pending_discard
Date:		November 2021
Contact:	"Jaegeuk Kim" <jaegeuk@kernel.org>
Description:	Shows the number of pending discard commands in the queue.

What:		/sys/fs/f2fs/<disk>/max_victim_search
Date:		January 2014
Contact:	"Jaegeuk Kim" <jaegeuk.kim@samsung.com>
Description:	Controls the number of trials to find a victim segment
		when conducting SSR and cleaning operations. The default value
		is 4096 which covers 8GB block address range.

What:		/sys/fs/f2fs/<disk>/migration_granularity
Date:		October 2018
Contact:	"Chao Yu" <yuchao0@huawei.com>
Description:	Controls migration granularity of garbage collection on large
		section, it can let GC move partial segment{s} of one section
		in one GC cycle, so that dispersing heavy overhead GC to
		multiple lightweight one.

What:		/sys/fs/f2fs/<disk>/dir_level
Date:		March 2014
Contact:	"Jaegeuk Kim" <jaegeuk.kim@samsung.com>
Description:	Controls the directory level for large directory. If a
		directory has a number of files, it can reduce the file lookup
		latency by increasing this dir_level value. Otherwise, it
		needs to decrease this value to reduce the space overhead.
		The default value is 0.

What:		/sys/fs/f2fs/<disk>/ram_thresh
Date:		March 2014
Contact:	"Jaegeuk Kim" <jaegeuk.kim@samsung.com>
Description:	Controls the memory footprint used by free nids and cached
		nat entries. By default, 1 is set, which indicates
		10 MB / 1 GB RAM.

What:		/sys/fs/f2fs/<disk>/batched_trim_sections
Date:		February 2015
Contact:	"Jaegeuk Kim" <jaegeuk@kernel.org>
Description:	Controls the trimming rate in batch mode.
		<deprecated>

What:		/sys/fs/f2fs/<disk>/cp_interval
Date:		October 2015
Contact:	"Jaegeuk Kim" <jaegeuk@kernel.org>
Description:	Controls the checkpoint timing, set to 60 seconds by default.

What:		/sys/fs/f2fs/<disk>/idle_interval
Date:		January 2016
Contact:	"Jaegeuk Kim" <jaegeuk@kernel.org>
Description:	Controls the idle timing of system, if there is no FS operation
		during given interval.
		Set to 5 seconds by default.

What:		/sys/fs/f2fs/<disk>/discard_idle_interval
Date:		September 2018
Contact:	"Chao Yu" <yuchao0@huawei.com>
Contact:	"Sahitya Tummala" <stummala@codeaurora.org>
Description:	Controls the idle timing of discard thread given
		this time interval.
		Default is 5 secs.

What:		/sys/fs/f2fs/<disk>/gc_idle_interval
Date:		September 2018
Contact:	"Chao Yu" <yuchao0@huawei.com>
Contact:	"Sahitya Tummala" <stummala@codeaurora.org>
Description:    Controls the idle timing for gc path. Set to 5 seconds by default.

What:		/sys/fs/f2fs/<disk>/iostat_enable
Date:		August 2017
Contact:	"Chao Yu" <yuchao0@huawei.com>
Description:	Controls to enable/disable IO stat.

What:		/sys/fs/f2fs/<disk>/ra_nid_pages
Date:		October 2015
Contact:	"Chao Yu" <chao2.yu@samsung.com>
Description:	Controls the count of nid pages to be readaheaded.
		When building free nids, F2FS reads NAT blocks ahead for
		speed up. Default is 0.

What:		/sys/fs/f2fs/<disk>/dirty_nats_ratio
Date:		January 2016
Contact:	"Chao Yu" <chao2.yu@samsung.com>
Description:	Controls dirty nat entries ratio threshold, if current
		ratio exceeds configured threshold, checkpoint will
		be triggered for flushing dirty nat entries.

What:		/sys/fs/f2fs/<disk>/lifetime_write_kbytes
Date:		January 2016
Contact:	"Shuoran Liu" <liushuoran@huawei.com>
Description:	Shows total written kbytes issued to disk.

What:		/sys/fs/f2fs/<disk>/features
Date:		July 2017
Contact:	"Jaegeuk Kim" <jaegeuk@kernel.org>
Description:	<deprecated: should use /sys/fs/f2fs/<disk>/feature_list/
		Shows all enabled features in current device.
		Supported features:
		encryption, blkzoned, extra_attr, projquota, inode_checksum,
		flexible_inline_xattr, quota_ino, inode_crtime, lost_found,
		verity, sb_checksum, casefold, readonly, compression, pin_file.

What:		/sys/fs/f2fs/<disk>/feature_list/
Date:		June 2021
Contact:	"Jaegeuk Kim" <jaegeuk@kernel.org>
Description:	Expand /sys/fs/f2fs/<disk>/features to meet sysfs rule.
		Supported on-disk features:
		encryption, block_zoned (aka blkzoned), extra_attr,
		project_quota (aka projquota), inode_checksum,
		flexible_inline_xattr, quota_ino, inode_crtime, lost_found,
		verity, sb_checksum, casefold, readonly, compression.
		Note that, pin_file is moved into /sys/fs/f2fs/features/.

What:		/sys/fs/f2fs/features/
Date:		July 2017
Contact:	"Jaegeuk Kim" <jaegeuk@kernel.org>
Description:	Shows all enabled kernel features.
		Supported features:
		encryption, block_zoned, extra_attr, project_quota,
		inode_checksum, flexible_inline_xattr, quota_ino,
		inode_crtime, lost_found, verity, sb_checksum,
		casefold, readonly, compression, test_dummy_encryption_v2,
		atomic_write, pin_file, encrypted_casefold.

What:		/sys/fs/f2fs/<disk>/inject_rate
Date:		May 2016
Contact:	"Sheng Yong" <shengyong1@huawei.com>
Description:	Controls the injection rate of arbitrary faults.

What:		/sys/fs/f2fs/<disk>/inject_type
Date:		May 2016
Contact:	"Sheng Yong" <shengyong1@huawei.com>
Description:	Controls the injection type of arbitrary faults.

What:		/sys/fs/f2fs/<disk>/dirty_segments
Date:		October 2017
Contact:	"Jaegeuk Kim" <jaegeuk@kernel.org>
Description:	Shows the number of dirty segments.

What:		/sys/fs/f2fs/<disk>/reserved_blocks
Date:		June 2017
Contact:	"Chao Yu" <yuchao0@huawei.com>
Description:	Controls target reserved blocks in system, the threshold
		is soft, it could exceed current available user space.

What:		/sys/fs/f2fs/<disk>/current_reserved_blocks
Date:		October 2017
Contact:	"Yunlong Song" <yunlong.song@huawei.com>
Contact:	"Chao Yu" <yuchao0@huawei.com>
Description:	Shows current reserved blocks in system, it may be temporarily
		smaller than target_reserved_blocks, but will gradually
		increase to target_reserved_blocks when more free blocks are
		freed by user later.

What:		/sys/fs/f2fs/<disk>/gc_urgent
Date:		August 2017
Contact:	"Jaegeuk Kim" <jaegeuk@kernel.org>
Description:	Do background GC aggressively when set. Set to 0 by default.
		gc urgent high(1): does GC forcibly in a period of given
		gc_urgent_sleep_time and ignores I/O idling check. uses greedy
		GC approach and turns SSR mode on.
		gc urgent low(2): lowers the bar of checking I/O idling in
		order to process outstanding discard commands and GC a
		little bit aggressively. uses cost benefit GC approach.
		gc urgent mid(3): does GC forcibly in a period of given
		gc_urgent_sleep_time and executes a mid level of I/O idling check.
		uses cost benefit GC approach.

What:		/sys/fs/f2fs/<disk>/gc_urgent_sleep_time
Date:		August 2017
Contact:	"Jaegeuk Kim" <jaegeuk@kernel.org>
Description:	Controls sleep time of GC urgent mode. Set to 500ms by default.

What:		/sys/fs/f2fs/<disk>/readdir_ra
Date:		November 2017
Contact:	"Sheng Yong" <shengyong1@huawei.com>
Description:	Controls readahead inode block in readdir. Enabled by default.

What:		/sys/fs/f2fs/<disk>/gc_pin_file_thresh
Date:		January 2018
Contact:	Jaegeuk Kim <jaegeuk@kernel.org>
Description:	This indicates how many GC can be failed for the pinned
		file. If it exceeds this, F2FS doesn't guarantee its pinning
		state. 2048 trials is set by default.

What:		/sys/fs/f2fs/<disk>/extension_list
Date:		Feburary 2018
Contact:	"Chao Yu" <yuchao0@huawei.com>
Description:	Used to control configure extension list:
		- Query: cat /sys/fs/f2fs/<disk>/extension_list
		- Add: echo '[h/c]extension' > /sys/fs/f2fs/<disk>/extension_list
		- Del: echo '[h/c]!extension' > /sys/fs/f2fs/<disk>/extension_list
		- [h] means add/del hot file extension
		- [c] means add/del cold file extension

What:		/sys/fs/f2fs/<disk>/unusable
Date		April 2019
Contact:	"Daniel Rosenberg" <drosen@google.com>
Description:	If checkpoint=disable, it displays the number of blocks that
		are unusable.
		If checkpoint=enable it displays the number of blocks that
		would be unusable if checkpoint=disable were to be set.

What:		/sys/fs/f2fs/<disk>/encoding
Date		July 2019
Contact:	"Daniel Rosenberg" <drosen@google.com>
Description:	Displays name and version of the encoding set for the filesystem.
		If no encoding is set, displays (none)

What:		/sys/fs/f2fs/<disk>/free_segments
Date:		September 2019
Contact:	"Hridya Valsaraju" <hridya@google.com>
Description:	Number of free segments in disk.

What:		/sys/fs/f2fs/<disk>/cp_foreground_calls
Date:		September 2019
Contact:	"Hridya Valsaraju" <hridya@google.com>
Description:	Number of checkpoint operations performed on demand. Available when
		CONFIG_F2FS_STAT_FS=y.

What:		/sys/fs/f2fs/<disk>/cp_background_calls
Date:		September 2019
Contact:	"Hridya Valsaraju" <hridya@google.com>
Description:	Number of checkpoint operations performed in the background to
		free segments. Available when CONFIG_F2FS_STAT_FS=y.

What:		/sys/fs/f2fs/<disk>/gc_foreground_calls
Date:		September 2019
Contact:	"Hridya Valsaraju" <hridya@google.com>
Description:	Number of garbage collection operations performed on demand.
		Available when CONFIG_F2FS_STAT_FS=y.

What:		/sys/fs/f2fs/<disk>/gc_background_calls
Date:		September 2019
Contact:	"Hridya Valsaraju" <hridya@google.com>
Description:	Number of garbage collection operations triggered in background.
		Available when CONFIG_F2FS_STAT_FS=y.

What:		/sys/fs/f2fs/<disk>/moved_blocks_foreground
Date:		September 2019
Contact:	"Hridya Valsaraju" <hridya@google.com>
Description:	Number of blocks moved by garbage collection in foreground.
		Available when CONFIG_F2FS_STAT_FS=y.

What:		/sys/fs/f2fs/<disk>/moved_blocks_background
Date:		September 2019
Contact:	"Hridya Valsaraju" <hridya@google.com>
Description:	Number of blocks moved by garbage collection in background.
		Available when CONFIG_F2FS_STAT_FS=y.

What:		/sys/fs/f2fs/<disk>/avg_vblocks
Date:		September 2019
Contact:	"Hridya Valsaraju" <hridya@google.com>
Description:	Average number of valid blocks.
		Available when CONFIG_F2FS_STAT_FS=y.

What:		/sys/fs/f2fs/<disk>/mounted_time_sec
Date:		February 2020
Contact:	"Jaegeuk Kim" <jaegeuk@kernel.org>
Description:	Show the mounted time in secs of this partition.

What:		/sys/fs/f2fs/<disk>/data_io_flag
Date:		April 2020
Contact:	"Jaegeuk Kim" <jaegeuk@kernel.org>
Description:	Give a way to attach REQ_META|FUA to data writes
		given temperature-based bits. Now the bits indicate:
		*      REQ_META     |      REQ_FUA      |
		*    5 |    4 |   3 |    2 |    1 |   0 |
		* Cold | Warm | Hot | Cold | Warm | Hot |

What:		/sys/fs/f2fs/<disk>/node_io_flag
Date:		June 2020
Contact:	"Jaegeuk Kim" <jaegeuk@kernel.org>
Description:	Give a way to attach REQ_META|FUA to node writes
		given temperature-based bits. Now the bits indicate:
		*      REQ_META     |      REQ_FUA      |
		*    5 |    4 |   3 |    2 |    1 |   0 |
		* Cold | Warm | Hot | Cold | Warm | Hot |

What:		/sys/fs/f2fs/<disk>/iostat_period_ms
Date:		April 2020
Contact:	"Daeho Jeong" <daehojeong@google.com>
Description:	Give a way to change iostat_period time. 3secs by default.
		The new iostat trace gives stats gap given the period.
<<<<<<< HEAD
=======
What:		/sys/fs/f2fs/<disk>/max_io_bytes
Date:		December 2020
Contact:	"Jaegeuk Kim" <jaegeuk@kernel.org>
Description:	This gives a control to limit the bio size in f2fs.
		Default is zero, which will follow underlying block layer limit,
		whereas, if it has a certain bytes value, f2fs won't submit a
		bio larger than that size.

What:		/sys/fs/f2fs/<disk>/stat/sb_status
Date:		December 2020
Contact:	"Chao Yu" <yuchao0@huawei.com>
Description:	Show status of f2fs superblock in real time.

		====== ===================== =================================
		value  sb status macro       description
		0x1    SBI_IS_DIRTY          dirty flag for checkpoint
		0x2    SBI_IS_CLOSE          specify unmounting
		0x4    SBI_NEED_FSCK         need fsck.f2fs to fix
		0x8    SBI_POR_DOING         recovery is doing or not
		0x10   SBI_NEED_SB_WRITE     need to recover superblock
		0x20   SBI_NEED_CP           need to checkpoint
		0x40   SBI_IS_SHUTDOWN       shutdown by ioctl
		0x80   SBI_IS_RECOVERED      recovered orphan/data
		0x100  SBI_CP_DISABLED       CP was disabled last mount
		0x200  SBI_CP_DISABLED_QUICK CP was disabled quickly
		0x400  SBI_QUOTA_NEED_FLUSH  need to flush quota info in CP
		0x800  SBI_QUOTA_SKIP_FLUSH  skip flushing quota in current CP
		0x1000 SBI_QUOTA_NEED_REPAIR quota file may be corrupted
		0x2000 SBI_IS_RESIZEFS       resizefs is in process
		0x4000 SBI_IS_FREEZING       freefs is in process
		====== ===================== =================================
>>>>>>> a371516d

What:		/sys/fs/f2fs/<disk>/ckpt_thread_ioprio
Date:		January 2021
Contact:	"Daeho Jeong" <daehojeong@google.com>
Description:	Give a way to change checkpoint merge daemon's io priority.
		Its default value is "be,3", which means "BE" I/O class and
		I/O priority "3". We can select the class between "rt" and "be",
		and set the I/O priority within valid range of it. "," delimiter
<<<<<<< HEAD
		is necessary in between I/O class and priority number.
=======
		is necessary in between I/O class and priority number.

What:		/sys/fs/f2fs/<disk>/ovp_segments
Date:		March 2021
Contact:	"Jaegeuk Kim" <jaegeuk@kernel.org>
Description:	Shows the number of overprovision segments.

What:		/sys/fs/f2fs/<disk>/compr_written_block
Date:		March 2021
Contact:	"Daeho Jeong" <daehojeong@google.com>
Description:	Show the block count written after compression since mount. Note
		that when the compressed blocks are deleted, this count doesn't
		decrease. If you write "0" here, you can initialize
		compr_written_block and compr_saved_block to "0".

What:		/sys/fs/f2fs/<disk>/compr_saved_block
Date:		March 2021
Contact:	"Daeho Jeong" <daehojeong@google.com>
Description:	Show the saved block count with compression since mount. Note
		that when the compressed blocks are deleted, this count doesn't
		decrease. If you write "0" here, you can initialize
		compr_written_block and compr_saved_block to "0".

What:		/sys/fs/f2fs/<disk>/compr_new_inode
Date:		March 2021
Contact:	"Daeho Jeong" <daehojeong@google.com>
Description:	Show the count of inode newly enabled for compression since mount.
		Note that when the compression is disabled for the files, this count
		doesn't decrease. If you write "0" here, you can initialize
		compr_new_inode to "0".

What:		/sys/fs/f2fs/<disk>/atgc_candidate_ratio
Date:		May 2021
Contact:	"Chao Yu" <yuchao0@huawei.com>
Description:	When ATGC is on, it controls candidate ratio in order to limit total
		number of potential victim in all candidates, the value should be in
		range of [0, 100], by default it was initialized as 20(%).

What:		/sys/fs/f2fs/<disk>/atgc_candidate_count
Date:		May 2021
Contact:	"Chao Yu" <yuchao0@huawei.com>
Description:	When ATGC is on, it controls candidate count in order to limit total
		number of potential victim in all candidates, by default it was
		initialized as 10 (sections).

What:		/sys/fs/f2fs/<disk>/atgc_age_weight
Date:		May 2021
Contact:	"Chao Yu" <yuchao0@huawei.com>
Description:	When ATGC is on, it controls age weight to balance weight proportion
		in between aging and valid blocks, the value should be in range of
		[0, 100], by default it was initialized as 60(%).

What:		/sys/fs/f2fs/<disk>/atgc_age_threshold
Date:		May 2021
Contact:	"Chao Yu" <yuchao0@huawei.com>
Description:	When ATGC is on, it controls age threshold to bypass GCing young
		candidates whose age is not beyond the threshold, by default it was
		initialized as 604800 seconds (equals to 7 days).

What:		/sys/fs/f2fs/<disk>/gc_reclaimed_segments
Date:		July 2021
Contact:	"Daeho Jeong" <daehojeong@google.com>
Description:	Show how many segments have been reclaimed by GC during a specific
		GC mode (0: GC normal, 1: GC idle CB, 2: GC idle greedy,
		3: GC idle AT, 4: GC urgent high, 5: GC urgent low 6: GC urgent mid)
		You can re-initialize this value to "0".

What:		/sys/fs/f2fs/<disk>/gc_segment_mode
Date:		July 2021
Contact:	"Daeho Jeong" <daehojeong@google.com>
Description:	You can control for which gc mode the "gc_reclaimed_segments" node shows.
		Refer to the description of the modes in "gc_reclaimed_segments".

What:		/sys/fs/f2fs/<disk>/max_fragment_chunk
Date:		August 2021
Contact:	"Daeho Jeong" <daehojeong@google.com>
Description:	With "mode=fragment:block" mount options, we can scatter block allocation.
		f2fs will allocate 1..<max_fragment_chunk> blocks in a chunk and make a hole
		in the length of 1..<max_fragment_hole> by turns. This value can be set
		between 1..512 and the default value is 4.

What:		/sys/fs/f2fs/<disk>/max_fragment_hole
Date:		August 2021
Contact:	"Daeho Jeong" <daehojeong@google.com>
Description:	With "mode=fragment:block" mount options, we can scatter block allocation.
		f2fs will allocate 1..<max_fragment_chunk> blocks in a chunk and make a hole
		in the length of 1..<max_fragment_hole> by turns. This value can be set
		between 1..512 and the default value is 4.

What:		/sys/fs/f2fs/<disk>/gc_urgent_high_remaining
Date:		December 2021
Contact:	"Daeho Jeong" <daehojeong@google.com>
Description:	You can set the trial count limit for GC urgent high mode with this value.
		If GC thread gets to the limit, the mode will turn back to GC normal mode.
		By default, the value is zero, which means there is no limit like before.

What:		/sys/fs/f2fs/<disk>/max_roll_forward_node_blocks
Date:		January 2022
Contact:	"Jaegeuk Kim" <jaegeuk@kernel.org>
Description:	Controls max # of node block writes to be used for roll forward
		recovery. This can limit the roll forward recovery time.
>>>>>>> a371516d
<|MERGE_RESOLUTION|>--- conflicted
+++ resolved
@@ -421,8 +421,6 @@
 Contact:	"Daeho Jeong" <daehojeong@google.com>
 Description:	Give a way to change iostat_period time. 3secs by default.
 		The new iostat trace gives stats gap given the period.
-<<<<<<< HEAD
-=======
 What:		/sys/fs/f2fs/<disk>/max_io_bytes
 Date:		December 2020
 Contact:	"Jaegeuk Kim" <jaegeuk@kernel.org>
@@ -454,7 +452,6 @@
 		0x2000 SBI_IS_RESIZEFS       resizefs is in process
 		0x4000 SBI_IS_FREEZING       freefs is in process
 		====== ===================== =================================
->>>>>>> a371516d
 
 What:		/sys/fs/f2fs/<disk>/ckpt_thread_ioprio
 Date:		January 2021
@@ -463,9 +460,6 @@
 		Its default value is "be,3", which means "BE" I/O class and
 		I/O priority "3". We can select the class between "rt" and "be",
 		and set the I/O priority within valid range of it. "," delimiter
-<<<<<<< HEAD
-		is necessary in between I/O class and priority number.
-=======
 		is necessary in between I/O class and priority number.
 
 What:		/sys/fs/f2fs/<disk>/ovp_segments
@@ -566,5 +560,4 @@
 Date:		January 2022
 Contact:	"Jaegeuk Kim" <jaegeuk@kernel.org>
 Description:	Controls max # of node block writes to be used for roll forward
-		recovery. This can limit the roll forward recovery time.
->>>>>>> a371516d
+		recovery. This can limit the roll forward recovery time.
--- conflicted
+++ resolved
@@ -1,11 +1,7 @@
 # SPDX-License-Identifier: GPL-2.0
 VERSION = 4
 PATCHLEVEL = 19
-<<<<<<< HEAD
-SUBLEVEL = 237
-=======
 SUBLEVEL = 238
->>>>>>> aaad8e56
 EXTRAVERSION =
 NAME = "People's Front"
 

--- conflicted
+++ resolved
@@ -2208,12 +2208,7 @@
 
 	inode_lock(inode);
 
-<<<<<<< HEAD
-	if (f2fs_is_atomic_file(inode))
-		f2fs_abort_atomic_write(inode, true);
-=======
 	f2fs_abort_atomic_write(inode, true);
->>>>>>> 8bddeeb7
 
 	inode_unlock(inode);
 

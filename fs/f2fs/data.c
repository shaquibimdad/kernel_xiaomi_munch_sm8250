--- conflicted
+++ resolved
@@ -854,16 +854,9 @@
 
 			found = true;
 
-<<<<<<< HEAD
-			f2fs_bug_on(sbi, !page_is_mergeable(sbi, *bio,
-							    *fio->last_block,
-							    fio->new_blkaddr));
-			if (f2fs_crypt_mergeable_bio(*bio,
-=======
 			if (page_is_mergeable(sbi, *bio, *fio->last_block,
 					fio->new_blkaddr) &&
 			    f2fs_crypt_mergeable_bio(*bio,
->>>>>>> 3b9cf91c
 					fio->page->mapping->host,
 					fio->page->index, fio) &&
 			    bio_add_page(*bio, page, PAGE_SIZE, 0) ==
@@ -957,13 +950,6 @@
 	trace_f2fs_submit_page_bio(page, fio);
 	f2fs_trace_ios(fio, 0);
 
-<<<<<<< HEAD
-	if (bio && !page_is_mergeable(fio->sbi, bio, *fio->last_block,
-				       fio->new_blkaddr))
-		f2fs_submit_merged_ipu_write(fio->sbi, &bio, NULL);
-
-=======
->>>>>>> 3b9cf91c
 alloc_new:
 	if (!bio) {
 		bio = __bio_alloc(fio, BIO_MAX_PAGES);

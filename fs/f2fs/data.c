// SPDX-License-Identifier: GPL-2.0
/*
 * fs/f2fs/data.c
 *
 * Copyright (c) 2012 Samsung Electronics Co., Ltd.
 *             http://www.samsung.com/
 */
#include <linux/fs.h>
#include <linux/f2fs_fs.h>
#include <linux/buffer_head.h>
#include <linux/mpage.h>
#include <linux/writeback.h>
#include <linux/backing-dev.h>
#include <linux/pagevec.h>
#include <linux/blkdev.h>
#include <linux/bio.h>
#include <linux/swap.h>
#include <linux/prefetch.h>
#include <linux/uio.h>
#include <linux/cleancache.h>
#include <linux/sched/signal.h>

#include "f2fs.h"
#include "node.h"
#include "segment.h"
#include "iostat.h"
#include <trace/events/f2fs.h>
#include <trace/events/android_fs.h>

#define NUM_PREALLOC_POST_READ_CTXS	128

static struct kmem_cache *bio_post_read_ctx_cache;
static struct kmem_cache *bio_entry_slab;
static mempool_t *bio_post_read_ctx_pool;
static struct bio_set f2fs_bioset;

#define	F2FS_BIO_POOL_SIZE	NR_CURSEG_TYPE

int __init f2fs_init_bioset(void)
{
	if (bioset_init(&f2fs_bioset, F2FS_BIO_POOL_SIZE,
					0, BIOSET_NEED_BVECS))
		return -ENOMEM;
	return 0;
}

void f2fs_destroy_bioset(void)
{
	bioset_exit(&f2fs_bioset);
}

static bool __is_cp_guaranteed(struct page *page)
{
	struct address_space *mapping = page->mapping;
	struct inode *inode;
	struct f2fs_sb_info *sbi;

	if (!mapping)
		return false;

	inode = mapping->host;
	sbi = F2FS_I_SB(inode);

	if (inode->i_ino == F2FS_META_INO(sbi) ||
			inode->i_ino == F2FS_NODE_INO(sbi) ||
			S_ISDIR(inode->i_mode))
		return true;

	if (f2fs_is_compressed_page(page))
		return false;
	if ((S_ISREG(inode->i_mode) && IS_NOQUOTA(inode)) ||
			page_private_gcing(page))
		return true;
	return false;
}

static enum count_type __read_io_type(struct page *page)
{
	struct address_space *mapping = page_file_mapping(page);

	if (mapping) {
		struct inode *inode = mapping->host;
		struct f2fs_sb_info *sbi = F2FS_I_SB(inode);

		if (inode->i_ino == F2FS_META_INO(sbi))
			return F2FS_RD_META;

		if (inode->i_ino == F2FS_NODE_INO(sbi))
			return F2FS_RD_NODE;
	}
	return F2FS_RD_DATA;
}

/* postprocessing steps for read bios */
enum bio_post_read_step {
#ifdef CONFIG_FS_ENCRYPTION
	STEP_DECRYPT	= 1 << 0,
#else
	STEP_DECRYPT	= 0,	/* compile out the decryption-related code */
#endif
#ifdef CONFIG_F2FS_FS_COMPRESSION
	STEP_DECOMPRESS	= 1 << 1,
#else
	STEP_DECOMPRESS	= 0,	/* compile out the decompression-related code */
#endif
#ifdef CONFIG_FS_VERITY
	STEP_VERITY	= 1 << 2,
#else
	STEP_VERITY	= 0,	/* compile out the verity-related code */
#endif
};

struct bio_post_read_ctx {
	struct bio *bio;
	struct f2fs_sb_info *sbi;
	struct work_struct work;
	unsigned int enabled_steps;
	block_t fs_blkaddr;
};

static void f2fs_finish_read_bio(struct bio *bio, bool in_task)
{
	struct bio_vec *bv;
	int iter_all;

	/*
	 * Update and unlock the bio's pagecache pages, and put the
	 * decompression context for any compressed pages.
	 */
	bio_for_each_segment_all(bv, bio, iter_all) {
		struct page *page = bv->bv_page;

		if (f2fs_is_compressed_page(page)) {
			if (bio->bi_status)
				f2fs_end_read_compressed_page(page, true, 0,
							in_task);
			f2fs_put_page_dic(page, in_task);
			continue;
		}

		/* PG_error was set if decryption or verity failed. */
		if (bio->bi_status || PageError(page)) {
			ClearPageUptodate(page);
			/* will re-read again later */
			ClearPageError(page);
		} else {
			SetPageUptodate(page);
		}
		dec_page_count(F2FS_P_SB(page), __read_io_type(page));
		unlock_page(page);
	}

	if (bio->bi_private)
		mempool_free(bio->bi_private, bio_post_read_ctx_pool);
	bio_put(bio);
}

static void f2fs_verify_bio(struct work_struct *work)
{
	struct bio_post_read_ctx *ctx =
		container_of(work, struct bio_post_read_ctx, work);
	struct bio *bio = ctx->bio;
	bool may_have_compressed_pages = (ctx->enabled_steps & STEP_DECOMPRESS);

	/*
	 * fsverity_verify_bio() may call readpages() again, and while verity
	 * will be disabled for this, decryption and/or decompression may still
	 * be needed, resulting in another bio_post_read_ctx being allocated.
	 * So to prevent deadlocks we need to release the current ctx to the
	 * mempool first.  This assumes that verity is the last post-read step.
	 */
	mempool_free(ctx, bio_post_read_ctx_pool);
	bio->bi_private = NULL;

	/*
	 * Verify the bio's pages with fs-verity.  Exclude compressed pages,
	 * as those were handled separately by f2fs_end_read_compressed_page().
	 */
	if (may_have_compressed_pages) {
		struct bio_vec *bv;
		int iter_all;

		bio_for_each_segment_all(bv, bio, iter_all) {
			struct page *page = bv->bv_page;

			if (!f2fs_is_compressed_page(page) &&
			    !PageError(page) && !fsverity_verify_page(page))
				SetPageError(page);
		}
	} else {
		fsverity_verify_bio(bio);
	}

	f2fs_finish_read_bio(bio, true);
}

/*
 * If the bio's data needs to be verified with fs-verity, then enqueue the
 * verity work for the bio.  Otherwise finish the bio now.
 *
 * Note that to avoid deadlocks, the verity work can't be done on the
 * decryption/decompression workqueue.  This is because verifying the data pages
 * can involve reading verity metadata pages from the file, and these verity
 * metadata pages may be encrypted and/or compressed.
 */
static void f2fs_verify_and_finish_bio(struct bio *bio, bool in_task)
{
	struct bio_post_read_ctx *ctx = bio->bi_private;

	if (ctx && (ctx->enabled_steps & STEP_VERITY)) {
		INIT_WORK(&ctx->work, f2fs_verify_bio);
		fsverity_enqueue_verify_work(&ctx->work);
	} else {
		f2fs_finish_read_bio(bio, in_task);
	}
}

/*
 * Handle STEP_DECOMPRESS by decompressing any compressed clusters whose last
 * remaining page was read by @ctx->bio.
 *
 * Note that a bio may span clusters (even a mix of compressed and uncompressed
 * clusters) or be for just part of a cluster.  STEP_DECOMPRESS just indicates
 * that the bio includes at least one compressed page.  The actual decompression
 * is done on a per-cluster basis, not a per-bio basis.
 */
static void f2fs_handle_step_decompress(struct bio_post_read_ctx *ctx,
		bool in_task)
{
	struct bio_vec *bv;
	int iter_all;
	bool all_compressed = true;
	block_t blkaddr = ctx->fs_blkaddr;

	bio_for_each_segment_all(bv, ctx->bio, iter_all) {
		struct page *page = bv->bv_page;

		/* PG_error was set if decryption failed. */
		if (f2fs_is_compressed_page(page))
			f2fs_end_read_compressed_page(page, PageError(page),
						blkaddr, in_task);
		else
			all_compressed = false;

		blkaddr++;
	}

	/*
	 * Optimization: if all the bio's pages are compressed, then scheduling
	 * the per-bio verity work is unnecessary, as verity will be fully
	 * handled at the compression cluster level.
	 */
	if (all_compressed)
		ctx->enabled_steps &= ~STEP_VERITY;
}

static void f2fs_post_read_work(struct work_struct *work)
{
	struct bio_post_read_ctx *ctx =
		container_of(work, struct bio_post_read_ctx, work);

	if (ctx->enabled_steps & STEP_DECRYPT)
		fscrypt_decrypt_bio(ctx->bio);

	if (ctx->enabled_steps & STEP_DECOMPRESS)
		f2fs_handle_step_decompress(ctx, true);

	f2fs_verify_and_finish_bio(ctx->bio, true);
}

static void f2fs_read_end_io(struct bio *bio)
{
	struct page *first_page = bio->bi_io_vec[0].bv_page;
	struct f2fs_sb_info *sbi = F2FS_P_SB(first_page);
	struct bio_post_read_ctx *ctx;
	bool intask = in_task();

	iostat_update_and_unbind_ctx(bio, 0);
	ctx = bio->bi_private;

	if (time_to_inject(sbi, FAULT_READ_IO)) {
		f2fs_show_injection_info(sbi, FAULT_READ_IO);
		bio->bi_status = BLK_STS_IOERR;
	}

	if (bio->bi_status) {
		f2fs_finish_read_bio(bio, intask);
		return;
	}

<<<<<<< HEAD
	if (first_page != NULL &&
		__read_io_type(first_page) == F2FS_RD_DATA) {
		trace_android_fs_dataread_end(
					page_file_mapping(first_page)->host,
					page_file_offset(first_page),
					bio->bi_iter.bi_size);
	}

	if (ctx && (ctx->enabled_steps & (STEP_DECRYPT | STEP_DECOMPRESS))) {
		INIT_WORK(&ctx->work, f2fs_post_read_work);
		queue_work(ctx->sbi->post_read_wq, &ctx->work);
	} else {
		f2fs_verify_and_finish_bio(bio);
=======
	if (ctx) {
		unsigned int enabled_steps = ctx->enabled_steps &
					(STEP_DECRYPT | STEP_DECOMPRESS);

		/*
		 * If we have only decompression step between decompression and
		 * decrypt, we don't need post processing for this.
		 */
		if (enabled_steps == STEP_DECOMPRESS &&
				!f2fs_low_mem_mode(sbi)) {
			f2fs_handle_step_decompress(ctx, intask);
		} else if (enabled_steps) {
			INIT_WORK(&ctx->work, f2fs_post_read_work);
			queue_work(ctx->sbi->post_read_wq, &ctx->work);
			return;
		}
>>>>>>> 136ba46b
	}

	f2fs_verify_and_finish_bio(bio, intask);
}

static void f2fs_write_end_io(struct bio *bio)
{
	struct f2fs_sb_info *sbi;
	struct bio_vec *bvec;
	int iter_all;

	iostat_update_and_unbind_ctx(bio, 1);
	sbi = bio->bi_private;

	if (time_to_inject(sbi, FAULT_WRITE_IO)) {
		f2fs_show_injection_info(sbi, FAULT_WRITE_IO);
		bio->bi_status = BLK_STS_IOERR;
	}

	bio_for_each_segment_all(bvec, bio, iter_all) {
		struct page *page = bvec->bv_page;
		enum count_type type = WB_DATA_TYPE(page);

		if (page_private_dummy(page)) {
			clear_page_private_dummy(page);
			unlock_page(page);
			mempool_free(page, sbi->write_io_dummy);

			if (unlikely(bio->bi_status))
				f2fs_stop_checkpoint(sbi, true);
			continue;
		}

		fscrypt_finalize_bounce_page(&page);

#ifdef CONFIG_F2FS_FS_COMPRESSION
		if (f2fs_is_compressed_page(page)) {
			f2fs_compress_write_end_io(bio, page);
			continue;
		}
#endif

		if (unlikely(bio->bi_status)) {
			mapping_set_error(page->mapping, -EIO);
			if (type == F2FS_WB_CP_DATA)
				f2fs_stop_checkpoint(sbi, true);
		}

		f2fs_bug_on(sbi, page->mapping == NODE_MAPPING(sbi) &&
					page->index != nid_of_node(page));

		dec_page_count(sbi, type);
		if (f2fs_in_warm_node_list(sbi, page))
			f2fs_del_fsync_node_entry(sbi, page);
		clear_page_private_gcing(page);
		end_page_writeback(page);
	}
	if (!get_pages(sbi, F2FS_WB_CP_DATA) &&
				wq_has_sleeper(&sbi->cp_wait))
		wake_up(&sbi->cp_wait);

	bio_put(bio);
}

struct block_device *f2fs_target_device(struct f2fs_sb_info *sbi,
		block_t blk_addr, sector_t *sector)
{
	struct block_device *bdev = sbi->sb->s_bdev;
	int i;

	if (f2fs_is_multi_device(sbi)) {
		for (i = 0; i < sbi->s_ndevs; i++) {
			if (FDEV(i).start_blk <= blk_addr &&
			    FDEV(i).end_blk >= blk_addr) {
				blk_addr -= FDEV(i).start_blk;
				bdev = FDEV(i).bdev;
				break;
			}
		}
	}

	if (sector)
		*sector = SECTOR_FROM_BLOCK(blk_addr);
	return bdev;
}

int f2fs_target_device_index(struct f2fs_sb_info *sbi, block_t blkaddr)
{
	int i;

	if (!f2fs_is_multi_device(sbi))
		return 0;

	for (i = 0; i < sbi->s_ndevs; i++)
		if (FDEV(i).start_blk <= blkaddr && FDEV(i).end_blk >= blkaddr)
			return i;
	return 0;
}

/*
 * Return true, if pre_bio's bdev is same as its target device.
 */
static bool __same_bdev(struct f2fs_sb_info *sbi,
				block_t blk_addr, struct bio *bio)
{
	struct block_device *b = f2fs_target_device(sbi, blk_addr, NULL);
	return bio->bi_disk == b->bd_disk && bio->bi_partno == b->bd_partno;
}

static unsigned int f2fs_io_flags(struct f2fs_io_info *fio)
{
	unsigned int temp_mask = (1 << NR_TEMP_TYPE) - 1;
	unsigned int fua_flag, meta_flag, io_flag;
	unsigned int op_flags = 0;

	if (fio->op != REQ_OP_WRITE)
		return 0;
	if (fio->type == DATA)
		io_flag = fio->sbi->data_io_flag;
	else if (fio->type == NODE)
		io_flag = fio->sbi->node_io_flag;
	else
		return 0;

	fua_flag = io_flag & temp_mask;
	meta_flag = (io_flag >> NR_TEMP_TYPE) & temp_mask;

	/*
	 * data/node io flag bits per temp:
	 *      REQ_META     |      REQ_FUA      |
	 *    5 |    4 |   3 |    2 |    1 |   0 |
	 * Cold | Warm | Hot | Cold | Warm | Hot |
	 */
	if ((1 << fio->temp) & meta_flag)
		op_flags |= REQ_META;
	if ((1 << fio->temp) & fua_flag)
		op_flags |= REQ_FUA;
	return op_flags;
}

static struct bio *__bio_alloc(struct f2fs_io_info *fio, int npages)
{
	struct f2fs_sb_info *sbi = fio->sbi;
	struct block_device *bdev;
	sector_t sector;
	struct bio *bio;

	bdev = f2fs_target_device(sbi, fio->new_blkaddr, &sector);
	bio = bio_alloc_bioset(GFP_NOIO, npages, &f2fs_bioset);
	bio_set_dev(bio, bdev);
	bio_set_op_attrs(bio, fio->op, fio->op_flags | f2fs_io_flags(fio));
	bio->bi_iter.bi_sector = sector;
	if (is_read_io(fio->op)) {
		bio->bi_end_io = f2fs_read_end_io;
		bio->bi_private = NULL;
	} else {
		bio->bi_end_io = f2fs_write_end_io;
		bio->bi_private = sbi;
	}
	iostat_alloc_and_bind_ctx(sbi, bio, NULL);

	if (fio->io_wbc)
		wbc_init_bio(fio->io_wbc, bio);

	return bio;
}

static void f2fs_set_bio_crypt_ctx(struct bio *bio, const struct inode *inode,
				  pgoff_t first_idx,
				  const struct f2fs_io_info *fio,
				  gfp_t gfp_mask)
{
	/*
	 * The f2fs garbage collector sets ->encrypted_page when it wants to
	 * read/write raw data without encryption.
	 */
	if (!fio || !fio->encrypted_page)
		fscrypt_set_bio_crypt_ctx(bio, inode, first_idx, gfp_mask);
	else if (fscrypt_inode_should_skip_dm_default_key(inode))
		bio_set_skip_dm_default_key(bio);
}

static bool f2fs_crypt_mergeable_bio(struct bio *bio, const struct inode *inode,
				     pgoff_t next_idx,
				     const struct f2fs_io_info *fio)
{
	/*
	 * The f2fs garbage collector sets ->encrypted_page when it wants to
	 * read/write raw data without encryption.
	 */
	if (fio && fio->encrypted_page)
		return !bio_has_crypt_ctx(bio) &&
			(bio_should_skip_dm_default_key(bio) ==
			 fscrypt_inode_should_skip_dm_default_key(inode));

	return fscrypt_mergeable_bio(bio, inode, next_idx);
}

static inline void __submit_bio(struct f2fs_sb_info *sbi,
				struct bio *bio, enum page_type type)
{
	if (!is_read_io(bio_op(bio))) {
		unsigned int start;

		if (type != DATA && type != NODE)
			goto submit_io;

		if (f2fs_lfs_mode(sbi) && current->plug)
			blk_finish_plug(current->plug);

		if (!F2FS_IO_ALIGNED(sbi))
			goto submit_io;

		start = bio->bi_iter.bi_size >> F2FS_BLKSIZE_BITS;
		start %= F2FS_IO_SIZE(sbi);

		if (start == 0)
			goto submit_io;

		/* fill dummy pages */
		for (; start < F2FS_IO_SIZE(sbi); start++) {
			struct page *page =
				mempool_alloc(sbi->write_io_dummy,
					      GFP_NOIO | __GFP_NOFAIL);
			f2fs_bug_on(sbi, !page);

			lock_page(page);

			zero_user_segment(page, 0, PAGE_SIZE);
			set_page_private_dummy(page);

			if (bio_add_page(bio, page, PAGE_SIZE, 0) < PAGE_SIZE)
				f2fs_bug_on(sbi, 1);
		}
		/*
		 * In the NODE case, we lose next block address chain. So, we
		 * need to do checkpoint in f2fs_sync_file.
		 */
		if (type == NODE)
			set_sbi_flag(sbi, SBI_NEED_CP);
	}
submit_io:
	if (is_read_io(bio_op(bio)))
		trace_f2fs_submit_read_bio(sbi->sb, type, bio);
	else
		trace_f2fs_submit_write_bio(sbi->sb, type, bio);

	iostat_update_submit_ctx(bio, type);
	submit_bio(bio);
}

static void __f2fs_submit_read_bio(struct f2fs_sb_info *sbi,
				struct bio *bio, enum page_type type)
{
	if (trace_android_fs_dataread_start_enabled() && (type == DATA)) {
		struct page *first_page = bio->bi_io_vec[0].bv_page;

		if (first_page != NULL &&
			__read_io_type(first_page) == F2FS_RD_DATA) {
			char *path, pathbuf[MAX_TRACE_PATHBUF_LEN];

			path = android_fstrace_get_pathname(pathbuf,
						MAX_TRACE_PATHBUF_LEN,
						first_page->mapping->host);

			trace_android_fs_dataread_start(
				first_page->mapping->host,
				page_offset(first_page),
				bio->bi_iter.bi_size,
				current->pid,
				path,
				current->comm);
		}
	}
	__submit_bio(sbi, bio, type);
}

void f2fs_submit_bio(struct f2fs_sb_info *sbi,
				struct bio *bio, enum page_type type)
{
	__submit_bio(sbi, bio, type);
}

static void __submit_merged_bio(struct f2fs_bio_info *io)
{
	struct f2fs_io_info *fio = &io->fio;

	if (!io->bio)
		return;

	if (is_read_io(fio->op))
		trace_f2fs_prepare_read_bio(io->sbi->sb, fio->type, io->bio);
	else
		trace_f2fs_prepare_write_bio(io->sbi->sb, fio->type, io->bio);

	__submit_bio(io->sbi, io->bio, fio->type);
	io->bio = NULL;
}

static bool __has_merged_page(struct bio *bio, struct inode *inode,
						struct page *page, nid_t ino)
{
	struct bio_vec *bvec;
	int iter_all;

	if (!bio)
		return false;

	if (!inode && !page && !ino)
		return true;

	bio_for_each_segment_all(bvec, bio, iter_all) {
		struct page *target = bvec->bv_page;

		if (fscrypt_is_bounce_page(target)) {
			target = fscrypt_pagecache_page(target);
			if (IS_ERR(target))
				continue;
		}
		if (f2fs_is_compressed_page(target)) {
			target = f2fs_compress_control_page(target);
			if (IS_ERR(target))
				continue;
		}

		if (inode && inode == target->mapping->host)
			return true;
		if (page && page == target)
			return true;
		if (ino && ino == ino_of_node(target))
			return true;
	}

	return false;
}

int f2fs_init_write_merge_io(struct f2fs_sb_info *sbi)
{
	int i;

	for (i = 0; i < NR_PAGE_TYPE; i++) {
		int n = (i == META) ? 1 : NR_TEMP_TYPE;
		int j;

		sbi->write_io[i] = f2fs_kmalloc(sbi,
				array_size(n, sizeof(struct f2fs_bio_info)),
				GFP_KERNEL);
		if (!sbi->write_io[i])
			return -ENOMEM;

		for (j = HOT; j < n; j++) {
			init_f2fs_rwsem(&sbi->write_io[i][j].io_rwsem);
			sbi->write_io[i][j].sbi = sbi;
			sbi->write_io[i][j].bio = NULL;
			spin_lock_init(&sbi->write_io[i][j].io_lock);
			INIT_LIST_HEAD(&sbi->write_io[i][j].io_list);
			INIT_LIST_HEAD(&sbi->write_io[i][j].bio_list);
			init_f2fs_rwsem(&sbi->write_io[i][j].bio_list_lock);
		}
	}

	return 0;
}

static void __f2fs_submit_merged_write(struct f2fs_sb_info *sbi,
				enum page_type type, enum temp_type temp)
{
	enum page_type btype = PAGE_TYPE_OF_BIO(type);
	struct f2fs_bio_info *io = sbi->write_io[btype] + temp;

	f2fs_down_write(&io->io_rwsem);

	/* change META to META_FLUSH in the checkpoint procedure */
	if (type >= META_FLUSH) {
		io->fio.type = META_FLUSH;
		io->bio->bi_opf |= REQ_META | REQ_PRIO | REQ_SYNC;
		if (!test_opt(sbi, NOBARRIER))
			io->bio->bi_opf |= REQ_PREFLUSH | REQ_FUA;
	}
	__submit_merged_bio(io);
	f2fs_up_write(&io->io_rwsem);
}

static void __submit_merged_write_cond(struct f2fs_sb_info *sbi,
				struct inode *inode, struct page *page,
				nid_t ino, enum page_type type, bool force)
{
	enum temp_type temp;
	bool ret = true;

	for (temp = HOT; temp < NR_TEMP_TYPE; temp++) {
		if (!force)	{
			enum page_type btype = PAGE_TYPE_OF_BIO(type);
			struct f2fs_bio_info *io = sbi->write_io[btype] + temp;

			f2fs_down_read(&io->io_rwsem);
			ret = __has_merged_page(io->bio, inode, page, ino);
			f2fs_up_read(&io->io_rwsem);
		}
		if (ret)
			__f2fs_submit_merged_write(sbi, type, temp);

		/* TODO: use HOT temp only for meta pages now. */
		if (type >= META)
			break;
	}
}

void f2fs_submit_merged_write(struct f2fs_sb_info *sbi, enum page_type type)
{
	__submit_merged_write_cond(sbi, NULL, NULL, 0, type, true);
}

void f2fs_submit_merged_write_cond(struct f2fs_sb_info *sbi,
				struct inode *inode, struct page *page,
				nid_t ino, enum page_type type)
{
	__submit_merged_write_cond(sbi, inode, page, ino, type, false);
}

void f2fs_flush_merged_writes(struct f2fs_sb_info *sbi)
{
	f2fs_submit_merged_write(sbi, DATA);
	f2fs_submit_merged_write(sbi, NODE);
	f2fs_submit_merged_write(sbi, META);
}

/*
 * Fill the locked page with data located in the block address.
 * A caller needs to unlock the page on failure.
 */
int f2fs_submit_page_bio(struct f2fs_io_info *fio)
{
	struct bio *bio;
	struct page *page = fio->encrypted_page ?
			fio->encrypted_page : fio->page;

	if (!f2fs_is_valid_blkaddr(fio->sbi, fio->new_blkaddr,
			fio->is_por ? META_POR : (__is_meta_io(fio) ?
			META_GENERIC : DATA_GENERIC_ENHANCE)))
		return -EFSCORRUPTED;

	trace_f2fs_submit_page_bio(page, fio);

	/* Allocate a new bio */
	bio = __bio_alloc(fio, 1);

	f2fs_set_bio_crypt_ctx(bio, fio->page->mapping->host,
			       fio->page->index, fio, GFP_NOIO);

	if (bio_add_page(bio, page, PAGE_SIZE, 0) < PAGE_SIZE) {
		bio_put(bio);
		return -EFAULT;
	}

	if (fio->io_wbc && !is_read_io(fio->op))
		wbc_account_io(fio->io_wbc, page, PAGE_SIZE);

	inc_page_count(fio->sbi, is_read_io(fio->op) ?
			__read_io_type(page): WB_DATA_TYPE(fio->page));

	if (is_read_io(fio->op))
		__f2fs_submit_read_bio(fio->sbi, bio, fio->type);
	else
		__submit_bio(fio->sbi, bio, fio->type);
	return 0;
}

static bool page_is_mergeable(struct f2fs_sb_info *sbi, struct bio *bio,
				block_t last_blkaddr, block_t cur_blkaddr)
{
	if (unlikely(sbi->max_io_bytes &&
			bio->bi_iter.bi_size >= sbi->max_io_bytes))
		return false;
	if (last_blkaddr + 1 != cur_blkaddr)
		return false;
	return __same_bdev(sbi, cur_blkaddr, bio);
}

static bool io_type_is_mergeable(struct f2fs_bio_info *io,
						struct f2fs_io_info *fio)
{
	if (io->fio.op != fio->op)
		return false;
	return io->fio.op_flags == fio->op_flags;
}

static bool io_is_mergeable(struct f2fs_sb_info *sbi, struct bio *bio,
					struct f2fs_bio_info *io,
					struct f2fs_io_info *fio,
					block_t last_blkaddr,
					block_t cur_blkaddr)
{
	if (F2FS_IO_ALIGNED(sbi) && (fio->type == DATA || fio->type == NODE)) {
		unsigned int filled_blocks =
				F2FS_BYTES_TO_BLK(bio->bi_iter.bi_size);
		unsigned int io_size = F2FS_IO_SIZE(sbi);
		unsigned int left_vecs = bio->bi_max_vecs - bio->bi_vcnt;

		/* IOs in bio is aligned and left space of vectors is not enough */
		if (!(filled_blocks % io_size) && left_vecs < io_size)
			return false;
	}
	if (!page_is_mergeable(sbi, bio, last_blkaddr, cur_blkaddr))
		return false;
	return io_type_is_mergeable(io, fio);
}

static void add_bio_entry(struct f2fs_sb_info *sbi, struct bio *bio,
				struct page *page, enum temp_type temp)
{
	struct f2fs_bio_info *io = sbi->write_io[DATA] + temp;
	struct bio_entry *be;

	be = f2fs_kmem_cache_alloc(bio_entry_slab, GFP_NOFS, true, NULL);
	be->bio = bio;
	bio_get(bio);

	if (bio_add_page(bio, page, PAGE_SIZE, 0) != PAGE_SIZE)
		f2fs_bug_on(sbi, 1);

	f2fs_down_write(&io->bio_list_lock);
	list_add_tail(&be->list, &io->bio_list);
	f2fs_up_write(&io->bio_list_lock);
}

static void del_bio_entry(struct bio_entry *be)
{
	list_del(&be->list);
	kmem_cache_free(bio_entry_slab, be);
}

static int add_ipu_page(struct f2fs_io_info *fio, struct bio **bio,
							struct page *page)
{
	struct f2fs_sb_info *sbi = fio->sbi;
	enum temp_type temp;
	bool found = false;
	int ret = -EAGAIN;

	for (temp = HOT; temp < NR_TEMP_TYPE && !found; temp++) {
		struct f2fs_bio_info *io = sbi->write_io[DATA] + temp;
		struct list_head *head = &io->bio_list;
		struct bio_entry *be;

		f2fs_down_write(&io->bio_list_lock);
		list_for_each_entry(be, head, list) {
			if (be->bio != *bio)
				continue;

			found = true;

			if (page_is_mergeable(sbi, *bio, *fio->last_block,
					fio->new_blkaddr) &&
			    f2fs_crypt_mergeable_bio(*bio,
					fio->page->mapping->host,
					fio->page->index, fio) &&
			    bio_add_page(*bio, page, PAGE_SIZE, 0) ==
					PAGE_SIZE) {
				ret = 0;
				break;
			}

			/* page can't be merged into bio; submit the bio */
			del_bio_entry(be);
			__submit_bio(sbi, *bio, DATA);
			break;
		}
		f2fs_up_write(&io->bio_list_lock);
	}

	if (ret) {
		bio_put(*bio);
		*bio = NULL;
	}

	return ret;
}

void f2fs_submit_merged_ipu_write(struct f2fs_sb_info *sbi,
					struct bio **bio, struct page *page)
{
	enum temp_type temp;
	bool found = false;
	struct bio *target = bio ? *bio : NULL;

	for (temp = HOT; temp < NR_TEMP_TYPE && !found; temp++) {
		struct f2fs_bio_info *io = sbi->write_io[DATA] + temp;
		struct list_head *head = &io->bio_list;
		struct bio_entry *be;

		if (list_empty(head))
			continue;

		f2fs_down_read(&io->bio_list_lock);
		list_for_each_entry(be, head, list) {
			if (target)
				found = (target == be->bio);
			else
				found = __has_merged_page(be->bio, NULL,
								page, 0);
			if (found)
				break;
		}
		f2fs_up_read(&io->bio_list_lock);

		if (!found)
			continue;

		found = false;

		f2fs_down_write(&io->bio_list_lock);
		list_for_each_entry(be, head, list) {
			if (target)
				found = (target == be->bio);
			else
				found = __has_merged_page(be->bio, NULL,
								page, 0);
			if (found) {
				target = be->bio;
				del_bio_entry(be);
				break;
			}
		}
		f2fs_up_write(&io->bio_list_lock);
	}

	if (found)
		__submit_bio(sbi, target, DATA);
	if (bio && *bio) {
		bio_put(*bio);
		*bio = NULL;
	}
}

int f2fs_merge_page_bio(struct f2fs_io_info *fio)
{
	struct bio *bio = *fio->bio;
	struct page *page = fio->encrypted_page ?
			fio->encrypted_page : fio->page;

	if (!f2fs_is_valid_blkaddr(fio->sbi, fio->new_blkaddr,
			__is_meta_io(fio) ? META_GENERIC : DATA_GENERIC))
		return -EFSCORRUPTED;

	trace_f2fs_submit_page_bio(page, fio);

alloc_new:
	if (!bio) {
		bio = __bio_alloc(fio, BIO_MAX_PAGES);
		f2fs_set_bio_crypt_ctx(bio, fio->page->mapping->host,
				       fio->page->index, fio,
				       GFP_NOIO);

		add_bio_entry(fio->sbi, bio, page, fio->temp);
	} else {
		if (add_ipu_page(fio, &bio, page))
			goto alloc_new;
	}

	if (fio->io_wbc)
		wbc_account_io(fio->io_wbc, page, PAGE_SIZE);

	inc_page_count(fio->sbi, WB_DATA_TYPE(page));

	*fio->last_block = fio->new_blkaddr;
	*fio->bio = bio;

	return 0;
}

void f2fs_submit_page_write(struct f2fs_io_info *fio)
{
	struct f2fs_sb_info *sbi = fio->sbi;
	enum page_type btype = PAGE_TYPE_OF_BIO(fio->type);
	struct f2fs_bio_info *io = sbi->write_io[btype] + fio->temp;
	struct page *bio_page;

	f2fs_bug_on(sbi, is_read_io(fio->op));

	f2fs_down_write(&io->io_rwsem);
next:
	if (fio->in_list) {
		spin_lock(&io->io_lock);
		if (list_empty(&io->io_list)) {
			spin_unlock(&io->io_lock);
			goto out;
		}
		fio = list_first_entry(&io->io_list,
						struct f2fs_io_info, list);
		list_del(&fio->list);
		spin_unlock(&io->io_lock);
	}

	verify_fio_blkaddr(fio);

	if (fio->encrypted_page)
		bio_page = fio->encrypted_page;
	else if (fio->compressed_page)
		bio_page = fio->compressed_page;
	else
		bio_page = fio->page;

	/* set submitted = true as a return value */
	fio->submitted = true;

	inc_page_count(sbi, WB_DATA_TYPE(bio_page));

	if (io->bio &&
	    (!io_is_mergeable(sbi, io->bio, io, fio, io->last_block_in_bio,
			      fio->new_blkaddr) ||
	     !f2fs_crypt_mergeable_bio(io->bio, fio->page->mapping->host,
				       fio->page->index, fio)))
		__submit_merged_bio(io);
alloc_new:
	if (io->bio == NULL) {
		if (F2FS_IO_ALIGNED(sbi) &&
				(fio->type == DATA || fio->type == NODE) &&
				fio->new_blkaddr & F2FS_IO_SIZE_MASK(sbi)) {
			dec_page_count(sbi, WB_DATA_TYPE(bio_page));
			fio->retry = true;
			goto skip;
		}
		io->bio = __bio_alloc(fio, BIO_MAX_PAGES);
		f2fs_set_bio_crypt_ctx(io->bio, fio->page->mapping->host,
				       fio->page->index, fio,
				       GFP_NOIO);
		io->fio = *fio;
	}

	if (bio_add_page(io->bio, bio_page, PAGE_SIZE, 0) < PAGE_SIZE) {
		__submit_merged_bio(io);
		goto alloc_new;
	}

	if (fio->io_wbc)
		wbc_account_io(fio->io_wbc, bio_page, PAGE_SIZE);

	io->last_block_in_bio = fio->new_blkaddr;

	trace_f2fs_submit_page_write(fio->page, fio);
skip:
	if (fio->in_list)
		goto next;
out:
	if (is_sbi_flag_set(sbi, SBI_IS_SHUTDOWN) ||
				!f2fs_is_checkpoint_ready(sbi))
		__submit_merged_bio(io);
	f2fs_up_write(&io->io_rwsem);
}

static struct bio *f2fs_grab_read_bio(struct inode *inode, block_t blkaddr,
				      unsigned nr_pages, unsigned op_flag,
				      pgoff_t first_idx, bool for_write)
{
	struct f2fs_sb_info *sbi = F2FS_I_SB(inode);
	struct bio *bio;
	struct bio_post_read_ctx *ctx = NULL;
	unsigned int post_read_steps = 0;
	sector_t sector;
	struct block_device *bdev = f2fs_target_device(sbi, blkaddr, &sector);

	bio = bio_alloc_bioset(for_write ? GFP_NOIO : GFP_KERNEL,
			       min_t(int, nr_pages, BIO_MAX_PAGES),
			       &f2fs_bioset);
	bio_set_dev(bio, bdev);
	bio_set_op_attrs(bio, REQ_OP_READ, op_flag);
	if (!bio)
		return ERR_PTR(-ENOMEM);

	bio->bi_iter.bi_sector = sector;
	f2fs_set_bio_crypt_ctx(bio, inode, first_idx, NULL, GFP_NOFS);
	bio->bi_end_io = f2fs_read_end_io;

	if (fscrypt_inode_uses_fs_layer_crypto(inode))
		post_read_steps |= STEP_DECRYPT;

	if (f2fs_need_verity(inode, first_idx))
		post_read_steps |= STEP_VERITY;

	/*
	 * STEP_DECOMPRESS is handled specially, since a compressed file might
	 * contain both compressed and uncompressed clusters.  We'll allocate a
	 * bio_post_read_ctx if the file is compressed, but the caller is
	 * responsible for enabling STEP_DECOMPRESS if it's actually needed.
	 */

	if (post_read_steps || f2fs_compressed_file(inode)) {
		/* Due to the mempool, this never fails. */
		ctx = mempool_alloc(bio_post_read_ctx_pool, GFP_NOFS);
		ctx->bio = bio;
		ctx->sbi = sbi;
		ctx->enabled_steps = post_read_steps;
		ctx->fs_blkaddr = blkaddr;
		bio->bi_private = ctx;
	}
	iostat_alloc_and_bind_ctx(sbi, bio, ctx);

	return bio;
}

/* This can handle encryption stuffs */
static int f2fs_submit_page_read(struct inode *inode, struct page *page,
				 block_t blkaddr, int op_flags, bool for_write)
{
	struct f2fs_sb_info *sbi = F2FS_I_SB(inode);
	struct bio *bio;

	bio = f2fs_grab_read_bio(inode, blkaddr, 1, op_flags,
					page->index, for_write);
	if (IS_ERR(bio))
		return PTR_ERR(bio);

	/* wait for GCed page writeback via META_MAPPING */
	f2fs_wait_on_block_writeback(inode, blkaddr);

	if (bio_add_page(bio, page, PAGE_SIZE, 0) < PAGE_SIZE) {
		bio_put(bio);
		return -EFAULT;
	}
	ClearPageError(page);
	inc_page_count(sbi, F2FS_RD_DATA);
	f2fs_update_iostat(sbi, FS_DATA_READ_IO, F2FS_BLKSIZE);
	__f2fs_submit_read_bio(sbi, bio, DATA);
	return 0;
}

static void __set_data_blkaddr(struct dnode_of_data *dn)
{
	struct f2fs_node *rn = F2FS_NODE(dn->node_page);
	__le32 *addr_array;
	int base = 0;

	if (IS_INODE(dn->node_page) && f2fs_has_extra_attr(dn->inode))
		base = get_extra_isize(dn->inode);

	/* Get physical address of data block */
	addr_array = blkaddr_in_node(rn);
	addr_array[base + dn->ofs_in_node] = cpu_to_le32(dn->data_blkaddr);
}

/*
 * Lock ordering for the change of data block address:
 * ->data_page
 *  ->node_page
 *    update block addresses in the node page
 */
void f2fs_set_data_blkaddr(struct dnode_of_data *dn)
{
	f2fs_wait_on_page_writeback(dn->node_page, NODE, true, true);
	__set_data_blkaddr(dn);
	if (set_page_dirty(dn->node_page))
		dn->node_changed = true;
}

void f2fs_update_data_blkaddr(struct dnode_of_data *dn, block_t blkaddr)
{
	dn->data_blkaddr = blkaddr;
	f2fs_set_data_blkaddr(dn);
	f2fs_update_extent_cache(dn);
}

/* dn->ofs_in_node will be returned with up-to-date last block pointer */
int f2fs_reserve_new_blocks(struct dnode_of_data *dn, blkcnt_t count)
{
	struct f2fs_sb_info *sbi = F2FS_I_SB(dn->inode);
	int err;

	if (!count)
		return 0;

	if (unlikely(is_inode_flag_set(dn->inode, FI_NO_ALLOC)))
		return -EPERM;
	if (unlikely((err = inc_valid_block_count(sbi, dn->inode, &count))))
		return err;

	trace_f2fs_reserve_new_blocks(dn->inode, dn->nid,
						dn->ofs_in_node, count);

	f2fs_wait_on_page_writeback(dn->node_page, NODE, true, true);

	for (; count > 0; dn->ofs_in_node++) {
		block_t blkaddr = f2fs_data_blkaddr(dn);

		if (blkaddr == NULL_ADDR) {
			dn->data_blkaddr = NEW_ADDR;
			__set_data_blkaddr(dn);
			count--;
		}
	}

	if (set_page_dirty(dn->node_page))
		dn->node_changed = true;
	return 0;
}

/* Should keep dn->ofs_in_node unchanged */
int f2fs_reserve_new_block(struct dnode_of_data *dn)
{
	unsigned int ofs_in_node = dn->ofs_in_node;
	int ret;

	ret = f2fs_reserve_new_blocks(dn, 1);
	dn->ofs_in_node = ofs_in_node;
	return ret;
}

int f2fs_reserve_block(struct dnode_of_data *dn, pgoff_t index)
{
	bool need_put = dn->inode_page ? false : true;
	int err;

	err = f2fs_get_dnode_of_data(dn, index, ALLOC_NODE);
	if (err)
		return err;

	if (dn->data_blkaddr == NULL_ADDR)
		err = f2fs_reserve_new_block(dn);
	if (err || need_put)
		f2fs_put_dnode(dn);
	return err;
}

int f2fs_get_block(struct dnode_of_data *dn, pgoff_t index)
{
	struct extent_info ei = {0, };
	struct inode *inode = dn->inode;

	if (f2fs_lookup_extent_cache(inode, index, &ei)) {
		dn->data_blkaddr = ei.blk + index - ei.fofs;
		return 0;
	}

	return f2fs_reserve_block(dn, index);
}

struct page *f2fs_get_read_data_page(struct inode *inode, pgoff_t index,
						int op_flags, bool for_write)
{
	struct address_space *mapping = inode->i_mapping;
	struct dnode_of_data dn;
	struct page *page;
	struct extent_info ei = {0, };
	int err;

	page = f2fs_grab_cache_page(mapping, index, for_write);
	if (!page)
		return ERR_PTR(-ENOMEM);

	if (f2fs_lookup_extent_cache(inode, index, &ei)) {
		dn.data_blkaddr = ei.blk + index - ei.fofs;
		if (!f2fs_is_valid_blkaddr(F2FS_I_SB(inode), dn.data_blkaddr,
						DATA_GENERIC_ENHANCE_READ)) {
			err = -EFSCORRUPTED;
			goto put_err;
		}
		goto got_it;
	}

	set_new_dnode(&dn, inode, NULL, NULL, 0);
	err = f2fs_get_dnode_of_data(&dn, index, LOOKUP_NODE);
	if (err)
		goto put_err;
	f2fs_put_dnode(&dn);

	if (unlikely(dn.data_blkaddr == NULL_ADDR)) {
		err = -ENOENT;
		goto put_err;
	}
	if (dn.data_blkaddr != NEW_ADDR &&
			!f2fs_is_valid_blkaddr(F2FS_I_SB(inode),
						dn.data_blkaddr,
						DATA_GENERIC_ENHANCE)) {
		err = -EFSCORRUPTED;
		goto put_err;
	}
got_it:
	if (PageUptodate(page)) {
		unlock_page(page);
		return page;
	}

	/*
	 * A new dentry page is allocated but not able to be written, since its
	 * new inode page couldn't be allocated due to -ENOSPC.
	 * In such the case, its blkaddr can be remained as NEW_ADDR.
	 * see, f2fs_add_link -> f2fs_get_new_data_page ->
	 * f2fs_init_inode_metadata.
	 */
	if (dn.data_blkaddr == NEW_ADDR) {
		zero_user_segment(page, 0, PAGE_SIZE);
		if (!PageUptodate(page))
			SetPageUptodate(page);
		unlock_page(page);
		return page;
	}

	err = f2fs_submit_page_read(inode, page, dn.data_blkaddr,
						op_flags, for_write);
	if (err)
		goto put_err;
	return page;

put_err:
	f2fs_put_page(page, 1);
	return ERR_PTR(err);
}

struct page *f2fs_find_data_page(struct inode *inode, pgoff_t index)
{
	struct address_space *mapping = inode->i_mapping;
	struct page *page;

	page = find_get_page(mapping, index);
	if (page && PageUptodate(page))
		return page;
	f2fs_put_page(page, 0);

	page = f2fs_get_read_data_page(inode, index, 0, false);
	if (IS_ERR(page))
		return page;

	if (PageUptodate(page))
		return page;

	wait_on_page_locked(page);
	if (unlikely(!PageUptodate(page))) {
		f2fs_put_page(page, 0);
		return ERR_PTR(-EIO);
	}
	return page;
}

/*
 * If it tries to access a hole, return an error.
 * Because, the callers, functions in dir.c and GC, should be able to know
 * whether this page exists or not.
 */
struct page *f2fs_get_lock_data_page(struct inode *inode, pgoff_t index,
							bool for_write)
{
	struct address_space *mapping = inode->i_mapping;
	struct page *page;
repeat:
	page = f2fs_get_read_data_page(inode, index, 0, for_write);
	if (IS_ERR(page))
		return page;

	/* wait for read completion */
	lock_page(page);
	if (unlikely(page->mapping != mapping)) {
		f2fs_put_page(page, 1);
		goto repeat;
	}
	if (unlikely(!PageUptodate(page))) {
		f2fs_put_page(page, 1);
		return ERR_PTR(-EIO);
	}
	return page;
}

/*
 * Caller ensures that this data page is never allocated.
 * A new zero-filled data page is allocated in the page cache.
 *
 * Also, caller should grab and release a rwsem by calling f2fs_lock_op() and
 * f2fs_unlock_op().
 * Note that, ipage is set only by make_empty_dir, and if any error occur,
 * ipage should be released by this function.
 */
struct page *f2fs_get_new_data_page(struct inode *inode,
		struct page *ipage, pgoff_t index, bool new_i_size)
{
	struct address_space *mapping = inode->i_mapping;
	struct page *page;
	struct dnode_of_data dn;
	int err;

	page = f2fs_grab_cache_page(mapping, index, true);
	if (!page) {
		/*
		 * before exiting, we should make sure ipage will be released
		 * if any error occur.
		 */
		f2fs_put_page(ipage, 1);
		return ERR_PTR(-ENOMEM);
	}

	set_new_dnode(&dn, inode, ipage, NULL, 0);
	err = f2fs_reserve_block(&dn, index);
	if (err) {
		f2fs_put_page(page, 1);
		return ERR_PTR(err);
	}
	if (!ipage)
		f2fs_put_dnode(&dn);

	if (PageUptodate(page))
		goto got_it;

	if (dn.data_blkaddr == NEW_ADDR) {
		zero_user_segment(page, 0, PAGE_SIZE);
		if (!PageUptodate(page))
			SetPageUptodate(page);
	} else {
		f2fs_put_page(page, 1);

		/* if ipage exists, blkaddr should be NEW_ADDR */
		f2fs_bug_on(F2FS_I_SB(inode), ipage);
		page = f2fs_get_lock_data_page(inode, index, true);
		if (IS_ERR(page))
			return page;
	}
got_it:
	if (new_i_size && i_size_read(inode) <
				((loff_t)(index + 1) << PAGE_SHIFT))
		f2fs_i_size_write(inode, ((loff_t)(index + 1) << PAGE_SHIFT));
	return page;
}

static int __allocate_data_block(struct dnode_of_data *dn, int seg_type)
{
	struct f2fs_sb_info *sbi = F2FS_I_SB(dn->inode);
	struct f2fs_summary sum;
	struct node_info ni;
	block_t old_blkaddr;
	blkcnt_t count = 1;
	int err;

	if (unlikely(is_inode_flag_set(dn->inode, FI_NO_ALLOC)))
		return -EPERM;

	err = f2fs_get_node_info(sbi, dn->nid, &ni, false);
	if (err)
		return err;

	dn->data_blkaddr = f2fs_data_blkaddr(dn);
	if (dn->data_blkaddr != NULL_ADDR)
		goto alloc;

	if (unlikely((err = inc_valid_block_count(sbi, dn->inode, &count))))
		return err;

alloc:
	set_summary(&sum, dn->nid, dn->ofs_in_node, ni.version);
	old_blkaddr = dn->data_blkaddr;
	f2fs_allocate_data_block(sbi, NULL, old_blkaddr, &dn->data_blkaddr,
				&sum, seg_type, NULL);
	if (GET_SEGNO(sbi, old_blkaddr) != NULL_SEGNO) {
		invalidate_mapping_pages(META_MAPPING(sbi),
					old_blkaddr, old_blkaddr);
		f2fs_invalidate_compress_page(sbi, old_blkaddr);
	}
	f2fs_update_data_blkaddr(dn, dn->data_blkaddr);

	/*
	 * i_size will be updated by direct_IO. Otherwise, we'll get stale
	 * data from unwritten block via dio_read.
	 */
	return 0;
}

void f2fs_do_map_lock(struct f2fs_sb_info *sbi, int flag, bool lock)
{
	if (flag == F2FS_GET_BLOCK_PRE_AIO) {
		if (lock)
			f2fs_down_read(&sbi->node_change);
		else
			f2fs_up_read(&sbi->node_change);
	} else {
		if (lock)
			f2fs_lock_op(sbi);
		else
			f2fs_unlock_op(sbi);
	}
}

/*
 * f2fs_map_blocks() tries to find or build mapping relationship which
 * maps continuous logical blocks to physical blocks, and return such
 * info via f2fs_map_blocks structure.
 */
int f2fs_map_blocks(struct inode *inode, struct f2fs_map_blocks *map,
						int create, int flag)
{
	unsigned int maxblocks = map->m_len;
	struct dnode_of_data dn;
	struct f2fs_sb_info *sbi = F2FS_I_SB(inode);
	int mode = map->m_may_create ? ALLOC_NODE : LOOKUP_NODE;
	pgoff_t pgofs, end_offset, end;
	int err = 0, ofs = 1;
	unsigned int ofs_in_node, last_ofs_in_node;
	blkcnt_t prealloc;
	struct extent_info ei = {0, };
	block_t blkaddr;
	unsigned int start_pgofs;
	int bidx = 0;

	if (!maxblocks)
		return 0;

	map->m_bdev = inode->i_sb->s_bdev;
	map->m_multidev_dio =
		f2fs_allow_multi_device_dio(F2FS_I_SB(inode), flag);

	map->m_len = 0;
	map->m_flags = 0;

	/* it only supports block size == page size */
	pgofs =	(pgoff_t)map->m_lblk;
	end = pgofs + maxblocks;

	if (!create && f2fs_lookup_extent_cache(inode, pgofs, &ei)) {
		if (f2fs_lfs_mode(sbi) && flag == F2FS_GET_BLOCK_DIO &&
							map->m_may_create)
			goto next_dnode;

		map->m_pblk = ei.blk + pgofs - ei.fofs;
		map->m_len = min((pgoff_t)maxblocks, ei.fofs + ei.len - pgofs);
		map->m_flags = F2FS_MAP_MAPPED;
		if (map->m_next_extent)
			*map->m_next_extent = pgofs + map->m_len;

		if (flag == F2FS_GET_BLOCK_DIO)
			f2fs_wait_on_block_writeback_range(inode,
						map->m_pblk, map->m_len);

		if (map->m_multidev_dio) {
			block_t blk_addr = map->m_pblk;

			bidx = f2fs_target_device_index(sbi, map->m_pblk);

			map->m_bdev = FDEV(bidx).bdev;
			map->m_pblk -= FDEV(bidx).start_blk;
			map->m_len = min(map->m_len,
				FDEV(bidx).end_blk + 1 - map->m_pblk);

			if (map->m_may_create)
				f2fs_update_device_state(sbi, inode->i_ino,
							blk_addr, map->m_len);
		}
		goto out;
	}

next_dnode:
	if (map->m_may_create)
		f2fs_do_map_lock(sbi, flag, true);

	/* When reading holes, we need its node page */
	set_new_dnode(&dn, inode, NULL, NULL, 0);
	err = f2fs_get_dnode_of_data(&dn, pgofs, mode);
	if (err) {
		if (flag == F2FS_GET_BLOCK_BMAP)
			map->m_pblk = 0;

		if (err == -ENOENT) {
			/*
			 * There is one exceptional case that read_node_page()
			 * may return -ENOENT due to filesystem has been
			 * shutdown or cp_error, so force to convert error
			 * number to EIO for such case.
			 */
			if (map->m_may_create &&
				(is_sbi_flag_set(sbi, SBI_IS_SHUTDOWN) ||
				f2fs_cp_error(sbi))) {
				err = -EIO;
				goto unlock_out;
			}

			err = 0;
			if (map->m_next_pgofs)
				*map->m_next_pgofs =
					f2fs_get_next_page_offset(&dn, pgofs);
			if (map->m_next_extent)
				*map->m_next_extent =
					f2fs_get_next_page_offset(&dn, pgofs);
		}
		goto unlock_out;
	}

	start_pgofs = pgofs;
	prealloc = 0;
	last_ofs_in_node = ofs_in_node = dn.ofs_in_node;
	end_offset = ADDRS_PER_PAGE(dn.node_page, inode);

next_block:
	blkaddr = f2fs_data_blkaddr(&dn);

	if (__is_valid_data_blkaddr(blkaddr) &&
		!f2fs_is_valid_blkaddr(sbi, blkaddr, DATA_GENERIC_ENHANCE)) {
		err = -EFSCORRUPTED;
		goto sync_out;
	}

	if (__is_valid_data_blkaddr(blkaddr)) {
		/* use out-place-update for driect IO under LFS mode */
		if (f2fs_lfs_mode(sbi) && flag == F2FS_GET_BLOCK_DIO &&
							map->m_may_create) {
			err = __allocate_data_block(&dn, map->m_seg_type);
			if (err)
				goto sync_out;
			blkaddr = dn.data_blkaddr;
			set_inode_flag(inode, FI_APPEND_WRITE);
		}
	} else {
		if (create) {
			if (unlikely(f2fs_cp_error(sbi))) {
				err = -EIO;
				goto sync_out;
			}
			if (flag == F2FS_GET_BLOCK_PRE_AIO) {
				if (blkaddr == NULL_ADDR) {
					prealloc++;
					last_ofs_in_node = dn.ofs_in_node;
				}
			} else {
				WARN_ON(flag != F2FS_GET_BLOCK_PRE_DIO &&
					flag != F2FS_GET_BLOCK_DIO);
				err = __allocate_data_block(&dn,
							map->m_seg_type);
				if (!err) {
					if (flag == F2FS_GET_BLOCK_PRE_DIO)
						file_need_truncate(inode);
					set_inode_flag(inode, FI_APPEND_WRITE);
				}
			}
			if (err)
				goto sync_out;
			map->m_flags |= F2FS_MAP_NEW;
			blkaddr = dn.data_blkaddr;
		} else {
			if (f2fs_compressed_file(inode) &&
					f2fs_sanity_check_cluster(&dn) &&
					(flag != F2FS_GET_BLOCK_FIEMAP ||
					IS_ENABLED(CONFIG_F2FS_CHECK_FS))) {
				err = -EFSCORRUPTED;
				goto sync_out;
			}
			if (flag == F2FS_GET_BLOCK_BMAP) {
				map->m_pblk = 0;
				goto sync_out;
			}
			if (flag == F2FS_GET_BLOCK_PRECACHE)
				goto sync_out;
			if (flag == F2FS_GET_BLOCK_FIEMAP &&
						blkaddr == NULL_ADDR) {
				if (map->m_next_pgofs)
					*map->m_next_pgofs = pgofs + 1;
				goto sync_out;
			}
			if (flag != F2FS_GET_BLOCK_FIEMAP) {
				/* for defragment case */
				if (map->m_next_pgofs)
					*map->m_next_pgofs = pgofs + 1;
				goto sync_out;
			}
		}
	}

	if (flag == F2FS_GET_BLOCK_PRE_AIO)
		goto skip;

	if (map->m_multidev_dio)
		bidx = f2fs_target_device_index(sbi, blkaddr);

	if (map->m_len == 0) {
		/* preallocated unwritten block should be mapped for fiemap. */
		if (blkaddr == NEW_ADDR)
			map->m_flags |= F2FS_MAP_UNWRITTEN;
		map->m_flags |= F2FS_MAP_MAPPED;

		map->m_pblk = blkaddr;
		map->m_len = 1;

		if (map->m_multidev_dio)
			map->m_bdev = FDEV(bidx).bdev;
	} else if ((map->m_pblk != NEW_ADDR &&
			blkaddr == (map->m_pblk + ofs)) ||
			(map->m_pblk == NEW_ADDR && blkaddr == NEW_ADDR) ||
			flag == F2FS_GET_BLOCK_PRE_DIO) {
		if (map->m_multidev_dio && map->m_bdev != FDEV(bidx).bdev)
			goto sync_out;
		ofs++;
		map->m_len++;
	} else {
		goto sync_out;
	}

skip:
	dn.ofs_in_node++;
	pgofs++;

	/* preallocate blocks in batch for one dnode page */
	if (flag == F2FS_GET_BLOCK_PRE_AIO &&
			(pgofs == end || dn.ofs_in_node == end_offset)) {

		dn.ofs_in_node = ofs_in_node;
		err = f2fs_reserve_new_blocks(&dn, prealloc);
		if (err)
			goto sync_out;

		map->m_len += dn.ofs_in_node - ofs_in_node;
		if (prealloc && dn.ofs_in_node != last_ofs_in_node + 1) {
			err = -ENOSPC;
			goto sync_out;
		}
		dn.ofs_in_node = end_offset;
	}

	if (pgofs >= end)
		goto sync_out;
	else if (dn.ofs_in_node < end_offset)
		goto next_block;

	if (flag == F2FS_GET_BLOCK_PRECACHE) {
		if (map->m_flags & F2FS_MAP_MAPPED) {
			unsigned int ofs = start_pgofs - map->m_lblk;

			f2fs_update_extent_cache_range(&dn,
				start_pgofs, map->m_pblk + ofs,
				map->m_len - ofs);
		}
	}

	f2fs_put_dnode(&dn);

	if (map->m_may_create) {
		f2fs_do_map_lock(sbi, flag, false);
		f2fs_balance_fs(sbi, dn.node_changed);
	}
	goto next_dnode;

sync_out:

	if (flag == F2FS_GET_BLOCK_DIO && map->m_flags & F2FS_MAP_MAPPED) {
		/*
		 * for hardware encryption, but to avoid potential issue
		 * in future
		 */
		f2fs_wait_on_block_writeback_range(inode,
						map->m_pblk, map->m_len);
		invalidate_mapping_pages(META_MAPPING(sbi),
						map->m_pblk, map->m_pblk);

		if (map->m_multidev_dio) {
			block_t blk_addr = map->m_pblk;

			bidx = f2fs_target_device_index(sbi, map->m_pblk);

			map->m_bdev = FDEV(bidx).bdev;
			map->m_pblk -= FDEV(bidx).start_blk;

			if (map->m_may_create)
				f2fs_update_device_state(sbi, inode->i_ino,
							blk_addr, map->m_len);

			f2fs_bug_on(sbi, blk_addr + map->m_len >
						FDEV(bidx).end_blk + 1);
		}
	}

	if (flag == F2FS_GET_BLOCK_PRECACHE) {
		if (map->m_flags & F2FS_MAP_MAPPED) {
			unsigned int ofs = start_pgofs - map->m_lblk;

			f2fs_update_extent_cache_range(&dn,
				start_pgofs, map->m_pblk + ofs,
				map->m_len - ofs);
		}
		if (map->m_next_extent)
			*map->m_next_extent = pgofs + 1;
	}
	f2fs_put_dnode(&dn);
unlock_out:
	if (map->m_may_create) {
		f2fs_do_map_lock(sbi, flag, false);
		f2fs_balance_fs(sbi, dn.node_changed);
	}
out:
	trace_f2fs_map_blocks(inode, map, create, flag, err);
	return err;
}

bool f2fs_overwrite_io(struct inode *inode, loff_t pos, size_t len)
{
	struct f2fs_map_blocks map;
	block_t last_lblk;
	int err;

	if (pos + len > i_size_read(inode))
		return false;

	map.m_lblk = F2FS_BYTES_TO_BLK(pos);
	map.m_next_pgofs = NULL;
	map.m_next_extent = NULL;
	map.m_seg_type = NO_CHECK_TYPE;
	map.m_may_create = false;
	last_lblk = F2FS_BLK_ALIGN(pos + len);

	while (map.m_lblk < last_lblk) {
		map.m_len = last_lblk - map.m_lblk;
		err = f2fs_map_blocks(inode, &map, 0, F2FS_GET_BLOCK_DEFAULT);
		if (err || map.m_len == 0)
			return false;
		map.m_lblk += map.m_len;
	}
	return true;
}

static inline u64 bytes_to_blks(struct inode *inode, u64 bytes)
{
	return (bytes >> inode->i_blkbits);
}

static inline u64 blks_to_bytes(struct inode *inode, u64 blks)
{
	return (blks << inode->i_blkbits);
}

static int __get_data_block(struct inode *inode, sector_t iblock,
			struct buffer_head *bh, int create, int flag,
			pgoff_t *next_pgofs, int seg_type, bool may_write)
{
	struct f2fs_map_blocks map;
	int err;

	map.m_lblk = iblock;
	map.m_len = bytes_to_blks(inode, bh->b_size);
	map.m_next_pgofs = next_pgofs;
	map.m_next_extent = NULL;
	map.m_seg_type = seg_type;
	map.m_may_create = may_write;

	err = f2fs_map_blocks(inode, &map, create, flag);
	if (!err) {
		map_bh(bh, inode->i_sb, map.m_pblk);
		bh->b_state = (bh->b_state & ~F2FS_MAP_FLAGS) | map.m_flags;
		bh->b_size = blks_to_bytes(inode, map.m_len);

		if (map.m_multidev_dio)
			bh->b_bdev = map.m_bdev;
	}
	return err;
}

static int get_data_block_dio_write(struct inode *inode, sector_t iblock,
			struct buffer_head *bh_result, int create)
{
	return __get_data_block(inode, iblock, bh_result, create,
				F2FS_GET_BLOCK_DIO, NULL,
				f2fs_rw_hint_to_seg_type(inode->i_write_hint),
				true);
}

static int get_data_block_dio(struct inode *inode, sector_t iblock,
			struct buffer_head *bh_result, int create)
{
	return __get_data_block(inode, iblock, bh_result, create,
				F2FS_GET_BLOCK_DIO, NULL,
				f2fs_rw_hint_to_seg_type(inode->i_write_hint),
				false);
}

static int f2fs_xattr_fiemap(struct inode *inode,
				struct fiemap_extent_info *fieinfo)
{
	struct f2fs_sb_info *sbi = F2FS_I_SB(inode);
	struct page *page;
	struct node_info ni;
	__u64 phys = 0, len;
	__u32 flags;
	nid_t xnid = F2FS_I(inode)->i_xattr_nid;
	int err = 0;

	if (f2fs_has_inline_xattr(inode)) {
		int offset;

		page = f2fs_grab_cache_page(NODE_MAPPING(sbi),
						inode->i_ino, false);
		if (!page)
			return -ENOMEM;

		err = f2fs_get_node_info(sbi, inode->i_ino, &ni, false);
		if (err) {
			f2fs_put_page(page, 1);
			return err;
		}

		phys = blks_to_bytes(inode, ni.blk_addr);
		offset = offsetof(struct f2fs_inode, i_addr) +
					sizeof(__le32) * (DEF_ADDRS_PER_INODE -
					get_inline_xattr_addrs(inode));

		phys += offset;
		len = inline_xattr_size(inode);

		f2fs_put_page(page, 1);

		flags = FIEMAP_EXTENT_DATA_INLINE | FIEMAP_EXTENT_NOT_ALIGNED;

		if (!xnid)
			flags |= FIEMAP_EXTENT_LAST;

		err = fiemap_fill_next_extent(fieinfo, 0, phys, len, flags);
		trace_f2fs_fiemap(inode, 0, phys, len, flags, err);
		if (err || err == 1)
			return err;
	}

	if (xnid) {
		page = f2fs_grab_cache_page(NODE_MAPPING(sbi), xnid, false);
		if (!page)
			return -ENOMEM;

		err = f2fs_get_node_info(sbi, xnid, &ni, false);
		if (err) {
			f2fs_put_page(page, 1);
			return err;
		}

		phys = blks_to_bytes(inode, ni.blk_addr);
		len = inode->i_sb->s_blocksize;

		f2fs_put_page(page, 1);

		flags = FIEMAP_EXTENT_LAST;
	}

	if (phys) {
		err = fiemap_fill_next_extent(fieinfo, 0, phys, len, flags);
		trace_f2fs_fiemap(inode, 0, phys, len, flags, err);
	}

	return (err < 0 ? err : 0);
}

static loff_t max_inode_blocks(struct inode *inode)
{
	loff_t result = ADDRS_PER_INODE(inode);
	loff_t leaf_count = ADDRS_PER_BLOCK(inode);

	/* two direct node blocks */
	result += (leaf_count * 2);

	/* two indirect node blocks */
	leaf_count *= NIDS_PER_BLOCK;
	result += (leaf_count * 2);

	/* one double indirect node block */
	leaf_count *= NIDS_PER_BLOCK;
	result += leaf_count;

	return result;
}

int f2fs_fiemap(struct inode *inode, struct fiemap_extent_info *fieinfo,
		u64 start, u64 len)
{
	struct f2fs_map_blocks map;
	sector_t start_blk, last_blk;
	pgoff_t next_pgofs;
	u64 logical = 0, phys = 0, size = 0;
	u32 flags = 0;
	int ret = 0;
	bool compr_cluster = false, compr_appended;
	unsigned int cluster_size = F2FS_I(inode)->i_cluster_size;
	unsigned int count_in_cluster = 0;
	loff_t maxbytes;

	if (fieinfo->fi_flags & FIEMAP_FLAG_CACHE) {
		ret = f2fs_precache_extents(inode);
		if (ret)
			return ret;
	}

	ret = fiemap_check_flags(fieinfo, FIEMAP_FLAG_SYNC | FIEMAP_FLAG_XATTR);
	if (ret)
		return ret;

	inode_lock(inode);

	maxbytes = max_file_blocks(inode) << F2FS_BLKSIZE_BITS;
	if (start > maxbytes) {
		ret = -EFBIG;
		goto out;
	}

	if (len > maxbytes || (maxbytes - len) < start)
		len = maxbytes - start;

	if (fieinfo->fi_flags & FIEMAP_FLAG_XATTR) {
		ret = f2fs_xattr_fiemap(inode, fieinfo);
		goto out;
	}

	if (f2fs_has_inline_data(inode) || f2fs_has_inline_dentry(inode)) {
		ret = f2fs_inline_data_fiemap(inode, fieinfo, start, len);
		if (ret != -EAGAIN)
			goto out;
	}

	if (bytes_to_blks(inode, len) == 0)
		len = blks_to_bytes(inode, 1);

	start_blk = bytes_to_blks(inode, start);
	last_blk = bytes_to_blks(inode, start + len - 1);

next:
	memset(&map, 0, sizeof(map));
	map.m_lblk = start_blk;
	map.m_len = bytes_to_blks(inode, len);
	map.m_next_pgofs = &next_pgofs;
	map.m_seg_type = NO_CHECK_TYPE;

	if (compr_cluster) {
		map.m_lblk += 1;
		map.m_len = cluster_size - count_in_cluster;
	}

	ret = f2fs_map_blocks(inode, &map, 0, F2FS_GET_BLOCK_FIEMAP);
	if (ret)
		goto out;

	/* HOLE */
	if (!compr_cluster && !(map.m_flags & F2FS_MAP_FLAGS)) {
		start_blk = next_pgofs;

		if (blks_to_bytes(inode, start_blk) < blks_to_bytes(inode,
						max_inode_blocks(inode)))
			goto prep_next;

		flags |= FIEMAP_EXTENT_LAST;
	}

	compr_appended = false;
	/* In a case of compressed cluster, append this to the last extent */
	if (compr_cluster && ((map.m_flags & F2FS_MAP_UNWRITTEN) ||
			!(map.m_flags & F2FS_MAP_FLAGS))) {
		compr_appended = true;
		goto skip_fill;
	}

	if (size) {
		flags |= FIEMAP_EXTENT_MERGED;
		if (IS_ENCRYPTED(inode))
			flags |= FIEMAP_EXTENT_DATA_ENCRYPTED;

		ret = fiemap_fill_next_extent(fieinfo, logical,
				phys, size, flags);
		trace_f2fs_fiemap(inode, logical, phys, size, flags, ret);
		if (ret)
			goto out;
		size = 0;
	}

	if (start_blk > last_blk)
		goto out;

skip_fill:
	if (map.m_pblk == COMPRESS_ADDR) {
		compr_cluster = true;
		count_in_cluster = 1;
	} else if (compr_appended) {
		unsigned int appended_blks = cluster_size -
						count_in_cluster + 1;
		size += blks_to_bytes(inode, appended_blks);
		start_blk += appended_blks;
		compr_cluster = false;
	} else {
		logical = blks_to_bytes(inode, start_blk);
		phys = __is_valid_data_blkaddr(map.m_pblk) ?
			blks_to_bytes(inode, map.m_pblk) : 0;
		size = blks_to_bytes(inode, map.m_len);
		flags = 0;

		if (compr_cluster) {
			flags = FIEMAP_EXTENT_ENCODED;
			count_in_cluster += map.m_len;
			if (count_in_cluster == cluster_size) {
				compr_cluster = false;
				size += blks_to_bytes(inode, 1);
			}
		} else if (map.m_flags & F2FS_MAP_UNWRITTEN) {
			flags = FIEMAP_EXTENT_UNWRITTEN;
		}

		start_blk += bytes_to_blks(inode, size);
	}

prep_next:
	cond_resched();
	if (fatal_signal_pending(current))
		ret = -EINTR;
	else
		goto next;
out:
	if (ret == 1)
		ret = 0;

	inode_unlock(inode);
	return ret;
}

static inline loff_t f2fs_readpage_limit(struct inode *inode)
{
	if (IS_ENABLED(CONFIG_FS_VERITY) &&
	    (IS_VERITY(inode) || f2fs_verity_in_progress(inode)))
		return inode->i_sb->s_maxbytes;

	return i_size_read(inode);
}

static int f2fs_read_single_page(struct inode *inode, struct page *page,
					unsigned nr_pages,
					struct f2fs_map_blocks *map,
					struct bio **bio_ret,
					sector_t *last_block_in_bio,
					bool is_readahead)
{
	struct bio *bio = *bio_ret;
	const unsigned blocksize = blks_to_bytes(inode, 1);
	sector_t block_in_file;
	sector_t last_block;
	sector_t last_block_in_file;
	sector_t block_nr;
	int ret = 0;

	block_in_file = (sector_t)page_index(page);
	last_block = block_in_file + nr_pages;
	last_block_in_file = bytes_to_blks(inode,
			f2fs_readpage_limit(inode) + blocksize - 1);
	if (last_block > last_block_in_file)
		last_block = last_block_in_file;

	/* just zeroing out page which is beyond EOF */
	if (block_in_file >= last_block)
		goto zero_out;
	/*
	 * Map blocks using the previous result first.
	 */
	if ((map->m_flags & F2FS_MAP_MAPPED) &&
			block_in_file > map->m_lblk &&
			block_in_file < (map->m_lblk + map->m_len))
		goto got_it;

	/*
	 * Then do more f2fs_map_blocks() calls until we are
	 * done with this page.
	 */
	map->m_lblk = block_in_file;
	map->m_len = last_block - block_in_file;

	ret = f2fs_map_blocks(inode, map, 0, F2FS_GET_BLOCK_DEFAULT);
	if (ret)
		goto out;
got_it:
	if ((map->m_flags & F2FS_MAP_MAPPED)) {
		block_nr = map->m_pblk + block_in_file - map->m_lblk;
		SetPageMappedToDisk(page);

		if (!PageUptodate(page) && (!PageSwapCache(page) &&
					!cleancache_get_page(page))) {
			SetPageUptodate(page);
			goto confused;
		}

		if (!f2fs_is_valid_blkaddr(F2FS_I_SB(inode), block_nr,
						DATA_GENERIC_ENHANCE_READ)) {
			ret = -EFSCORRUPTED;
			goto out;
		}
	} else {
zero_out:
		zero_user_segment(page, 0, PAGE_SIZE);
		if (f2fs_need_verity(inode, page->index) &&
		    !fsverity_verify_page(page)) {
			ret = -EIO;
			goto out;
		}
		if (!PageUptodate(page))
			SetPageUptodate(page);
		unlock_page(page);
		goto out;
	}

	/*
	 * This page will go to BIO.  Do we need to send this
	 * BIO off first?
	 */
	if (bio && (!page_is_mergeable(F2FS_I_SB(inode), bio,
				       *last_block_in_bio, block_nr) ||
		    !f2fs_crypt_mergeable_bio(bio, inode, page->index, NULL))) {
submit_and_realloc:
		__f2fs_submit_read_bio(F2FS_I_SB(inode), bio, DATA);
		bio = NULL;
	}

	if (bio == NULL) {
		bio = f2fs_grab_read_bio(inode, block_nr, nr_pages,
				is_readahead ? REQ_RAHEAD : 0, page->index,
				false);
		if (IS_ERR(bio)) {
			ret = PTR_ERR(bio);
			bio = NULL;
			goto out;
		}
	}

	/*
	 * If the page is under writeback, we need to wait for
	 * its completion to see the correct decrypted data.
	 */
	f2fs_wait_on_block_writeback(inode, block_nr);

	if (bio_add_page(bio, page, blocksize, 0) < blocksize)
		goto submit_and_realloc;

	inc_page_count(F2FS_I_SB(inode), F2FS_RD_DATA);
	f2fs_update_iostat(F2FS_I_SB(inode), FS_DATA_READ_IO, F2FS_BLKSIZE);
	ClearPageError(page);
	*last_block_in_bio = block_nr;
	goto out;
confused:
	if (bio) {
		__f2fs_submit_read_bio(F2FS_I_SB(inode), bio, DATA);
		bio = NULL;
	}
	unlock_page(page);
out:
	*bio_ret = bio;
	return ret;
}

#ifdef CONFIG_F2FS_FS_COMPRESSION
int f2fs_read_multi_pages(struct compress_ctx *cc, struct bio **bio_ret,
				unsigned nr_pages, sector_t *last_block_in_bio,
				bool is_readahead, bool for_write)
{
	struct dnode_of_data dn;
	struct inode *inode = cc->inode;
	struct f2fs_sb_info *sbi = F2FS_I_SB(inode);
	struct bio *bio = *bio_ret;
	unsigned int start_idx = cc->cluster_idx << cc->log_cluster_size;
	sector_t last_block_in_file;
	const unsigned blocksize = blks_to_bytes(inode, 1);
	struct decompress_io_ctx *dic = NULL;
	struct extent_info ei = {0, };
	bool from_dnode = true;
	int i;
	int ret = 0;

	f2fs_bug_on(sbi, f2fs_cluster_is_empty(cc));

	last_block_in_file = bytes_to_blks(inode,
			f2fs_readpage_limit(inode) + blocksize - 1);

	/* get rid of pages beyond EOF */
	for (i = 0; i < cc->cluster_size; i++) {
		struct page *page = cc->rpages[i];

		if (!page)
			continue;
		if ((sector_t)page->index >= last_block_in_file) {
			zero_user_segment(page, 0, PAGE_SIZE);
			if (!PageUptodate(page))
				SetPageUptodate(page);
		} else if (!PageUptodate(page)) {
			continue;
		}
		unlock_page(page);
		if (for_write)
			put_page(page);
		cc->rpages[i] = NULL;
		cc->nr_rpages--;
	}

	/* we are done since all pages are beyond EOF */
	if (f2fs_cluster_is_empty(cc))
		goto out;

	if (f2fs_lookup_extent_cache(inode, start_idx, &ei))
		from_dnode = false;

	if (!from_dnode)
		goto skip_reading_dnode;

	set_new_dnode(&dn, inode, NULL, NULL, 0);
	ret = f2fs_get_dnode_of_data(&dn, start_idx, LOOKUP_NODE);
	if (ret)
		goto out;

	f2fs_bug_on(sbi, dn.data_blkaddr != COMPRESS_ADDR);

skip_reading_dnode:
	for (i = 1; i < cc->cluster_size; i++) {
		block_t blkaddr;

		blkaddr = from_dnode ? data_blkaddr(dn.inode, dn.node_page,
					dn.ofs_in_node + i) :
					ei.blk + i - 1;

		if (!__is_valid_data_blkaddr(blkaddr))
			break;

		if (!f2fs_is_valid_blkaddr(sbi, blkaddr, DATA_GENERIC)) {
			ret = -EFAULT;
			goto out_put_dnode;
		}
		cc->nr_cpages++;

		if (!from_dnode && i >= ei.c_len)
			break;
	}

	/* nothing to decompress */
	if (cc->nr_cpages == 0) {
		ret = 0;
		goto out_put_dnode;
	}

	dic = f2fs_alloc_dic(cc);
	if (IS_ERR(dic)) {
		ret = PTR_ERR(dic);
		goto out_put_dnode;
	}

	for (i = 0; i < cc->nr_cpages; i++) {
		struct page *page = dic->cpages[i];
		block_t blkaddr;
		struct bio_post_read_ctx *ctx;

		blkaddr = from_dnode ? data_blkaddr(dn.inode, dn.node_page,
					dn.ofs_in_node + i + 1) :
					ei.blk + i;

		f2fs_wait_on_block_writeback(inode, blkaddr);

		if (f2fs_load_compressed_page(sbi, page, blkaddr)) {
			if (atomic_dec_and_test(&dic->remaining_pages))
				f2fs_decompress_cluster(dic, true);
			continue;
		}

		if (bio && (!page_is_mergeable(sbi, bio,
					*last_block_in_bio, blkaddr) ||
		    !f2fs_crypt_mergeable_bio(bio, inode, page->index, NULL))) {
submit_and_realloc:
			__submit_bio(sbi, bio, DATA);
			bio = NULL;
		}

		if (!bio) {
			bio = f2fs_grab_read_bio(inode, blkaddr, nr_pages,
					is_readahead ? REQ_RAHEAD : 0,
					page->index, for_write);
			if (IS_ERR(bio)) {
				ret = PTR_ERR(bio);
				f2fs_decompress_end_io(dic, ret, true);
				f2fs_put_dnode(&dn);
				*bio_ret = NULL;
				return ret;
			}
		}

		if (bio_add_page(bio, page, blocksize, 0) < blocksize)
			goto submit_and_realloc;

		ctx = get_post_read_ctx(bio);
		ctx->enabled_steps |= STEP_DECOMPRESS;
		refcount_inc(&dic->refcnt);

		inc_page_count(sbi, F2FS_RD_DATA);
		f2fs_update_iostat(sbi, FS_DATA_READ_IO, F2FS_BLKSIZE);
		f2fs_update_iostat(sbi, FS_CDATA_READ_IO, F2FS_BLKSIZE);
		ClearPageError(page);
		*last_block_in_bio = blkaddr;
	}

	if (from_dnode)
		f2fs_put_dnode(&dn);

	*bio_ret = bio;
	return 0;

out_put_dnode:
	if (from_dnode)
		f2fs_put_dnode(&dn);
out:
	for (i = 0; i < cc->cluster_size; i++) {
		if (cc->rpages[i]) {
			ClearPageUptodate(cc->rpages[i]);
			ClearPageError(cc->rpages[i]);
			unlock_page(cc->rpages[i]);
		}
	}
	*bio_ret = bio;
	return ret;
}
#endif

/*
 * This function was originally taken from fs/mpage.c, and customized for f2fs.
 * Major change was from block_size == page_size in f2fs by default.
 *
 * Note that the aops->readpages() function is ONLY used for read-ahead. If
 * this function ever deviates from doing just read-ahead, it should either
 * use ->readpage() or do the necessary surgery to decouple ->readpages()
 * from read-ahead.
 */
int f2fs_mpage_readpages(struct address_space *mapping,
			struct list_head *pages, struct page *page,
			unsigned nr_pages, bool is_readahead)
{
	struct bio *bio = NULL;
	sector_t last_block_in_bio = 0;
	struct inode *inode = mapping->host;
	struct f2fs_map_blocks map;
#ifdef CONFIG_F2FS_FS_COMPRESSION
	struct compress_ctx cc = {
		.inode = inode,
		.log_cluster_size = F2FS_I(inode)->i_log_cluster_size,
		.cluster_size = F2FS_I(inode)->i_cluster_size,
		.cluster_idx = NULL_CLUSTER,
		.rpages = NULL,
		.cpages = NULL,
		.nr_rpages = 0,
		.nr_cpages = 0,
	};
	pgoff_t nc_cluster_idx = NULL_CLUSTER;
#endif
	unsigned max_nr_pages = nr_pages;
	int ret = 0;
	bool drop_ra = false;

	/* this is real from f2fs_merkle_tree_readahead() in old kernel only. */
	if (!nr_pages)
		return 0;

	map.m_pblk = 0;
	map.m_lblk = 0;
	map.m_len = 0;
	map.m_flags = 0;
	map.m_next_pgofs = NULL;
	map.m_next_extent = NULL;
	map.m_seg_type = NO_CHECK_TYPE;
	map.m_may_create = false;

	/*
	 * Two readahead threads for same address range can cause race condition
	 * which fragments sequential read IOs. So let's avoid each other.
	 */
	if (pages && is_readahead) {
		page = list_last_entry(pages, struct page, lru);
		if (READ_ONCE(F2FS_I(inode)->ra_offset) == page_index(page))
			drop_ra = true;
		else
			WRITE_ONCE(F2FS_I(inode)->ra_offset, page_index(page));
	}

	for (; nr_pages; nr_pages--) {
		if (pages) {
			page = list_last_entry(pages, struct page, lru);

			prefetchw(&page->flags);
			list_del(&page->lru);
			if (drop_ra || add_to_page_cache_lru(page, mapping,
						  page_index(page),
						  readahead_gfp_mask(mapping)))
				goto next_page;
		}

#ifdef CONFIG_F2FS_FS_COMPRESSION
		if (f2fs_compressed_file(inode)) {
			/* there are remained comressed pages, submit them */
			if (!f2fs_cluster_can_merge_page(&cc, page->index)) {
				ret = f2fs_read_multi_pages(&cc, &bio,
							max_nr_pages,
							&last_block_in_bio,
							is_readahead, false);
				f2fs_destroy_compress_ctx(&cc, false);
				if (ret)
					goto set_error_page;
			}
			if (cc.cluster_idx == NULL_CLUSTER) {
				if (nc_cluster_idx ==
					page->index >> cc.log_cluster_size) {
					goto read_single_page;
				}

				ret = f2fs_is_compressed_cluster(inode, page->index);
				if (ret < 0)
					goto set_error_page;
				else if (!ret) {
					nc_cluster_idx =
						page->index >> cc.log_cluster_size;
					goto read_single_page;
				}

				nc_cluster_idx = NULL_CLUSTER;
			}
			ret = f2fs_init_compress_ctx(&cc);
			if (ret)
				goto set_error_page;

			f2fs_compress_ctx_add_page(&cc, page);

			goto next_page;
		}
read_single_page:
#endif

		ret = f2fs_read_single_page(inode, page, max_nr_pages, &map,
					&bio, &last_block_in_bio, is_readahead);
		if (ret) {
#ifdef CONFIG_F2FS_FS_COMPRESSION
set_error_page:
#endif
			SetPageError(page);
			zero_user_segment(page, 0, PAGE_SIZE);
			unlock_page(page);
		}

next_page:
		if (pages)
			put_page(page);

#ifdef CONFIG_F2FS_FS_COMPRESSION
		if (f2fs_compressed_file(inode)) {
			/* last page */
			if (nr_pages == 1 && !f2fs_cluster_is_empty(&cc)) {
				ret = f2fs_read_multi_pages(&cc, &bio,
							max_nr_pages,
							&last_block_in_bio,
							is_readahead, false);
				f2fs_destroy_compress_ctx(&cc, false);
			}
		}
#endif
	}
	BUG_ON(pages && !list_empty(pages));
	if (bio)
		__f2fs_submit_read_bio(F2FS_I_SB(inode), bio, DATA);

	if (pages && is_readahead && !drop_ra)
		WRITE_ONCE(F2FS_I(inode)->ra_offset, -1);
	return pages ? 0 : ret;
}

static int f2fs_read_data_page(struct file *file, struct page *page)
{
	struct inode *inode = page_file_mapping(page)->host;
	int ret = -EAGAIN;

	trace_f2fs_readpage(page, DATA);

	if (!f2fs_is_compress_backend_ready(inode)) {
		unlock_page(page);
		return -EOPNOTSUPP;
	}

	/* If the file has inline data, try to read it directly */
	if (f2fs_has_inline_data(inode))
		ret = f2fs_read_inline_data(inode, page);
	if (ret == -EAGAIN)
		ret = f2fs_mpage_readpages(page_file_mapping(page),
						NULL, page, 1, false);
	return ret;
}

static int f2fs_read_data_pages(struct file *file,
			struct address_space *mapping,
			struct list_head *pages, unsigned nr_pages)
{
	struct inode *inode = mapping->host;
	struct page *page = list_last_entry(pages, struct page, lru);

	trace_f2fs_readpages(inode, page, nr_pages);

	if (!f2fs_is_compress_backend_ready(inode))
		return 0;

	/* If the file has inline data, skip readpages */
	if (f2fs_has_inline_data(inode))
		return 0;

	return f2fs_mpage_readpages(mapping, pages, NULL, nr_pages, true);
}

int f2fs_encrypt_one_page(struct f2fs_io_info *fio)
{
	struct inode *inode = fio->page->mapping->host;
	struct page *mpage, *page;
	gfp_t gfp_flags = GFP_NOFS;

	if (!f2fs_encrypted_file(inode))
		return 0;

	page = fio->compressed_page ? fio->compressed_page : fio->page;

	/* wait for GCed page writeback via META_MAPPING */
	f2fs_wait_on_block_writeback(inode, fio->old_blkaddr);

	if (fscrypt_inode_uses_inline_crypto(inode))
		return 0;

retry_encrypt:
	fio->encrypted_page = fscrypt_encrypt_pagecache_blocks(page,
					PAGE_SIZE, 0, gfp_flags);
	if (IS_ERR(fio->encrypted_page)) {
		/* flush pending IOs and wait for a while in the ENOMEM case */
		if (PTR_ERR(fio->encrypted_page) == -ENOMEM) {
			f2fs_flush_merged_writes(fio->sbi);
			congestion_wait(BLK_RW_ASYNC, DEFAULT_IO_TIMEOUT);
			gfp_flags |= __GFP_NOFAIL;
			goto retry_encrypt;
		}
		return PTR_ERR(fio->encrypted_page);
	}

	mpage = find_lock_page(META_MAPPING(fio->sbi), fio->old_blkaddr);
	if (mpage) {
		if (PageUptodate(mpage))
			memcpy(page_address(mpage),
				page_address(fio->encrypted_page), PAGE_SIZE);
		f2fs_put_page(mpage, 1);
	}
	return 0;
}

static inline bool check_inplace_update_policy(struct inode *inode,
				struct f2fs_io_info *fio)
{
	struct f2fs_sb_info *sbi = F2FS_I_SB(inode);
	unsigned int policy = SM_I(sbi)->ipu_policy;

	if (policy & (0x1 << F2FS_IPU_HONOR_OPU_WRITE) &&
			is_inode_flag_set(inode, FI_OPU_WRITE))
		return false;
	if (policy & (0x1 << F2FS_IPU_FORCE))
		return true;
	if (policy & (0x1 << F2FS_IPU_SSR) && f2fs_need_SSR(sbi))
		return true;
	if (policy & (0x1 << F2FS_IPU_UTIL) &&
			utilization(sbi) > SM_I(sbi)->min_ipu_util)
		return true;
	if (policy & (0x1 << F2FS_IPU_SSR_UTIL) && f2fs_need_SSR(sbi) &&
			utilization(sbi) > SM_I(sbi)->min_ipu_util)
		return true;

	/*
	 * IPU for rewrite async pages
	 */
	if (policy & (0x1 << F2FS_IPU_ASYNC) &&
			fio && fio->op == REQ_OP_WRITE &&
			!(fio->op_flags & REQ_SYNC) &&
			!IS_ENCRYPTED(inode))
		return true;

	/* this is only set during fdatasync */
	if (policy & (0x1 << F2FS_IPU_FSYNC) &&
			is_inode_flag_set(inode, FI_NEED_IPU))
		return true;

	if (unlikely(fio && is_sbi_flag_set(sbi, SBI_CP_DISABLED) &&
			!f2fs_is_checkpointed_data(sbi, fio->old_blkaddr)))
		return true;

	return false;
}

bool f2fs_should_update_inplace(struct inode *inode, struct f2fs_io_info *fio)
{
	/* swap file is migrating in aligned write mode */
	if (is_inode_flag_set(inode, FI_ALIGNED_WRITE))
		return false;

	if (f2fs_is_pinned_file(inode))
		return true;

	/* if this is cold file, we should overwrite to avoid fragmentation */
	if (file_is_cold(inode))
		return true;

	return check_inplace_update_policy(inode, fio);
}

bool f2fs_should_update_outplace(struct inode *inode, struct f2fs_io_info *fio)
{
	struct f2fs_sb_info *sbi = F2FS_I_SB(inode);

	/* The below cases were checked when setting it. */
	if (f2fs_is_pinned_file(inode))
		return false;
	if (fio && is_sbi_flag_set(sbi, SBI_NEED_FSCK))
		return true;
	if (f2fs_lfs_mode(sbi))
		return true;
	if (S_ISDIR(inode->i_mode))
		return true;
	if (IS_NOQUOTA(inode))
		return true;
	if (f2fs_is_atomic_file(inode))
		return true;

	/* swap file is migrating in aligned write mode */
	if (is_inode_flag_set(inode, FI_ALIGNED_WRITE))
		return true;

	if (is_inode_flag_set(inode, FI_OPU_WRITE))
		return true;

	if (fio) {
		if (page_private_gcing(fio->page))
			return true;
		if (page_private_dummy(fio->page))
			return true;
		if (unlikely(is_sbi_flag_set(sbi, SBI_CP_DISABLED) &&
			f2fs_is_checkpointed_data(sbi, fio->old_blkaddr)))
			return true;
	}
	return false;
}

static inline bool need_inplace_update(struct f2fs_io_info *fio)
{
	struct inode *inode = fio->page->mapping->host;

	if (f2fs_should_update_outplace(inode, fio))
		return false;

	return f2fs_should_update_inplace(inode, fio);
}

int f2fs_do_write_data_page(struct f2fs_io_info *fio)
{
	struct page *page = fio->page;
	struct inode *inode = page->mapping->host;
	struct dnode_of_data dn;
	struct extent_info ei = {0, };
	struct node_info ni;
	bool ipu_force = false;
	int err = 0;

	/* Use COW inode to make dnode_of_data for atomic write */
	if (f2fs_is_atomic_file(inode))
		set_new_dnode(&dn, F2FS_I(inode)->cow_inode, NULL, NULL, 0);
	else
		set_new_dnode(&dn, inode, NULL, NULL, 0);

	if (need_inplace_update(fio) &&
			f2fs_lookup_extent_cache(inode, page->index, &ei)) {
		fio->old_blkaddr = ei.blk + page->index - ei.fofs;

		if (!f2fs_is_valid_blkaddr(fio->sbi, fio->old_blkaddr,
						DATA_GENERIC_ENHANCE))
			return -EFSCORRUPTED;

		ipu_force = true;
		fio->need_lock = LOCK_DONE;
		goto got_it;
	}

	/* Deadlock due to between page->lock and f2fs_lock_op */
	if (fio->need_lock == LOCK_REQ && !f2fs_trylock_op(fio->sbi))
		return -EAGAIN;

	err = f2fs_get_dnode_of_data(&dn, page->index, LOOKUP_NODE);
	if (err)
		goto out;

	fio->old_blkaddr = dn.data_blkaddr;

	/* This page is already truncated */
	if (fio->old_blkaddr == NULL_ADDR) {
		ClearPageUptodate(page);
		clear_page_private_gcing(page);
		goto out_writepage;
	}
got_it:
	if (__is_valid_data_blkaddr(fio->old_blkaddr) &&
		!f2fs_is_valid_blkaddr(fio->sbi, fio->old_blkaddr,
						DATA_GENERIC_ENHANCE)) {
		err = -EFSCORRUPTED;
		goto out_writepage;
	}

	/*
	 * If current allocation needs SSR,
	 * it had better in-place writes for updated data.
	 */
	if (ipu_force ||
		(__is_valid_data_blkaddr(fio->old_blkaddr) &&
					need_inplace_update(fio))) {
		err = f2fs_encrypt_one_page(fio);
		if (err)
			goto out_writepage;

		set_page_writeback(page);
		ClearPageError(page);
		f2fs_put_dnode(&dn);
		if (fio->need_lock == LOCK_REQ)
			f2fs_unlock_op(fio->sbi);
		err = f2fs_inplace_write_data(fio);
		if (err) {
			if (fscrypt_inode_uses_fs_layer_crypto(inode))
				fscrypt_finalize_bounce_page(&fio->encrypted_page);
			if (PageWriteback(page))
				end_page_writeback(page);
		} else {
			set_inode_flag(inode, FI_UPDATE_WRITE);
		}
		trace_f2fs_do_write_data_page(fio->page, IPU);
		return err;
	}

	if (fio->need_lock == LOCK_RETRY) {
		if (!f2fs_trylock_op(fio->sbi)) {
			err = -EAGAIN;
			goto out_writepage;
		}
		fio->need_lock = LOCK_REQ;
	}

	err = f2fs_get_node_info(fio->sbi, dn.nid, &ni, false);
	if (err)
		goto out_writepage;

	fio->version = ni.version;

	err = f2fs_encrypt_one_page(fio);
	if (err)
		goto out_writepage;

	set_page_writeback(page);
	ClearPageError(page);

	if (fio->compr_blocks && fio->old_blkaddr == COMPRESS_ADDR)
		f2fs_i_compr_blocks_update(inode, fio->compr_blocks - 1, false);

	/* LFS mode write path */
	f2fs_outplace_write_data(&dn, fio);
	trace_f2fs_do_write_data_page(page, OPU);
	set_inode_flag(inode, FI_APPEND_WRITE);
	if (page->index == 0)
		set_inode_flag(inode, FI_FIRST_BLOCK_WRITTEN);
out_writepage:
	f2fs_put_dnode(&dn);
out:
	if (fio->need_lock == LOCK_REQ)
		f2fs_unlock_op(fio->sbi);
	return err;
}

int f2fs_write_single_data_page(struct page *page, int *submitted,
				struct bio **bio,
				sector_t *last_block,
				struct writeback_control *wbc,
				enum iostat_type io_type,
				int compr_blocks,
				bool allow_balance)
{
	struct inode *inode = page->mapping->host;
	struct f2fs_sb_info *sbi = F2FS_I_SB(inode);
	loff_t i_size = i_size_read(inode);
	const pgoff_t end_index = ((unsigned long long)i_size)
							>> PAGE_SHIFT;
	loff_t psize = (loff_t)(page->index + 1) << PAGE_SHIFT;
	unsigned offset = 0;
	bool need_balance_fs = false;
	int err = 0;
	struct f2fs_io_info fio = {
		.sbi = sbi,
		.ino = inode->i_ino,
		.type = DATA,
		.op = REQ_OP_WRITE,
		.op_flags = wbc_to_write_flags(wbc),
		.old_blkaddr = NULL_ADDR,
		.page = page,
		.encrypted_page = NULL,
		.submitted = false,
		.compr_blocks = compr_blocks,
		.need_lock = LOCK_RETRY,
		.io_type = io_type,
		.io_wbc = wbc,
		.bio = bio,
		.last_block = last_block,
	};

	trace_f2fs_writepage(page, DATA);

	/* we should bypass data pages to proceed the kworkder jobs */
	if (unlikely(f2fs_cp_error(sbi))) {
		mapping_set_error(page->mapping, -EIO);
		/*
		 * don't drop any dirty dentry pages for keeping lastest
		 * directory structure.
		 */
		if (S_ISDIR(inode->i_mode))
			goto redirty_out;
		goto out;
	}

	if (unlikely(is_sbi_flag_set(sbi, SBI_POR_DOING)))
		goto redirty_out;

	if (page->index < end_index ||
			f2fs_verity_in_progress(inode) ||
			compr_blocks)
		goto write;

	/*
	 * If the offset is out-of-range of file size,
	 * this page does not have to be written to disk.
	 */
	offset = i_size & (PAGE_SIZE - 1);
	if ((page->index >= end_index + 1) || !offset)
		goto out;

	zero_user_segment(page, offset, PAGE_SIZE);
write:
	if (f2fs_is_drop_cache(inode))
		goto out;

	/* Dentry/quota blocks are controlled by checkpoint */
	if (S_ISDIR(inode->i_mode) || IS_NOQUOTA(inode)) {
		/*
		 * We need to wait for node_write to avoid block allocation during
		 * checkpoint. This can only happen to quota writes which can cause
		 * the below discard race condition.
		 */
		if (IS_NOQUOTA(inode))
			f2fs_down_read(&sbi->node_write);

		fio.need_lock = LOCK_DONE;
		err = f2fs_do_write_data_page(&fio);

		if (IS_NOQUOTA(inode))
			f2fs_up_read(&sbi->node_write);

		goto done;
	}

	if (!wbc->for_reclaim)
		need_balance_fs = true;
	else if (has_not_enough_free_secs(sbi, 0, 0))
		goto redirty_out;
	else
		set_inode_flag(inode, FI_HOT_DATA);

	err = -EAGAIN;
	if (f2fs_has_inline_data(inode)) {
		err = f2fs_write_inline_data(inode, page);
		if (!err)
			goto out;
	}

	if (err == -EAGAIN) {
		err = f2fs_do_write_data_page(&fio);
		if (err == -EAGAIN) {
			fio.need_lock = LOCK_REQ;
			err = f2fs_do_write_data_page(&fio);
		}
	}

	if (err) {
		file_set_keep_isize(inode);
	} else {
		spin_lock(&F2FS_I(inode)->i_size_lock);
		if (F2FS_I(inode)->last_disk_size < psize)
			F2FS_I(inode)->last_disk_size = psize;
		spin_unlock(&F2FS_I(inode)->i_size_lock);
	}

done:
	if (err && err != -ENOENT)
		goto redirty_out;

out:
	inode_dec_dirty_pages(inode);
	if (err) {
		ClearPageUptodate(page);
		clear_page_private_gcing(page);
	}

	if (wbc->for_reclaim) {
		f2fs_submit_merged_write_cond(sbi, NULL, page, 0, DATA);
		clear_inode_flag(inode, FI_HOT_DATA);
		f2fs_remove_dirty_inode(inode);
		submitted = NULL;
	}
	unlock_page(page);
	if (!S_ISDIR(inode->i_mode) && !IS_NOQUOTA(inode) &&
			!F2FS_I(inode)->cp_task && allow_balance)
		f2fs_balance_fs(sbi, need_balance_fs);

	if (unlikely(f2fs_cp_error(sbi))) {
		f2fs_submit_merged_write(sbi, DATA);
		f2fs_submit_merged_ipu_write(sbi, bio, NULL);
		submitted = NULL;
	}

	if (submitted)
		*submitted = fio.submitted ? 1 : 0;

	return 0;

redirty_out:
	redirty_page_for_writepage(wbc, page);
	/*
	 * pageout() in MM traslates EAGAIN, so calls handle_write_error()
	 * -> mapping_set_error() -> set_bit(AS_EIO, ...).
	 * file_write_and_wait_range() will see EIO error, which is critical
	 * to return value of fsync() followed by atomic_write failure to user.
	 */
	if (!err || wbc->for_reclaim)
		return AOP_WRITEPAGE_ACTIVATE;
	unlock_page(page);
	return err;
}

static int f2fs_write_data_page(struct page *page,
					struct writeback_control *wbc)
{
#ifdef CONFIG_F2FS_FS_COMPRESSION
	struct inode *inode = page->mapping->host;

	if (unlikely(f2fs_cp_error(F2FS_I_SB(inode))))
		goto out;

	if (f2fs_compressed_file(inode)) {
		if (f2fs_is_compressed_cluster(inode, page->index)) {
			redirty_page_for_writepage(wbc, page);
			return AOP_WRITEPAGE_ACTIVATE;
		}
	}
out:
#endif

	return f2fs_write_single_data_page(page, NULL, NULL, NULL,
						wbc, FS_DATA_IO, 0, true);
}

/*
 * This function was copied from write_cche_pages from mm/page-writeback.c.
 * The major change is making write step of cold data page separately from
 * warm/hot data page.
 */
static int f2fs_write_cache_pages(struct address_space *mapping,
					struct writeback_control *wbc,
					enum iostat_type io_type)
{
	int ret = 0;
	int done = 0, retry = 0;
	struct pagevec pvec;
	struct f2fs_sb_info *sbi = F2FS_M_SB(mapping);
	struct bio *bio = NULL;
	sector_t last_block;
#ifdef CONFIG_F2FS_FS_COMPRESSION
	struct inode *inode = mapping->host;
	struct compress_ctx cc = {
		.inode = inode,
		.log_cluster_size = F2FS_I(inode)->i_log_cluster_size,
		.cluster_size = F2FS_I(inode)->i_cluster_size,
		.cluster_idx = NULL_CLUSTER,
		.rpages = NULL,
		.nr_rpages = 0,
		.cpages = NULL,
		.valid_nr_cpages = 0,
		.rbuf = NULL,
		.cbuf = NULL,
		.rlen = PAGE_SIZE * F2FS_I(inode)->i_cluster_size,
		.private = NULL,
	};
#endif
	int nr_pages;
	pgoff_t uninitialized_var(writeback_index);
	pgoff_t index;
	pgoff_t end;		/* Inclusive */
	pgoff_t done_index;
	int range_whole = 0;
	int tag;
	int nwritten = 0;
	int submitted = 0;
	int i;

	pagevec_init(&pvec);

	if (get_dirty_pages(mapping->host) <=
				SM_I(F2FS_M_SB(mapping))->min_hot_blocks)
		set_inode_flag(mapping->host, FI_HOT_DATA);
	else
		clear_inode_flag(mapping->host, FI_HOT_DATA);

	if (wbc->range_cyclic) {
		writeback_index = mapping->writeback_index; /* prev offset */
		index = writeback_index;
		end = -1;
	} else {
		index = wbc->range_start >> PAGE_SHIFT;
		end = wbc->range_end >> PAGE_SHIFT;
		if (wbc->range_start == 0 && wbc->range_end == LLONG_MAX)
			range_whole = 1;
	}
	if (wbc->sync_mode == WB_SYNC_ALL || wbc->tagged_writepages)
		tag = PAGECACHE_TAG_TOWRITE;
	else
		tag = PAGECACHE_TAG_DIRTY;
retry:
	retry = 0;
	if (wbc->sync_mode == WB_SYNC_ALL || wbc->tagged_writepages)
		tag_pages_for_writeback(mapping, index, end);
	done_index = index;
	while (!done && !retry && (index <= end)) {
		nr_pages = pagevec_lookup_range_tag(&pvec, mapping, &index, end,
				tag);
		if (nr_pages == 0)
			break;

		for (i = 0; i < nr_pages; i++) {
			struct page *page = pvec.pages[i];
			bool need_readd;
readd:
			need_readd = false;
#ifdef CONFIG_F2FS_FS_COMPRESSION
			if (f2fs_compressed_file(inode)) {
				void *fsdata = NULL;
				struct page *pagep;
				int ret2;

				ret = f2fs_init_compress_ctx(&cc);
				if (ret) {
					done = 1;
					break;
				}

				if (!f2fs_cluster_can_merge_page(&cc,
								page->index)) {
					ret = f2fs_write_multi_pages(&cc,
						&submitted, wbc, io_type);
					if (!ret)
						need_readd = true;
					goto result;
				}

				if (unlikely(f2fs_cp_error(sbi)))
					goto lock_page;

				if (!f2fs_cluster_is_empty(&cc))
					goto lock_page;

				ret2 = f2fs_prepare_compress_overwrite(
							inode, &pagep,
							page->index, &fsdata);
				if (ret2 < 0) {
					ret = ret2;
					done = 1;
					break;
				} else if (ret2 &&
					(!f2fs_compress_write_end(inode,
						fsdata, page->index, 1) ||
					 !f2fs_all_cluster_page_loaded(&cc,
						&pvec, i, nr_pages))) {
					retry = 1;
					break;
				}
			}
#endif
			/* give a priority to WB_SYNC threads */
			if (atomic_read(&sbi->wb_sync_req[DATA]) &&
					wbc->sync_mode == WB_SYNC_NONE) {
				done = 1;
				break;
			}
#ifdef CONFIG_F2FS_FS_COMPRESSION
lock_page:
#endif
			done_index = page->index;
retry_write:
			lock_page(page);

			if (unlikely(page->mapping != mapping)) {
continue_unlock:
				unlock_page(page);
				continue;
			}

			if (!PageDirty(page)) {
				/* someone wrote it for us */
				goto continue_unlock;
			}

			if (PageWriteback(page)) {
				if (wbc->sync_mode != WB_SYNC_NONE)
					f2fs_wait_on_page_writeback(page,
							DATA, true, true);
				else
					goto continue_unlock;
			}

			if (!clear_page_dirty_for_io(page))
				goto continue_unlock;

#ifdef CONFIG_F2FS_FS_COMPRESSION
			if (f2fs_compressed_file(inode)) {
				get_page(page);
				f2fs_compress_ctx_add_page(&cc, page);
				continue;
			}
#endif
			ret = f2fs_write_single_data_page(page, &submitted,
					&bio, &last_block, wbc, io_type,
					0, true);
			if (ret == AOP_WRITEPAGE_ACTIVATE)
				unlock_page(page);
#ifdef CONFIG_F2FS_FS_COMPRESSION
result:
#endif
			nwritten += submitted;
			wbc->nr_to_write -= submitted;

			if (unlikely(ret)) {
				/*
				 * keep nr_to_write, since vfs uses this to
				 * get # of written pages.
				 */
				if (ret == AOP_WRITEPAGE_ACTIVATE) {
					ret = 0;
					goto next;
				} else if (ret == -EAGAIN) {
					ret = 0;
					if (wbc->sync_mode == WB_SYNC_ALL) {
						f2fs_io_schedule_timeout(
							DEFAULT_IO_TIMEOUT);
						goto retry_write;
					}
					goto next;
				}
				done_index = page->index + 1;
				done = 1;
				break;
			}

			if (wbc->nr_to_write <= 0 &&
					wbc->sync_mode == WB_SYNC_NONE) {
				done = 1;
				break;
			}
next:
			if (need_readd)
				goto readd;
		}
		pagevec_release(&pvec);
		cond_resched();
	}
#ifdef CONFIG_F2FS_FS_COMPRESSION
	/* flush remained pages in compress cluster */
	if (f2fs_compressed_file(inode) && !f2fs_cluster_is_empty(&cc)) {
		ret = f2fs_write_multi_pages(&cc, &submitted, wbc, io_type);
		nwritten += submitted;
		wbc->nr_to_write -= submitted;
		if (ret) {
			done = 1;
			retry = 0;
		}
	}
	if (f2fs_compressed_file(inode))
		f2fs_destroy_compress_ctx(&cc, false);
#endif
	if (retry) {
		index = 0;
		end = -1;
		goto retry;
	}
	if (wbc->range_cyclic && !done)
		done_index = 0;
	if (wbc->range_cyclic || (range_whole && wbc->nr_to_write > 0))
		mapping->writeback_index = done_index;

	if (nwritten)
		f2fs_submit_merged_write_cond(F2FS_M_SB(mapping), mapping->host,
								NULL, 0, DATA);
	/* submit cached bio of IPU write */
	if (bio)
		f2fs_submit_merged_ipu_write(sbi, &bio, NULL);

	return ret;
}

static inline bool __should_serialize_io(struct inode *inode,
					struct writeback_control *wbc)
{
	/* to avoid deadlock in path of data flush */
	if (F2FS_I(inode)->cp_task)
		return false;

	if (!S_ISREG(inode->i_mode))
		return false;
	if (IS_NOQUOTA(inode))
		return false;

	if (f2fs_need_compress_data(inode))
		return true;
	if (wbc->sync_mode != WB_SYNC_ALL)
		return true;
	if (get_dirty_pages(inode) >= SM_I(F2FS_I_SB(inode))->min_seq_blocks)
		return true;
	return false;
}

static int __f2fs_write_data_pages(struct address_space *mapping,
						struct writeback_control *wbc,
						enum iostat_type io_type)
{
	struct inode *inode = mapping->host;
	struct f2fs_sb_info *sbi = F2FS_I_SB(inode);
	struct blk_plug plug;
	int ret;
	bool locked = false;

	/* deal with chardevs and other special file */
	if (!mapping->a_ops->writepage)
		return 0;

	/* skip writing if there is no dirty page in this inode */
	if (!get_dirty_pages(inode) && wbc->sync_mode == WB_SYNC_NONE)
		return 0;

	/* during POR, we don't need to trigger writepage at all. */
	if (unlikely(is_sbi_flag_set(sbi, SBI_POR_DOING)))
		goto skip_write;

	if ((S_ISDIR(inode->i_mode) || IS_NOQUOTA(inode)) &&
			wbc->sync_mode == WB_SYNC_NONE &&
			get_dirty_pages(inode) < nr_pages_to_skip(sbi, DATA) &&
			f2fs_available_free_memory(sbi, DIRTY_DENTS))
		goto skip_write;

	/* skip writing in file defragment preparing stage */
	if (is_inode_flag_set(inode, FI_SKIP_WRITES))
		goto skip_write;

	trace_f2fs_writepages(mapping->host, wbc, DATA);

	/* to avoid spliting IOs due to mixed WB_SYNC_ALL and WB_SYNC_NONE */
	if (wbc->sync_mode == WB_SYNC_ALL)
		atomic_inc(&sbi->wb_sync_req[DATA]);
	else if (atomic_read(&sbi->wb_sync_req[DATA])) {
		/* to avoid potential deadlock */
		if (current->plug)
			blk_finish_plug(current->plug);
		goto skip_write;
	}

	if (__should_serialize_io(inode, wbc)) {
		mutex_lock(&sbi->writepages);
		locked = true;
	}

	blk_start_plug(&plug);
	ret = f2fs_write_cache_pages(mapping, wbc, io_type);
	blk_finish_plug(&plug);

	if (locked)
		mutex_unlock(&sbi->writepages);

	if (wbc->sync_mode == WB_SYNC_ALL)
		atomic_dec(&sbi->wb_sync_req[DATA]);
	/*
	 * if some pages were truncated, we cannot guarantee its mapping->host
	 * to detect pending bios.
	 */

	f2fs_remove_dirty_inode(inode);
	return ret;

skip_write:
	wbc->pages_skipped += get_dirty_pages(inode);
	trace_f2fs_writepages(mapping->host, wbc, DATA);
	return 0;
}

static int f2fs_write_data_pages(struct address_space *mapping,
			    struct writeback_control *wbc)
{
	struct inode *inode = mapping->host;

	return __f2fs_write_data_pages(mapping, wbc,
			F2FS_I(inode)->cp_task == current ?
			FS_CP_DATA_IO : FS_DATA_IO);
}

static void f2fs_write_failed(struct inode *inode, loff_t to)
{
	loff_t i_size = i_size_read(inode);

	if (IS_NOQUOTA(inode))
		return;

	/* In the fs-verity case, f2fs_end_enable_verity() does the truncate */
	if (to > i_size && !f2fs_verity_in_progress(inode)) {
		f2fs_down_write(&F2FS_I(inode)->i_gc_rwsem[WRITE]);
		f2fs_down_write(&F2FS_I(inode)->i_mmap_sem);

		truncate_pagecache(inode, i_size);
		f2fs_truncate_blocks(inode, i_size, true);

		f2fs_up_write(&F2FS_I(inode)->i_mmap_sem);
		f2fs_up_write(&F2FS_I(inode)->i_gc_rwsem[WRITE]);
	}
}

static int prepare_write_begin(struct f2fs_sb_info *sbi,
			struct page *page, loff_t pos, unsigned len,
			block_t *blk_addr, bool *node_changed)
{
	struct inode *inode = page->mapping->host;
	pgoff_t index = page->index;
	struct dnode_of_data dn;
	struct page *ipage;
	bool locked = false;
	struct extent_info ei = {0, };
	int err = 0;
	int flag;

	/*
	 * If a whole page is being written and we already preallocated all the
	 * blocks, then there is no need to get a block address now.
	 */
	if (len == PAGE_SIZE && is_inode_flag_set(inode, FI_PREALLOCATED_ALL))
		return 0;

	/* f2fs_lock_op avoids race between write CP and convert_inline_page */
	if (f2fs_has_inline_data(inode) && pos + len > MAX_INLINE_DATA(inode))
		flag = F2FS_GET_BLOCK_DEFAULT;
	else
		flag = F2FS_GET_BLOCK_PRE_AIO;

	if (f2fs_has_inline_data(inode) ||
			(pos & PAGE_MASK) >= i_size_read(inode)) {
		f2fs_do_map_lock(sbi, flag, true);
		locked = true;
	}

restart:
	/* check inline_data */
	ipage = f2fs_get_node_page(sbi, inode->i_ino);
	if (IS_ERR(ipage)) {
		err = PTR_ERR(ipage);
		goto unlock_out;
	}

	set_new_dnode(&dn, inode, ipage, ipage, 0);

	if (f2fs_has_inline_data(inode)) {
		if (pos + len <= MAX_INLINE_DATA(inode)) {
			f2fs_do_read_inline_data(page, ipage);
			set_inode_flag(inode, FI_DATA_EXIST);
			if (inode->i_nlink)
				set_page_private_inline(ipage);
		} else {
			err = f2fs_convert_inline_page(&dn, page);
			if (err)
				goto out;
			if (dn.data_blkaddr == NULL_ADDR)
				err = f2fs_get_block(&dn, index);
		}
	} else if (locked) {
		err = f2fs_get_block(&dn, index);
	} else {
		if (f2fs_lookup_extent_cache(inode, index, &ei)) {
			dn.data_blkaddr = ei.blk + index - ei.fofs;
		} else {
			/* hole case */
			err = f2fs_get_dnode_of_data(&dn, index, LOOKUP_NODE);
			if (err || dn.data_blkaddr == NULL_ADDR) {
				f2fs_put_dnode(&dn);
				f2fs_do_map_lock(sbi, F2FS_GET_BLOCK_PRE_AIO,
								true);
				WARN_ON(flag != F2FS_GET_BLOCK_PRE_AIO);
				locked = true;
				goto restart;
			}
		}
	}

	/* convert_inline_page can make node_changed */
	*blk_addr = dn.data_blkaddr;
	*node_changed = dn.node_changed;
out:
	f2fs_put_dnode(&dn);
unlock_out:
	if (locked)
		f2fs_do_map_lock(sbi, flag, false);
	return err;
}

static int __find_data_block(struct inode *inode, pgoff_t index,
				block_t *blk_addr)
{
	struct dnode_of_data dn;
	struct page *ipage;
	struct extent_info ei = {0, };
	int err = 0;

	ipage = f2fs_get_node_page(F2FS_I_SB(inode), inode->i_ino);
	if (IS_ERR(ipage))
		return PTR_ERR(ipage);

	set_new_dnode(&dn, inode, ipage, ipage, 0);

	if (f2fs_lookup_extent_cache(inode, index, &ei)) {
		dn.data_blkaddr = ei.blk + index - ei.fofs;
	} else {
		/* hole case */
		err = f2fs_get_dnode_of_data(&dn, index, LOOKUP_NODE);
		if (err) {
			dn.data_blkaddr = NULL_ADDR;
			err = 0;
		}
	}
	*blk_addr = dn.data_blkaddr;
	f2fs_put_dnode(&dn);
	return err;
}

static int __reserve_data_block(struct inode *inode, pgoff_t index,
				block_t *blk_addr, bool *node_changed)
{
	struct f2fs_sb_info *sbi = F2FS_I_SB(inode);
	struct dnode_of_data dn;
	struct page *ipage;
	int err = 0;

	f2fs_do_map_lock(sbi, F2FS_GET_BLOCK_PRE_AIO, true);

	ipage = f2fs_get_node_page(sbi, inode->i_ino);
	if (IS_ERR(ipage)) {
		err = PTR_ERR(ipage);
		goto unlock_out;
	}
	set_new_dnode(&dn, inode, ipage, ipage, 0);

	err = f2fs_get_block(&dn, index);

	*blk_addr = dn.data_blkaddr;
	*node_changed = dn.node_changed;
	f2fs_put_dnode(&dn);

unlock_out:
	f2fs_do_map_lock(sbi, F2FS_GET_BLOCK_PRE_AIO, false);
	return err;
}

static int prepare_atomic_write_begin(struct f2fs_sb_info *sbi,
			struct page *page, loff_t pos, unsigned int len,
			block_t *blk_addr, bool *node_changed)
{
	struct inode *inode = page->mapping->host;
	struct inode *cow_inode = F2FS_I(inode)->cow_inode;
	pgoff_t index = page->index;
	int err = 0;
	block_t ori_blk_addr;

	/* If pos is beyond the end of file, reserve a new block in COW inode */
	if ((pos & PAGE_MASK) >= i_size_read(inode))
		return __reserve_data_block(cow_inode, index, blk_addr,
					node_changed);

	/* Look for the block in COW inode first */
	err = __find_data_block(cow_inode, index, blk_addr);
	if (err)
		return err;
	else if (*blk_addr != NULL_ADDR)
		return 0;

	/* Look for the block in the original inode */
	err = __find_data_block(inode, index, &ori_blk_addr);
	if (err)
		return err;

	/* Finally, we should reserve a new block in COW inode for the update */
	err = __reserve_data_block(cow_inode, index, blk_addr, node_changed);
	if (err)
		return err;

	if (ori_blk_addr != NULL_ADDR)
		*blk_addr = ori_blk_addr;
	return 0;
}

static int f2fs_write_begin(struct file *file, struct address_space *mapping,
		loff_t pos, unsigned len, unsigned flags,
		struct page **pagep, void **fsdata)
{
	struct inode *inode = mapping->host;
	struct f2fs_sb_info *sbi = F2FS_I_SB(inode);
	struct page *page = NULL;
	pgoff_t index = ((unsigned long long) pos) >> PAGE_SHIFT;
	bool need_balance = false;
	block_t blkaddr = NULL_ADDR;
	int err = 0;

	if (trace_android_fs_datawrite_start_enabled()) {
		char *path, pathbuf[MAX_TRACE_PATHBUF_LEN];

		path = android_fstrace_get_pathname(pathbuf,
						    MAX_TRACE_PATHBUF_LEN,
						    inode);
		trace_android_fs_datawrite_start(inode, pos, len,
						 current->pid, path,
						 current->comm);
	}
	trace_f2fs_write_begin(inode, pos, len, flags);

	if (!f2fs_is_checkpoint_ready(sbi)) {
		err = -ENOSPC;
		goto fail;
	}

	/*
	 * We should check this at this moment to avoid deadlock on inode page
	 * and #0 page. The locking rule for inline_data conversion should be:
	 * lock_page(page #0) -> lock_page(inode_page)
	 */
	if (index != 0) {
		err = f2fs_convert_inline_inode(inode);
		if (err)
			goto fail;
	}

#ifdef CONFIG_F2FS_FS_COMPRESSION
	if (f2fs_compressed_file(inode)) {
		int ret;

		*fsdata = NULL;

		if (len == PAGE_SIZE && !(f2fs_is_atomic_file(inode)))
			goto repeat;

		ret = f2fs_prepare_compress_overwrite(inode, pagep,
							index, fsdata);
		if (ret < 0) {
			err = ret;
			goto fail;
		} else if (ret) {
			return 0;
		}
	}
#endif

repeat:
	/*
	 * Do not use grab_cache_page_write_begin() to avoid deadlock due to
	 * wait_for_stable_page. Will wait that below with our IO control.
	 */
	page = f2fs_pagecache_get_page(mapping, index,
				FGP_LOCK | FGP_WRITE | FGP_CREAT, GFP_NOFS);
	if (!page) {
		err = -ENOMEM;
		goto fail;
	}

	/* TODO: cluster can be compressed due to race with .writepage */

	*pagep = page;

	if (f2fs_is_atomic_file(inode))
		err = prepare_atomic_write_begin(sbi, page, pos, len,
					&blkaddr, &need_balance);
	else
		err = prepare_write_begin(sbi, page, pos, len,
					&blkaddr, &need_balance);
	if (err)
		goto fail;

	if (need_balance && !IS_NOQUOTA(inode) &&
			has_not_enough_free_secs(sbi, 0, 0)) {
		unlock_page(page);
		f2fs_balance_fs(sbi, true);
		lock_page(page);
		if (page->mapping != mapping) {
			/* The page got truncated from under us */
			f2fs_put_page(page, 1);
			goto repeat;
		}
	}

	f2fs_wait_on_page_writeback(page, DATA, false, true);

	if (len == PAGE_SIZE || PageUptodate(page))
		return 0;

	if (!(pos & (PAGE_SIZE - 1)) && (pos + len) >= i_size_read(inode) &&
	    !f2fs_verity_in_progress(inode)) {
		zero_user_segment(page, len, PAGE_SIZE);
		return 0;
	}

	if (blkaddr == NEW_ADDR) {
		zero_user_segment(page, 0, PAGE_SIZE);
		SetPageUptodate(page);
	} else {
		if (!f2fs_is_valid_blkaddr(sbi, blkaddr,
				DATA_GENERIC_ENHANCE_READ)) {
			err = -EFSCORRUPTED;
			goto fail;
		}
		err = f2fs_submit_page_read(inode, page, blkaddr, 0, true);
		if (err)
			goto fail;

		lock_page(page);
		if (unlikely(page->mapping != mapping)) {
			f2fs_put_page(page, 1);
			goto repeat;
		}
		if (unlikely(!PageUptodate(page))) {
			err = -EIO;
			goto fail;
		}
	}
	return 0;

fail:
	f2fs_put_page(page, 1);
	f2fs_write_failed(inode, pos + len);
	return err;
}

static int f2fs_write_end(struct file *file,
			struct address_space *mapping,
			loff_t pos, unsigned len, unsigned copied,
			struct page *page, void *fsdata)
{
	struct inode *inode = page->mapping->host;

	trace_android_fs_datawrite_end(inode, pos, len);
	trace_f2fs_write_end(inode, pos, len, copied);

	/*
	 * This should be come from len == PAGE_SIZE, and we expect copied
	 * should be PAGE_SIZE. Otherwise, we treat it with zero copied and
	 * let generic_perform_write() try to copy data again through copied=0.
	 */
	if (!PageUptodate(page)) {
		if (unlikely(copied != len))
			copied = 0;
		else
			SetPageUptodate(page);
	}

#ifdef CONFIG_F2FS_FS_COMPRESSION
	/* overwrite compressed file */
	if (f2fs_compressed_file(inode) && fsdata) {
		f2fs_compress_write_end(inode, fsdata, page->index, copied);
		f2fs_update_time(F2FS_I_SB(inode), REQ_TIME);

		if (pos + copied > i_size_read(inode) &&
				!f2fs_verity_in_progress(inode))
			f2fs_i_size_write(inode, pos + copied);
		return copied;
	}
#endif

	if (!copied)
		goto unlock_out;

	set_page_dirty(page);

	if (pos + copied > i_size_read(inode) &&
	    !f2fs_verity_in_progress(inode)) {
		f2fs_i_size_write(inode, pos + copied);
		if (f2fs_is_atomic_file(inode))
			f2fs_i_size_write(F2FS_I(inode)->cow_inode,
					pos + copied);
	}
unlock_out:
	f2fs_put_page(page, 1);
	f2fs_update_time(F2FS_I_SB(inode), REQ_TIME);
	return copied;
}

static int check_direct_IO(struct inode *inode, struct iov_iter *iter,
			   loff_t offset)
{
	unsigned i_blkbits = READ_ONCE(inode->i_blkbits);
	unsigned blkbits = i_blkbits;
	unsigned blocksize_mask = (1 << blkbits) - 1;
	unsigned long align = offset | iov_iter_alignment(iter);
	struct block_device *bdev = inode->i_sb->s_bdev;

	if (iov_iter_rw(iter) == READ && offset >= i_size_read(inode))
		return 1;

	if (align & blocksize_mask) {
		if (bdev)
			blkbits = blksize_bits(bdev_logical_block_size(bdev));
		blocksize_mask = (1 << blkbits) - 1;
		if (align & blocksize_mask)
			return -EINVAL;
		return 1;
	}
	return 0;
}

static void f2fs_dio_end_io(struct bio *bio)
{
	struct f2fs_private_dio *dio = bio->bi_private;

	dec_page_count(F2FS_I_SB(dio->inode),
			dio->write ? F2FS_DIO_WRITE : F2FS_DIO_READ);

	bio->bi_private = dio->orig_private;
	bio->bi_end_io = dio->orig_end_io;

	kfree(dio);

	bio_endio(bio);
}

static void f2fs_dio_submit_bio(struct bio *bio, struct inode *inode,
							loff_t file_offset)
{
	struct f2fs_private_dio *dio;
	bool write = (bio_op(bio) == REQ_OP_WRITE);

	dio = f2fs_kzalloc(F2FS_I_SB(inode),
			sizeof(struct f2fs_private_dio), GFP_NOFS);
	if (!dio)
		goto out;

	dio->inode = inode;
	dio->orig_end_io = bio->bi_end_io;
	dio->orig_private = bio->bi_private;
	dio->write = write;

	bio->bi_end_io = f2fs_dio_end_io;
	bio->bi_private = dio;

	inc_page_count(F2FS_I_SB(inode),
			write ? F2FS_DIO_WRITE : F2FS_DIO_READ);

	submit_bio(bio);
	return;
out:
	bio->bi_status = BLK_STS_IOERR;
	bio_endio(bio);
}

static ssize_t f2fs_direct_IO(struct kiocb *iocb, struct iov_iter *iter)
{
	struct address_space *mapping = iocb->ki_filp->f_mapping;
	struct inode *inode = mapping->host;
	struct f2fs_sb_info *sbi = F2FS_I_SB(inode);
	struct f2fs_inode_info *fi = F2FS_I(inode);
	size_t count = iov_iter_count(iter);
	loff_t offset = iocb->ki_pos;
	int rw = iov_iter_rw(iter);
	int err;
	bool do_opu;

	err = check_direct_IO(inode, iter, offset);
	if (err)
		return err < 0 ? err : 0;

	if (f2fs_force_buffered_io(inode, iocb, iter))
		return 0;

	do_opu = rw == WRITE && f2fs_lfs_mode(sbi);

	trace_f2fs_direct_IO_enter(inode, offset, count, rw);

	if (trace_android_fs_dataread_start_enabled() &&
	    (rw == READ)) {
		char *path, pathbuf[MAX_TRACE_PATHBUF_LEN];

		path = android_fstrace_get_pathname(pathbuf,
						    MAX_TRACE_PATHBUF_LEN,
						    inode);
		trace_android_fs_dataread_start(inode, offset,
						count, current->pid, path,
						current->comm);
	}
	if (trace_android_fs_datawrite_start_enabled() &&
	    (rw == WRITE)) {
		char *path, pathbuf[MAX_TRACE_PATHBUF_LEN];

		path = android_fstrace_get_pathname(pathbuf,
						    MAX_TRACE_PATHBUF_LEN,
						    inode);
		trace_android_fs_datawrite_start(inode, offset, count,
						 current->pid, path,
						 current->comm);
	}

	if (iocb->ki_flags & IOCB_NOWAIT) {
		if (!f2fs_down_read_trylock(&fi->i_gc_rwsem[rw])) {
			err = -EAGAIN;
			goto out;
		}
		if (do_opu && !f2fs_down_read_trylock(&fi->i_gc_rwsem[READ])) {
			f2fs_up_read(&fi->i_gc_rwsem[rw]);
			err = -EAGAIN;
			goto out;
		}
	} else {
		f2fs_down_read(&fi->i_gc_rwsem[rw]);
		if (do_opu)
			f2fs_down_read(&fi->i_gc_rwsem[READ]);
	}

	err = __blockdev_direct_IO(iocb, inode, inode->i_sb->s_bdev,
			iter, rw == WRITE ? get_data_block_dio_write :
			get_data_block_dio, NULL, f2fs_dio_submit_bio,
			rw == WRITE ? DIO_LOCKING | DIO_SKIP_HOLES :
			DIO_SKIP_HOLES);

	if (do_opu)
		f2fs_up_read(&fi->i_gc_rwsem[READ]);

	f2fs_up_read(&fi->i_gc_rwsem[rw]);

	if (rw == WRITE) {
		if (err > 0) {
			f2fs_update_iostat(F2FS_I_SB(inode), APP_DIRECT_IO,
									err);
			if (!do_opu)
				set_inode_flag(inode, FI_UPDATE_WRITE);
		} else if (err == -EIOCBQUEUED) {
			f2fs_update_iostat(F2FS_I_SB(inode), APP_DIRECT_IO,
						count - iov_iter_count(iter));
		} else if (err < 0) {
			f2fs_write_failed(inode, offset + count);
		}
	} else {
		if (err > 0)
			f2fs_update_iostat(sbi, APP_DIRECT_READ_IO, err);
		else if (err == -EIOCBQUEUED)
			f2fs_update_iostat(F2FS_I_SB(inode), APP_DIRECT_READ_IO,
						count - iov_iter_count(iter));
	}

out:
	if (trace_android_fs_dataread_start_enabled() &&
	    (rw == READ))
		trace_android_fs_dataread_end(inode, offset, count);
	if (trace_android_fs_datawrite_start_enabled() &&
	    (rw == WRITE))
		trace_android_fs_datawrite_end(inode, offset, count);

	trace_f2fs_direct_IO_exit(inode, offset, count, rw, err);

	return err;
}

void f2fs_invalidate_page(struct page *page, unsigned int offset,
							unsigned int length)
{
	struct inode *inode = page->mapping->host;
	struct f2fs_sb_info *sbi = F2FS_I_SB(inode);

	if (inode->i_ino >= F2FS_ROOT_INO(sbi) &&
		(offset % PAGE_SIZE || length != PAGE_SIZE))
		return;

	if (PageDirty(page)) {
		if (inode->i_ino == F2FS_META_INO(sbi)) {
			dec_page_count(sbi, F2FS_DIRTY_META);
		} else if (inode->i_ino == F2FS_NODE_INO(sbi)) {
			dec_page_count(sbi, F2FS_DIRTY_NODES);
		} else {
			inode_dec_dirty_pages(inode);
			f2fs_remove_dirty_inode(inode);
		}
	}

	clear_page_private_gcing(page);

	if (test_opt(sbi, COMPRESS_CACHE) &&
			inode->i_ino == F2FS_COMPRESS_INO(sbi))
		clear_page_private_data(page);

	detach_page_private(page);
	set_page_private(page, 0);
}

int f2fs_release_page(struct page *page, gfp_t wait)
{
	/* If this is dirty page, keep PagePrivate */
	if (PageDirty(page))
		return 0;

	if (test_opt(F2FS_P_SB(page), COMPRESS_CACHE)) {
		struct inode *inode = page->mapping->host;

		if (inode->i_ino == F2FS_COMPRESS_INO(F2FS_I_SB(inode)))
			clear_page_private_data(page);
	}

	clear_page_private_gcing(page);

	detach_page_private(page);
	set_page_private(page, 0);
	return 1;
}

static int f2fs_set_data_page_dirty(struct page *page)
{
	struct inode *inode = page_file_mapping(page)->host;

	trace_f2fs_set_page_dirty(page, DATA);

	if (!PageUptodate(page))
		SetPageUptodate(page);
	if (PageSwapCache(page))
		return __set_page_dirty_nobuffers(page);

	if (!PageDirty(page)) {
		__set_page_dirty_nobuffers(page);
		f2fs_update_dirty_page(inode, page);
		return 1;
	}
	return 0;
}


static sector_t f2fs_bmap_compress(struct inode *inode, sector_t block)
{
#ifdef CONFIG_F2FS_FS_COMPRESSION
	struct dnode_of_data dn;
	sector_t start_idx, blknr = 0;
	int ret;

	start_idx = round_down(block, F2FS_I(inode)->i_cluster_size);

	set_new_dnode(&dn, inode, NULL, NULL, 0);
	ret = f2fs_get_dnode_of_data(&dn, start_idx, LOOKUP_NODE);
	if (ret)
		return 0;

	if (dn.data_blkaddr != COMPRESS_ADDR) {
		dn.ofs_in_node += block - start_idx;
		blknr = f2fs_data_blkaddr(&dn);
		if (!__is_valid_data_blkaddr(blknr))
			blknr = 0;
	}

	f2fs_put_dnode(&dn);
	return blknr;
#else
	return 0;
#endif
}


static sector_t f2fs_bmap(struct address_space *mapping, sector_t block)
{
	struct inode *inode = mapping->host;
	sector_t blknr = 0;

	if (f2fs_has_inline_data(inode))
		goto out;

	/* make sure allocating whole blocks */
	if (mapping_tagged(mapping, PAGECACHE_TAG_DIRTY))
		filemap_write_and_wait(mapping);

	/* Block number less than F2FS MAX BLOCKS */
	if (unlikely(block >= max_file_blocks(inode)))
		goto out;

	if (f2fs_compressed_file(inode)) {
		blknr = f2fs_bmap_compress(inode, block);
	} else {
		struct f2fs_map_blocks map;

		memset(&map, 0, sizeof(map));
		map.m_lblk = block;
		map.m_len = 1;
		map.m_next_pgofs = NULL;
		map.m_seg_type = NO_CHECK_TYPE;

		if (!f2fs_map_blocks(inode, &map, 0, F2FS_GET_BLOCK_BMAP))
			blknr = map.m_pblk;
	}
out:
	trace_f2fs_bmap(inode, block, blknr);
	return blknr;
}

#ifdef CONFIG_MIGRATION
#include <linux/migrate.h>

int f2fs_migrate_page(struct address_space *mapping,
		struct page *newpage, struct page *page, enum migrate_mode mode)
{
	int rc, extra_count = 0;

	BUG_ON(PageWriteback(page));

	rc = migrate_page_move_mapping(mapping, newpage,
				page, NULL, mode, extra_count);
	if (rc != MIGRATEPAGE_SUCCESS)
		return rc;

	/* guarantee to start from no stale private field */
	set_page_private(newpage, 0);
	if (PagePrivate(page)) {
		set_page_private(newpage, page_private(page));
		SetPagePrivate(newpage);
		get_page(newpage);

		set_page_private(page, 0);
		ClearPagePrivate(page);
		put_page(page);
	}

	if (mode != MIGRATE_SYNC_NO_COPY)
		migrate_page_copy(newpage, page);
	else
		migrate_page_states(newpage, page);

	return MIGRATEPAGE_SUCCESS;
}
#endif

#ifdef CONFIG_SWAP
static int f2fs_migrate_blocks(struct inode *inode, block_t start_blk,
							unsigned int blkcnt)
{
	struct f2fs_sb_info *sbi = F2FS_I_SB(inode);
	unsigned int blkofs;
	unsigned int blk_per_sec = BLKS_PER_SEC(sbi);
	unsigned int secidx = start_blk / blk_per_sec;
	unsigned int end_sec = secidx + blkcnt / blk_per_sec;
	int ret = 0;

	f2fs_down_write(&F2FS_I(inode)->i_gc_rwsem[WRITE]);
	f2fs_down_write(&F2FS_I(inode)->i_mmap_sem);

	set_inode_flag(inode, FI_ALIGNED_WRITE);
	set_inode_flag(inode, FI_OPU_WRITE);

	for (; secidx < end_sec; secidx++) {
		f2fs_down_write(&sbi->pin_sem);

		f2fs_lock_op(sbi);
		f2fs_allocate_new_section(sbi, CURSEG_COLD_DATA_PINNED, false);
		f2fs_unlock_op(sbi);

		set_inode_flag(inode, FI_SKIP_WRITES);

		for (blkofs = 0; blkofs < blk_per_sec; blkofs++) {
			struct page *page;
			unsigned int blkidx = secidx * blk_per_sec + blkofs;

			page = f2fs_get_lock_data_page(inode, blkidx, true);
			if (IS_ERR(page)) {
				f2fs_up_write(&sbi->pin_sem);
				ret = PTR_ERR(page);
				goto done;
			}

			set_page_dirty(page);
			f2fs_put_page(page, 1);
		}

		clear_inode_flag(inode, FI_SKIP_WRITES);

		ret = filemap_fdatawrite(inode->i_mapping);

		f2fs_up_write(&sbi->pin_sem);

		if (ret)
			break;
	}

done:
	clear_inode_flag(inode, FI_SKIP_WRITES);
	clear_inode_flag(inode, FI_OPU_WRITE);
	clear_inode_flag(inode, FI_ALIGNED_WRITE);

	f2fs_up_write(&F2FS_I(inode)->i_mmap_sem);
	f2fs_up_write(&F2FS_I(inode)->i_gc_rwsem[WRITE]);

	return ret;
}

static int check_swap_activate(struct swap_info_struct *sis,
				struct file *swap_file, sector_t *span)
{
	struct address_space *mapping = swap_file->f_mapping;
	struct inode *inode = mapping->host;
	struct f2fs_sb_info *sbi = F2FS_I_SB(inode);
	sector_t cur_lblock;
	sector_t last_lblock;
	sector_t pblock;
	sector_t lowest_pblock = -1;
	sector_t highest_pblock = 0;
	int nr_extents = 0;
	unsigned long nr_pblocks;
	unsigned int blks_per_sec = BLKS_PER_SEC(sbi);
	unsigned int sec_blks_mask = BLKS_PER_SEC(sbi) - 1;
	unsigned int not_aligned = 0;
	int ret = 0;

	/*
	 * Map all the blocks into the extent list.  This code doesn't try
	 * to be very smart.
	 */
	cur_lblock = 0;
	last_lblock = bytes_to_blks(inode, i_size_read(inode));

	while (cur_lblock < last_lblock && cur_lblock < sis->max) {
		struct f2fs_map_blocks map;
retry:
		cond_resched();

		memset(&map, 0, sizeof(map));
		map.m_lblk = cur_lblock;
		map.m_len = last_lblock - cur_lblock;
		map.m_next_pgofs = NULL;
		map.m_next_extent = NULL;
		map.m_seg_type = NO_CHECK_TYPE;
		map.m_may_create = false;

		ret = f2fs_map_blocks(inode, &map, 0, F2FS_GET_BLOCK_FIEMAP);
		if (ret)
			goto out;

		/* hole */
		if (!(map.m_flags & F2FS_MAP_FLAGS)) {
			f2fs_err(sbi, "Swapfile has holes");
			ret = -EINVAL;
			goto out;
		}

		pblock = map.m_pblk;
		nr_pblocks = map.m_len;

		if ((pblock - SM_I(sbi)->main_blkaddr) & sec_blks_mask ||
				nr_pblocks & sec_blks_mask) {
			not_aligned++;

			nr_pblocks = roundup(nr_pblocks, blks_per_sec);
			if (cur_lblock + nr_pblocks > sis->max)
				nr_pblocks -= blks_per_sec;

			if (!nr_pblocks) {
				/* this extent is last one */
				nr_pblocks = map.m_len;
				f2fs_warn(sbi, "Swapfile: last extent is not aligned to section");
				goto next;
			}

			ret = f2fs_migrate_blocks(inode, cur_lblock,
							nr_pblocks);
			if (ret)
				goto out;
			goto retry;
		}
next:
		if (cur_lblock + nr_pblocks >= sis->max)
			nr_pblocks = sis->max - cur_lblock;

		if (cur_lblock) {	/* exclude the header page */
			if (pblock < lowest_pblock)
				lowest_pblock = pblock;
			if (pblock + nr_pblocks - 1 > highest_pblock)
				highest_pblock = pblock + nr_pblocks - 1;
		}

		/*
		 * We found a PAGE_SIZE-length, PAGE_SIZE-aligned run of blocks
		 */
		ret = add_swap_extent(sis, cur_lblock, nr_pblocks, pblock);
		if (ret < 0)
			goto out;
		nr_extents += ret;
		cur_lblock += nr_pblocks;
	}
	ret = nr_extents;
	*span = 1 + highest_pblock - lowest_pblock;
	if (cur_lblock == 0)
		cur_lblock = 1;	/* force Empty message */
	sis->max = cur_lblock;
	sis->pages = cur_lblock - 1;
	sis->highest_bit = cur_lblock - 1;
out:
	if (not_aligned)
		f2fs_warn(sbi, "Swapfile (%u) is not align to section: 1) creat(), 2) ioctl(F2FS_IOC_SET_PIN_FILE), 3) fallocate(%u * N)",
			  not_aligned, blks_per_sec * F2FS_BLKSIZE);
	return ret;
}

static int f2fs_swap_activate(struct swap_info_struct *sis, struct file *file,
				sector_t *span)
{
	struct inode *inode = file_inode(file);
	int ret;

	if (!S_ISREG(inode->i_mode))
		return -EINVAL;

	if (f2fs_readonly(F2FS_I_SB(inode)->sb))
		return -EROFS;

	if (f2fs_lfs_mode(F2FS_I_SB(inode))) {
		f2fs_err(F2FS_I_SB(inode),
			"Swapfile not supported in LFS mode");
		return -EINVAL;
	}

	ret = f2fs_convert_inline_inode(inode);
	if (ret)
		return ret;

	if (!f2fs_disable_compressed_file(inode))
		return -EINVAL;

	f2fs_precache_extents(inode);

	ret = check_swap_activate(sis, file, span);
	if (ret < 0)
		return ret;

	set_inode_flag(inode, FI_PIN_FILE);
	f2fs_update_time(F2FS_I_SB(inode), REQ_TIME);
	return ret;
}

static void f2fs_swap_deactivate(struct file *file)
{
	struct inode *inode = file_inode(file);

	clear_inode_flag(inode, FI_PIN_FILE);
}
#else
static int f2fs_swap_activate(struct swap_info_struct *sis, struct file *file,
				sector_t *span)
{
	return -EOPNOTSUPP;
}

static void f2fs_swap_deactivate(struct file *file)
{
}
#endif

const struct address_space_operations f2fs_dblock_aops = {
	.readpage	= f2fs_read_data_page,
	.readpages	= f2fs_read_data_pages,
	.writepage	= f2fs_write_data_page,
	.writepages	= f2fs_write_data_pages,
	.write_begin	= f2fs_write_begin,
	.write_end	= f2fs_write_end,
	.set_page_dirty	= f2fs_set_data_page_dirty,
	.invalidatepage	= f2fs_invalidate_page,
	.releasepage	= f2fs_release_page,
	.direct_IO	= f2fs_direct_IO,
	.bmap		= f2fs_bmap,
	.swap_activate  = f2fs_swap_activate,
	.swap_deactivate = f2fs_swap_deactivate,
#ifdef CONFIG_MIGRATION
	.migratepage    = f2fs_migrate_page,
#endif
};

void f2fs_clear_radix_tree_dirty_tag(struct page *page)
{
	struct address_space *mapping = page_mapping(page);
	unsigned long flags;

	xa_lock_irqsave(&mapping->i_pages, flags);
	radix_tree_tag_clear(&mapping->i_pages, page_index(page),
						PAGECACHE_TAG_DIRTY);
	xa_unlock_irqrestore(&mapping->i_pages, flags);
}

int __init f2fs_init_post_read_processing(void)
{
	bio_post_read_ctx_cache =
		kmem_cache_create("f2fs_bio_post_read_ctx",
				  sizeof(struct bio_post_read_ctx), 0, 0, NULL);
	if (!bio_post_read_ctx_cache)
		goto fail;
	bio_post_read_ctx_pool =
		mempool_create_slab_pool(NUM_PREALLOC_POST_READ_CTXS,
					 bio_post_read_ctx_cache);
	if (!bio_post_read_ctx_pool)
		goto fail_free_cache;
	return 0;

fail_free_cache:
	kmem_cache_destroy(bio_post_read_ctx_cache);
fail:
	return -ENOMEM;
}

void f2fs_destroy_post_read_processing(void)
{
	mempool_destroy(bio_post_read_ctx_pool);
	kmem_cache_destroy(bio_post_read_ctx_cache);
}

int f2fs_init_post_read_wq(struct f2fs_sb_info *sbi)
{
	if (!f2fs_sb_has_encrypt(sbi) &&
		!f2fs_sb_has_verity(sbi) &&
		!f2fs_sb_has_compression(sbi))
		return 0;

	sbi->post_read_wq = alloc_workqueue("f2fs_post_read_wq",
						 WQ_UNBOUND | WQ_HIGHPRI,
						 num_online_cpus());
	if (!sbi->post_read_wq)
		return -ENOMEM;
	return 0;
}

void f2fs_destroy_post_read_wq(struct f2fs_sb_info *sbi)
{
	if (sbi->post_read_wq)
		destroy_workqueue(sbi->post_read_wq);
}

int __init f2fs_init_bio_entry_cache(void)
{
	bio_entry_slab = f2fs_kmem_cache_create("f2fs_bio_entry_slab",
			sizeof(struct bio_entry));
	if (!bio_entry_slab)
		return -ENOMEM;
	return 0;
}

void f2fs_destroy_bio_entry_cache(void)
{
	kmem_cache_destroy(bio_entry_slab);
}<|MERGE_RESOLUTION|>--- conflicted
+++ resolved
@@ -288,7 +288,6 @@
 		return;
 	}
 
-<<<<<<< HEAD
 	if (first_page != NULL &&
 		__read_io_type(first_page) == F2FS_RD_DATA) {
 		trace_android_fs_dataread_end(
@@ -297,12 +296,6 @@
 					bio->bi_iter.bi_size);
 	}
 
-	if (ctx && (ctx->enabled_steps & (STEP_DECRYPT | STEP_DECOMPRESS))) {
-		INIT_WORK(&ctx->work, f2fs_post_read_work);
-		queue_work(ctx->sbi->post_read_wq, &ctx->work);
-	} else {
-		f2fs_verify_and_finish_bio(bio);
-=======
 	if (ctx) {
 		unsigned int enabled_steps = ctx->enabled_steps &
 					(STEP_DECRYPT | STEP_DECOMPRESS);
@@ -319,7 +312,6 @@
 			queue_work(ctx->sbi->post_read_wq, &ctx->work);
 			return;
 		}
->>>>>>> 136ba46b
 	}
 
 	f2fs_verify_and_finish_bio(bio, intask);

--- conflicted
+++ resolved
@@ -893,24 +893,7 @@
 		*bio = NULL;
 	}
 
-<<<<<<< HEAD
 	return ret;
-=======
-	if (fio->io_wbc)
-		wbc_account_io(fio->io_wbc, fio->page, PAGE_SIZE);
-
-	io->last_block_in_bio = fio->new_blkaddr;
-	f2fs_trace_ios(fio, 0);
-
-	trace_f2fs_submit_page_write(fio->page, fio);
-skip:
-	if (fio->in_list)
-		goto next;
-out:
-	if (is_sbi_flag_set(sbi, SBI_IS_SHUTDOWN))
-		__submit_merged_bio(io);
-	up_write(&io->io_rwsem);
->>>>>>> 5c096640
 }
 
 void f2fs_submit_merged_ipu_write(struct f2fs_sb_info *sbi,
@@ -1071,7 +1054,7 @@
 	}
 
 	if (fio->io_wbc)
-		wbc_account_io(fio->io_wbc, bio_page, PAGE_SIZE);
+		wbc_account_io(fio->io_wbc, fio->page, PAGE_SIZE);
 
 	io->last_block_in_bio = fio->new_blkaddr;
 

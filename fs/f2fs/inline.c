// SPDX-License-Identifier: GPL-2.0
/*
 * fs/f2fs/inline.c
 * Copyright (c) 2013, Intel Corporation
 * Authors: Huajun Li <huajun.li@intel.com>
 *          Haicheng Li <haicheng.li@intel.com>
 */

#include <linux/fs.h>
#include <linux/f2fs_fs.h>

#include "f2fs.h"
#include "node.h"
#include <trace/events/android_fs.h>

bool f2fs_may_inline_data(struct inode *inode)
{
	if (f2fs_is_atomic_file(inode))
		return false;

	if (!S_ISREG(inode->i_mode) && !S_ISLNK(inode->i_mode))
		return false;

	if (i_size_read(inode) > MAX_INLINE_DATA(inode))
		return false;

	if (f2fs_post_read_required(inode))
		return false;

	return true;
}

bool f2fs_may_inline_dentry(struct inode *inode)
{
	if (!test_opt(F2FS_I_SB(inode), INLINE_DENTRY))
		return false;

	if (!S_ISDIR(inode->i_mode))
		return false;

	return true;
}

void f2fs_do_read_inline_data(struct page *page, struct page *ipage)
{
	struct inode *inode = page->mapping->host;
	void *src_addr, *dst_addr;

	if (PageUptodate(page))
		return;

	f2fs_bug_on(F2FS_P_SB(page), page->index);

	zero_user_segment(page, MAX_INLINE_DATA(inode), PAGE_SIZE);

	/* Copy the whole inline data block */
	src_addr = inline_data_addr(inode, ipage);
	dst_addr = kmap_atomic(page);
	memcpy(dst_addr, src_addr, MAX_INLINE_DATA(inode));
	flush_dcache_page(page);
	kunmap_atomic(dst_addr);
	if (!PageUptodate(page))
		SetPageUptodate(page);
}

void f2fs_truncate_inline_inode(struct inode *inode,
					struct page *ipage, u64 from)
{
	void *addr;

	if (from >= MAX_INLINE_DATA(inode))
		return;

	addr = inline_data_addr(inode, ipage);

	f2fs_wait_on_page_writeback(ipage, NODE, true, true);
	memset(addr + from, 0, MAX_INLINE_DATA(inode) - from);
	set_page_dirty(ipage);

	if (from == 0)
		clear_inode_flag(inode, FI_DATA_EXIST);
}

int f2fs_read_inline_data(struct inode *inode, struct page *page)
{
	struct page *ipage;

	if (trace_android_fs_dataread_start_enabled()) {
		char *path, pathbuf[MAX_TRACE_PATHBUF_LEN];

		path = android_fstrace_get_pathname(pathbuf,
						    MAX_TRACE_PATHBUF_LEN,
						    inode);
		trace_android_fs_dataread_start(inode, page_offset(page),
						PAGE_SIZE, current->pid,
						path, current->comm);
	}

	ipage = f2fs_get_node_page(F2FS_I_SB(inode), inode->i_ino);
	if (IS_ERR(ipage)) {
		trace_android_fs_dataread_end(inode, page_offset(page),
					      PAGE_SIZE);
		unlock_page(page);
		return PTR_ERR(ipage);
	}

	if (!f2fs_has_inline_data(inode)) {
		f2fs_put_page(ipage, 1);
		trace_android_fs_dataread_end(inode, page_offset(page),
					      PAGE_SIZE);
		return -EAGAIN;
	}

	if (page->index)
		zero_user_segment(page, 0, PAGE_SIZE);
	else
		f2fs_do_read_inline_data(page, ipage);

	if (!PageUptodate(page))
		SetPageUptodate(page);
	f2fs_put_page(ipage, 1);
	trace_android_fs_dataread_end(inode, page_offset(page),
				      PAGE_SIZE);
	unlock_page(page);
	return 0;
}

int f2fs_convert_inline_page(struct dnode_of_data *dn, struct page *page)
{
	struct f2fs_io_info fio = {
		.sbi = F2FS_I_SB(dn->inode),
		.ino = dn->inode->i_ino,
		.type = DATA,
		.op = REQ_OP_WRITE,
		.op_flags = REQ_SYNC | REQ_PRIO,
		.page = page,
		.encrypted_page = NULL,
		.io_type = FS_DATA_IO,
	};
	struct node_info ni;
	int dirty, err;

	if (!f2fs_exist_data(dn->inode))
		goto clear_out;

	err = f2fs_reserve_block(dn, 0);
	if (err)
		return err;

	err = f2fs_get_node_info(fio.sbi, dn->nid, &ni);
	if (err) {
		f2fs_put_dnode(dn);
		return err;
	}

	fio.version = ni.version;

	if (unlikely(dn->data_blkaddr != NEW_ADDR)) {
		f2fs_put_dnode(dn);
		set_sbi_flag(fio.sbi, SBI_NEED_FSCK);
<<<<<<< HEAD
		f2fs_msg(fio.sbi->sb, KERN_WARNING,
			"%s: corrupted inline inode ino=%lx, i_addr[0]:0x%x, "
			"run fsck to fix.",
			__func__, dn->inode->i_ino, dn->data_blkaddr);
=======
		f2fs_warn(fio.sbi, "%s: corrupted inline inode ino=%lx, i_addr[0]:0x%x, run fsck to fix.",
			  __func__, dn->inode->i_ino, dn->data_blkaddr);
>>>>>>> 487e6178
		return -EFSCORRUPTED;
	}

	f2fs_bug_on(F2FS_P_SB(page), PageWriteback(page));

	f2fs_do_read_inline_data(page, dn->inode_page);
	set_page_dirty(page);

	/* clear dirty state */
	dirty = clear_page_dirty_for_io(page);

	/* write data page to try to make data consistent */
	set_page_writeback(page);
	ClearPageError(page);
	fio.old_blkaddr = dn->data_blkaddr;
	set_inode_flag(dn->inode, FI_HOT_DATA);
	f2fs_outplace_write_data(dn, &fio);
	f2fs_wait_on_page_writeback(page, DATA, true, true);
	if (dirty) {
		inode_dec_dirty_pages(dn->inode);
		f2fs_remove_dirty_inode(dn->inode);
	}

	/* this converted inline_data should be recovered. */
	set_inode_flag(dn->inode, FI_APPEND_WRITE);

	/* clear inline data and flag after data writeback */
	f2fs_truncate_inline_inode(dn->inode, dn->inode_page, 0);
	clear_inline_node(dn->inode_page);
clear_out:
	stat_dec_inline_inode(dn->inode);
	clear_inode_flag(dn->inode, FI_INLINE_DATA);
	f2fs_put_dnode(dn);
	return 0;
}

int f2fs_convert_inline_inode(struct inode *inode)
{
	struct f2fs_sb_info *sbi = F2FS_I_SB(inode);
	struct dnode_of_data dn;
	struct page *ipage, *page;
	int err = 0;

	if (!f2fs_has_inline_data(inode))
		return 0;

	page = f2fs_grab_cache_page(inode->i_mapping, 0, false);
	if (!page)
		return -ENOMEM;

	f2fs_lock_op(sbi);

	ipage = f2fs_get_node_page(sbi, inode->i_ino);
	if (IS_ERR(ipage)) {
		err = PTR_ERR(ipage);
		goto out;
	}

	set_new_dnode(&dn, inode, ipage, ipage, 0);

	if (f2fs_has_inline_data(inode))
		err = f2fs_convert_inline_page(&dn, page);

	f2fs_put_dnode(&dn);
out:
	f2fs_unlock_op(sbi);

	f2fs_put_page(page, 1);

	f2fs_balance_fs(sbi, dn.node_changed);

	return err;
}

int f2fs_write_inline_data(struct inode *inode, struct page *page)
{
	void *src_addr, *dst_addr;
	struct dnode_of_data dn;
	int err;

	set_new_dnode(&dn, inode, NULL, NULL, 0);
	err = f2fs_get_dnode_of_data(&dn, 0, LOOKUP_NODE);
	if (err)
		return err;

	if (!f2fs_has_inline_data(inode)) {
		f2fs_put_dnode(&dn);
		return -EAGAIN;
	}

	f2fs_bug_on(F2FS_I_SB(inode), page->index);

	f2fs_wait_on_page_writeback(dn.inode_page, NODE, true, true);
	src_addr = kmap_atomic(page);
	dst_addr = inline_data_addr(inode, dn.inode_page);
	memcpy(dst_addr, src_addr, MAX_INLINE_DATA(inode));
	kunmap_atomic(src_addr);
	set_page_dirty(dn.inode_page);

	f2fs_clear_radix_tree_dirty_tag(page);

	set_inode_flag(inode, FI_APPEND_WRITE);
	set_inode_flag(inode, FI_DATA_EXIST);

	clear_inline_node(dn.inode_page);
	f2fs_put_dnode(&dn);
	return 0;
}

bool f2fs_recover_inline_data(struct inode *inode, struct page *npage)
{
	struct f2fs_sb_info *sbi = F2FS_I_SB(inode);
	struct f2fs_inode *ri = NULL;
	void *src_addr, *dst_addr;
	struct page *ipage;

	/*
	 * The inline_data recovery policy is as follows.
	 * [prev.] [next] of inline_data flag
	 *    o       o  -> recover inline_data
	 *    o       x  -> remove inline_data, and then recover data blocks
	 *    x       o  -> remove inline_data, and then recover inline_data
	 *    x       x  -> recover data blocks
	 */
	if (IS_INODE(npage))
		ri = F2FS_INODE(npage);

	if (f2fs_has_inline_data(inode) &&
			ri && (ri->i_inline & F2FS_INLINE_DATA)) {
process_inline:
		ipage = f2fs_get_node_page(sbi, inode->i_ino);
		f2fs_bug_on(sbi, IS_ERR(ipage));

		f2fs_wait_on_page_writeback(ipage, NODE, true, true);

		src_addr = inline_data_addr(inode, npage);
		dst_addr = inline_data_addr(inode, ipage);
		memcpy(dst_addr, src_addr, MAX_INLINE_DATA(inode));

		set_inode_flag(inode, FI_INLINE_DATA);
		set_inode_flag(inode, FI_DATA_EXIST);

		set_page_dirty(ipage);
		f2fs_put_page(ipage, 1);
		return true;
	}

	if (f2fs_has_inline_data(inode)) {
		ipage = f2fs_get_node_page(sbi, inode->i_ino);
		f2fs_bug_on(sbi, IS_ERR(ipage));
		f2fs_truncate_inline_inode(inode, ipage, 0);
		clear_inode_flag(inode, FI_INLINE_DATA);
		f2fs_put_page(ipage, 1);
	} else if (ri && (ri->i_inline & F2FS_INLINE_DATA)) {
		if (f2fs_truncate_blocks(inode, 0, false))
			return false;
		goto process_inline;
	}
	return false;
}

struct f2fs_dir_entry *f2fs_find_in_inline_dir(struct inode *dir,
			struct fscrypt_name *fname, struct page **res_page)
{
	struct f2fs_sb_info *sbi = F2FS_SB(dir->i_sb);
	struct qstr name = FSTR_TO_QSTR(&fname->disk_name);
	struct f2fs_dir_entry *de;
	struct f2fs_dentry_ptr d;
	struct page *ipage;
	void *inline_dentry;
	f2fs_hash_t namehash;

	ipage = f2fs_get_node_page(sbi, dir->i_ino);
	if (IS_ERR(ipage)) {
		*res_page = ipage;
		return NULL;
	}

	namehash = f2fs_dentry_hash(&name, fname);

	inline_dentry = inline_data_addr(dir, ipage);

	make_dentry_ptr_inline(dir, &d, inline_dentry);
	de = f2fs_find_target_dentry(fname, namehash, NULL, &d);
	unlock_page(ipage);
	if (de)
		*res_page = ipage;
	else
		f2fs_put_page(ipage, 0);

	return de;
}

int f2fs_make_empty_inline_dir(struct inode *inode, struct inode *parent,
							struct page *ipage)
{
	struct f2fs_dentry_ptr d;
	void *inline_dentry;

	inline_dentry = inline_data_addr(inode, ipage);

	make_dentry_ptr_inline(inode, &d, inline_dentry);
	f2fs_do_make_empty_dir(inode, parent, &d);

	set_page_dirty(ipage);

	/* update i_size to MAX_INLINE_DATA */
	if (i_size_read(inode) < MAX_INLINE_DATA(inode))
		f2fs_i_size_write(inode, MAX_INLINE_DATA(inode));
	return 0;
}

/*
 * NOTE: ipage is grabbed by caller, but if any error occurs, we should
 * release ipage in this function.
 */
static int f2fs_move_inline_dirents(struct inode *dir, struct page *ipage,
							void *inline_dentry)
{
	struct page *page;
	struct dnode_of_data dn;
	struct f2fs_dentry_block *dentry_blk;
	struct f2fs_dentry_ptr src, dst;
	int err;

	page = f2fs_grab_cache_page(dir->i_mapping, 0, false);
	if (!page) {
		f2fs_put_page(ipage, 1);
		return -ENOMEM;
	}

	set_new_dnode(&dn, dir, ipage, NULL, 0);
	err = f2fs_reserve_block(&dn, 0);
	if (err)
		goto out;

	if (unlikely(dn.data_blkaddr != NEW_ADDR)) {
		f2fs_put_dnode(&dn);
		set_sbi_flag(F2FS_P_SB(page), SBI_NEED_FSCK);
<<<<<<< HEAD
		f2fs_msg(F2FS_P_SB(page)->sb, KERN_WARNING,
			"%s: corrupted inline inode ino=%lx, i_addr[0]:0x%x, "
			"run fsck to fix.",
			__func__, dir->i_ino, dn.data_blkaddr);
=======
		f2fs_warn(F2FS_P_SB(page), "%s: corrupted inline inode ino=%lx, i_addr[0]:0x%x, run fsck to fix.",
			  __func__, dir->i_ino, dn.data_blkaddr);
>>>>>>> 487e6178
		err = -EFSCORRUPTED;
		goto out;
	}

	f2fs_wait_on_page_writeback(page, DATA, true, true);

	dentry_blk = page_address(page);

	make_dentry_ptr_inline(dir, &src, inline_dentry);
	make_dentry_ptr_block(dir, &dst, dentry_blk);

	/* copy data from inline dentry block to new dentry block */
	memcpy(dst.bitmap, src.bitmap, src.nr_bitmap);
	memset(dst.bitmap + src.nr_bitmap, 0, dst.nr_bitmap - src.nr_bitmap);
	/*
	 * we do not need to zero out remainder part of dentry and filename
	 * field, since we have used bitmap for marking the usage status of
	 * them, besides, we can also ignore copying/zeroing reserved space
	 * of dentry block, because them haven't been used so far.
	 */
	memcpy(dst.dentry, src.dentry, SIZE_OF_DIR_ENTRY * src.max);
	memcpy(dst.filename, src.filename, src.max * F2FS_SLOT_LEN);

	if (!PageUptodate(page))
		SetPageUptodate(page);
	set_page_dirty(page);

	/* clear inline dir and flag after data writeback */
	f2fs_truncate_inline_inode(dir, ipage, 0);

	stat_dec_inline_dir(dir);
	clear_inode_flag(dir, FI_INLINE_DENTRY);

	/*
	 * should retrieve reserved space which was used to keep
	 * inline_dentry's structure for backward compatibility.
	 */
	if (!f2fs_sb_has_flexible_inline_xattr(F2FS_I_SB(dir)) &&
			!f2fs_has_inline_xattr(dir))
		F2FS_I(dir)->i_inline_xattr_size = 0;

	f2fs_i_depth_write(dir, 1);
	if (i_size_read(dir) < PAGE_SIZE)
		f2fs_i_size_write(dir, PAGE_SIZE);
out:
	f2fs_put_page(page, 1);
	return err;
}

static int f2fs_add_inline_entries(struct inode *dir, void *inline_dentry)
{
	struct f2fs_dentry_ptr d;
	unsigned long bit_pos = 0;
	int err = 0;

	make_dentry_ptr_inline(dir, &d, inline_dentry);

	while (bit_pos < d.max) {
		struct f2fs_dir_entry *de;
		struct qstr new_name;
		nid_t ino;
		umode_t fake_mode;

		if (!test_bit_le(bit_pos, d.bitmap)) {
			bit_pos++;
			continue;
		}

		de = &d.dentry[bit_pos];

		if (unlikely(!de->name_len)) {
			bit_pos++;
			continue;
		}

		new_name.name = d.filename[bit_pos];
		new_name.len = le16_to_cpu(de->name_len);

		ino = le32_to_cpu(de->ino);
		fake_mode = f2fs_get_de_type(de) << S_SHIFT;

		err = f2fs_add_regular_entry(dir, &new_name, NULL, NULL,
							ino, fake_mode);
		if (err)
			goto punch_dentry_pages;

		bit_pos += GET_DENTRY_SLOTS(le16_to_cpu(de->name_len));
	}
	return 0;
punch_dentry_pages:
	truncate_inode_pages(&dir->i_data, 0);
	f2fs_truncate_blocks(dir, 0, false);
	f2fs_remove_dirty_inode(dir);
	return err;
}

static int f2fs_move_rehashed_dirents(struct inode *dir, struct page *ipage,
							void *inline_dentry)
{
	void *backup_dentry;
	int err;

	backup_dentry = f2fs_kmalloc(F2FS_I_SB(dir),
				MAX_INLINE_DATA(dir), GFP_F2FS_ZERO);
	if (!backup_dentry) {
		f2fs_put_page(ipage, 1);
		return -ENOMEM;
	}

	memcpy(backup_dentry, inline_dentry, MAX_INLINE_DATA(dir));
	f2fs_truncate_inline_inode(dir, ipage, 0);

	unlock_page(ipage);

	err = f2fs_add_inline_entries(dir, backup_dentry);
	if (err)
		goto recover;

	lock_page(ipage);

	stat_dec_inline_dir(dir);
	clear_inode_flag(dir, FI_INLINE_DENTRY);

	/*
	 * should retrieve reserved space which was used to keep
	 * inline_dentry's structure for backward compatibility.
	 */
	if (!f2fs_sb_has_flexible_inline_xattr(F2FS_I_SB(dir)) &&
			!f2fs_has_inline_xattr(dir))
		F2FS_I(dir)->i_inline_xattr_size = 0;

	kvfree(backup_dentry);
	return 0;
recover:
	lock_page(ipage);
	f2fs_wait_on_page_writeback(ipage, NODE, true, true);
	memcpy(inline_dentry, backup_dentry, MAX_INLINE_DATA(dir));
	f2fs_i_depth_write(dir, 0);
	f2fs_i_size_write(dir, MAX_INLINE_DATA(dir));
	set_page_dirty(ipage);
	f2fs_put_page(ipage, 1);

	kvfree(backup_dentry);
	return err;
}

static int f2fs_convert_inline_dir(struct inode *dir, struct page *ipage,
							void *inline_dentry)
{
	if (!F2FS_I(dir)->i_dir_level)
		return f2fs_move_inline_dirents(dir, ipage, inline_dentry);
	else
		return f2fs_move_rehashed_dirents(dir, ipage, inline_dentry);
}

int f2fs_add_inline_entry(struct inode *dir, const struct qstr *new_name,
				const struct qstr *orig_name,
				struct inode *inode, nid_t ino, umode_t mode)
{
	struct f2fs_sb_info *sbi = F2FS_I_SB(dir);
	struct page *ipage;
	unsigned int bit_pos;
	f2fs_hash_t name_hash;
	void *inline_dentry = NULL;
	struct f2fs_dentry_ptr d;
	int slots = GET_DENTRY_SLOTS(new_name->len);
	struct page *page = NULL;
	int err = 0;

	ipage = f2fs_get_node_page(sbi, dir->i_ino);
	if (IS_ERR(ipage))
		return PTR_ERR(ipage);

	inline_dentry = inline_data_addr(dir, ipage);
	make_dentry_ptr_inline(dir, &d, inline_dentry);

	bit_pos = f2fs_room_for_filename(d.bitmap, slots, d.max);
	if (bit_pos >= d.max) {
		err = f2fs_convert_inline_dir(dir, ipage, inline_dentry);
		if (err)
			return err;
		err = -EAGAIN;
		goto out;
	}

	if (inode) {
		down_write(&F2FS_I(inode)->i_sem);
		page = f2fs_init_inode_metadata(inode, dir, new_name,
						orig_name, ipage);
		if (IS_ERR(page)) {
			err = PTR_ERR(page);
			goto fail;
		}
	}

	f2fs_wait_on_page_writeback(ipage, NODE, true, true);

	name_hash = f2fs_dentry_hash(new_name, NULL);
	f2fs_update_dentry(ino, mode, &d, new_name, name_hash, bit_pos);

	set_page_dirty(ipage);

	/* we don't need to mark_inode_dirty now */
	if (inode) {
		f2fs_i_pino_write(inode, dir->i_ino);
		f2fs_put_page(page, 1);
	}

	f2fs_update_parent_metadata(dir, inode, 0);
fail:
	if (inode)
		up_write(&F2FS_I(inode)->i_sem);
out:
	f2fs_put_page(ipage, 1);
	return err;
}

void f2fs_delete_inline_entry(struct f2fs_dir_entry *dentry, struct page *page,
					struct inode *dir, struct inode *inode)
{
	struct f2fs_dentry_ptr d;
	void *inline_dentry;
	int slots = GET_DENTRY_SLOTS(le16_to_cpu(dentry->name_len));
	unsigned int bit_pos;
	int i;

	lock_page(page);
	f2fs_wait_on_page_writeback(page, NODE, true, true);

	inline_dentry = inline_data_addr(dir, page);
	make_dentry_ptr_inline(dir, &d, inline_dentry);

	bit_pos = dentry - d.dentry;
	for (i = 0; i < slots; i++)
		__clear_bit_le(bit_pos + i, d.bitmap);

	set_page_dirty(page);
	f2fs_put_page(page, 1);

	dir->i_ctime = dir->i_mtime = current_time(dir);
	f2fs_mark_inode_dirty_sync(dir, false);

	if (inode)
		f2fs_drop_nlink(dir, inode);
}

bool f2fs_empty_inline_dir(struct inode *dir)
{
	struct f2fs_sb_info *sbi = F2FS_I_SB(dir);
	struct page *ipage;
	unsigned int bit_pos = 2;
	void *inline_dentry;
	struct f2fs_dentry_ptr d;

	ipage = f2fs_get_node_page(sbi, dir->i_ino);
	if (IS_ERR(ipage))
		return false;

	inline_dentry = inline_data_addr(dir, ipage);
	make_dentry_ptr_inline(dir, &d, inline_dentry);

	bit_pos = find_next_bit_le(d.bitmap, d.max, bit_pos);

	f2fs_put_page(ipage, 1);

	if (bit_pos < d.max)
		return false;

	return true;
}

int f2fs_read_inline_dir(struct file *file, struct dir_context *ctx,
				struct fscrypt_str *fstr)
{
	struct inode *inode = file_inode(file);
	struct page *ipage = NULL;
	struct f2fs_dentry_ptr d;
	void *inline_dentry = NULL;
	int err;

	make_dentry_ptr_inline(inode, &d, inline_dentry);

	if (ctx->pos == d.max)
		return 0;

	ipage = f2fs_get_node_page(F2FS_I_SB(inode), inode->i_ino);
	if (IS_ERR(ipage))
		return PTR_ERR(ipage);

	/*
	 * f2fs_readdir was protected by inode.i_rwsem, it is safe to access
	 * ipage without page's lock held.
	 */
	unlock_page(ipage);

	inline_dentry = inline_data_addr(inode, ipage);

	make_dentry_ptr_inline(inode, &d, inline_dentry);

	err = f2fs_fill_dentries(ctx, &d, 0, fstr);
	if (!err)
		ctx->pos = d.max;

	f2fs_put_page(ipage, 0);
	return err < 0 ? err : 0;
}

int f2fs_inline_data_fiemap(struct inode *inode,
		struct fiemap_extent_info *fieinfo, __u64 start, __u64 len)
{
	__u64 byteaddr, ilen;
	__u32 flags = FIEMAP_EXTENT_DATA_INLINE | FIEMAP_EXTENT_NOT_ALIGNED |
		FIEMAP_EXTENT_LAST;
	struct node_info ni;
	struct page *ipage;
	int err = 0;

	ipage = f2fs_get_node_page(F2FS_I_SB(inode), inode->i_ino);
	if (IS_ERR(ipage))
		return PTR_ERR(ipage);

	if (!f2fs_has_inline_data(inode)) {
		err = -EAGAIN;
		goto out;
	}

	ilen = min_t(size_t, MAX_INLINE_DATA(inode), i_size_read(inode));
	if (start >= ilen)
		goto out;
	if (start + len < ilen)
		ilen = start + len;
	ilen -= start;

	err = f2fs_get_node_info(F2FS_I_SB(inode), inode->i_ino, &ni);
	if (err)
		goto out;

	byteaddr = (__u64)ni.blk_addr << inode->i_sb->s_blocksize_bits;
	byteaddr += (char *)inline_data_addr(inode, ipage) -
					(char *)F2FS_INODE(ipage);
	err = fiemap_fill_next_extent(fieinfo, start, byteaddr, ilen, flags);
out:
	f2fs_put_page(ipage, 1);
	return err;
}<|MERGE_RESOLUTION|>--- conflicted
+++ resolved
@@ -158,15 +158,8 @@
 	if (unlikely(dn->data_blkaddr != NEW_ADDR)) {
 		f2fs_put_dnode(dn);
 		set_sbi_flag(fio.sbi, SBI_NEED_FSCK);
-<<<<<<< HEAD
-		f2fs_msg(fio.sbi->sb, KERN_WARNING,
-			"%s: corrupted inline inode ino=%lx, i_addr[0]:0x%x, "
-			"run fsck to fix.",
-			__func__, dn->inode->i_ino, dn->data_blkaddr);
-=======
 		f2fs_warn(fio.sbi, "%s: corrupted inline inode ino=%lx, i_addr[0]:0x%x, run fsck to fix.",
 			  __func__, dn->inode->i_ino, dn->data_blkaddr);
->>>>>>> 487e6178
 		return -EFSCORRUPTED;
 	}
 
@@ -406,15 +399,8 @@
 	if (unlikely(dn.data_blkaddr != NEW_ADDR)) {
 		f2fs_put_dnode(&dn);
 		set_sbi_flag(F2FS_P_SB(page), SBI_NEED_FSCK);
-<<<<<<< HEAD
-		f2fs_msg(F2FS_P_SB(page)->sb, KERN_WARNING,
-			"%s: corrupted inline inode ino=%lx, i_addr[0]:0x%x, "
-			"run fsck to fix.",
-			__func__, dir->i_ino, dn.data_blkaddr);
-=======
 		f2fs_warn(F2FS_P_SB(page), "%s: corrupted inline inode ino=%lx, i_addr[0]:0x%x, run fsck to fix.",
 			  __func__, dir->i_ino, dn.data_blkaddr);
->>>>>>> 487e6178
 		err = -EFSCORRUPTED;
 		goto out;
 	}

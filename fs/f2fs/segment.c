--- conflicted
+++ resolved
@@ -860,13 +860,6 @@
 	mutex_unlock(&dirty_i->seglist_lock);
 }
 
-<<<<<<< HEAD
-int f2fs_disable_cp_again(struct f2fs_sb_info *sbi)
-{
-	struct dirty_seglist_info *dirty_i = DIRTY_I(sbi);
-	block_t ovp = overprovision_segments(sbi) << sbi->log_blocks_per_seg;
-	block_t holes[2] = {0, 0};	/* DATA and NODE */
-=======
 block_t f2fs_get_unusable_blocks(struct f2fs_sb_info *sbi)
 {
 	int ovp_hole_segs =
@@ -875,7 +868,6 @@
 	struct dirty_seglist_info *dirty_i = DIRTY_I(sbi);
 	block_t holes[2] = {0, 0};	/* DATA and NODE */
 	block_t unusable;
->>>>>>> 487e6178
 	struct seg_entry *se;
 	unsigned int segno;
 
@@ -889,12 +881,6 @@
 	}
 	mutex_unlock(&dirty_i->seglist_lock);
 
-<<<<<<< HEAD
-	if (holes[DATA] > ovp || holes[NODE] > ovp)
-		return -EAGAIN;
-	if (is_sbi_flag_set(sbi, SBI_CP_DISABLED_QUICK) &&
-		dirty_segments(sbi) > overprovision_segments(sbi))
-=======
 	unusable = holes[DATA] > holes[NODE] ? holes[DATA] : holes[NODE];
 	if (unusable > ovp_holes)
 		return unusable - ovp_holes;
@@ -909,7 +895,6 @@
 		return -EAGAIN;
 	if (is_sbi_flag_set(sbi, SBI_CP_DISABLED_QUICK) &&
 		dirty_segments(sbi) > ovp_hole_segs)
->>>>>>> 487e6178
 		return -EAGAIN;
 	return 0;
 }
@@ -1763,12 +1748,7 @@
 		devi = f2fs_target_device_index(sbi, blkstart);
 		if (blkstart < FDEV(devi).start_blk ||
 		    blkstart > FDEV(devi).end_blk) {
-<<<<<<< HEAD
-			f2fs_msg(sbi->sb, KERN_ERR, "Invalid block %x",
-				 blkstart);
-=======
 			f2fs_err(sbi, "Invalid block %x", blkstart);
->>>>>>> 487e6178
 			return -EIO;
 		}
 		blkstart -= FDEV(devi).start_blk;
@@ -1781,16 +1761,9 @@
 
 		if (sector & (bdev_zone_sectors(bdev) - 1) ||
 				nr_sects != bdev_zone_sectors(bdev)) {
-<<<<<<< HEAD
-			f2fs_msg(sbi->sb, KERN_ERR,
-				"(%d) %s: Unaligned zone reset attempted (block %x + %x)",
-				devi, sbi->s_ndevs ? FDEV(devi).path: "",
-				blkstart, blklen);
-=======
 			f2fs_err(sbi, "(%d) %s: Unaligned zone reset attempted (block %x + %x)",
 				 devi, sbi->s_ndevs ? FDEV(devi).path : "",
 				 blkstart, blklen);
->>>>>>> 487e6178
 			return -EIO;
 		}
 		trace_f2fs_issue_reset_zone(bdev, blkstart);
@@ -2836,12 +2809,7 @@
 		goto out;
 
 	if (is_sbi_flag_set(sbi, SBI_NEED_FSCK)) {
-<<<<<<< HEAD
-		f2fs_msg(sbi->sb, KERN_WARNING,
-			"Found FS corruption, run fsck to fix.");
-=======
 		f2fs_warn(sbi, "Found FS corruption, run fsck to fix.");
->>>>>>> 487e6178
 		return -EFSCORRUPTED;
 	}
 
@@ -3265,24 +3233,17 @@
 
 	if (!IS_DATASEG(get_seg_entry(sbi, segno)->type)) {
 		set_sbi_flag(sbi, SBI_NEED_FSCK);
-<<<<<<< HEAD
-=======
 		f2fs_warn(sbi, "%s: incorrect segment(%u) type, run fsck to fix.",
 			  __func__, segno);
->>>>>>> 487e6178
 		return -EFSCORRUPTED;
 	}
 
 	stat_inc_inplace_blocks(fio->sbi);
 
-<<<<<<< HEAD
-	err = f2fs_submit_page_bio(fio);
-=======
 	if (fio->bio)
 		err = f2fs_merge_page_bio(fio);
 	else
 		err = f2fs_submit_page_bio(fio);
->>>>>>> 487e6178
 	if (!err) {
 		update_device_state(fio);
 		f2fs_update_iostat(fio->sbi, fio->io_type, F2FS_BLKSIZE);
@@ -4337,19 +4298,10 @@
 			if (!f2fs_test_bit(blkofs, se->cur_valid_map))
 				continue;
 out:
-<<<<<<< HEAD
-			f2fs_msg(sbi->sb, KERN_ERR,
-				"Current segment's next free block offset is "
-				"inconsistent with bitmap, logtype:%u, "
-				"segno:%u, type:%u, next_blkoff:%u, blkofs:%u",
-				i, curseg->segno, curseg->alloc_type,
-				curseg->next_blkoff, blkofs);
-=======
 			f2fs_err(sbi,
 				 "Current segment's next free block offset is inconsistent with bitmap, logtype:%u, segno:%u, type:%u, next_blkoff:%u, blkofs:%u",
 				 i, curseg->segno, curseg->alloc_type,
 				 curseg->next_blkoff, blkofs);
->>>>>>> 487e6178
 			return -EFSCORRUPTED;
 		}
 	}

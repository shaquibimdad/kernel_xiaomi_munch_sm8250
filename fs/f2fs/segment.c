// SPDX-License-Identifier: GPL-2.0
/*
 * fs/f2fs/segment.c
 *
 * Copyright (c) 2012 Samsung Electronics Co., Ltd.
 *             http://www.samsung.com/
 */
#include <linux/fs.h>
#include <linux/f2fs_fs.h>
#include <linux/bio.h>
#include <linux/blkdev.h>
#include <linux/prefetch.h>
#include <linux/kthread.h>
#include <linux/swap.h>
#include <linux/timer.h>
#include <linux/freezer.h>
#include <linux/sched/signal.h>
#include <linux/random.h>

#include "f2fs.h"
#include "segment.h"
#include "node.h"
#include "gc.h"
#include "iostat.h"
#include <trace/events/f2fs.h>

#define __reverse_ffz(x) __reverse_ffs(~(x))

static struct kmem_cache *discard_entry_slab;
static struct kmem_cache *discard_cmd_slab;
static struct kmem_cache *sit_entry_set_slab;
static struct kmem_cache *revoke_entry_slab;

static unsigned long __reverse_ulong(unsigned char *str)
{
	unsigned long tmp = 0;
	int shift = 24, idx = 0;

#if BITS_PER_LONG == 64
	shift = 56;
#endif
	while (shift >= 0) {
		tmp |= (unsigned long)str[idx++] << shift;
		shift -= BITS_PER_BYTE;
	}
	return tmp;
}

/*
 * __reverse_ffs is copied from include/asm-generic/bitops/__ffs.h since
 * MSB and LSB are reversed in a byte by f2fs_set_bit.
 */
static inline unsigned long __reverse_ffs(unsigned long word)
{
	int num = 0;

#if BITS_PER_LONG == 64
	if ((word & 0xffffffff00000000UL) == 0)
		num += 32;
	else
		word >>= 32;
#endif
	if ((word & 0xffff0000) == 0)
		num += 16;
	else
		word >>= 16;

	if ((word & 0xff00) == 0)
		num += 8;
	else
		word >>= 8;

	if ((word & 0xf0) == 0)
		num += 4;
	else
		word >>= 4;

	if ((word & 0xc) == 0)
		num += 2;
	else
		word >>= 2;

	if ((word & 0x2) == 0)
		num += 1;
	return num;
}

/*
 * __find_rev_next(_zero)_bit is copied from lib/find_next_bit.c because
 * f2fs_set_bit makes MSB and LSB reversed in a byte.
 * @size must be integral times of unsigned long.
 * Example:
 *                             MSB <--> LSB
 *   f2fs_set_bit(0, bitmap) => 1000 0000
 *   f2fs_set_bit(7, bitmap) => 0000 0001
 */
static unsigned long __find_rev_next_bit(const unsigned long *addr,
			unsigned long size, unsigned long offset)
{
	const unsigned long *p = addr + BIT_WORD(offset);
	unsigned long result = size;
	unsigned long tmp;

	if (offset >= size)
		return size;

	size -= (offset & ~(BITS_PER_LONG - 1));
	offset %= BITS_PER_LONG;

	while (1) {
		if (*p == 0)
			goto pass;

		tmp = __reverse_ulong((unsigned char *)p);

		tmp &= ~0UL >> offset;
		if (size < BITS_PER_LONG)
			tmp &= (~0UL << (BITS_PER_LONG - size));
		if (tmp)
			goto found;
pass:
		if (size <= BITS_PER_LONG)
			break;
		size -= BITS_PER_LONG;
		offset = 0;
		p++;
	}
	return result;
found:
	return result - size + __reverse_ffs(tmp);
}

static unsigned long __find_rev_next_zero_bit(const unsigned long *addr,
			unsigned long size, unsigned long offset)
{
	const unsigned long *p = addr + BIT_WORD(offset);
	unsigned long result = size;
	unsigned long tmp;

	if (offset >= size)
		return size;

	size -= (offset & ~(BITS_PER_LONG - 1));
	offset %= BITS_PER_LONG;

	while (1) {
		if (*p == ~0UL)
			goto pass;

		tmp = __reverse_ulong((unsigned char *)p);

		if (offset)
			tmp |= ~0UL << (BITS_PER_LONG - offset);
		if (size < BITS_PER_LONG)
			tmp |= ~0UL >> size;
		if (tmp != ~0UL)
			goto found;
pass:
		if (size <= BITS_PER_LONG)
			break;
		size -= BITS_PER_LONG;
		offset = 0;
		p++;
	}
	return result;
found:
	return result - size + __reverse_ffz(tmp);
}

bool f2fs_need_SSR(struct f2fs_sb_info *sbi)
{
	int node_secs = get_blocktype_secs(sbi, F2FS_DIRTY_NODES);
	int dent_secs = get_blocktype_secs(sbi, F2FS_DIRTY_DENTS);
	int imeta_secs = get_blocktype_secs(sbi, F2FS_DIRTY_IMETA);

	if (f2fs_lfs_mode(sbi))
		return false;
	if (sbi->gc_mode == GC_URGENT_HIGH)
		return true;
	if (unlikely(is_sbi_flag_set(sbi, SBI_CP_DISABLED)))
		return true;

	return free_sections(sbi) <= (node_secs + 2 * dent_secs + imeta_secs +
			SM_I(sbi)->min_ssr_sections + reserved_sections(sbi));
}

void f2fs_abort_atomic_write(struct inode *inode, bool clean)
{
	struct f2fs_sb_info *sbi = F2FS_I_SB(inode);
	struct f2fs_inode_info *fi = F2FS_I(inode);

	if (f2fs_is_atomic_file(inode)) {
		if (clean)
			truncate_inode_pages_final(inode->i_mapping);
		clear_inode_flag(fi->cow_inode, FI_ATOMIC_FILE);
		iput(fi->cow_inode);
		fi->cow_inode = NULL;
		clear_inode_flag(inode, FI_ATOMIC_FILE);

		spin_lock(&sbi->inode_lock[ATOMIC_FILE]);
		sbi->atomic_files--;
		spin_unlock(&sbi->inode_lock[ATOMIC_FILE]);
	}
}

static int __replace_atomic_write_block(struct inode *inode, pgoff_t index,
			block_t new_addr, block_t *old_addr, bool recover)
{
	struct f2fs_sb_info *sbi = F2FS_I_SB(inode);
	struct dnode_of_data dn;
	struct node_info ni;
	int err;

retry:
	set_new_dnode(&dn, inode, NULL, NULL, 0);
	err = f2fs_get_dnode_of_data(&dn, index, LOOKUP_NODE_RA);
	if (err) {
		if (err == -ENOMEM) {
			f2fs_io_schedule_timeout(DEFAULT_IO_TIMEOUT);
			goto retry;
		}
		return err;
	}

	err = f2fs_get_node_info(sbi, dn.nid, &ni, false);
	if (err) {
		f2fs_put_dnode(&dn);
		return err;
	}

	if (recover) {
		/* dn.data_blkaddr is always valid */
		if (!__is_valid_data_blkaddr(new_addr)) {
			if (new_addr == NULL_ADDR)
				dec_valid_block_count(sbi, inode, 1);
			f2fs_invalidate_blocks(sbi, dn.data_blkaddr);
			f2fs_update_data_blkaddr(&dn, new_addr);
		} else {
			f2fs_replace_block(sbi, &dn, dn.data_blkaddr,
				new_addr, ni.version, true, true);
		}
	} else {
		blkcnt_t count = 1;

		*old_addr = dn.data_blkaddr;
		f2fs_truncate_data_blocks_range(&dn, 1);
		dec_valid_block_count(sbi, F2FS_I(inode)->cow_inode, count);
		inc_valid_block_count(sbi, inode, &count);
		f2fs_replace_block(sbi, &dn, dn.data_blkaddr, new_addr,
					ni.version, true, false);
	}

	f2fs_put_dnode(&dn);
	return 0;
}

static void __complete_revoke_list(struct inode *inode, struct list_head *head,
					bool revoke)
{
	struct revoke_entry *cur, *tmp;

	list_for_each_entry_safe(cur, tmp, head, list) {
		if (revoke)
			__replace_atomic_write_block(inode, cur->index,
						cur->old_addr, NULL, true);
		list_del(&cur->list);
		kmem_cache_free(revoke_entry_slab, cur);
	}
}

static int __f2fs_commit_atomic_write(struct inode *inode)
{
	struct f2fs_sb_info *sbi = F2FS_I_SB(inode);
	struct f2fs_inode_info *fi = F2FS_I(inode);
	struct inode *cow_inode = fi->cow_inode;
	struct revoke_entry *new;
	struct list_head revoke_list;
	block_t blkaddr;
	struct dnode_of_data dn;
	pgoff_t len = DIV_ROUND_UP(i_size_read(inode), PAGE_SIZE);
	pgoff_t off = 0, blen, index;
	int ret = 0, i;

	INIT_LIST_HEAD(&revoke_list);

	while (len) {
		blen = min_t(pgoff_t, ADDRS_PER_BLOCK(cow_inode), len);

		set_new_dnode(&dn, cow_inode, NULL, NULL, 0);
		ret = f2fs_get_dnode_of_data(&dn, off, LOOKUP_NODE_RA);
		if (ret && ret != -ENOENT) {
			goto out;
		} else if (ret == -ENOENT) {
			ret = 0;
			if (dn.max_level == 0)
				goto out;
			goto next;
		}

		blen = min((pgoff_t)ADDRS_PER_PAGE(dn.node_page, cow_inode),
				len);
		index = off;
		for (i = 0; i < blen; i++, dn.ofs_in_node++, index++) {
			blkaddr = f2fs_data_blkaddr(&dn);

			if (!__is_valid_data_blkaddr(blkaddr)) {
				continue;
			} else if (!f2fs_is_valid_blkaddr(sbi, blkaddr,
					DATA_GENERIC_ENHANCE)) {
				f2fs_put_dnode(&dn);
				ret = -EFSCORRUPTED;
				goto out;
			}

			new = f2fs_kmem_cache_alloc(revoke_entry_slab, GFP_NOFS,
							true, NULL);

			ret = __replace_atomic_write_block(inode, index, blkaddr,
							&new->old_addr, false);
			if (ret) {
				f2fs_put_dnode(&dn);
				kmem_cache_free(revoke_entry_slab, new);
				goto out;
			}

			f2fs_update_data_blkaddr(&dn, NULL_ADDR);
			new->index = index;
			list_add_tail(&new->list, &revoke_list);
		}
		f2fs_put_dnode(&dn);
next:
		off += blen;
		len -= blen;
	}

out:
	__complete_revoke_list(inode, &revoke_list, ret ? true : false);

	return ret;
}

int f2fs_commit_atomic_write(struct inode *inode)
{
	struct f2fs_sb_info *sbi = F2FS_I_SB(inode);
	struct f2fs_inode_info *fi = F2FS_I(inode);
	int err;

	err = filemap_write_and_wait_range(inode->i_mapping, 0, LLONG_MAX);
	if (err)
		return err;

	f2fs_down_write(&fi->i_gc_rwsem[WRITE]);
	f2fs_lock_op(sbi);

	err = __f2fs_commit_atomic_write(inode);

	f2fs_unlock_op(sbi);
	f2fs_up_write(&fi->i_gc_rwsem[WRITE]);

	return err;
}

/*
 * This function balances dirty node and dentry pages.
 * In addition, it controls garbage collection.
 */
void f2fs_balance_fs(struct f2fs_sb_info *sbi, bool need)
{
	if (time_to_inject(sbi, FAULT_CHECKPOINT)) {
		f2fs_show_injection_info(sbi, FAULT_CHECKPOINT);
		f2fs_stop_checkpoint(sbi, false);
	}

	/* balance_fs_bg is able to be pending */
	if (need && excess_cached_nats(sbi))
		f2fs_balance_fs_bg(sbi, false);

	if (!f2fs_is_checkpoint_ready(sbi))
		return;

	/*
	 * We should do GC or end up with checkpoint, if there are so many dirty
	 * dir/node pages without enough free segments.
	 */
	if (has_not_enough_free_secs(sbi, 0, 0)) {
		if (test_opt(sbi, GC_MERGE) && sbi->gc_thread &&
					sbi->gc_thread->f2fs_gc_task) {
			DEFINE_WAIT(wait);

			prepare_to_wait(&sbi->gc_thread->fggc_wq, &wait,
						TASK_UNINTERRUPTIBLE);
			wake_up(&sbi->gc_thread->gc_wait_queue_head);
			io_schedule();
			finish_wait(&sbi->gc_thread->fggc_wq, &wait);
		} else {
<<<<<<< HEAD
			down_write(&sbi->gc_lock);
			f2fs_gc(sbi, false, false, NULL_SEGNO);
=======
			struct f2fs_gc_control gc_control = {
				.victim_segno = NULL_SEGNO,
				.init_gc_type = BG_GC,
				.no_bg_gc = true,
				.should_migrate_blocks = false,
				.err_gc_skipped = false,
				.nr_free_secs = 1 };
			f2fs_down_write(&sbi->gc_lock);
			f2fs_gc(sbi, &gc_control);
>>>>>>> a371516d
		}
	}
}

static inline bool excess_dirty_threshold(struct f2fs_sb_info *sbi)
{
	int factor = f2fs_rwsem_is_locked(&sbi->cp_rwsem) ? 3 : 2;
	unsigned int dents = get_pages(sbi, F2FS_DIRTY_DENTS);
	unsigned int qdata = get_pages(sbi, F2FS_DIRTY_QDATA);
	unsigned int nodes = get_pages(sbi, F2FS_DIRTY_NODES);
	unsigned int meta = get_pages(sbi, F2FS_DIRTY_META);
	unsigned int imeta = get_pages(sbi, F2FS_DIRTY_IMETA);
	unsigned int threshold = sbi->blocks_per_seg * factor *
					DEFAULT_DIRTY_THRESHOLD;
	unsigned int global_threshold = threshold * 3 / 2;

	if (dents >= threshold || qdata >= threshold ||
		nodes >= threshold || meta >= threshold ||
		imeta >= threshold)
		return true;
	return dents + qdata + nodes + meta + imeta >  global_threshold;
}

void f2fs_balance_fs_bg(struct f2fs_sb_info *sbi, bool from_bg)
{
	if (unlikely(is_sbi_flag_set(sbi, SBI_POR_DOING)))
		return;

	/* try to shrink extent cache when there is no enough memory */
	if (!f2fs_available_free_memory(sbi, EXTENT_CACHE))
		f2fs_shrink_extent_tree(sbi, EXTENT_CACHE_SHRINK_NUMBER);

	/* check the # of cached NAT entries */
	if (!f2fs_available_free_memory(sbi, NAT_ENTRIES))
		f2fs_try_to_free_nats(sbi, NAT_ENTRY_PER_BLOCK);

	if (!f2fs_available_free_memory(sbi, FREE_NIDS))
		f2fs_try_to_free_nids(sbi, MAX_FREE_NIDS);
	else
		f2fs_build_free_nids(sbi, false, false);

	if (excess_dirty_nats(sbi) || excess_dirty_threshold(sbi) ||
		excess_prefree_segs(sbi) || !f2fs_space_for_roll_forward(sbi))
		goto do_sync;

	/* there is background inflight IO or foreground operation recently */
	if (is_inflight_io(sbi, REQ_TIME) ||
		(!f2fs_time_over(sbi, REQ_TIME) && f2fs_rwsem_is_locked(&sbi->cp_rwsem)))
		return;

	/* exceed periodical checkpoint timeout threshold */
	if (f2fs_time_over(sbi, CP_TIME))
		goto do_sync;

	/* checkpoint is the only way to shrink partial cached entries */
	if (f2fs_available_free_memory(sbi, NAT_ENTRIES) &&
		f2fs_available_free_memory(sbi, INO_ENTRIES))
		return;

do_sync:
	if (test_opt(sbi, DATA_FLUSH) && from_bg) {
		struct blk_plug plug;

		mutex_lock(&sbi->flush_lock);

		blk_start_plug(&plug);
		f2fs_sync_dirty_inodes(sbi, FILE_INODE);
		blk_finish_plug(&plug);

		mutex_unlock(&sbi->flush_lock);
	}
	f2fs_sync_fs(sbi->sb, true);
	stat_inc_bg_cp_count(sbi->stat_info);
}

static int __submit_flush_wait(struct f2fs_sb_info *sbi,
				struct block_device *bdev)
{
	int ret = blkdev_issue_flush(bdev, GFP_NOFS, NULL);

	trace_f2fs_issue_flush(bdev, test_opt(sbi, NOBARRIER),
				test_opt(sbi, FLUSH_MERGE), ret);
	return ret;
}

static int submit_flush_wait(struct f2fs_sb_info *sbi, nid_t ino)
{
	int ret = 0;
	int i;

	if (!f2fs_is_multi_device(sbi))
		return __submit_flush_wait(sbi, sbi->sb->s_bdev);

	for (i = 0; i < sbi->s_ndevs; i++) {
		if (!f2fs_is_dirty_device(sbi, ino, i, FLUSH_INO))
			continue;
		ret = __submit_flush_wait(sbi, FDEV(i).bdev);
		if (ret)
			break;
	}
	return ret;
}

static int issue_flush_thread(void *data)
{
	struct f2fs_sb_info *sbi = data;
	struct flush_cmd_control *fcc = SM_I(sbi)->fcc_info;
	wait_queue_head_t *q = &fcc->flush_wait_queue;
repeat:
	if (kthread_should_stop())
		return 0;

	if (!llist_empty(&fcc->issue_list)) {
		struct flush_cmd *cmd, *next;
		int ret;

		fcc->dispatch_list = llist_del_all(&fcc->issue_list);
		fcc->dispatch_list = llist_reverse_order(fcc->dispatch_list);

		cmd = llist_entry(fcc->dispatch_list, struct flush_cmd, llnode);

		ret = submit_flush_wait(sbi, cmd->ino);
		atomic_inc(&fcc->issued_flush);

		llist_for_each_entry_safe(cmd, next,
					  fcc->dispatch_list, llnode) {
			cmd->ret = ret;
			complete(&cmd->wait);
		}
		fcc->dispatch_list = NULL;
	}

	wait_event_interruptible(*q,
		kthread_should_stop() || !llist_empty(&fcc->issue_list));
	goto repeat;
}

int f2fs_issue_flush(struct f2fs_sb_info *sbi, nid_t ino)
{
	struct flush_cmd_control *fcc = SM_I(sbi)->fcc_info;
	struct flush_cmd cmd;
	int ret;

	if (test_opt(sbi, NOBARRIER))
		return 0;

	if (!test_opt(sbi, FLUSH_MERGE)) {
		atomic_inc(&fcc->queued_flush);
		ret = submit_flush_wait(sbi, ino);
		atomic_dec(&fcc->queued_flush);
		atomic_inc(&fcc->issued_flush);
		return ret;
	}

	if (atomic_inc_return(&fcc->queued_flush) == 1 ||
	    f2fs_is_multi_device(sbi)) {
		ret = submit_flush_wait(sbi, ino);
		atomic_dec(&fcc->queued_flush);

		atomic_inc(&fcc->issued_flush);
		return ret;
	}

	cmd.ino = ino;
	init_completion(&cmd.wait);

	llist_add(&cmd.llnode, &fcc->issue_list);

	/*
	 * update issue_list before we wake up issue_flush thread, this
	 * smp_mb() pairs with another barrier in ___wait_event(), see
	 * more details in comments of waitqueue_active().
	 */
	smp_mb();

	if (waitqueue_active(&fcc->flush_wait_queue))
		wake_up(&fcc->flush_wait_queue);

	if (fcc->f2fs_issue_flush) {
		wait_for_completion(&cmd.wait);
		atomic_dec(&fcc->queued_flush);
	} else {
		struct llist_node *list;

		list = llist_del_all(&fcc->issue_list);
		if (!list) {
			wait_for_completion(&cmd.wait);
			atomic_dec(&fcc->queued_flush);
		} else {
			struct flush_cmd *tmp, *next;

			ret = submit_flush_wait(sbi, ino);

			llist_for_each_entry_safe(tmp, next, list, llnode) {
				if (tmp == &cmd) {
					cmd.ret = ret;
					atomic_dec(&fcc->queued_flush);
					continue;
				}
				tmp->ret = ret;
				complete(&tmp->wait);
			}
		}
	}

	return cmd.ret;
}

int f2fs_create_flush_cmd_control(struct f2fs_sb_info *sbi)
{
	dev_t dev = sbi->sb->s_bdev->bd_dev;
	struct flush_cmd_control *fcc;
	int err = 0;

	if (SM_I(sbi)->fcc_info) {
		fcc = SM_I(sbi)->fcc_info;
		if (fcc->f2fs_issue_flush)
			return err;
		goto init_thread;
	}

	fcc = f2fs_kzalloc(sbi, sizeof(struct flush_cmd_control), GFP_KERNEL);
	if (!fcc)
		return -ENOMEM;
	atomic_set(&fcc->issued_flush, 0);
	atomic_set(&fcc->queued_flush, 0);
	init_waitqueue_head(&fcc->flush_wait_queue);
	init_llist_head(&fcc->issue_list);
	SM_I(sbi)->fcc_info = fcc;
	if (!test_opt(sbi, FLUSH_MERGE))
		return err;

init_thread:
	fcc->f2fs_issue_flush = kthread_run(issue_flush_thread, sbi,
				"f2fs_flush-%u:%u", MAJOR(dev), MINOR(dev));
	if (IS_ERR(fcc->f2fs_issue_flush)) {
		err = PTR_ERR(fcc->f2fs_issue_flush);
		kfree(fcc);
		SM_I(sbi)->fcc_info = NULL;
		return err;
	}

	return err;
}

void f2fs_destroy_flush_cmd_control(struct f2fs_sb_info *sbi, bool free)
{
	struct flush_cmd_control *fcc = SM_I(sbi)->fcc_info;

	if (fcc && fcc->f2fs_issue_flush) {
		struct task_struct *flush_thread = fcc->f2fs_issue_flush;

		fcc->f2fs_issue_flush = NULL;
		kthread_stop(flush_thread);
	}
	if (free) {
		kfree(fcc);
		SM_I(sbi)->fcc_info = NULL;
	}
}

int f2fs_flush_device_cache(struct f2fs_sb_info *sbi)
{
	int ret = 0, i;

	if (!f2fs_is_multi_device(sbi))
		return 0;

	if (test_opt(sbi, NOBARRIER))
		return 0;

	for (i = 1; i < sbi->s_ndevs; i++) {
		int count = DEFAULT_RETRY_IO_COUNT;

		if (!f2fs_test_bit(i, (char *)&sbi->dirty_device))
			continue;

		do {
			ret = __submit_flush_wait(sbi, FDEV(i).bdev);
			if (ret)
				f2fs_io_schedule_timeout(DEFAULT_IO_TIMEOUT);
		} while (ret && --count);

		if (ret) {
			f2fs_stop_checkpoint(sbi, false);
			break;
		}

		spin_lock(&sbi->dev_lock);
		f2fs_clear_bit(i, (char *)&sbi->dirty_device);
		spin_unlock(&sbi->dev_lock);
	}

	return ret;
}

static void __locate_dirty_segment(struct f2fs_sb_info *sbi, unsigned int segno,
		enum dirty_type dirty_type)
{
	struct dirty_seglist_info *dirty_i = DIRTY_I(sbi);

	/* need not be added */
	if (IS_CURSEG(sbi, segno))
		return;

	if (!test_and_set_bit(segno, dirty_i->dirty_segmap[dirty_type]))
		dirty_i->nr_dirty[dirty_type]++;

	if (dirty_type == DIRTY) {
		struct seg_entry *sentry = get_seg_entry(sbi, segno);
		enum dirty_type t = sentry->type;

		if (unlikely(t >= DIRTY)) {
			f2fs_bug_on(sbi, 1);
			return;
		}
		if (!test_and_set_bit(segno, dirty_i->dirty_segmap[t]))
			dirty_i->nr_dirty[t]++;

		if (__is_large_section(sbi)) {
			unsigned int secno = GET_SEC_FROM_SEG(sbi, segno);
			block_t valid_blocks =
				get_valid_blocks(sbi, segno, true);

			f2fs_bug_on(sbi, unlikely(!valid_blocks ||
					valid_blocks == CAP_BLKS_PER_SEC(sbi)));

			if (!IS_CURSEC(sbi, secno))
				set_bit(secno, dirty_i->dirty_secmap);
		}
	}
}

static void __remove_dirty_segment(struct f2fs_sb_info *sbi, unsigned int segno,
		enum dirty_type dirty_type)
{
	struct dirty_seglist_info *dirty_i = DIRTY_I(sbi);
	block_t valid_blocks;

	if (test_and_clear_bit(segno, dirty_i->dirty_segmap[dirty_type]))
		dirty_i->nr_dirty[dirty_type]--;

	if (dirty_type == DIRTY) {
		struct seg_entry *sentry = get_seg_entry(sbi, segno);
		enum dirty_type t = sentry->type;

		if (test_and_clear_bit(segno, dirty_i->dirty_segmap[t]))
			dirty_i->nr_dirty[t]--;

		valid_blocks = get_valid_blocks(sbi, segno, true);
		if (valid_blocks == 0) {
			clear_bit(GET_SEC_FROM_SEG(sbi, segno),
						dirty_i->victim_secmap);
#ifdef CONFIG_F2FS_CHECK_FS
			clear_bit(segno, SIT_I(sbi)->invalid_segmap);
#endif
		}
		if (__is_large_section(sbi)) {
			unsigned int secno = GET_SEC_FROM_SEG(sbi, segno);

			if (!valid_blocks ||
					valid_blocks == CAP_BLKS_PER_SEC(sbi)) {
				clear_bit(secno, dirty_i->dirty_secmap);
				return;
			}

			if (!IS_CURSEC(sbi, secno))
				set_bit(secno, dirty_i->dirty_secmap);
		}
	}
}

/*
 * Should not occur error such as -ENOMEM.
 * Adding dirty entry into seglist is not critical operation.
 * If a given segment is one of current working segments, it won't be added.
 */
static void locate_dirty_segment(struct f2fs_sb_info *sbi, unsigned int segno)
{
	struct dirty_seglist_info *dirty_i = DIRTY_I(sbi);
	unsigned short valid_blocks, ckpt_valid_blocks;
	unsigned int usable_blocks;

	if (segno == NULL_SEGNO || IS_CURSEG(sbi, segno))
		return;

	usable_blocks = f2fs_usable_blks_in_seg(sbi, segno);
	mutex_lock(&dirty_i->seglist_lock);

	valid_blocks = get_valid_blocks(sbi, segno, false);
	ckpt_valid_blocks = get_ckpt_valid_blocks(sbi, segno, false);

	if (valid_blocks == 0 && (!is_sbi_flag_set(sbi, SBI_CP_DISABLED) ||
		ckpt_valid_blocks == usable_blocks)) {
		__locate_dirty_segment(sbi, segno, PRE);
		__remove_dirty_segment(sbi, segno, DIRTY);
	} else if (valid_blocks < usable_blocks) {
		__locate_dirty_segment(sbi, segno, DIRTY);
	} else {
		/* Recovery routine with SSR needs this */
		__remove_dirty_segment(sbi, segno, DIRTY);
	}

	mutex_unlock(&dirty_i->seglist_lock);
}

/* This moves currently empty dirty blocks to prefree. Must hold seglist_lock */
void f2fs_dirty_to_prefree(struct f2fs_sb_info *sbi)
{
	struct dirty_seglist_info *dirty_i = DIRTY_I(sbi);
	unsigned int segno;

	mutex_lock(&dirty_i->seglist_lock);
	for_each_set_bit(segno, dirty_i->dirty_segmap[DIRTY], MAIN_SEGS(sbi)) {
		if (get_valid_blocks(sbi, segno, false))
			continue;
		if (IS_CURSEG(sbi, segno))
			continue;
		__locate_dirty_segment(sbi, segno, PRE);
		__remove_dirty_segment(sbi, segno, DIRTY);
	}
	mutex_unlock(&dirty_i->seglist_lock);
}

block_t f2fs_get_unusable_blocks(struct f2fs_sb_info *sbi)
{
	int ovp_hole_segs =
		(overprovision_segments(sbi) - reserved_segments(sbi));
	block_t ovp_holes = ovp_hole_segs << sbi->log_blocks_per_seg;
	struct dirty_seglist_info *dirty_i = DIRTY_I(sbi);
	block_t holes[2] = {0, 0};	/* DATA and NODE */
	block_t unusable;
	struct seg_entry *se;
	unsigned int segno;

	mutex_lock(&dirty_i->seglist_lock);
	for_each_set_bit(segno, dirty_i->dirty_segmap[DIRTY], MAIN_SEGS(sbi)) {
		se = get_seg_entry(sbi, segno);
		if (IS_NODESEG(se->type))
			holes[NODE] += f2fs_usable_blks_in_seg(sbi, segno) -
							se->valid_blocks;
		else
			holes[DATA] += f2fs_usable_blks_in_seg(sbi, segno) -
							se->valid_blocks;
	}
	mutex_unlock(&dirty_i->seglist_lock);

	unusable = holes[DATA] > holes[NODE] ? holes[DATA] : holes[NODE];
	if (unusable > ovp_holes)
		return unusable - ovp_holes;
	return 0;
}

int f2fs_disable_cp_again(struct f2fs_sb_info *sbi, block_t unusable)
{
	int ovp_hole_segs =
		(overprovision_segments(sbi) - reserved_segments(sbi));
	if (unusable > F2FS_OPTION(sbi).unusable_cap)
		return -EAGAIN;
	if (is_sbi_flag_set(sbi, SBI_CP_DISABLED_QUICK) &&
		dirty_segments(sbi) > ovp_hole_segs)
		return -EAGAIN;
	return 0;
}

/* This is only used by SBI_CP_DISABLED */
static unsigned int get_free_segment(struct f2fs_sb_info *sbi)
{
	struct dirty_seglist_info *dirty_i = DIRTY_I(sbi);
	unsigned int segno = 0;

	mutex_lock(&dirty_i->seglist_lock);
	for_each_set_bit(segno, dirty_i->dirty_segmap[DIRTY], MAIN_SEGS(sbi)) {
		if (get_valid_blocks(sbi, segno, false))
			continue;
		if (get_ckpt_valid_blocks(sbi, segno, false))
			continue;
		mutex_unlock(&dirty_i->seglist_lock);
		return segno;
	}
	mutex_unlock(&dirty_i->seglist_lock);
	return NULL_SEGNO;
}

static struct discard_cmd *__create_discard_cmd(struct f2fs_sb_info *sbi,
		struct block_device *bdev, block_t lstart,
		block_t start, block_t len)
{
	struct discard_cmd_control *dcc = SM_I(sbi)->dcc_info;
	struct list_head *pend_list;
	struct discard_cmd *dc;

	f2fs_bug_on(sbi, !len);

	pend_list = &dcc->pend_list[plist_idx(len)];

	dc = f2fs_kmem_cache_alloc(discard_cmd_slab, GFP_NOFS, true, NULL);
	INIT_LIST_HEAD(&dc->list);
	dc->bdev = bdev;
	dc->lstart = lstart;
	dc->start = start;
	dc->len = len;
	dc->ref = 0;
	dc->state = D_PREP;
	dc->queued = 0;
	dc->error = 0;
	init_completion(&dc->wait);
	list_add_tail(&dc->list, pend_list);
	spin_lock_init(&dc->lock);
	dc->bio_ref = 0;
	atomic_inc(&dcc->discard_cmd_cnt);
	dcc->undiscard_blks += len;

	return dc;
}

static struct discard_cmd *__attach_discard_cmd(struct f2fs_sb_info *sbi,
				struct block_device *bdev, block_t lstart,
				block_t start, block_t len,
				struct rb_node *parent, struct rb_node **p,
				bool leftmost)
{
	struct discard_cmd_control *dcc = SM_I(sbi)->dcc_info;
	struct discard_cmd *dc;

	dc = __create_discard_cmd(sbi, bdev, lstart, start, len);

	rb_link_node(&dc->rb_node, parent, p);
	rb_insert_color_cached(&dc->rb_node, &dcc->root, leftmost);

	return dc;
}

static void __detach_discard_cmd(struct discard_cmd_control *dcc,
							struct discard_cmd *dc)
{
	if (dc->state == D_DONE)
		atomic_sub(dc->queued, &dcc->queued_discard);

	list_del(&dc->list);
	rb_erase_cached(&dc->rb_node, &dcc->root);
	dcc->undiscard_blks -= dc->len;

	kmem_cache_free(discard_cmd_slab, dc);

	atomic_dec(&dcc->discard_cmd_cnt);
}

static void __remove_discard_cmd(struct f2fs_sb_info *sbi,
							struct discard_cmd *dc)
{
	struct discard_cmd_control *dcc = SM_I(sbi)->dcc_info;
	unsigned long flags;

	trace_f2fs_remove_discard(dc->bdev, dc->start, dc->len);

	spin_lock_irqsave(&dc->lock, flags);
	if (dc->bio_ref) {
		spin_unlock_irqrestore(&dc->lock, flags);
		return;
	}
	spin_unlock_irqrestore(&dc->lock, flags);

	f2fs_bug_on(sbi, dc->ref);

	if (dc->error == -EOPNOTSUPP)
		dc->error = 0;

	if (dc->error)
		printk_ratelimited(
			"%sF2FS-fs (%s): Issue discard(%u, %u, %u) failed, ret: %d",
			KERN_INFO, sbi->sb->s_id,
			dc->lstart, dc->start, dc->len, dc->error);
	__detach_discard_cmd(dcc, dc);
}

static void f2fs_submit_discard_endio(struct bio *bio)
{
	struct discard_cmd *dc = (struct discard_cmd *)bio->bi_private;
	unsigned long flags;

	spin_lock_irqsave(&dc->lock, flags);
	if (!dc->error)
		dc->error = blk_status_to_errno(bio->bi_status);
	dc->bio_ref--;
	if (!dc->bio_ref && dc->state == D_SUBMIT) {
		dc->state = D_DONE;
		complete_all(&dc->wait);
	}
	spin_unlock_irqrestore(&dc->lock, flags);
	bio_put(bio);
}

static void __check_sit_bitmap(struct f2fs_sb_info *sbi,
				block_t start, block_t end)
{
#ifdef CONFIG_F2FS_CHECK_FS
	struct seg_entry *sentry;
	unsigned int segno;
	block_t blk = start;
	unsigned long offset, size, max_blocks = sbi->blocks_per_seg;
	unsigned long *map;

	while (blk < end) {
		segno = GET_SEGNO(sbi, blk);
		sentry = get_seg_entry(sbi, segno);
		offset = GET_BLKOFF_FROM_SEG0(sbi, blk);

		if (end < START_BLOCK(sbi, segno + 1))
			size = GET_BLKOFF_FROM_SEG0(sbi, end);
		else
			size = max_blocks;
		map = (unsigned long *)(sentry->cur_valid_map);
		offset = __find_rev_next_bit(map, size, offset);
		f2fs_bug_on(sbi, offset != size);
		blk = START_BLOCK(sbi, segno + 1);
	}
#endif
}

static void __init_discard_policy(struct f2fs_sb_info *sbi,
				struct discard_policy *dpolicy,
				int discard_type, unsigned int granularity)
{
	struct discard_cmd_control *dcc = SM_I(sbi)->dcc_info;

	/* common policy */
	dpolicy->type = discard_type;
	dpolicy->sync = true;
	dpolicy->ordered = false;
	dpolicy->granularity = granularity;

	dpolicy->max_requests = dcc->max_discard_request;
	dpolicy->io_aware_gran = MAX_PLIST_NUM;
	dpolicy->timeout = false;

	if (discard_type == DPOLICY_BG) {
		dpolicy->min_interval = dcc->min_discard_issue_time;
		dpolicy->mid_interval = dcc->mid_discard_issue_time;
		dpolicy->max_interval = dcc->max_discard_issue_time;
		dpolicy->io_aware = true;
		dpolicy->sync = false;
		dpolicy->ordered = true;
		if (utilization(sbi) > DEF_DISCARD_URGENT_UTIL) {
			dpolicy->granularity = 1;
			if (atomic_read(&dcc->discard_cmd_cnt))
				dpolicy->max_interval =
					dcc->min_discard_issue_time;
		}
	} else if (discard_type == DPOLICY_FORCE) {
		dpolicy->min_interval = dcc->min_discard_issue_time;
		dpolicy->mid_interval = dcc->mid_discard_issue_time;
		dpolicy->max_interval = dcc->max_discard_issue_time;
		dpolicy->io_aware = false;
	} else if (discard_type == DPOLICY_FSTRIM) {
		dpolicy->io_aware = false;
	} else if (discard_type == DPOLICY_UMOUNT) {
		dpolicy->io_aware = false;
		/* we need to issue all to keep CP_TRIMMED_FLAG */
		dpolicy->granularity = 1;
		dpolicy->timeout = true;
	}
}

static void __update_discard_tree_range(struct f2fs_sb_info *sbi,
				struct block_device *bdev, block_t lstart,
				block_t start, block_t len);
/* this function is copied from blkdev_issue_discard from block/blk-lib.c */
static int __submit_discard_cmd(struct f2fs_sb_info *sbi,
						struct discard_policy *dpolicy,
						struct discard_cmd *dc,
						unsigned int *issued)
{
	struct block_device *bdev = dc->bdev;
	struct request_queue *q = bdev_get_queue(bdev);
	unsigned int max_discard_blocks =
			SECTOR_TO_BLOCK(q->limits.max_discard_sectors);
	struct discard_cmd_control *dcc = SM_I(sbi)->dcc_info;
	struct list_head *wait_list = (dpolicy->type == DPOLICY_FSTRIM) ?
					&(dcc->fstrim_list) : &(dcc->wait_list);
	int flag = dpolicy->sync ? REQ_SYNC : 0;
	block_t lstart, start, len, total_len;
	int err = 0;

	if (dc->state != D_PREP)
		return 0;

	if (is_sbi_flag_set(sbi, SBI_NEED_FSCK))
		return 0;

	trace_f2fs_issue_discard(bdev, dc->start, dc->len);

	lstart = dc->lstart;
	start = dc->start;
	len = dc->len;
	total_len = len;

	dc->len = 0;

	while (total_len && *issued < dpolicy->max_requests && !err) {
		struct bio *bio = NULL;
		unsigned long flags;
		bool last = true;

		if (len > max_discard_blocks) {
			len = max_discard_blocks;
			last = false;
		}

		(*issued)++;
		if (*issued == dpolicy->max_requests)
			last = true;

		dc->len += len;

		if (time_to_inject(sbi, FAULT_DISCARD)) {
			f2fs_show_injection_info(sbi, FAULT_DISCARD);
			err = -EIO;
			goto submit;
		}
		err = __blkdev_issue_discard(bdev,
					SECTOR_FROM_BLOCK(start),
					SECTOR_FROM_BLOCK(len),
					GFP_NOFS, 0, &bio);
submit:
		if (err) {
			spin_lock_irqsave(&dc->lock, flags);
			if (dc->state == D_PARTIAL)
				dc->state = D_SUBMIT;
			spin_unlock_irqrestore(&dc->lock, flags);

			break;
		}

		f2fs_bug_on(sbi, !bio);

		/*
		 * should keep before submission to avoid D_DONE
		 * right away
		 */
		spin_lock_irqsave(&dc->lock, flags);
		if (last)
			dc->state = D_SUBMIT;
		else
			dc->state = D_PARTIAL;
		dc->bio_ref++;
		spin_unlock_irqrestore(&dc->lock, flags);

		atomic_inc(&dcc->queued_discard);
		dc->queued++;
		list_move_tail(&dc->list, wait_list);

		/* sanity check on discard range */
		__check_sit_bitmap(sbi, lstart, lstart + len);

		bio->bi_private = dc;
		bio->bi_end_io = f2fs_submit_discard_endio;
		bio->bi_opf |= flag;
		submit_bio(bio);

		atomic_inc(&dcc->issued_discard);

		f2fs_update_iostat(sbi, FS_DISCARD, 1);

		lstart += len;
		start += len;
		total_len -= len;
		len = total_len;
	}

	if (!err && len) {
		dcc->undiscard_blks -= len;
		__update_discard_tree_range(sbi, bdev, lstart, start, len);
	}
	return err;
}

static void __insert_discard_tree(struct f2fs_sb_info *sbi,
				struct block_device *bdev, block_t lstart,
				block_t start, block_t len,
				struct rb_node **insert_p,
				struct rb_node *insert_parent)
{
	struct discard_cmd_control *dcc = SM_I(sbi)->dcc_info;
	struct rb_node **p;
	struct rb_node *parent = NULL;
	bool leftmost = true;

	if (insert_p && insert_parent) {
		parent = insert_parent;
		p = insert_p;
		goto do_insert;
	}

	p = f2fs_lookup_rb_tree_for_insert(sbi, &dcc->root, &parent,
							lstart, &leftmost);
do_insert:
	__attach_discard_cmd(sbi, bdev, lstart, start, len, parent,
								p, leftmost);
}

static void __relocate_discard_cmd(struct discard_cmd_control *dcc,
						struct discard_cmd *dc)
{
	list_move_tail(&dc->list, &dcc->pend_list[plist_idx(dc->len)]);
}

static void __punch_discard_cmd(struct f2fs_sb_info *sbi,
				struct discard_cmd *dc, block_t blkaddr)
{
	struct discard_cmd_control *dcc = SM_I(sbi)->dcc_info;
	struct discard_info di = dc->di;
	bool modified = false;

	if (dc->state == D_DONE || dc->len == 1) {
		__remove_discard_cmd(sbi, dc);
		return;
	}

	dcc->undiscard_blks -= di.len;

	if (blkaddr > di.lstart) {
		dc->len = blkaddr - dc->lstart;
		dcc->undiscard_blks += dc->len;
		__relocate_discard_cmd(dcc, dc);
		modified = true;
	}

	if (blkaddr < di.lstart + di.len - 1) {
		if (modified) {
			__insert_discard_tree(sbi, dc->bdev, blkaddr + 1,
					di.start + blkaddr + 1 - di.lstart,
					di.lstart + di.len - 1 - blkaddr,
					NULL, NULL);
		} else {
			dc->lstart++;
			dc->len--;
			dc->start++;
			dcc->undiscard_blks += dc->len;
			__relocate_discard_cmd(dcc, dc);
		}
	}
}

static void __update_discard_tree_range(struct f2fs_sb_info *sbi,
				struct block_device *bdev, block_t lstart,
				block_t start, block_t len)
{
	struct discard_cmd_control *dcc = SM_I(sbi)->dcc_info;
	struct discard_cmd *prev_dc = NULL, *next_dc = NULL;
	struct discard_cmd *dc;
	struct discard_info di = {0};
	struct rb_node **insert_p = NULL, *insert_parent = NULL;
	struct request_queue *q = bdev_get_queue(bdev);
	unsigned int max_discard_blocks =
			SECTOR_TO_BLOCK(q->limits.max_discard_sectors);
	block_t end = lstart + len;

	dc = (struct discard_cmd *)f2fs_lookup_rb_tree_ret(&dcc->root,
					NULL, lstart,
					(struct rb_entry **)&prev_dc,
					(struct rb_entry **)&next_dc,
					&insert_p, &insert_parent, true, NULL);
	if (dc)
		prev_dc = dc;

	if (!prev_dc) {
		di.lstart = lstart;
		di.len = next_dc ? next_dc->lstart - lstart : len;
		di.len = min(di.len, len);
		di.start = start;
	}

	while (1) {
		struct rb_node *node;
		bool merged = false;
		struct discard_cmd *tdc = NULL;

		if (prev_dc) {
			di.lstart = prev_dc->lstart + prev_dc->len;
			if (di.lstart < lstart)
				di.lstart = lstart;
			if (di.lstart >= end)
				break;

			if (!next_dc || next_dc->lstart > end)
				di.len = end - di.lstart;
			else
				di.len = next_dc->lstart - di.lstart;
			di.start = start + di.lstart - lstart;
		}

		if (!di.len)
			goto next;

		if (prev_dc && prev_dc->state == D_PREP &&
			prev_dc->bdev == bdev &&
			__is_discard_back_mergeable(&di, &prev_dc->di,
							max_discard_blocks)) {
			prev_dc->di.len += di.len;
			dcc->undiscard_blks += di.len;
			__relocate_discard_cmd(dcc, prev_dc);
			di = prev_dc->di;
			tdc = prev_dc;
			merged = true;
		}

		if (next_dc && next_dc->state == D_PREP &&
			next_dc->bdev == bdev &&
			__is_discard_front_mergeable(&di, &next_dc->di,
							max_discard_blocks)) {
			next_dc->di.lstart = di.lstart;
			next_dc->di.len += di.len;
			next_dc->di.start = di.start;
			dcc->undiscard_blks += di.len;
			__relocate_discard_cmd(dcc, next_dc);
			if (tdc)
				__remove_discard_cmd(sbi, tdc);
			merged = true;
		}

		if (!merged) {
			__insert_discard_tree(sbi, bdev, di.lstart, di.start,
							di.len, NULL, NULL);
		}
 next:
		prev_dc = next_dc;
		if (!prev_dc)
			break;

		node = rb_next(&prev_dc->rb_node);
		next_dc = rb_entry_safe(node, struct discard_cmd, rb_node);
	}
}

static int __queue_discard_cmd(struct f2fs_sb_info *sbi,
		struct block_device *bdev, block_t blkstart, block_t blklen)
{
	block_t lblkstart = blkstart;

	if (!f2fs_bdev_support_discard(bdev))
		return 0;

	trace_f2fs_queue_discard(bdev, blkstart, blklen);

	if (f2fs_is_multi_device(sbi)) {
		int devi = f2fs_target_device_index(sbi, blkstart);

		blkstart -= FDEV(devi).start_blk;
	}
	mutex_lock(&SM_I(sbi)->dcc_info->cmd_lock);
	__update_discard_tree_range(sbi, bdev, lblkstart, blkstart, blklen);
	mutex_unlock(&SM_I(sbi)->dcc_info->cmd_lock);
	return 0;
}

static unsigned int __issue_discard_cmd_orderly(struct f2fs_sb_info *sbi,
					struct discard_policy *dpolicy)
{
	struct discard_cmd_control *dcc = SM_I(sbi)->dcc_info;
	struct discard_cmd *prev_dc = NULL, *next_dc = NULL;
	struct rb_node **insert_p = NULL, *insert_parent = NULL;
	struct discard_cmd *dc;
	struct blk_plug plug;
	unsigned int pos = dcc->next_pos;
	unsigned int issued = 0;
	bool io_interrupted = false;

	mutex_lock(&dcc->cmd_lock);
	dc = (struct discard_cmd *)f2fs_lookup_rb_tree_ret(&dcc->root,
					NULL, pos,
					(struct rb_entry **)&prev_dc,
					(struct rb_entry **)&next_dc,
					&insert_p, &insert_parent, true, NULL);
	if (!dc)
		dc = next_dc;

	blk_start_plug(&plug);

	while (dc) {
		struct rb_node *node;
		int err = 0;

		if (dc->state != D_PREP)
			goto next;

		if (dpolicy->io_aware && !is_idle(sbi, DISCARD_TIME)) {
			io_interrupted = true;
			break;
		}

		dcc->next_pos = dc->lstart + dc->len;
		err = __submit_discard_cmd(sbi, dpolicy, dc, &issued);

		if (issued >= dpolicy->max_requests)
			break;
next:
		node = rb_next(&dc->rb_node);
		if (err)
			__remove_discard_cmd(sbi, dc);
		dc = rb_entry_safe(node, struct discard_cmd, rb_node);
	}

	blk_finish_plug(&plug);

	if (!dc)
		dcc->next_pos = 0;

	mutex_unlock(&dcc->cmd_lock);

	if (!issued && io_interrupted)
		issued = -1;

	return issued;
}
static unsigned int __wait_all_discard_cmd(struct f2fs_sb_info *sbi,
					struct discard_policy *dpolicy);

static int __issue_discard_cmd(struct f2fs_sb_info *sbi,
					struct discard_policy *dpolicy)
{
	struct discard_cmd_control *dcc = SM_I(sbi)->dcc_info;
	struct list_head *pend_list;
	struct discard_cmd *dc, *tmp;
	struct blk_plug plug;
	int i, issued;
	bool io_interrupted = false;

	if (dpolicy->timeout)
		f2fs_update_time(sbi, UMOUNT_DISCARD_TIMEOUT);

retry:
	issued = 0;
	for (i = MAX_PLIST_NUM - 1; i >= 0; i--) {
		if (dpolicy->timeout &&
				f2fs_time_over(sbi, UMOUNT_DISCARD_TIMEOUT))
			break;

		if (i + 1 < dpolicy->granularity)
			break;

		if (i < DEFAULT_DISCARD_GRANULARITY && dpolicy->ordered)
			return __issue_discard_cmd_orderly(sbi, dpolicy);

		pend_list = &dcc->pend_list[i];

		mutex_lock(&dcc->cmd_lock);
		if (list_empty(pend_list))
			goto next;
		if (unlikely(dcc->rbtree_check))
			f2fs_bug_on(sbi, !f2fs_check_rb_tree_consistence(sbi,
							&dcc->root, false));
		blk_start_plug(&plug);
		list_for_each_entry_safe(dc, tmp, pend_list, list) {
			f2fs_bug_on(sbi, dc->state != D_PREP);

			if (dpolicy->timeout &&
				f2fs_time_over(sbi, UMOUNT_DISCARD_TIMEOUT))
				break;

			if (dpolicy->io_aware && i < dpolicy->io_aware_gran &&
						!is_idle(sbi, DISCARD_TIME)) {
				io_interrupted = true;
				break;
			}

			__submit_discard_cmd(sbi, dpolicy, dc, &issued);

			if (issued >= dpolicy->max_requests)
				break;
		}
		blk_finish_plug(&plug);
next:
		mutex_unlock(&dcc->cmd_lock);

		if (issued >= dpolicy->max_requests || io_interrupted)
			break;
	}

	if (dpolicy->type == DPOLICY_UMOUNT && issued) {
		__wait_all_discard_cmd(sbi, dpolicy);
		goto retry;
	}

	if (!issued && io_interrupted)
		issued = -1;

	return issued;
}

static bool __drop_discard_cmd(struct f2fs_sb_info *sbi)
{
	struct discard_cmd_control *dcc = SM_I(sbi)->dcc_info;
	struct list_head *pend_list;
	struct discard_cmd *dc, *tmp;
	int i;
	bool dropped = false;

	mutex_lock(&dcc->cmd_lock);
	for (i = MAX_PLIST_NUM - 1; i >= 0; i--) {
		pend_list = &dcc->pend_list[i];
		list_for_each_entry_safe(dc, tmp, pend_list, list) {
			f2fs_bug_on(sbi, dc->state != D_PREP);
			__remove_discard_cmd(sbi, dc);
			dropped = true;
		}
	}
	mutex_unlock(&dcc->cmd_lock);

	return dropped;
}

void f2fs_drop_discard_cmd(struct f2fs_sb_info *sbi)
{
	__drop_discard_cmd(sbi);
}

static unsigned int __wait_one_discard_bio(struct f2fs_sb_info *sbi,
							struct discard_cmd *dc)
{
	struct discard_cmd_control *dcc = SM_I(sbi)->dcc_info;
	unsigned int len = 0;

	wait_for_completion_io(&dc->wait);
	mutex_lock(&dcc->cmd_lock);
	f2fs_bug_on(sbi, dc->state != D_DONE);
	dc->ref--;
	if (!dc->ref) {
		if (!dc->error)
			len = dc->len;
		__remove_discard_cmd(sbi, dc);
	}
	mutex_unlock(&dcc->cmd_lock);

	return len;
}

static unsigned int __wait_discard_cmd_range(struct f2fs_sb_info *sbi,
						struct discard_policy *dpolicy,
						block_t start, block_t end)
{
	struct discard_cmd_control *dcc = SM_I(sbi)->dcc_info;
	struct list_head *wait_list = (dpolicy->type == DPOLICY_FSTRIM) ?
					&(dcc->fstrim_list) : &(dcc->wait_list);
	struct discard_cmd *dc = NULL, *iter, *tmp;
	unsigned int trimmed = 0;

next:
	dc = NULL;

	mutex_lock(&dcc->cmd_lock);
	list_for_each_entry_safe(iter, tmp, wait_list, list) {
		if (iter->lstart + iter->len <= start || end <= iter->lstart)
			continue;
		if (iter->len < dpolicy->granularity)
			continue;
		if (iter->state == D_DONE && !iter->ref) {
			wait_for_completion_io(&iter->wait);
			if (!iter->error)
				trimmed += iter->len;
			__remove_discard_cmd(sbi, iter);
		} else {
			iter->ref++;
			dc = iter;
			break;
		}
	}
	mutex_unlock(&dcc->cmd_lock);

	if (dc) {
		trimmed += __wait_one_discard_bio(sbi, dc);
		goto next;
	}

	return trimmed;
}

static unsigned int __wait_all_discard_cmd(struct f2fs_sb_info *sbi,
						struct discard_policy *dpolicy)
{
	struct discard_policy dp;
	unsigned int discard_blks;

	if (dpolicy)
		return __wait_discard_cmd_range(sbi, dpolicy, 0, UINT_MAX);

	/* wait all */
	__init_discard_policy(sbi, &dp, DPOLICY_FSTRIM, 1);
	discard_blks = __wait_discard_cmd_range(sbi, &dp, 0, UINT_MAX);
	__init_discard_policy(sbi, &dp, DPOLICY_UMOUNT, 1);
	discard_blks += __wait_discard_cmd_range(sbi, &dp, 0, UINT_MAX);

	return discard_blks;
}

/* This should be covered by global mutex, &sit_i->sentry_lock */
static void f2fs_wait_discard_bio(struct f2fs_sb_info *sbi, block_t blkaddr)
{
	struct discard_cmd_control *dcc = SM_I(sbi)->dcc_info;
	struct discard_cmd *dc;
	bool need_wait = false;

	mutex_lock(&dcc->cmd_lock);
	dc = (struct discard_cmd *)f2fs_lookup_rb_tree(&dcc->root,
							NULL, blkaddr);
	if (dc) {
		if (dc->state == D_PREP) {
			__punch_discard_cmd(sbi, dc, blkaddr);
		} else {
			dc->ref++;
			need_wait = true;
		}
	}
	mutex_unlock(&dcc->cmd_lock);

	if (need_wait)
		__wait_one_discard_bio(sbi, dc);
}

void f2fs_stop_discard_thread(struct f2fs_sb_info *sbi)
{
	struct discard_cmd_control *dcc = SM_I(sbi)->dcc_info;

	if (dcc && dcc->f2fs_issue_discard) {
		struct task_struct *discard_thread = dcc->f2fs_issue_discard;

		dcc->f2fs_issue_discard = NULL;
		kthread_stop(discard_thread);
	}
}

/* This comes from f2fs_put_super */
bool f2fs_issue_discard_timeout(struct f2fs_sb_info *sbi)
{
	struct discard_cmd_control *dcc = SM_I(sbi)->dcc_info;
	struct discard_policy dpolicy;
	bool dropped;

	__init_discard_policy(sbi, &dpolicy, DPOLICY_UMOUNT,
					dcc->discard_granularity);
	__issue_discard_cmd(sbi, &dpolicy);
	dropped = __drop_discard_cmd(sbi);

	/* just to make sure there is no pending discard commands */
	__wait_all_discard_cmd(sbi, NULL);

	f2fs_bug_on(sbi, atomic_read(&dcc->discard_cmd_cnt));
	return dropped;
}

static int issue_discard_thread(void *data)
{
	struct f2fs_sb_info *sbi = data;
	struct discard_cmd_control *dcc = SM_I(sbi)->dcc_info;
	wait_queue_head_t *q = &dcc->discard_wait_queue;
	struct discard_policy dpolicy;
	unsigned int wait_ms = dcc->min_discard_issue_time;
	int issued;

	set_freezable();

	do {
		if (sbi->gc_mode == GC_URGENT_HIGH ||
			!f2fs_available_free_memory(sbi, DISCARD_CACHE))
			__init_discard_policy(sbi, &dpolicy, DPOLICY_FORCE, 1);
		else
			__init_discard_policy(sbi, &dpolicy, DPOLICY_BG,
						dcc->discard_granularity);

		if (!atomic_read(&dcc->discard_cmd_cnt))
		       wait_ms = dpolicy.max_interval;

		wait_event_interruptible_timeout(*q,
				kthread_should_stop() || freezing(current) ||
				dcc->discard_wake,
				msecs_to_jiffies(wait_ms));

		if (dcc->discard_wake)
			dcc->discard_wake = 0;

		/* clean up pending candidates before going to sleep */
		if (atomic_read(&dcc->queued_discard))
			__wait_all_discard_cmd(sbi, NULL);

		if (try_to_freeze())
			continue;
		if (f2fs_readonly(sbi->sb))
			continue;
		if (kthread_should_stop())
			return 0;
		if (is_sbi_flag_set(sbi, SBI_NEED_FSCK)) {
			wait_ms = dpolicy.max_interval;
			continue;
		}
		if (!atomic_read(&dcc->discard_cmd_cnt))
			continue;

		sb_start_intwrite(sbi->sb);

		issued = __issue_discard_cmd(sbi, &dpolicy);
		if (issued > 0) {
			__wait_all_discard_cmd(sbi, &dpolicy);
			wait_ms = dpolicy.min_interval;
		} else if (issued == -1) {
			wait_ms = f2fs_time_to_wait(sbi, DISCARD_TIME);
			if (!wait_ms)
				wait_ms = dpolicy.mid_interval;
		} else {
			wait_ms = dpolicy.max_interval;
		}

		sb_end_intwrite(sbi->sb);

	} while (!kthread_should_stop());
	return 0;
}

#ifdef CONFIG_BLK_DEV_ZONED
static int __f2fs_issue_discard_zone(struct f2fs_sb_info *sbi,
		struct block_device *bdev, block_t blkstart, block_t blklen)
{
	sector_t sector, nr_sects;
	block_t lblkstart = blkstart;
	int devi = 0;

	if (f2fs_is_multi_device(sbi)) {
		devi = f2fs_target_device_index(sbi, blkstart);
		if (blkstart < FDEV(devi).start_blk ||
		    blkstart > FDEV(devi).end_blk) {
			f2fs_err(sbi, "Invalid block %x", blkstart);
			return -EIO;
		}
		blkstart -= FDEV(devi).start_blk;
	}

	/* For sequential zones, reset the zone write pointer */
	if (f2fs_blkz_is_seq(sbi, devi, blkstart)) {
		sector = SECTOR_FROM_BLOCK(blkstart);
		nr_sects = SECTOR_FROM_BLOCK(blklen);

		if (sector & (bdev_zone_sectors(bdev) - 1) ||
				nr_sects != bdev_zone_sectors(bdev)) {
			f2fs_err(sbi, "(%d) %s: Unaligned zone reset attempted (block %x + %x)",
				 devi, sbi->s_ndevs ? FDEV(devi).path : "",
				 blkstart, blklen);
			return -EIO;
		}
		trace_f2fs_issue_reset_zone(bdev, blkstart);
		return blkdev_reset_zones(bdev, sector, nr_sects, GFP_NOFS);
	}

	/* For conventional zones, use regular discard if supported */
	return __queue_discard_cmd(sbi, bdev, lblkstart, blklen);
}
#endif

static int __issue_discard_async(struct f2fs_sb_info *sbi,
		struct block_device *bdev, block_t blkstart, block_t blklen)
{
#ifdef CONFIG_BLK_DEV_ZONED
	if (f2fs_sb_has_blkzoned(sbi) && bdev_is_zoned(bdev))
		return __f2fs_issue_discard_zone(sbi, bdev, blkstart, blklen);
#endif
	return __queue_discard_cmd(sbi, bdev, blkstart, blklen);
}

static int f2fs_issue_discard(struct f2fs_sb_info *sbi,
				block_t blkstart, block_t blklen)
{
	sector_t start = blkstart, len = 0;
	struct block_device *bdev;
	struct seg_entry *se;
	unsigned int offset;
	block_t i;
	int err = 0;

	bdev = f2fs_target_device(sbi, blkstart, NULL);

	for (i = blkstart; i < blkstart + blklen; i++, len++) {
		if (i != start) {
			struct block_device *bdev2 =
				f2fs_target_device(sbi, i, NULL);

			if (bdev2 != bdev) {
				err = __issue_discard_async(sbi, bdev,
						start, len);
				if (err)
					return err;
				bdev = bdev2;
				start = i;
				len = 0;
			}
		}

		se = get_seg_entry(sbi, GET_SEGNO(sbi, i));
		offset = GET_BLKOFF_FROM_SEG0(sbi, i);

		if (f2fs_block_unit_discard(sbi) &&
				!f2fs_test_and_set_bit(offset, se->discard_map))
			sbi->discard_blks--;
	}

	if (len)
		err = __issue_discard_async(sbi, bdev, start, len);
	return err;
}

static bool add_discard_addrs(struct f2fs_sb_info *sbi, struct cp_control *cpc,
							bool check_only)
{
	int entries = SIT_VBLOCK_MAP_SIZE / sizeof(unsigned long);
	int max_blocks = sbi->blocks_per_seg;
	struct seg_entry *se = get_seg_entry(sbi, cpc->trim_start);
	unsigned long *cur_map = (unsigned long *)se->cur_valid_map;
	unsigned long *ckpt_map = (unsigned long *)se->ckpt_valid_map;
	unsigned long *discard_map = (unsigned long *)se->discard_map;
	unsigned long *dmap = SIT_I(sbi)->tmp_map;
	unsigned int start = 0, end = -1;
	bool force = (cpc->reason & CP_DISCARD);
	struct discard_entry *de = NULL;
	struct list_head *head = &SM_I(sbi)->dcc_info->entry_list;
	int i;

	if (se->valid_blocks == max_blocks || !f2fs_hw_support_discard(sbi) ||
			!f2fs_block_unit_discard(sbi))
		return false;

	if (!force) {
		if (!f2fs_realtime_discard_enable(sbi) || !se->valid_blocks ||
			SM_I(sbi)->dcc_info->nr_discards >=
				SM_I(sbi)->dcc_info->max_discards)
			return false;
	}

	/* SIT_VBLOCK_MAP_SIZE should be multiple of sizeof(unsigned long) */
	for (i = 0; i < entries; i++)
		dmap[i] = force ? ~ckpt_map[i] & ~discard_map[i] :
				(cur_map[i] ^ ckpt_map[i]) & ckpt_map[i];

	while (force || SM_I(sbi)->dcc_info->nr_discards <=
				SM_I(sbi)->dcc_info->max_discards) {
		start = __find_rev_next_bit(dmap, max_blocks, end + 1);
		if (start >= max_blocks)
			break;

		end = __find_rev_next_zero_bit(dmap, max_blocks, start + 1);
		if (force && start && end != max_blocks
					&& (end - start) < cpc->trim_minlen)
			continue;

		if (check_only)
			return true;

		if (!de) {
			de = f2fs_kmem_cache_alloc(discard_entry_slab,
						GFP_F2FS_ZERO, true, NULL);
			de->start_blkaddr = START_BLOCK(sbi, cpc->trim_start);
			list_add_tail(&de->list, head);
		}

		for (i = start; i < end; i++)
			__set_bit_le(i, (void *)de->discard_map);

		SM_I(sbi)->dcc_info->nr_discards += end - start;
	}
	return false;
}

static void release_discard_addr(struct discard_entry *entry)
{
	list_del(&entry->list);
	kmem_cache_free(discard_entry_slab, entry);
}

void f2fs_release_discard_addrs(struct f2fs_sb_info *sbi)
{
	struct list_head *head = &(SM_I(sbi)->dcc_info->entry_list);
	struct discard_entry *entry, *this;

	/* drop caches */
	list_for_each_entry_safe(entry, this, head, list)
		release_discard_addr(entry);
}

/*
 * Should call f2fs_clear_prefree_segments after checkpoint is done.
 */
static void set_prefree_as_free_segments(struct f2fs_sb_info *sbi)
{
	struct dirty_seglist_info *dirty_i = DIRTY_I(sbi);
	unsigned int segno;

	mutex_lock(&dirty_i->seglist_lock);
	for_each_set_bit(segno, dirty_i->dirty_segmap[PRE], MAIN_SEGS(sbi))
		__set_test_and_free(sbi, segno, false);
	mutex_unlock(&dirty_i->seglist_lock);
}

void f2fs_clear_prefree_segments(struct f2fs_sb_info *sbi,
						struct cp_control *cpc)
{
	struct discard_cmd_control *dcc = SM_I(sbi)->dcc_info;
	struct list_head *head = &dcc->entry_list;
	struct discard_entry *entry, *this;
	struct dirty_seglist_info *dirty_i = DIRTY_I(sbi);
	unsigned long *prefree_map = dirty_i->dirty_segmap[PRE];
	unsigned int start = 0, end = -1;
	unsigned int secno, start_segno;
	bool force = (cpc->reason & CP_DISCARD);
	bool section_alignment = F2FS_OPTION(sbi).discard_unit ==
						DISCARD_UNIT_SECTION;

	if (f2fs_lfs_mode(sbi) && __is_large_section(sbi))
		section_alignment = true;

	mutex_lock(&dirty_i->seglist_lock);

	while (1) {
		int i;

		if (section_alignment && end != -1)
			end--;
		start = find_next_bit(prefree_map, MAIN_SEGS(sbi), end + 1);
		if (start >= MAIN_SEGS(sbi))
			break;
		end = find_next_zero_bit(prefree_map, MAIN_SEGS(sbi),
								start + 1);

		if (section_alignment) {
			start = rounddown(start, sbi->segs_per_sec);
			end = roundup(end, sbi->segs_per_sec);
		}

		for (i = start; i < end; i++) {
			if (test_and_clear_bit(i, prefree_map))
				dirty_i->nr_dirty[PRE]--;
		}

		if (!f2fs_realtime_discard_enable(sbi))
			continue;

		if (force && start >= cpc->trim_start &&
					(end - 1) <= cpc->trim_end)
				continue;

		if (!f2fs_lfs_mode(sbi) || !__is_large_section(sbi)) {
			f2fs_issue_discard(sbi, START_BLOCK(sbi, start),
				(end - start) << sbi->log_blocks_per_seg);
			continue;
		}
next:
		secno = GET_SEC_FROM_SEG(sbi, start);
		start_segno = GET_SEG_FROM_SEC(sbi, secno);
		if (!IS_CURSEC(sbi, secno) &&
			!get_valid_blocks(sbi, start, true))
			f2fs_issue_discard(sbi, START_BLOCK(sbi, start_segno),
				sbi->segs_per_sec << sbi->log_blocks_per_seg);

		start = start_segno + sbi->segs_per_sec;
		if (start < end)
			goto next;
		else
			end = start - 1;
	}
	mutex_unlock(&dirty_i->seglist_lock);

	if (!f2fs_block_unit_discard(sbi))
		goto wakeup;

	/* send small discards */
	list_for_each_entry_safe(entry, this, head, list) {
		unsigned int cur_pos = 0, next_pos, len, total_len = 0;
		bool is_valid = test_bit_le(0, entry->discard_map);

find_next:
		if (is_valid) {
			next_pos = find_next_zero_bit_le(entry->discard_map,
					sbi->blocks_per_seg, cur_pos);
			len = next_pos - cur_pos;

			if (f2fs_sb_has_blkzoned(sbi) ||
			    (force && len < cpc->trim_minlen))
				goto skip;

			f2fs_issue_discard(sbi, entry->start_blkaddr + cur_pos,
									len);
			total_len += len;
		} else {
			next_pos = find_next_bit_le(entry->discard_map,
					sbi->blocks_per_seg, cur_pos);
		}
skip:
		cur_pos = next_pos;
		is_valid = !is_valid;

		if (cur_pos < sbi->blocks_per_seg)
			goto find_next;

		release_discard_addr(entry);
		dcc->nr_discards -= total_len;
	}

wakeup:
	wake_up_discard_thread(sbi, false);
}

int f2fs_start_discard_thread(struct f2fs_sb_info *sbi)
{
	dev_t dev = sbi->sb->s_bdev->bd_dev;
	struct discard_cmd_control *dcc = SM_I(sbi)->dcc_info;
	int err = 0;

	if (!f2fs_realtime_discard_enable(sbi))
		return 0;

	dcc->f2fs_issue_discard = kthread_run(issue_discard_thread, sbi,
				"f2fs_discard-%u:%u", MAJOR(dev), MINOR(dev));
	if (IS_ERR(dcc->f2fs_issue_discard))
		err = PTR_ERR(dcc->f2fs_issue_discard);

	return err;
}

static int create_discard_cmd_control(struct f2fs_sb_info *sbi)
{
	struct discard_cmd_control *dcc;
	int err = 0, i;

	if (SM_I(sbi)->dcc_info) {
		dcc = SM_I(sbi)->dcc_info;
		goto init_thread;
	}

	dcc = f2fs_kzalloc(sbi, sizeof(struct discard_cmd_control), GFP_KERNEL);
	if (!dcc)
		return -ENOMEM;

	dcc->discard_granularity = DEFAULT_DISCARD_GRANULARITY;
	if (F2FS_OPTION(sbi).discard_unit == DISCARD_UNIT_SEGMENT)
		dcc->discard_granularity = sbi->blocks_per_seg;
	else if (F2FS_OPTION(sbi).discard_unit == DISCARD_UNIT_SECTION)
		dcc->discard_granularity = BLKS_PER_SEC(sbi);

	INIT_LIST_HEAD(&dcc->entry_list);
	for (i = 0; i < MAX_PLIST_NUM; i++)
		INIT_LIST_HEAD(&dcc->pend_list[i]);
	INIT_LIST_HEAD(&dcc->wait_list);
	INIT_LIST_HEAD(&dcc->fstrim_list);
	mutex_init(&dcc->cmd_lock);
	atomic_set(&dcc->issued_discard, 0);
	atomic_set(&dcc->queued_discard, 0);
	atomic_set(&dcc->discard_cmd_cnt, 0);
	dcc->nr_discards = 0;
	dcc->max_discards = MAIN_SEGS(sbi) << sbi->log_blocks_per_seg;
	dcc->max_discard_request = DEF_MAX_DISCARD_REQUEST;
	dcc->min_discard_issue_time = DEF_MIN_DISCARD_ISSUE_TIME;
	dcc->mid_discard_issue_time = DEF_MID_DISCARD_ISSUE_TIME;
	dcc->max_discard_issue_time = DEF_MAX_DISCARD_ISSUE_TIME;
	dcc->undiscard_blks = 0;
	dcc->next_pos = 0;
	dcc->root = RB_ROOT_CACHED;
	dcc->rbtree_check = false;

	init_waitqueue_head(&dcc->discard_wait_queue);
	SM_I(sbi)->dcc_info = dcc;
init_thread:
	err = f2fs_start_discard_thread(sbi);
	if (err) {
		kfree(dcc);
		SM_I(sbi)->dcc_info = NULL;
	}

	return err;
}

static void destroy_discard_cmd_control(struct f2fs_sb_info *sbi)
{
	struct discard_cmd_control *dcc = SM_I(sbi)->dcc_info;

	if (!dcc)
		return;

	f2fs_stop_discard_thread(sbi);

	/*
	 * Recovery can cache discard commands, so in error path of
	 * fill_super(), it needs to give a chance to handle them.
	 */
	if (unlikely(atomic_read(&dcc->discard_cmd_cnt)))
		f2fs_issue_discard_timeout(sbi);

	kfree(dcc);
	SM_I(sbi)->dcc_info = NULL;
}

static bool __mark_sit_entry_dirty(struct f2fs_sb_info *sbi, unsigned int segno)
{
	struct sit_info *sit_i = SIT_I(sbi);

	if (!__test_and_set_bit(segno, sit_i->dirty_sentries_bitmap)) {
		sit_i->dirty_sentries++;
		return false;
	}

	return true;
}

static void __set_sit_entry_type(struct f2fs_sb_info *sbi, int type,
					unsigned int segno, int modified)
{
	struct seg_entry *se = get_seg_entry(sbi, segno);

	se->type = type;
	if (modified)
		__mark_sit_entry_dirty(sbi, segno);
}

static inline unsigned long long get_segment_mtime(struct f2fs_sb_info *sbi,
								block_t blkaddr)
{
	unsigned int segno = GET_SEGNO(sbi, blkaddr);

	if (segno == NULL_SEGNO)
		return 0;
	return get_seg_entry(sbi, segno)->mtime;
}

static void update_segment_mtime(struct f2fs_sb_info *sbi, block_t blkaddr,
						unsigned long long old_mtime)
{
	struct seg_entry *se;
	unsigned int segno = GET_SEGNO(sbi, blkaddr);
	unsigned long long ctime = get_mtime(sbi, false);
	unsigned long long mtime = old_mtime ? old_mtime : ctime;

	if (segno == NULL_SEGNO)
		return;

	se = get_seg_entry(sbi, segno);

	if (!se->mtime)
		se->mtime = mtime;
	else
		se->mtime = div_u64(se->mtime * se->valid_blocks + mtime,
						se->valid_blocks + 1);

	if (ctime > SIT_I(sbi)->max_mtime)
		SIT_I(sbi)->max_mtime = ctime;
}

static void update_sit_entry(struct f2fs_sb_info *sbi, block_t blkaddr, int del)
{
	struct seg_entry *se;
	unsigned int segno, offset;
	long int new_vblocks;
	bool exist;
#ifdef CONFIG_F2FS_CHECK_FS
	bool mir_exist;
#endif

	segno = GET_SEGNO(sbi, blkaddr);

	se = get_seg_entry(sbi, segno);
	new_vblocks = se->valid_blocks + del;
	offset = GET_BLKOFF_FROM_SEG0(sbi, blkaddr);

	f2fs_bug_on(sbi, (new_vblocks < 0 ||
			(new_vblocks > f2fs_usable_blks_in_seg(sbi, segno))));

	se->valid_blocks = new_vblocks;

	/* Update valid block bitmap */
	if (del > 0) {
		exist = f2fs_test_and_set_bit(offset, se->cur_valid_map);
#ifdef CONFIG_F2FS_CHECK_FS
		mir_exist = f2fs_test_and_set_bit(offset,
						se->cur_valid_map_mir);
		if (unlikely(exist != mir_exist)) {
			f2fs_err(sbi, "Inconsistent error when setting bitmap, blk:%u, old bit:%d",
				 blkaddr, exist);
			f2fs_bug_on(sbi, 1);
		}
#endif
		if (unlikely(exist)) {
			f2fs_err(sbi, "Bitmap was wrongly set, blk:%u",
				 blkaddr);
			f2fs_bug_on(sbi, 1);
			se->valid_blocks--;
			del = 0;
		}

		if (f2fs_block_unit_discard(sbi) &&
				!f2fs_test_and_set_bit(offset, se->discard_map))
			sbi->discard_blks--;

		/*
		 * SSR should never reuse block which is checkpointed
		 * or newly invalidated.
		 */
		if (!is_sbi_flag_set(sbi, SBI_CP_DISABLED)) {
			if (!f2fs_test_and_set_bit(offset, se->ckpt_valid_map))
				se->ckpt_valid_blocks++;
		}
	} else {
		exist = f2fs_test_and_clear_bit(offset, se->cur_valid_map);
#ifdef CONFIG_F2FS_CHECK_FS
		mir_exist = f2fs_test_and_clear_bit(offset,
						se->cur_valid_map_mir);
		if (unlikely(exist != mir_exist)) {
			f2fs_err(sbi, "Inconsistent error when clearing bitmap, blk:%u, old bit:%d",
				 blkaddr, exist);
			f2fs_bug_on(sbi, 1);
		}
#endif
		if (unlikely(!exist)) {
			f2fs_err(sbi, "Bitmap was wrongly cleared, blk:%u",
				 blkaddr);
			f2fs_bug_on(sbi, 1);
			se->valid_blocks++;
			del = 0;
		} else if (unlikely(is_sbi_flag_set(sbi, SBI_CP_DISABLED))) {
			/*
			 * If checkpoints are off, we must not reuse data that
			 * was used in the previous checkpoint. If it was used
			 * before, we must track that to know how much space we
			 * really have.
			 */
			if (f2fs_test_bit(offset, se->ckpt_valid_map)) {
				spin_lock(&sbi->stat_lock);
				sbi->unusable_block_count++;
				spin_unlock(&sbi->stat_lock);
			}
		}

		if (f2fs_block_unit_discard(sbi) &&
			f2fs_test_and_clear_bit(offset, se->discard_map))
			sbi->discard_blks++;
	}
	if (!f2fs_test_bit(offset, se->ckpt_valid_map))
		se->ckpt_valid_blocks += del;

	__mark_sit_entry_dirty(sbi, segno);

	/* update total number of valid blocks to be written in ckpt area */
	SIT_I(sbi)->written_valid_blocks += del;

	if (__is_large_section(sbi))
		get_sec_entry(sbi, segno)->valid_blocks += del;
}

void f2fs_invalidate_blocks(struct f2fs_sb_info *sbi, block_t addr)
{
	unsigned int segno = GET_SEGNO(sbi, addr);
	struct sit_info *sit_i = SIT_I(sbi);

	f2fs_bug_on(sbi, addr == NULL_ADDR);
	if (addr == NEW_ADDR || addr == COMPRESS_ADDR)
		return;

	invalidate_mapping_pages(META_MAPPING(sbi), addr, addr);
	f2fs_invalidate_compress_page(sbi, addr);

	/* add it into sit main buffer */
	down_write(&sit_i->sentry_lock);

	update_segment_mtime(sbi, addr, 0);
	update_sit_entry(sbi, addr, -1);

	/* add it into dirty seglist */
	locate_dirty_segment(sbi, segno);

	up_write(&sit_i->sentry_lock);
}

bool f2fs_is_checkpointed_data(struct f2fs_sb_info *sbi, block_t blkaddr)
{
	struct sit_info *sit_i = SIT_I(sbi);
	unsigned int segno, offset;
	struct seg_entry *se;
	bool is_cp = false;

	if (!__is_valid_data_blkaddr(blkaddr))
		return true;

	down_read(&sit_i->sentry_lock);

	segno = GET_SEGNO(sbi, blkaddr);
	se = get_seg_entry(sbi, segno);
	offset = GET_BLKOFF_FROM_SEG0(sbi, blkaddr);

	if (f2fs_test_bit(offset, se->ckpt_valid_map))
		is_cp = true;

	up_read(&sit_i->sentry_lock);

	return is_cp;
}

/*
 * This function should be resided under the curseg_mutex lock
 */
static void __add_sum_entry(struct f2fs_sb_info *sbi, int type,
					struct f2fs_summary *sum)
{
	struct curseg_info *curseg = CURSEG_I(sbi, type);
	void *addr = curseg->sum_blk;

	addr += curseg->next_blkoff * sizeof(struct f2fs_summary);
	memcpy(addr, sum, sizeof(struct f2fs_summary));
}

/*
 * Calculate the number of current summary pages for writing
 */
int f2fs_npages_for_summary_flush(struct f2fs_sb_info *sbi, bool for_ra)
{
	int valid_sum_count = 0;
	int i, sum_in_page;

	for (i = CURSEG_HOT_DATA; i <= CURSEG_COLD_DATA; i++) {
		if (sbi->ckpt->alloc_type[i] == SSR)
			valid_sum_count += sbi->blocks_per_seg;
		else {
			if (for_ra)
				valid_sum_count += le16_to_cpu(
					F2FS_CKPT(sbi)->cur_data_blkoff[i]);
			else
				valid_sum_count += curseg_blkoff(sbi, i);
		}
	}

	sum_in_page = (PAGE_SIZE - 2 * SUM_JOURNAL_SIZE -
			SUM_FOOTER_SIZE) / SUMMARY_SIZE;
	if (valid_sum_count <= sum_in_page)
		return 1;
	else if ((valid_sum_count - sum_in_page) <=
		(PAGE_SIZE - SUM_FOOTER_SIZE) / SUMMARY_SIZE)
		return 2;
	return 3;
}

/*
 * Caller should put this summary page
 */
struct page *f2fs_get_sum_page(struct f2fs_sb_info *sbi, unsigned int segno)
{
	if (unlikely(f2fs_cp_error(sbi)))
		return ERR_PTR(-EIO);
	return f2fs_get_meta_page_retry(sbi, GET_SUM_BLOCK(sbi, segno));
}

void f2fs_update_meta_page(struct f2fs_sb_info *sbi,
					void *src, block_t blk_addr)
{
	struct page *page = f2fs_grab_meta_page(sbi, blk_addr);

	memcpy(page_address(page), src, PAGE_SIZE);
	set_page_dirty(page);
	f2fs_put_page(page, 1);
}

static void write_sum_page(struct f2fs_sb_info *sbi,
			struct f2fs_summary_block *sum_blk, block_t blk_addr)
{
	f2fs_update_meta_page(sbi, (void *)sum_blk, blk_addr);
}

static void write_current_sum_page(struct f2fs_sb_info *sbi,
						int type, block_t blk_addr)
{
	struct curseg_info *curseg = CURSEG_I(sbi, type);
	struct page *page = f2fs_grab_meta_page(sbi, blk_addr);
	struct f2fs_summary_block *src = curseg->sum_blk;
	struct f2fs_summary_block *dst;

	dst = (struct f2fs_summary_block *)page_address(page);
	memset(dst, 0, PAGE_SIZE);

	mutex_lock(&curseg->curseg_mutex);

	down_read(&curseg->journal_rwsem);
	memcpy(&dst->journal, curseg->journal, SUM_JOURNAL_SIZE);
	up_read(&curseg->journal_rwsem);

	memcpy(dst->entries, src->entries, SUM_ENTRY_SIZE);
	memcpy(&dst->footer, &src->footer, SUM_FOOTER_SIZE);

	mutex_unlock(&curseg->curseg_mutex);

	set_page_dirty(page);
	f2fs_put_page(page, 1);
}

static int is_next_segment_free(struct f2fs_sb_info *sbi,
				struct curseg_info *curseg, int type)
{
	unsigned int segno = curseg->segno + 1;
	struct free_segmap_info *free_i = FREE_I(sbi);

	if (segno < MAIN_SEGS(sbi) && segno % sbi->segs_per_sec)
		return !test_bit(segno, free_i->free_segmap);
	return 0;
}

/*
 * Find a new segment from the free segments bitmap to right order
 * This function should be returned with success, otherwise BUG
 */
static void get_new_segment(struct f2fs_sb_info *sbi,
			unsigned int *newseg, bool new_sec, int dir)
{
	struct free_segmap_info *free_i = FREE_I(sbi);
	unsigned int segno, secno, zoneno;
	unsigned int total_zones = MAIN_SECS(sbi) / sbi->secs_per_zone;
	unsigned int hint = GET_SEC_FROM_SEG(sbi, *newseg);
	unsigned int old_zoneno = GET_ZONE_FROM_SEG(sbi, *newseg);
	unsigned int left_start = hint;
	bool init = true;
	int go_left = 0;
	int i;

	spin_lock(&free_i->segmap_lock);

	if (!new_sec && ((*newseg + 1) % sbi->segs_per_sec)) {
		segno = find_next_zero_bit(free_i->free_segmap,
			GET_SEG_FROM_SEC(sbi, hint + 1), *newseg + 1);
		if (segno < GET_SEG_FROM_SEC(sbi, hint + 1))
			goto got_it;
	}
find_other_zone:
	secno = find_next_zero_bit(free_i->free_secmap, MAIN_SECS(sbi), hint);
	if (secno >= MAIN_SECS(sbi)) {
		if (dir == ALLOC_RIGHT) {
			secno = find_next_zero_bit(free_i->free_secmap,
							MAIN_SECS(sbi), 0);
			f2fs_bug_on(sbi, secno >= MAIN_SECS(sbi));
		} else {
			go_left = 1;
			left_start = hint - 1;
		}
	}
	if (go_left == 0)
		goto skip_left;

	while (test_bit(left_start, free_i->free_secmap)) {
		if (left_start > 0) {
			left_start--;
			continue;
		}
		left_start = find_next_zero_bit(free_i->free_secmap,
							MAIN_SECS(sbi), 0);
		f2fs_bug_on(sbi, left_start >= MAIN_SECS(sbi));
		break;
	}
	secno = left_start;
skip_left:
	segno = GET_SEG_FROM_SEC(sbi, secno);
	zoneno = GET_ZONE_FROM_SEC(sbi, secno);

	/* give up on finding another zone */
	if (!init)
		goto got_it;
	if (sbi->secs_per_zone == 1)
		goto got_it;
	if (zoneno == old_zoneno)
		goto got_it;
	if (dir == ALLOC_LEFT) {
		if (!go_left && zoneno + 1 >= total_zones)
			goto got_it;
		if (go_left && zoneno == 0)
			goto got_it;
	}
	for (i = 0; i < NR_CURSEG_TYPE; i++)
		if (CURSEG_I(sbi, i)->zone == zoneno)
			break;

	if (i < NR_CURSEG_TYPE) {
		/* zone is in user, try another */
		if (go_left)
			hint = zoneno * sbi->secs_per_zone - 1;
		else if (zoneno + 1 >= total_zones)
			hint = 0;
		else
			hint = (zoneno + 1) * sbi->secs_per_zone;
		init = false;
		goto find_other_zone;
	}
got_it:
	/* set it as dirty segment in free segmap */
	f2fs_bug_on(sbi, test_bit(segno, free_i->free_segmap));
	__set_inuse(sbi, segno);
	*newseg = segno;
	spin_unlock(&free_i->segmap_lock);
}

static void reset_curseg(struct f2fs_sb_info *sbi, int type, int modified)
{
	struct curseg_info *curseg = CURSEG_I(sbi, type);
	struct summary_footer *sum_footer;
	unsigned short seg_type = curseg->seg_type;

	curseg->inited = true;
	curseg->segno = curseg->next_segno;
	curseg->zone = GET_ZONE_FROM_SEG(sbi, curseg->segno);
	curseg->next_blkoff = 0;
	curseg->next_segno = NULL_SEGNO;

	sum_footer = &(curseg->sum_blk->footer);
	memset(sum_footer, 0, sizeof(struct summary_footer));

	sanity_check_seg_type(sbi, seg_type);

	if (IS_DATASEG(seg_type))
		SET_SUM_TYPE(sum_footer, SUM_TYPE_DATA);
	if (IS_NODESEG(seg_type))
		SET_SUM_TYPE(sum_footer, SUM_TYPE_NODE);
	__set_sit_entry_type(sbi, seg_type, curseg->segno, modified);
}

static unsigned int __get_next_segno(struct f2fs_sb_info *sbi, int type)
{
	struct curseg_info *curseg = CURSEG_I(sbi, type);
	unsigned short seg_type = curseg->seg_type;

	sanity_check_seg_type(sbi, seg_type);
	if (f2fs_need_rand_seg(sbi))
		return prandom_u32() % (MAIN_SECS(sbi) * sbi->segs_per_sec);

	/* if segs_per_sec is large than 1, we need to keep original policy. */
	if (__is_large_section(sbi))
		return curseg->segno;

	/* inmem log may not locate on any segment after mount */
	if (!curseg->inited)
		return 0;

	if (unlikely(is_sbi_flag_set(sbi, SBI_CP_DISABLED)))
		return 0;

	if (test_opt(sbi, NOHEAP) &&
		(seg_type == CURSEG_HOT_DATA || IS_NODESEG(seg_type)))
		return 0;

	if (SIT_I(sbi)->last_victim[ALLOC_NEXT])
		return SIT_I(sbi)->last_victim[ALLOC_NEXT];

	/* find segments from 0 to reuse freed segments */
	if (F2FS_OPTION(sbi).alloc_mode == ALLOC_MODE_REUSE)
		return 0;

	return curseg->segno;
}

/*
 * Allocate a current working segment.
 * This function always allocates a free segment in LFS manner.
 */
static void new_curseg(struct f2fs_sb_info *sbi, int type, bool new_sec)
{
	struct curseg_info *curseg = CURSEG_I(sbi, type);
	unsigned short seg_type = curseg->seg_type;
	unsigned int segno = curseg->segno;
	int dir = ALLOC_LEFT;

	if (curseg->inited)
		write_sum_page(sbi, curseg->sum_blk,
				GET_SUM_BLOCK(sbi, segno));
	if (seg_type == CURSEG_WARM_DATA || seg_type == CURSEG_COLD_DATA)
		dir = ALLOC_RIGHT;

	if (test_opt(sbi, NOHEAP))
		dir = ALLOC_RIGHT;

	segno = __get_next_segno(sbi, type);
	get_new_segment(sbi, &segno, new_sec, dir);
	curseg->next_segno = segno;
	reset_curseg(sbi, type, 1);
	curseg->alloc_type = LFS;
	if (F2FS_OPTION(sbi).fs_mode == FS_MODE_FRAGMENT_BLK)
		curseg->fragment_remained_chunk =
				prandom_u32() % sbi->max_fragment_chunk + 1;
}

static int __next_free_blkoff(struct f2fs_sb_info *sbi,
					int segno, block_t start)
{
	struct seg_entry *se = get_seg_entry(sbi, segno);
	int entries = SIT_VBLOCK_MAP_SIZE / sizeof(unsigned long);
	unsigned long *target_map = SIT_I(sbi)->tmp_map;
	unsigned long *ckpt_map = (unsigned long *)se->ckpt_valid_map;
	unsigned long *cur_map = (unsigned long *)se->cur_valid_map;
	int i;

	for (i = 0; i < entries; i++)
		target_map[i] = ckpt_map[i] | cur_map[i];

	return __find_rev_next_zero_bit(target_map, sbi->blocks_per_seg, start);
}

/*
 * If a segment is written by LFS manner, next block offset is just obtained
 * by increasing the current block offset. However, if a segment is written by
 * SSR manner, next block offset obtained by calling __next_free_blkoff
 */
static void __refresh_next_blkoff(struct f2fs_sb_info *sbi,
				struct curseg_info *seg)
{
	if (seg->alloc_type == SSR) {
		seg->next_blkoff =
			__next_free_blkoff(sbi, seg->segno,
						seg->next_blkoff + 1);
	} else {
		seg->next_blkoff++;
		if (F2FS_OPTION(sbi).fs_mode == FS_MODE_FRAGMENT_BLK) {
			/* To allocate block chunks in different sizes, use random number */
			if (--seg->fragment_remained_chunk <= 0) {
				seg->fragment_remained_chunk =
				   prandom_u32() % sbi->max_fragment_chunk + 1;
				seg->next_blkoff +=
				   prandom_u32() % sbi->max_fragment_hole + 1;
			}
		}
	}
}

bool f2fs_segment_has_free_slot(struct f2fs_sb_info *sbi, int segno)
{
	return __next_free_blkoff(sbi, segno, 0) < sbi->blocks_per_seg;
}

/*
 * This function always allocates a used segment(from dirty seglist) by SSR
 * manner, so it should recover the existing segment information of valid blocks
 */
static void change_curseg(struct f2fs_sb_info *sbi, int type, bool flush)
{
	struct dirty_seglist_info *dirty_i = DIRTY_I(sbi);
	struct curseg_info *curseg = CURSEG_I(sbi, type);
	unsigned int new_segno = curseg->next_segno;
	struct f2fs_summary_block *sum_node;
	struct page *sum_page;

	if (flush)
		write_sum_page(sbi, curseg->sum_blk,
					GET_SUM_BLOCK(sbi, curseg->segno));

	__set_test_and_inuse(sbi, new_segno);

	mutex_lock(&dirty_i->seglist_lock);
	__remove_dirty_segment(sbi, new_segno, PRE);
	__remove_dirty_segment(sbi, new_segno, DIRTY);
	mutex_unlock(&dirty_i->seglist_lock);

	reset_curseg(sbi, type, 1);
	curseg->alloc_type = SSR;
	curseg->next_blkoff = __next_free_blkoff(sbi, curseg->segno, 0);

	sum_page = f2fs_get_sum_page(sbi, new_segno);
	if (IS_ERR(sum_page)) {
		/* GC won't be able to use stale summary pages by cp_error */
		memset(curseg->sum_blk, 0, SUM_ENTRY_SIZE);
		return;
	}
	sum_node = (struct f2fs_summary_block *)page_address(sum_page);
	memcpy(curseg->sum_blk, sum_node, SUM_ENTRY_SIZE);
	f2fs_put_page(sum_page, 1);
}

static int get_ssr_segment(struct f2fs_sb_info *sbi, int type,
				int alloc_mode, unsigned long long age);

static void get_atssr_segment(struct f2fs_sb_info *sbi, int type,
					int target_type, int alloc_mode,
					unsigned long long age)
{
	struct curseg_info *curseg = CURSEG_I(sbi, type);

	curseg->seg_type = target_type;

	if (get_ssr_segment(sbi, type, alloc_mode, age)) {
		struct seg_entry *se = get_seg_entry(sbi, curseg->next_segno);

		curseg->seg_type = se->type;
		change_curseg(sbi, type, true);
	} else {
		/* allocate cold segment by default */
		curseg->seg_type = CURSEG_COLD_DATA;
		new_curseg(sbi, type, true);
	}
	stat_inc_seg_type(sbi, curseg);
}

static void __f2fs_init_atgc_curseg(struct f2fs_sb_info *sbi)
{
	struct curseg_info *curseg = CURSEG_I(sbi, CURSEG_ALL_DATA_ATGC);

	if (!sbi->am.atgc_enabled)
		return;

	f2fs_down_read(&SM_I(sbi)->curseg_lock);

	mutex_lock(&curseg->curseg_mutex);
	down_write(&SIT_I(sbi)->sentry_lock);

	get_atssr_segment(sbi, CURSEG_ALL_DATA_ATGC, CURSEG_COLD_DATA, SSR, 0);

	up_write(&SIT_I(sbi)->sentry_lock);
	mutex_unlock(&curseg->curseg_mutex);

	f2fs_up_read(&SM_I(sbi)->curseg_lock);

}
void f2fs_init_inmem_curseg(struct f2fs_sb_info *sbi)
{
	__f2fs_init_atgc_curseg(sbi);
}

static void __f2fs_save_inmem_curseg(struct f2fs_sb_info *sbi, int type)
{
	struct curseg_info *curseg = CURSEG_I(sbi, type);

	mutex_lock(&curseg->curseg_mutex);
	if (!curseg->inited)
		goto out;

	if (get_valid_blocks(sbi, curseg->segno, false)) {
		write_sum_page(sbi, curseg->sum_blk,
				GET_SUM_BLOCK(sbi, curseg->segno));
	} else {
		mutex_lock(&DIRTY_I(sbi)->seglist_lock);
		__set_test_and_free(sbi, curseg->segno, true);
		mutex_unlock(&DIRTY_I(sbi)->seglist_lock);
	}
out:
	mutex_unlock(&curseg->curseg_mutex);
}

void f2fs_save_inmem_curseg(struct f2fs_sb_info *sbi)
{
	__f2fs_save_inmem_curseg(sbi, CURSEG_COLD_DATA_PINNED);

	if (sbi->am.atgc_enabled)
		__f2fs_save_inmem_curseg(sbi, CURSEG_ALL_DATA_ATGC);
}

static void __f2fs_restore_inmem_curseg(struct f2fs_sb_info *sbi, int type)
{
	struct curseg_info *curseg = CURSEG_I(sbi, type);

	mutex_lock(&curseg->curseg_mutex);
	if (!curseg->inited)
		goto out;
	if (get_valid_blocks(sbi, curseg->segno, false))
		goto out;

	mutex_lock(&DIRTY_I(sbi)->seglist_lock);
	__set_test_and_inuse(sbi, curseg->segno);
	mutex_unlock(&DIRTY_I(sbi)->seglist_lock);
out:
	mutex_unlock(&curseg->curseg_mutex);
}

void f2fs_restore_inmem_curseg(struct f2fs_sb_info *sbi)
{
	__f2fs_restore_inmem_curseg(sbi, CURSEG_COLD_DATA_PINNED);

	if (sbi->am.atgc_enabled)
		__f2fs_restore_inmem_curseg(sbi, CURSEG_ALL_DATA_ATGC);
}

static int get_ssr_segment(struct f2fs_sb_info *sbi, int type,
				int alloc_mode, unsigned long long age)
{
	struct curseg_info *curseg = CURSEG_I(sbi, type);
	const struct victim_selection *v_ops = DIRTY_I(sbi)->v_ops;
	unsigned segno = NULL_SEGNO;
	unsigned short seg_type = curseg->seg_type;
	int i, cnt;
	bool reversed = false;

	sanity_check_seg_type(sbi, seg_type);

	/* f2fs_need_SSR() already forces to do this */
	if (!v_ops->get_victim(sbi, &segno, BG_GC, seg_type, alloc_mode, age)) {
		curseg->next_segno = segno;
		return 1;
	}

	/* For node segments, let's do SSR more intensively */
	if (IS_NODESEG(seg_type)) {
		if (seg_type >= CURSEG_WARM_NODE) {
			reversed = true;
			i = CURSEG_COLD_NODE;
		} else {
			i = CURSEG_HOT_NODE;
		}
		cnt = NR_CURSEG_NODE_TYPE;
	} else {
		if (seg_type >= CURSEG_WARM_DATA) {
			reversed = true;
			i = CURSEG_COLD_DATA;
		} else {
			i = CURSEG_HOT_DATA;
		}
		cnt = NR_CURSEG_DATA_TYPE;
	}

	for (; cnt-- > 0; reversed ? i-- : i++) {
		if (i == seg_type)
			continue;
		if (!v_ops->get_victim(sbi, &segno, BG_GC, i, alloc_mode, age)) {
			curseg->next_segno = segno;
			return 1;
		}
	}

	/* find valid_blocks=0 in dirty list */
	if (unlikely(is_sbi_flag_set(sbi, SBI_CP_DISABLED))) {
		segno = get_free_segment(sbi);
		if (segno != NULL_SEGNO) {
			curseg->next_segno = segno;
			return 1;
		}
	}
	return 0;
}

/*
 * flush out current segment and replace it with new segment
 * This function should be returned with success, otherwise BUG
 */
static void allocate_segment_by_default(struct f2fs_sb_info *sbi,
						int type, bool force)
{
	struct curseg_info *curseg = CURSEG_I(sbi, type);

	if (force)
		new_curseg(sbi, type, true);
	else if (!is_set_ckpt_flags(sbi, CP_CRC_RECOVERY_FLAG) &&
					curseg->seg_type == CURSEG_WARM_NODE)
		new_curseg(sbi, type, false);
	else if (curseg->alloc_type == LFS &&
			is_next_segment_free(sbi, curseg, type) &&
			likely(!is_sbi_flag_set(sbi, SBI_CP_DISABLED)))
		new_curseg(sbi, type, false);
	else if (f2fs_need_SSR(sbi) &&
			get_ssr_segment(sbi, type, SSR, 0))
		change_curseg(sbi, type, true);
	else
		new_curseg(sbi, type, false);

	stat_inc_seg_type(sbi, curseg);
}

void f2fs_allocate_segment_for_resize(struct f2fs_sb_info *sbi, int type,
					unsigned int start, unsigned int end)
{
	struct curseg_info *curseg = CURSEG_I(sbi, type);
	unsigned int segno;

	f2fs_down_read(&SM_I(sbi)->curseg_lock);
	mutex_lock(&curseg->curseg_mutex);
	down_write(&SIT_I(sbi)->sentry_lock);

	segno = CURSEG_I(sbi, type)->segno;
	if (segno < start || segno > end)
		goto unlock;

	if (f2fs_need_SSR(sbi) && get_ssr_segment(sbi, type, SSR, 0))
		change_curseg(sbi, type, true);
	else
		new_curseg(sbi, type, true);

	stat_inc_seg_type(sbi, curseg);

	locate_dirty_segment(sbi, segno);
unlock:
	up_write(&SIT_I(sbi)->sentry_lock);

	if (segno != curseg->segno)
		f2fs_notice(sbi, "For resize: curseg of type %d: %u ==> %u",
			    type, segno, curseg->segno);

	mutex_unlock(&curseg->curseg_mutex);
	f2fs_up_read(&SM_I(sbi)->curseg_lock);
}

static void __allocate_new_segment(struct f2fs_sb_info *sbi, int type,
						bool new_sec, bool force)
{
	struct curseg_info *curseg = CURSEG_I(sbi, type);
	unsigned int old_segno;

	if (!curseg->inited)
		goto alloc;

	if (force || curseg->next_blkoff ||
		get_valid_blocks(sbi, curseg->segno, new_sec))
		goto alloc;

	if (!get_ckpt_valid_blocks(sbi, curseg->segno, new_sec))
		return;
alloc:
	old_segno = curseg->segno;
	SIT_I(sbi)->s_ops->allocate_segment(sbi, type, true);
	locate_dirty_segment(sbi, old_segno);
}

static void __allocate_new_section(struct f2fs_sb_info *sbi,
						int type, bool force)
{
	__allocate_new_segment(sbi, type, true, force);
}

void f2fs_allocate_new_section(struct f2fs_sb_info *sbi, int type, bool force)
{
	f2fs_down_read(&SM_I(sbi)->curseg_lock);
	down_write(&SIT_I(sbi)->sentry_lock);
	__allocate_new_section(sbi, type, force);
	up_write(&SIT_I(sbi)->sentry_lock);
	f2fs_up_read(&SM_I(sbi)->curseg_lock);
}

void f2fs_allocate_new_segments(struct f2fs_sb_info *sbi)
{
	int i;

	f2fs_down_read(&SM_I(sbi)->curseg_lock);
	down_write(&SIT_I(sbi)->sentry_lock);
	for (i = CURSEG_HOT_DATA; i <= CURSEG_COLD_DATA; i++)
		__allocate_new_segment(sbi, i, false, false);
	up_write(&SIT_I(sbi)->sentry_lock);
	f2fs_up_read(&SM_I(sbi)->curseg_lock);
}

static const struct segment_allocation default_salloc_ops = {
	.allocate_segment = allocate_segment_by_default,
};

bool f2fs_exist_trim_candidates(struct f2fs_sb_info *sbi,
						struct cp_control *cpc)
{
	__u64 trim_start = cpc->trim_start;
	bool has_candidate = false;

	down_write(&SIT_I(sbi)->sentry_lock);
	for (; cpc->trim_start <= cpc->trim_end; cpc->trim_start++) {
		if (add_discard_addrs(sbi, cpc, true)) {
			has_candidate = true;
			break;
		}
	}
	up_write(&SIT_I(sbi)->sentry_lock);

	cpc->trim_start = trim_start;
	return has_candidate;
}

static unsigned int __issue_discard_cmd_range(struct f2fs_sb_info *sbi,
					struct discard_policy *dpolicy,
					unsigned int start, unsigned int end)
{
	struct discard_cmd_control *dcc = SM_I(sbi)->dcc_info;
	struct discard_cmd *prev_dc = NULL, *next_dc = NULL;
	struct rb_node **insert_p = NULL, *insert_parent = NULL;
	struct discard_cmd *dc;
	struct blk_plug plug;
	int issued;
	unsigned int trimmed = 0;

next:
	issued = 0;

	mutex_lock(&dcc->cmd_lock);
	if (unlikely(dcc->rbtree_check))
		f2fs_bug_on(sbi, !f2fs_check_rb_tree_consistence(sbi,
							&dcc->root, false));

	dc = (struct discard_cmd *)f2fs_lookup_rb_tree_ret(&dcc->root,
					NULL, start,
					(struct rb_entry **)&prev_dc,
					(struct rb_entry **)&next_dc,
					&insert_p, &insert_parent, true, NULL);
	if (!dc)
		dc = next_dc;

	blk_start_plug(&plug);

	while (dc && dc->lstart <= end) {
		struct rb_node *node;
		int err = 0;

		if (dc->len < dpolicy->granularity)
			goto skip;

		if (dc->state != D_PREP) {
			list_move_tail(&dc->list, &dcc->fstrim_list);
			goto skip;
		}

		err = __submit_discard_cmd(sbi, dpolicy, dc, &issued);

		if (issued >= dpolicy->max_requests) {
			start = dc->lstart + dc->len;

			if (err)
				__remove_discard_cmd(sbi, dc);

			blk_finish_plug(&plug);
			mutex_unlock(&dcc->cmd_lock);
			trimmed += __wait_all_discard_cmd(sbi, NULL);
			f2fs_io_schedule_timeout(DEFAULT_IO_TIMEOUT);
			goto next;
		}
skip:
		node = rb_next(&dc->rb_node);
		if (err)
			__remove_discard_cmd(sbi, dc);
		dc = rb_entry_safe(node, struct discard_cmd, rb_node);

		if (fatal_signal_pending(current))
			break;

		/*
		 * If the trim thread is running and we receive the SCREEN_ON
		 * event, we will send SIGUSR1 singnal to teriminate the trim
		 * thread. So if there is a SIGUSR1 signal pending in current
		 * thread, we need stop issuing discard commands and return.
		 */
		if (signal_pending(current) && sigismember(&current->pending.signal, SIGUSR1))
			break;
	}

	blk_finish_plug(&plug);
	mutex_unlock(&dcc->cmd_lock);

	return trimmed;
}

int f2fs_trim_fs(struct f2fs_sb_info *sbi, struct fstrim_range *range)
{
	__u64 start = F2FS_BYTES_TO_BLK(range->start);
	__u64 end = start + F2FS_BYTES_TO_BLK(range->len) - 1;
	unsigned int start_segno, end_segno;
	block_t start_block, end_block;
	struct cp_control cpc;
	struct discard_policy dpolicy;
	unsigned long long trimmed = 0;
	int err = 0;
	bool need_align = f2fs_lfs_mode(sbi) && __is_large_section(sbi);

	if (start >= MAX_BLKADDR(sbi) || range->len < sbi->blocksize)
		return -EINVAL;

	if (end < MAIN_BLKADDR(sbi))
		goto out;

	if (is_sbi_flag_set(sbi, SBI_NEED_FSCK)) {
		f2fs_warn(sbi, "Found FS corruption, run fsck to fix.");
		return -EFSCORRUPTED;
	}

	/* start/end segment number in main_area */
	start_segno = (start <= MAIN_BLKADDR(sbi)) ? 0 : GET_SEGNO(sbi, start);
	end_segno = (end >= MAX_BLKADDR(sbi)) ? MAIN_SEGS(sbi) - 1 :
						GET_SEGNO(sbi, end);
	if (need_align) {
		start_segno = rounddown(start_segno, sbi->segs_per_sec);
		end_segno = roundup(end_segno + 1, sbi->segs_per_sec) - 1;
	}

	cpc.reason = CP_DISCARD;
	cpc.trim_minlen = max_t(__u64, 1, F2FS_BYTES_TO_BLK(range->minlen));
	cpc.trim_start = start_segno;
	cpc.trim_end = end_segno;

	if (sbi->discard_blks == 0)
		goto out;

	f2fs_down_write(&sbi->gc_lock);
	err = f2fs_write_checkpoint(sbi, &cpc);
	f2fs_up_write(&sbi->gc_lock);
	if (err)
		goto out;

	start_block = START_BLOCK(sbi, start_segno);
	end_block = START_BLOCK(sbi, end_segno + 1);

	__init_discard_policy(sbi, &dpolicy, DPOLICY_FSTRIM, cpc.trim_minlen);
	trimmed = __issue_discard_cmd_range(sbi, &dpolicy,
					start_block, end_block);

	trimmed += __wait_discard_cmd_range(sbi, &dpolicy,
					start_block, end_block);
out:
	if (!err)
		range->len = F2FS_BLK_TO_BYTES(trimmed);
	return err;
}

static bool __has_curseg_space(struct f2fs_sb_info *sbi,
					struct curseg_info *curseg)
{
	return curseg->next_blkoff < f2fs_usable_blks_in_seg(sbi,
							curseg->segno);
}

int f2fs_rw_hint_to_seg_type(enum rw_hint hint)
{
	switch (hint) {
	case WRITE_LIFE_SHORT:
		return CURSEG_HOT_DATA;
	case WRITE_LIFE_EXTREME:
		return CURSEG_COLD_DATA;
	default:
		return CURSEG_WARM_DATA;
	}
}

static int __get_segment_type_2(struct f2fs_io_info *fio)
{
	if (fio->type == DATA)
		return CURSEG_HOT_DATA;
	else
		return CURSEG_HOT_NODE;
}

static int __get_segment_type_4(struct f2fs_io_info *fio)
{
	if (fio->type == DATA) {
		struct inode *inode = fio->page->mapping->host;

		if (S_ISDIR(inode->i_mode))
			return CURSEG_HOT_DATA;
		else
			return CURSEG_COLD_DATA;
	} else {
		if (IS_DNODE(fio->page) && is_cold_node(fio->page))
			return CURSEG_WARM_NODE;
		else
			return CURSEG_COLD_NODE;
	}
}

static int __get_segment_type_6(struct f2fs_io_info *fio)
{
	if (fio->type == DATA) {
		struct inode *inode = fio->page->mapping->host;

		if (is_inode_flag_set(inode, FI_ALIGNED_WRITE))
			return CURSEG_COLD_DATA_PINNED;

		if (page_private_gcing(fio->page)) {
			if (fio->sbi->am.atgc_enabled &&
				(fio->io_type == FS_DATA_IO) &&
				(fio->sbi->gc_mode != GC_URGENT_HIGH))
				return CURSEG_ALL_DATA_ATGC;
			else
				return CURSEG_COLD_DATA;
		}
		if (file_is_cold(inode) || f2fs_need_compress_data(inode))
			return CURSEG_COLD_DATA;
		if (file_is_hot(inode) ||
				is_inode_flag_set(inode, FI_HOT_DATA) ||
				f2fs_is_atomic_file(inode))
			return CURSEG_HOT_DATA;
		return f2fs_rw_hint_to_seg_type(inode->i_write_hint);
	} else {
		if (IS_DNODE(fio->page))
			return is_cold_node(fio->page) ? CURSEG_WARM_NODE :
						CURSEG_HOT_NODE;
		return CURSEG_COLD_NODE;
	}
}

static int __get_segment_type(struct f2fs_io_info *fio)
{
	int type = 0;

	switch (F2FS_OPTION(fio->sbi).active_logs) {
	case 2:
		type = __get_segment_type_2(fio);
		break;
	case 4:
		type = __get_segment_type_4(fio);
		break;
	case 6:
		type = __get_segment_type_6(fio);
		break;
	default:
		f2fs_bug_on(fio->sbi, true);
	}

	if (IS_HOT(type))
		fio->temp = HOT;
	else if (IS_WARM(type))
		fio->temp = WARM;
	else
		fio->temp = COLD;
	return type;
}

void f2fs_allocate_data_block(struct f2fs_sb_info *sbi, struct page *page,
		block_t old_blkaddr, block_t *new_blkaddr,
		struct f2fs_summary *sum, int type,
		struct f2fs_io_info *fio)
{
	struct sit_info *sit_i = SIT_I(sbi);
	struct curseg_info *curseg = CURSEG_I(sbi, type);
	unsigned long long old_mtime;
	bool from_gc = (type == CURSEG_ALL_DATA_ATGC);
	struct seg_entry *se = NULL;

	f2fs_down_read(&SM_I(sbi)->curseg_lock);

	mutex_lock(&curseg->curseg_mutex);
	down_write(&sit_i->sentry_lock);

	if (from_gc) {
		f2fs_bug_on(sbi, GET_SEGNO(sbi, old_blkaddr) == NULL_SEGNO);
		se = get_seg_entry(sbi, GET_SEGNO(sbi, old_blkaddr));
		sanity_check_seg_type(sbi, se->type);
		f2fs_bug_on(sbi, IS_NODESEG(se->type));
	}
	*new_blkaddr = NEXT_FREE_BLKADDR(sbi, curseg);

	f2fs_bug_on(sbi, curseg->next_blkoff >= sbi->blocks_per_seg);

	f2fs_wait_discard_bio(sbi, *new_blkaddr);

	/*
	 * __add_sum_entry should be resided under the curseg_mutex
	 * because, this function updates a summary entry in the
	 * current summary block.
	 */
	__add_sum_entry(sbi, type, sum);

	__refresh_next_blkoff(sbi, curseg);

	stat_inc_block_count(sbi, curseg);

	if (from_gc) {
		old_mtime = get_segment_mtime(sbi, old_blkaddr);
	} else {
		update_segment_mtime(sbi, old_blkaddr, 0);
		old_mtime = 0;
	}
	update_segment_mtime(sbi, *new_blkaddr, old_mtime);

	/*
	 * SIT information should be updated before segment allocation,
	 * since SSR needs latest valid block information.
	 */
	update_sit_entry(sbi, *new_blkaddr, 1);
	if (GET_SEGNO(sbi, old_blkaddr) != NULL_SEGNO)
		update_sit_entry(sbi, old_blkaddr, -1);

	if (!__has_curseg_space(sbi, curseg)) {
		if (from_gc)
			get_atssr_segment(sbi, type, se->type,
						AT_SSR, se->mtime);
		else
			sit_i->s_ops->allocate_segment(sbi, type, false);
	}
	/*
	 * segment dirty status should be updated after segment allocation,
	 * so we just need to update status only one time after previous
	 * segment being closed.
	 */
	locate_dirty_segment(sbi, GET_SEGNO(sbi, old_blkaddr));
	locate_dirty_segment(sbi, GET_SEGNO(sbi, *new_blkaddr));

	up_write(&sit_i->sentry_lock);

	if (page && IS_NODESEG(type)) {
		fill_node_footer_blkaddr(page, NEXT_FREE_BLKADDR(sbi, curseg));

		f2fs_inode_chksum_set(sbi, page);
	}

	if (fio) {
		struct f2fs_bio_info *io;

		if (F2FS_IO_ALIGNED(sbi))
			fio->retry = false;

		INIT_LIST_HEAD(&fio->list);
		fio->in_list = true;
		io = sbi->write_io[fio->type] + fio->temp;
		spin_lock(&io->io_lock);
		list_add_tail(&fio->list, &io->io_list);
		spin_unlock(&io->io_lock);
	}

	mutex_unlock(&curseg->curseg_mutex);

	f2fs_up_read(&SM_I(sbi)->curseg_lock);
}

void f2fs_update_device_state(struct f2fs_sb_info *sbi, nid_t ino,
					block_t blkaddr, unsigned int blkcnt)
{
	if (!f2fs_is_multi_device(sbi))
		return;

	while (1) {
		unsigned int devidx = f2fs_target_device_index(sbi, blkaddr);
		unsigned int blks = FDEV(devidx).end_blk - blkaddr + 1;

		/* update device state for fsync */
		f2fs_set_dirty_device(sbi, ino, devidx, FLUSH_INO);

		/* update device state for checkpoint */
		if (!f2fs_test_bit(devidx, (char *)&sbi->dirty_device)) {
			spin_lock(&sbi->dev_lock);
			f2fs_set_bit(devidx, (char *)&sbi->dirty_device);
			spin_unlock(&sbi->dev_lock);
		}

		if (blkcnt <= blks)
			break;
		blkcnt -= blks;
		blkaddr += blks;
	}
}

static void do_write_page(struct f2fs_summary *sum, struct f2fs_io_info *fio)
{
	int type = __get_segment_type(fio);
	bool keep_order = (f2fs_lfs_mode(fio->sbi) && type == CURSEG_COLD_DATA);

	if (keep_order)
		f2fs_down_read(&fio->sbi->io_order_lock);
reallocate:
	f2fs_allocate_data_block(fio->sbi, fio->page, fio->old_blkaddr,
			&fio->new_blkaddr, sum, type, fio);
	if (GET_SEGNO(fio->sbi, fio->old_blkaddr) != NULL_SEGNO) {
		invalidate_mapping_pages(META_MAPPING(fio->sbi),
					fio->old_blkaddr, fio->old_blkaddr);
		f2fs_invalidate_compress_page(fio->sbi, fio->old_blkaddr);
	}

	/* writeout dirty page into bdev */
	f2fs_submit_page_write(fio);
	if (fio->retry) {
		fio->old_blkaddr = fio->new_blkaddr;
		goto reallocate;
	}

	f2fs_update_device_state(fio->sbi, fio->ino, fio->new_blkaddr, 1);

	if (keep_order)
		f2fs_up_read(&fio->sbi->io_order_lock);
}

void f2fs_do_write_meta_page(struct f2fs_sb_info *sbi, struct page *page,
					enum iostat_type io_type)
{
	struct f2fs_io_info fio = {
		.sbi = sbi,
		.type = META,
		.temp = HOT,
		.op = REQ_OP_WRITE,
		.op_flags = REQ_SYNC | REQ_META | REQ_PRIO,
		.old_blkaddr = page->index,
		.new_blkaddr = page->index,
		.page = page,
		.encrypted_page = NULL,
		.in_list = false,
	};

	if (unlikely(page->index >= MAIN_BLKADDR(sbi)))
		fio.op_flags &= ~REQ_META;

	set_page_writeback(page);
	ClearPageError(page);
	f2fs_submit_page_write(&fio);

	stat_inc_meta_count(sbi, page->index);
	f2fs_update_iostat(sbi, io_type, F2FS_BLKSIZE);
}

void f2fs_do_write_node_page(unsigned int nid, struct f2fs_io_info *fio)
{
	struct f2fs_summary sum;

	set_summary(&sum, nid, 0, 0);
	do_write_page(&sum, fio);

	f2fs_update_iostat(fio->sbi, fio->io_type, F2FS_BLKSIZE);
}

void f2fs_outplace_write_data(struct dnode_of_data *dn,
					struct f2fs_io_info *fio)
{
	struct f2fs_sb_info *sbi = fio->sbi;
	struct f2fs_summary sum;

	f2fs_bug_on(sbi, dn->data_blkaddr == NULL_ADDR);
	set_summary(&sum, dn->nid, dn->ofs_in_node, fio->version);
	do_write_page(&sum, fio);
	f2fs_update_data_blkaddr(dn, fio->new_blkaddr);

	f2fs_update_iostat(sbi, fio->io_type, F2FS_BLKSIZE);
}

int f2fs_inplace_write_data(struct f2fs_io_info *fio)
{
	int err;
	struct f2fs_sb_info *sbi = fio->sbi;
	unsigned int segno;

	fio->new_blkaddr = fio->old_blkaddr;
	/* i/o temperature is needed for passing down write hints */
	__get_segment_type(fio);

	segno = GET_SEGNO(sbi, fio->new_blkaddr);

	if (!IS_DATASEG(get_seg_entry(sbi, segno)->type)) {
		set_sbi_flag(sbi, SBI_NEED_FSCK);
		f2fs_warn(sbi, "%s: incorrect segment(%u) type, run fsck to fix.",
			  __func__, segno);
		err = -EFSCORRUPTED;
		goto drop_bio;
	}

	if (f2fs_cp_error(sbi)) {
		err = -EIO;
		goto drop_bio;
	}

	invalidate_mapping_pages(META_MAPPING(sbi),
				fio->new_blkaddr, fio->new_blkaddr);

	stat_inc_inplace_blocks(fio->sbi);

	if (fio->bio && !(SM_I(sbi)->ipu_policy & (1 << F2FS_IPU_NOCACHE)))
		err = f2fs_merge_page_bio(fio);
	else
		err = f2fs_submit_page_bio(fio);
	if (!err) {
		f2fs_update_device_state(fio->sbi, fio->ino,
						fio->new_blkaddr, 1);
		f2fs_update_iostat(fio->sbi, fio->io_type, F2FS_BLKSIZE);
	}

	return err;
drop_bio:
	if (fio->bio && *(fio->bio)) {
		struct bio *bio = *(fio->bio);

		bio->bi_status = BLK_STS_IOERR;
		bio_endio(bio);
		*(fio->bio) = NULL;
	}
	return err;
}

static inline int __f2fs_get_curseg(struct f2fs_sb_info *sbi,
						unsigned int segno)
{
	int i;

	for (i = CURSEG_HOT_DATA; i < NO_CHECK_TYPE; i++) {
		if (CURSEG_I(sbi, i)->segno == segno)
			break;
	}
	return i;
}

void f2fs_do_replace_block(struct f2fs_sb_info *sbi, struct f2fs_summary *sum,
				block_t old_blkaddr, block_t new_blkaddr,
				bool recover_curseg, bool recover_newaddr,
				bool from_gc)
{
	struct sit_info *sit_i = SIT_I(sbi);
	struct curseg_info *curseg;
	unsigned int segno, old_cursegno;
	struct seg_entry *se;
	int type;
	unsigned short old_blkoff;
	unsigned char old_alloc_type;

	segno = GET_SEGNO(sbi, new_blkaddr);
	se = get_seg_entry(sbi, segno);
	type = se->type;

	f2fs_down_write(&SM_I(sbi)->curseg_lock);

	if (!recover_curseg) {
		/* for recovery flow */
		if (se->valid_blocks == 0 && !IS_CURSEG(sbi, segno)) {
			if (old_blkaddr == NULL_ADDR)
				type = CURSEG_COLD_DATA;
			else
				type = CURSEG_WARM_DATA;
		}
	} else {
		if (IS_CURSEG(sbi, segno)) {
			/* se->type is volatile as SSR allocation */
			type = __f2fs_get_curseg(sbi, segno);
			f2fs_bug_on(sbi, type == NO_CHECK_TYPE);
		} else {
			type = CURSEG_WARM_DATA;
		}
	}

	f2fs_bug_on(sbi, !IS_DATASEG(type));
	curseg = CURSEG_I(sbi, type);

	mutex_lock(&curseg->curseg_mutex);
	down_write(&sit_i->sentry_lock);

	old_cursegno = curseg->segno;
	old_blkoff = curseg->next_blkoff;
	old_alloc_type = curseg->alloc_type;

	/* change the current segment */
	if (segno != curseg->segno) {
		curseg->next_segno = segno;
		change_curseg(sbi, type, true);
	}

	curseg->next_blkoff = GET_BLKOFF_FROM_SEG0(sbi, new_blkaddr);
	__add_sum_entry(sbi, type, sum);

	if (!recover_curseg || recover_newaddr) {
		if (!from_gc)
			update_segment_mtime(sbi, new_blkaddr, 0);
		update_sit_entry(sbi, new_blkaddr, 1);
	}
	if (GET_SEGNO(sbi, old_blkaddr) != NULL_SEGNO) {
		invalidate_mapping_pages(META_MAPPING(sbi),
					old_blkaddr, old_blkaddr);
		f2fs_invalidate_compress_page(sbi, old_blkaddr);
		if (!from_gc)
			update_segment_mtime(sbi, old_blkaddr, 0);
		update_sit_entry(sbi, old_blkaddr, -1);
	}

	locate_dirty_segment(sbi, GET_SEGNO(sbi, old_blkaddr));
	locate_dirty_segment(sbi, GET_SEGNO(sbi, new_blkaddr));

	locate_dirty_segment(sbi, old_cursegno);

	if (recover_curseg) {
		if (old_cursegno != curseg->segno) {
			curseg->next_segno = old_cursegno;
			change_curseg(sbi, type, true);
		}
		curseg->next_blkoff = old_blkoff;
		curseg->alloc_type = old_alloc_type;
	}

	up_write(&sit_i->sentry_lock);
	mutex_unlock(&curseg->curseg_mutex);
	f2fs_up_write(&SM_I(sbi)->curseg_lock);
}

void f2fs_replace_block(struct f2fs_sb_info *sbi, struct dnode_of_data *dn,
				block_t old_addr, block_t new_addr,
				unsigned char version, bool recover_curseg,
				bool recover_newaddr)
{
	struct f2fs_summary sum;

	set_summary(&sum, dn->nid, dn->ofs_in_node, version);

	f2fs_do_replace_block(sbi, &sum, old_addr, new_addr,
					recover_curseg, recover_newaddr, false);

	f2fs_update_data_blkaddr(dn, new_addr);
}

void f2fs_wait_on_page_writeback(struct page *page,
				enum page_type type, bool ordered, bool locked)
{
	if (PageWriteback(page)) {
		struct f2fs_sb_info *sbi = F2FS_P_SB(page);

		/* submit cached LFS IO */
		f2fs_submit_merged_write_cond(sbi, NULL, page, 0, type);
		/* sbumit cached IPU IO */
		f2fs_submit_merged_ipu_write(sbi, NULL, page);
		if (ordered) {
			wait_on_page_writeback(page);
			f2fs_bug_on(sbi, locked && PageWriteback(page));
		} else {
			wait_for_stable_page(page);
		}
	}
}

void f2fs_wait_on_block_writeback(struct inode *inode, block_t blkaddr)
{
	struct f2fs_sb_info *sbi = F2FS_I_SB(inode);
	struct page *cpage;

	if (!f2fs_post_read_required(inode))
		return;

	if (!__is_valid_data_blkaddr(blkaddr))
		return;

	cpage = find_lock_page(META_MAPPING(sbi), blkaddr);
	if (cpage) {
		f2fs_wait_on_page_writeback(cpage, DATA, true, true);
		f2fs_put_page(cpage, 1);
	}
}

void f2fs_wait_on_block_writeback_range(struct inode *inode, block_t blkaddr,
								block_t len)
{
	block_t i;

	for (i = 0; i < len; i++)
		f2fs_wait_on_block_writeback(inode, blkaddr + i);
}

static int read_compacted_summaries(struct f2fs_sb_info *sbi)
{
	struct f2fs_checkpoint *ckpt = F2FS_CKPT(sbi);
	struct curseg_info *seg_i;
	unsigned char *kaddr;
	struct page *page;
	block_t start;
	int i, j, offset;

	start = start_sum_block(sbi);

	page = f2fs_get_meta_page(sbi, start++);
	if (IS_ERR(page))
		return PTR_ERR(page);
	kaddr = (unsigned char *)page_address(page);

	/* Step 1: restore nat cache */
	seg_i = CURSEG_I(sbi, CURSEG_HOT_DATA);
	memcpy(seg_i->journal, kaddr, SUM_JOURNAL_SIZE);

	/* Step 2: restore sit cache */
	seg_i = CURSEG_I(sbi, CURSEG_COLD_DATA);
	memcpy(seg_i->journal, kaddr + SUM_JOURNAL_SIZE, SUM_JOURNAL_SIZE);
	offset = 2 * SUM_JOURNAL_SIZE;

	/* Step 3: restore summary entries */
	for (i = CURSEG_HOT_DATA; i <= CURSEG_COLD_DATA; i++) {
		unsigned short blk_off;
		unsigned int segno;

		seg_i = CURSEG_I(sbi, i);
		segno = le32_to_cpu(ckpt->cur_data_segno[i]);
		blk_off = le16_to_cpu(ckpt->cur_data_blkoff[i]);
		seg_i->next_segno = segno;
		reset_curseg(sbi, i, 0);
		seg_i->alloc_type = ckpt->alloc_type[i];
		seg_i->next_blkoff = blk_off;

		if (seg_i->alloc_type == SSR)
			blk_off = sbi->blocks_per_seg;

		for (j = 0; j < blk_off; j++) {
			struct f2fs_summary *s;

			s = (struct f2fs_summary *)(kaddr + offset);
			seg_i->sum_blk->entries[j] = *s;
			offset += SUMMARY_SIZE;
			if (offset + SUMMARY_SIZE <= PAGE_SIZE -
						SUM_FOOTER_SIZE)
				continue;

			f2fs_put_page(page, 1);
			page = NULL;

			page = f2fs_get_meta_page(sbi, start++);
			if (IS_ERR(page))
				return PTR_ERR(page);
			kaddr = (unsigned char *)page_address(page);
			offset = 0;
		}
	}
	f2fs_put_page(page, 1);
	return 0;
}

static int read_normal_summaries(struct f2fs_sb_info *sbi, int type)
{
	struct f2fs_checkpoint *ckpt = F2FS_CKPT(sbi);
	struct f2fs_summary_block *sum;
	struct curseg_info *curseg;
	struct page *new;
	unsigned short blk_off;
	unsigned int segno = 0;
	block_t blk_addr = 0;
	int err = 0;

	/* get segment number and block addr */
	if (IS_DATASEG(type)) {
		segno = le32_to_cpu(ckpt->cur_data_segno[type]);
		blk_off = le16_to_cpu(ckpt->cur_data_blkoff[type -
							CURSEG_HOT_DATA]);
		if (__exist_node_summaries(sbi))
			blk_addr = sum_blk_addr(sbi, NR_CURSEG_PERSIST_TYPE, type);
		else
			blk_addr = sum_blk_addr(sbi, NR_CURSEG_DATA_TYPE, type);
	} else {
		segno = le32_to_cpu(ckpt->cur_node_segno[type -
							CURSEG_HOT_NODE]);
		blk_off = le16_to_cpu(ckpt->cur_node_blkoff[type -
							CURSEG_HOT_NODE]);
		if (__exist_node_summaries(sbi))
			blk_addr = sum_blk_addr(sbi, NR_CURSEG_NODE_TYPE,
							type - CURSEG_HOT_NODE);
		else
			blk_addr = GET_SUM_BLOCK(sbi, segno);
	}

	new = f2fs_get_meta_page(sbi, blk_addr);
	if (IS_ERR(new))
		return PTR_ERR(new);
	sum = (struct f2fs_summary_block *)page_address(new);

	if (IS_NODESEG(type)) {
		if (__exist_node_summaries(sbi)) {
			struct f2fs_summary *ns = &sum->entries[0];
			int i;

			for (i = 0; i < sbi->blocks_per_seg; i++, ns++) {
				ns->version = 0;
				ns->ofs_in_node = 0;
			}
		} else {
			err = f2fs_restore_node_summary(sbi, segno, sum);
			if (err)
				goto out;
		}
	}

	/* set uncompleted segment to curseg */
	curseg = CURSEG_I(sbi, type);
	mutex_lock(&curseg->curseg_mutex);

	/* update journal info */
	down_write(&curseg->journal_rwsem);
	memcpy(curseg->journal, &sum->journal, SUM_JOURNAL_SIZE);
	up_write(&curseg->journal_rwsem);

	memcpy(curseg->sum_blk->entries, sum->entries, SUM_ENTRY_SIZE);
	memcpy(&curseg->sum_blk->footer, &sum->footer, SUM_FOOTER_SIZE);
	curseg->next_segno = segno;
	reset_curseg(sbi, type, 0);
	curseg->alloc_type = ckpt->alloc_type[type];
	curseg->next_blkoff = blk_off;
	mutex_unlock(&curseg->curseg_mutex);
out:
	f2fs_put_page(new, 1);
	return err;
}

static int restore_curseg_summaries(struct f2fs_sb_info *sbi)
{
	struct f2fs_journal *sit_j = CURSEG_I(sbi, CURSEG_COLD_DATA)->journal;
	struct f2fs_journal *nat_j = CURSEG_I(sbi, CURSEG_HOT_DATA)->journal;
	int type = CURSEG_HOT_DATA;
	int err;

	if (is_set_ckpt_flags(sbi, CP_COMPACT_SUM_FLAG)) {
		int npages = f2fs_npages_for_summary_flush(sbi, true);

		if (npages >= 2)
			f2fs_ra_meta_pages(sbi, start_sum_block(sbi), npages,
							META_CP, true);

		/* restore for compacted data summary */
		err = read_compacted_summaries(sbi);
		if (err)
			return err;
		type = CURSEG_HOT_NODE;
	}

	if (__exist_node_summaries(sbi))
		f2fs_ra_meta_pages(sbi,
				sum_blk_addr(sbi, NR_CURSEG_PERSIST_TYPE, type),
				NR_CURSEG_PERSIST_TYPE - type, META_CP, true);

	for (; type <= CURSEG_COLD_NODE; type++) {
		err = read_normal_summaries(sbi, type);
		if (err)
			return err;
	}

	/* sanity check for summary blocks */
	if (nats_in_cursum(nat_j) > NAT_JOURNAL_ENTRIES ||
			sits_in_cursum(sit_j) > SIT_JOURNAL_ENTRIES) {
		f2fs_err(sbi, "invalid journal entries nats %u sits %u",
			 nats_in_cursum(nat_j), sits_in_cursum(sit_j));
		return -EINVAL;
	}

	return 0;
}

static void write_compacted_summaries(struct f2fs_sb_info *sbi, block_t blkaddr)
{
	struct page *page;
	unsigned char *kaddr;
	struct f2fs_summary *summary;
	struct curseg_info *seg_i;
	int written_size = 0;
	int i, j;

	page = f2fs_grab_meta_page(sbi, blkaddr++);
	kaddr = (unsigned char *)page_address(page);
	memset(kaddr, 0, PAGE_SIZE);

	/* Step 1: write nat cache */
	seg_i = CURSEG_I(sbi, CURSEG_HOT_DATA);
	memcpy(kaddr, seg_i->journal, SUM_JOURNAL_SIZE);
	written_size += SUM_JOURNAL_SIZE;

	/* Step 2: write sit cache */
	seg_i = CURSEG_I(sbi, CURSEG_COLD_DATA);
	memcpy(kaddr + written_size, seg_i->journal, SUM_JOURNAL_SIZE);
	written_size += SUM_JOURNAL_SIZE;

	/* Step 3: write summary entries */
	for (i = CURSEG_HOT_DATA; i <= CURSEG_COLD_DATA; i++) {
		unsigned short blkoff;

		seg_i = CURSEG_I(sbi, i);
		if (sbi->ckpt->alloc_type[i] == SSR)
			blkoff = sbi->blocks_per_seg;
		else
			blkoff = curseg_blkoff(sbi, i);

		for (j = 0; j < blkoff; j++) {
			if (!page) {
				page = f2fs_grab_meta_page(sbi, blkaddr++);
				kaddr = (unsigned char *)page_address(page);
				memset(kaddr, 0, PAGE_SIZE);
				written_size = 0;
			}
			summary = (struct f2fs_summary *)(kaddr + written_size);
			*summary = seg_i->sum_blk->entries[j];
			written_size += SUMMARY_SIZE;

			if (written_size + SUMMARY_SIZE <= PAGE_SIZE -
							SUM_FOOTER_SIZE)
				continue;

			set_page_dirty(page);
			f2fs_put_page(page, 1);
			page = NULL;
		}
	}
	if (page) {
		set_page_dirty(page);
		f2fs_put_page(page, 1);
	}
}

static void write_normal_summaries(struct f2fs_sb_info *sbi,
					block_t blkaddr, int type)
{
	int i, end;

	if (IS_DATASEG(type))
		end = type + NR_CURSEG_DATA_TYPE;
	else
		end = type + NR_CURSEG_NODE_TYPE;

	for (i = type; i < end; i++)
		write_current_sum_page(sbi, i, blkaddr + (i - type));
}

void f2fs_write_data_summaries(struct f2fs_sb_info *sbi, block_t start_blk)
{
	if (is_set_ckpt_flags(sbi, CP_COMPACT_SUM_FLAG))
		write_compacted_summaries(sbi, start_blk);
	else
		write_normal_summaries(sbi, start_blk, CURSEG_HOT_DATA);
}

void f2fs_write_node_summaries(struct f2fs_sb_info *sbi, block_t start_blk)
{
	write_normal_summaries(sbi, start_blk, CURSEG_HOT_NODE);
}

int f2fs_lookup_journal_in_cursum(struct f2fs_journal *journal, int type,
					unsigned int val, int alloc)
{
	int i;

	if (type == NAT_JOURNAL) {
		for (i = 0; i < nats_in_cursum(journal); i++) {
			if (le32_to_cpu(nid_in_journal(journal, i)) == val)
				return i;
		}
		if (alloc && __has_cursum_space(journal, 1, NAT_JOURNAL))
			return update_nats_in_cursum(journal, 1);
	} else if (type == SIT_JOURNAL) {
		for (i = 0; i < sits_in_cursum(journal); i++)
			if (le32_to_cpu(segno_in_journal(journal, i)) == val)
				return i;
		if (alloc && __has_cursum_space(journal, 1, SIT_JOURNAL))
			return update_sits_in_cursum(journal, 1);
	}
	return -1;
}

static struct page *get_current_sit_page(struct f2fs_sb_info *sbi,
					unsigned int segno)
{
	return f2fs_get_meta_page(sbi, current_sit_addr(sbi, segno));
}

static struct page *get_next_sit_page(struct f2fs_sb_info *sbi,
					unsigned int start)
{
	struct sit_info *sit_i = SIT_I(sbi);
	struct page *page;
	pgoff_t src_off, dst_off;

	src_off = current_sit_addr(sbi, start);
	dst_off = next_sit_addr(sbi, src_off);

	page = f2fs_grab_meta_page(sbi, dst_off);
	seg_info_to_sit_page(sbi, page, start);

	set_page_dirty(page);
	set_to_next_sit(sit_i, start);

	return page;
}

static struct sit_entry_set *grab_sit_entry_set(void)
{
	struct sit_entry_set *ses =
			f2fs_kmem_cache_alloc(sit_entry_set_slab,
						GFP_NOFS, true, NULL);

	ses->entry_cnt = 0;
	INIT_LIST_HEAD(&ses->set_list);
	return ses;
}

static void release_sit_entry_set(struct sit_entry_set *ses)
{
	list_del(&ses->set_list);
	kmem_cache_free(sit_entry_set_slab, ses);
}

static void adjust_sit_entry_set(struct sit_entry_set *ses,
						struct list_head *head)
{
	struct sit_entry_set *next = ses;

	if (list_is_last(&ses->set_list, head))
		return;

	list_for_each_entry_continue(next, head, set_list)
		if (ses->entry_cnt <= next->entry_cnt) {
			list_move_tail(&ses->set_list, &next->set_list);
			return;
		}

	list_move_tail(&ses->set_list, head);
}

static void add_sit_entry(unsigned int segno, struct list_head *head)
{
	struct sit_entry_set *ses;
	unsigned int start_segno = START_SEGNO(segno);

	list_for_each_entry(ses, head, set_list) {
		if (ses->start_segno == start_segno) {
			ses->entry_cnt++;
			adjust_sit_entry_set(ses, head);
			return;
		}
	}

	ses = grab_sit_entry_set();

	ses->start_segno = start_segno;
	ses->entry_cnt++;
	list_add(&ses->set_list, head);
}

static void add_sits_in_set(struct f2fs_sb_info *sbi)
{
	struct f2fs_sm_info *sm_info = SM_I(sbi);
	struct list_head *set_list = &sm_info->sit_entry_set;
	unsigned long *bitmap = SIT_I(sbi)->dirty_sentries_bitmap;
	unsigned int segno;

	for_each_set_bit(segno, bitmap, MAIN_SEGS(sbi))
		add_sit_entry(segno, set_list);
}

static void remove_sits_in_journal(struct f2fs_sb_info *sbi)
{
	struct curseg_info *curseg = CURSEG_I(sbi, CURSEG_COLD_DATA);
	struct f2fs_journal *journal = curseg->journal;
	int i;

	down_write(&curseg->journal_rwsem);
	for (i = 0; i < sits_in_cursum(journal); i++) {
		unsigned int segno;
		bool dirtied;

		segno = le32_to_cpu(segno_in_journal(journal, i));
		dirtied = __mark_sit_entry_dirty(sbi, segno);

		if (!dirtied)
			add_sit_entry(segno, &SM_I(sbi)->sit_entry_set);
	}
	update_sits_in_cursum(journal, -i);
	up_write(&curseg->journal_rwsem);
}

/*
 * CP calls this function, which flushes SIT entries including sit_journal,
 * and moves prefree segs to free segs.
 */
void f2fs_flush_sit_entries(struct f2fs_sb_info *sbi, struct cp_control *cpc)
{
	struct sit_info *sit_i = SIT_I(sbi);
	unsigned long *bitmap = sit_i->dirty_sentries_bitmap;
	struct curseg_info *curseg = CURSEG_I(sbi, CURSEG_COLD_DATA);
	struct f2fs_journal *journal = curseg->journal;
	struct sit_entry_set *ses, *tmp;
	struct list_head *head = &SM_I(sbi)->sit_entry_set;
	bool to_journal = !is_sbi_flag_set(sbi, SBI_IS_RESIZEFS);
	struct seg_entry *se;

	down_write(&sit_i->sentry_lock);

	if (!sit_i->dirty_sentries)
		goto out;

	/*
	 * add and account sit entries of dirty bitmap in sit entry
	 * set temporarily
	 */
	add_sits_in_set(sbi);

	/*
	 * if there are no enough space in journal to store dirty sit
	 * entries, remove all entries from journal and add and account
	 * them in sit entry set.
	 */
	if (!__has_cursum_space(journal, sit_i->dirty_sentries, SIT_JOURNAL) ||
								!to_journal)
		remove_sits_in_journal(sbi);

	/*
	 * there are two steps to flush sit entries:
	 * #1, flush sit entries to journal in current cold data summary block.
	 * #2, flush sit entries to sit page.
	 */
	list_for_each_entry_safe(ses, tmp, head, set_list) {
		struct page *page = NULL;
		struct f2fs_sit_block *raw_sit = NULL;
		unsigned int start_segno = ses->start_segno;
		unsigned int end = min(start_segno + SIT_ENTRY_PER_BLOCK,
						(unsigned long)MAIN_SEGS(sbi));
		unsigned int segno = start_segno;

		if (to_journal &&
			!__has_cursum_space(journal, ses->entry_cnt, SIT_JOURNAL))
			to_journal = false;

		if (to_journal) {
			down_write(&curseg->journal_rwsem);
		} else {
			page = get_next_sit_page(sbi, start_segno);
			raw_sit = page_address(page);
		}

		/* flush dirty sit entries in region of current sit set */
		for_each_set_bit_from(segno, bitmap, end) {
			int offset, sit_offset;

			se = get_seg_entry(sbi, segno);
#ifdef CONFIG_F2FS_CHECK_FS
			if (memcmp(se->cur_valid_map, se->cur_valid_map_mir,
						SIT_VBLOCK_MAP_SIZE))
				f2fs_bug_on(sbi, 1);
#endif

			/* add discard candidates */
			if (!(cpc->reason & CP_DISCARD)) {
				cpc->trim_start = segno;
				add_discard_addrs(sbi, cpc, false);
			}

			if (to_journal) {
				offset = f2fs_lookup_journal_in_cursum(journal,
							SIT_JOURNAL, segno, 1);
				f2fs_bug_on(sbi, offset < 0);
				segno_in_journal(journal, offset) =
							cpu_to_le32(segno);
				seg_info_to_raw_sit(se,
					&sit_in_journal(journal, offset));
				check_block_count(sbi, segno,
					&sit_in_journal(journal, offset));
			} else {
				sit_offset = SIT_ENTRY_OFFSET(sit_i, segno);
				seg_info_to_raw_sit(se,
						&raw_sit->entries[sit_offset]);
				check_block_count(sbi, segno,
						&raw_sit->entries[sit_offset]);
			}

			__clear_bit(segno, bitmap);
			sit_i->dirty_sentries--;
			ses->entry_cnt--;
		}

		if (to_journal)
			up_write(&curseg->journal_rwsem);
		else
			f2fs_put_page(page, 1);

		f2fs_bug_on(sbi, ses->entry_cnt);
		release_sit_entry_set(ses);
	}

	f2fs_bug_on(sbi, !list_empty(head));
	f2fs_bug_on(sbi, sit_i->dirty_sentries);
out:
	if (cpc->reason & CP_DISCARD) {
		__u64 trim_start = cpc->trim_start;

		for (; cpc->trim_start <= cpc->trim_end; cpc->trim_start++)
			add_discard_addrs(sbi, cpc, false);

		cpc->trim_start = trim_start;
	}
	up_write(&sit_i->sentry_lock);

	set_prefree_as_free_segments(sbi);
}

static int build_sit_info(struct f2fs_sb_info *sbi)
{
	struct f2fs_super_block *raw_super = F2FS_RAW_SUPER(sbi);
	struct sit_info *sit_i;
	unsigned int sit_segs, start;
	char *src_bitmap, *bitmap;
	unsigned int bitmap_size, main_bitmap_size, sit_bitmap_size;
	unsigned int discard_map = f2fs_block_unit_discard(sbi) ? 1 : 0;

	/* allocate memory for SIT information */
	sit_i = f2fs_kzalloc(sbi, sizeof(struct sit_info), GFP_KERNEL);
	if (!sit_i)
		return -ENOMEM;

	SM_I(sbi)->sit_info = sit_i;

	sit_i->sentries =
		f2fs_kvzalloc(sbi, array_size(sizeof(struct seg_entry),
					      MAIN_SEGS(sbi)),
			      GFP_KERNEL);
	if (!sit_i->sentries)
		return -ENOMEM;

	main_bitmap_size = f2fs_bitmap_size(MAIN_SEGS(sbi));
	sit_i->dirty_sentries_bitmap = f2fs_kvzalloc(sbi, main_bitmap_size,
								GFP_KERNEL);
	if (!sit_i->dirty_sentries_bitmap)
		return -ENOMEM;

#ifdef CONFIG_F2FS_CHECK_FS
	bitmap_size = MAIN_SEGS(sbi) * SIT_VBLOCK_MAP_SIZE * (3 + discard_map);
#else
	bitmap_size = MAIN_SEGS(sbi) * SIT_VBLOCK_MAP_SIZE * (2 + discard_map);
#endif
	sit_i->bitmap = f2fs_kvzalloc(sbi, bitmap_size, GFP_KERNEL);
	if (!sit_i->bitmap)
		return -ENOMEM;

	bitmap = sit_i->bitmap;

	for (start = 0; start < MAIN_SEGS(sbi); start++) {
		sit_i->sentries[start].cur_valid_map = bitmap;
		bitmap += SIT_VBLOCK_MAP_SIZE;

		sit_i->sentries[start].ckpt_valid_map = bitmap;
		bitmap += SIT_VBLOCK_MAP_SIZE;

#ifdef CONFIG_F2FS_CHECK_FS
		sit_i->sentries[start].cur_valid_map_mir = bitmap;
		bitmap += SIT_VBLOCK_MAP_SIZE;
#endif

		if (discard_map) {
			sit_i->sentries[start].discard_map = bitmap;
			bitmap += SIT_VBLOCK_MAP_SIZE;
		}
	}

	sit_i->tmp_map = f2fs_kzalloc(sbi, SIT_VBLOCK_MAP_SIZE, GFP_KERNEL);
	if (!sit_i->tmp_map)
		return -ENOMEM;

	if (__is_large_section(sbi)) {
		sit_i->sec_entries =
			f2fs_kvzalloc(sbi, array_size(sizeof(struct sec_entry),
						      MAIN_SECS(sbi)),
				      GFP_KERNEL);
		if (!sit_i->sec_entries)
			return -ENOMEM;
	}

	/* get information related with SIT */
	sit_segs = le32_to_cpu(raw_super->segment_count_sit) >> 1;

	/* setup SIT bitmap from ckeckpoint pack */
	sit_bitmap_size = __bitmap_size(sbi, SIT_BITMAP);
	src_bitmap = __bitmap_ptr(sbi, SIT_BITMAP);

	sit_i->sit_bitmap = kmemdup(src_bitmap, sit_bitmap_size, GFP_KERNEL);
	if (!sit_i->sit_bitmap)
		return -ENOMEM;

#ifdef CONFIG_F2FS_CHECK_FS
	sit_i->sit_bitmap_mir = kmemdup(src_bitmap,
					sit_bitmap_size, GFP_KERNEL);
	if (!sit_i->sit_bitmap_mir)
		return -ENOMEM;

	sit_i->invalid_segmap = f2fs_kvzalloc(sbi,
					main_bitmap_size, GFP_KERNEL);
	if (!sit_i->invalid_segmap)
		return -ENOMEM;
#endif

	/* init SIT information */
	sit_i->s_ops = &default_salloc_ops;

	sit_i->sit_base_addr = le32_to_cpu(raw_super->sit_blkaddr);
	sit_i->sit_blocks = sit_segs << sbi->log_blocks_per_seg;
	sit_i->written_valid_blocks = 0;
	sit_i->bitmap_size = sit_bitmap_size;
	sit_i->dirty_sentries = 0;
	sit_i->sents_per_block = SIT_ENTRY_PER_BLOCK;
	sit_i->elapsed_time = le64_to_cpu(sbi->ckpt->elapsed_time);
	sit_i->mounted_time = ktime_get_boottime_seconds();
	init_rwsem(&sit_i->sentry_lock);
	return 0;
}

static int build_free_segmap(struct f2fs_sb_info *sbi)
{
	struct free_segmap_info *free_i;
	unsigned int bitmap_size, sec_bitmap_size;

	/* allocate memory for free segmap information */
	free_i = f2fs_kzalloc(sbi, sizeof(struct free_segmap_info), GFP_KERNEL);
	if (!free_i)
		return -ENOMEM;

	SM_I(sbi)->free_info = free_i;

	bitmap_size = f2fs_bitmap_size(MAIN_SEGS(sbi));
	free_i->free_segmap = f2fs_kvmalloc(sbi, bitmap_size, GFP_KERNEL);
	if (!free_i->free_segmap)
		return -ENOMEM;

	sec_bitmap_size = f2fs_bitmap_size(MAIN_SECS(sbi));
	free_i->free_secmap = f2fs_kvmalloc(sbi, sec_bitmap_size, GFP_KERNEL);
	if (!free_i->free_secmap)
		return -ENOMEM;

	/* set all segments as dirty temporarily */
	memset(free_i->free_segmap, 0xff, bitmap_size);
	memset(free_i->free_secmap, 0xff, sec_bitmap_size);

	/* init free segmap information */
	free_i->start_segno = GET_SEGNO_FROM_SEG0(sbi, MAIN_BLKADDR(sbi));
	free_i->free_segments = 0;
	free_i->free_sections = 0;
	spin_lock_init(&free_i->segmap_lock);
	return 0;
}

static int build_curseg(struct f2fs_sb_info *sbi)
{
	struct curseg_info *array;
	int i;

	array = f2fs_kzalloc(sbi, array_size(NR_CURSEG_TYPE,
					sizeof(*array)), GFP_KERNEL);
	if (!array)
		return -ENOMEM;

	SM_I(sbi)->curseg_array = array;

	for (i = 0; i < NO_CHECK_TYPE; i++) {
		mutex_init(&array[i].curseg_mutex);
		array[i].sum_blk = f2fs_kzalloc(sbi, PAGE_SIZE, GFP_KERNEL);
		if (!array[i].sum_blk)
			return -ENOMEM;
		init_rwsem(&array[i].journal_rwsem);
		array[i].journal = f2fs_kzalloc(sbi,
				sizeof(struct f2fs_journal), GFP_KERNEL);
		if (!array[i].journal)
			return -ENOMEM;
		if (i < NR_PERSISTENT_LOG)
			array[i].seg_type = CURSEG_HOT_DATA + i;
		else if (i == CURSEG_COLD_DATA_PINNED)
			array[i].seg_type = CURSEG_COLD_DATA;
		else if (i == CURSEG_ALL_DATA_ATGC)
			array[i].seg_type = CURSEG_COLD_DATA;
		array[i].segno = NULL_SEGNO;
		array[i].next_blkoff = 0;
		array[i].inited = false;
	}
	return restore_curseg_summaries(sbi);
}

static int build_sit_entries(struct f2fs_sb_info *sbi)
{
	struct sit_info *sit_i = SIT_I(sbi);
	struct curseg_info *curseg = CURSEG_I(sbi, CURSEG_COLD_DATA);
	struct f2fs_journal *journal = curseg->journal;
	struct seg_entry *se;
	struct f2fs_sit_entry sit;
	int sit_blk_cnt = SIT_BLK_CNT(sbi);
	unsigned int i, start, end;
	unsigned int readed, start_blk = 0;
	int err = 0;
	block_t sit_valid_blocks[2] = {0, 0};

	do {
		readed = f2fs_ra_meta_pages(sbi, start_blk, BIO_MAX_PAGES,
							META_SIT, true);

		start = start_blk * sit_i->sents_per_block;
		end = (start_blk + readed) * sit_i->sents_per_block;

		for (; start < end && start < MAIN_SEGS(sbi); start++) {
			struct f2fs_sit_block *sit_blk;
			struct page *page;

			se = &sit_i->sentries[start];
			page = get_current_sit_page(sbi, start);
			if (IS_ERR(page))
				return PTR_ERR(page);
			sit_blk = (struct f2fs_sit_block *)page_address(page);
			sit = sit_blk->entries[SIT_ENTRY_OFFSET(sit_i, start)];
			f2fs_put_page(page, 1);

			err = check_block_count(sbi, start, &sit);
			if (err)
				return err;
			seg_info_from_raw_sit(se, &sit);

			sit_valid_blocks[SE_PAGETYPE(se)] += se->valid_blocks;

			if (f2fs_block_unit_discard(sbi)) {
				/* build discard map only one time */
				if (is_set_ckpt_flags(sbi, CP_TRIMMED_FLAG)) {
					memset(se->discard_map, 0xff,
						SIT_VBLOCK_MAP_SIZE);
				} else {
					memcpy(se->discard_map,
						se->cur_valid_map,
						SIT_VBLOCK_MAP_SIZE);
					sbi->discard_blks +=
						sbi->blocks_per_seg -
						se->valid_blocks;
				}
			}

			if (__is_large_section(sbi))
				get_sec_entry(sbi, start)->valid_blocks +=
							se->valid_blocks;
		}
		start_blk += readed;
	} while (start_blk < sit_blk_cnt);

	down_read(&curseg->journal_rwsem);
	for (i = 0; i < sits_in_cursum(journal); i++) {
		unsigned int old_valid_blocks;

		start = le32_to_cpu(segno_in_journal(journal, i));
		if (start >= MAIN_SEGS(sbi)) {
			f2fs_err(sbi, "Wrong journal entry on segno %u",
				 start);
			err = -EFSCORRUPTED;
			break;
		}

		se = &sit_i->sentries[start];
		sit = sit_in_journal(journal, i);

		old_valid_blocks = se->valid_blocks;

		sit_valid_blocks[SE_PAGETYPE(se)] -= old_valid_blocks;

		err = check_block_count(sbi, start, &sit);
		if (err)
			break;
		seg_info_from_raw_sit(se, &sit);

		sit_valid_blocks[SE_PAGETYPE(se)] += se->valid_blocks;

		if (f2fs_block_unit_discard(sbi)) {
			if (is_set_ckpt_flags(sbi, CP_TRIMMED_FLAG)) {
				memset(se->discard_map, 0xff, SIT_VBLOCK_MAP_SIZE);
			} else {
				memcpy(se->discard_map, se->cur_valid_map,
							SIT_VBLOCK_MAP_SIZE);
				sbi->discard_blks += old_valid_blocks;
				sbi->discard_blks -= se->valid_blocks;
			}
		}

		if (__is_large_section(sbi)) {
			get_sec_entry(sbi, start)->valid_blocks +=
							se->valid_blocks;
			get_sec_entry(sbi, start)->valid_blocks -=
							old_valid_blocks;
		}
	}
	up_read(&curseg->journal_rwsem);

	if (err)
		return err;

	if (sit_valid_blocks[NODE] != valid_node_count(sbi)) {
		f2fs_err(sbi, "SIT is corrupted node# %u vs %u",
			 sit_valid_blocks[NODE], valid_node_count(sbi));
		return -EFSCORRUPTED;
	}

	if (sit_valid_blocks[DATA] + sit_valid_blocks[NODE] >
				valid_user_blocks(sbi)) {
		f2fs_err(sbi, "SIT is corrupted data# %u %u vs %u",
			 sit_valid_blocks[DATA], sit_valid_blocks[NODE],
			 valid_user_blocks(sbi));
		return -EFSCORRUPTED;
	}

	return 0;
}

static void init_free_segmap(struct f2fs_sb_info *sbi)
{
	unsigned int start;
	int type;
	struct seg_entry *sentry;

	for (start = 0; start < MAIN_SEGS(sbi); start++) {
		if (f2fs_usable_blks_in_seg(sbi, start) == 0)
			continue;
		sentry = get_seg_entry(sbi, start);
		if (!sentry->valid_blocks)
			__set_free(sbi, start);
		else
			SIT_I(sbi)->written_valid_blocks +=
						sentry->valid_blocks;
	}

	/* set use the current segments */
	for (type = CURSEG_HOT_DATA; type <= CURSEG_COLD_NODE; type++) {
		struct curseg_info *curseg_t = CURSEG_I(sbi, type);

		__set_test_and_inuse(sbi, curseg_t->segno);
	}
}

static void init_dirty_segmap(struct f2fs_sb_info *sbi)
{
	struct dirty_seglist_info *dirty_i = DIRTY_I(sbi);
	struct free_segmap_info *free_i = FREE_I(sbi);
	unsigned int segno = 0, offset = 0, secno;
	block_t valid_blocks, usable_blks_in_seg;

	while (1) {
		/* find dirty segment based on free segmap */
		segno = find_next_inuse(free_i, MAIN_SEGS(sbi), offset);
		if (segno >= MAIN_SEGS(sbi))
			break;
		offset = segno + 1;
		valid_blocks = get_valid_blocks(sbi, segno, false);
		usable_blks_in_seg = f2fs_usable_blks_in_seg(sbi, segno);
		if (valid_blocks == usable_blks_in_seg || !valid_blocks)
			continue;
		if (valid_blocks > usable_blks_in_seg) {
			f2fs_bug_on(sbi, 1);
			continue;
		}
		mutex_lock(&dirty_i->seglist_lock);
		__locate_dirty_segment(sbi, segno, DIRTY);
		mutex_unlock(&dirty_i->seglist_lock);
	}

	if (!__is_large_section(sbi))
		return;

	mutex_lock(&dirty_i->seglist_lock);
	for (segno = 0; segno < MAIN_SEGS(sbi); segno += sbi->segs_per_sec) {
		valid_blocks = get_valid_blocks(sbi, segno, true);
		secno = GET_SEC_FROM_SEG(sbi, segno);

		if (!valid_blocks || valid_blocks == CAP_BLKS_PER_SEC(sbi))
			continue;
		if (IS_CURSEC(sbi, secno))
			continue;
		set_bit(secno, dirty_i->dirty_secmap);
	}
	mutex_unlock(&dirty_i->seglist_lock);
}

static int init_victim_secmap(struct f2fs_sb_info *sbi)
{
	struct dirty_seglist_info *dirty_i = DIRTY_I(sbi);
	unsigned int bitmap_size = f2fs_bitmap_size(MAIN_SECS(sbi));

	dirty_i->victim_secmap = f2fs_kvzalloc(sbi, bitmap_size, GFP_KERNEL);
	if (!dirty_i->victim_secmap)
		return -ENOMEM;

	dirty_i->pinned_secmap = f2fs_kvzalloc(sbi, bitmap_size, GFP_KERNEL);
	if (!dirty_i->pinned_secmap)
		return -ENOMEM;

	dirty_i->pinned_secmap_cnt = 0;
	dirty_i->enable_pin_section = true;
	return 0;
}

static int build_dirty_segmap(struct f2fs_sb_info *sbi)
{
	struct dirty_seglist_info *dirty_i;
	unsigned int bitmap_size, i;

	/* allocate memory for dirty segments list information */
	dirty_i = f2fs_kzalloc(sbi, sizeof(struct dirty_seglist_info),
								GFP_KERNEL);
	if (!dirty_i)
		return -ENOMEM;

	SM_I(sbi)->dirty_info = dirty_i;
	mutex_init(&dirty_i->seglist_lock);

	bitmap_size = f2fs_bitmap_size(MAIN_SEGS(sbi));

	for (i = 0; i < NR_DIRTY_TYPE; i++) {
		dirty_i->dirty_segmap[i] = f2fs_kvzalloc(sbi, bitmap_size,
								GFP_KERNEL);
		if (!dirty_i->dirty_segmap[i])
			return -ENOMEM;
	}

	if (__is_large_section(sbi)) {
		bitmap_size = f2fs_bitmap_size(MAIN_SECS(sbi));
		dirty_i->dirty_secmap = f2fs_kvzalloc(sbi,
						bitmap_size, GFP_KERNEL);
		if (!dirty_i->dirty_secmap)
			return -ENOMEM;
	}

	init_dirty_segmap(sbi);
	return init_victim_secmap(sbi);
}

static int sanity_check_curseg(struct f2fs_sb_info *sbi)
{
	int i;

	/*
	 * In LFS/SSR curseg, .next_blkoff should point to an unused blkaddr;
	 * In LFS curseg, all blkaddr after .next_blkoff should be unused.
	 */
	for (i = 0; i < NR_PERSISTENT_LOG; i++) {
		struct curseg_info *curseg = CURSEG_I(sbi, i);
		struct seg_entry *se = get_seg_entry(sbi, curseg->segno);
		unsigned int blkofs = curseg->next_blkoff;

		if (f2fs_sb_has_readonly(sbi) &&
			i != CURSEG_HOT_DATA && i != CURSEG_HOT_NODE)
			continue;

		sanity_check_seg_type(sbi, curseg->seg_type);

		if (curseg->alloc_type != LFS && curseg->alloc_type != SSR) {
			f2fs_err(sbi,
				 "Current segment has invalid alloc_type:%d",
				 curseg->alloc_type);
			return -EFSCORRUPTED;
		}

		if (f2fs_test_bit(blkofs, se->cur_valid_map))
			goto out;

		if (curseg->alloc_type == SSR)
			continue;

		for (blkofs += 1; blkofs < sbi->blocks_per_seg; blkofs++) {
			if (!f2fs_test_bit(blkofs, se->cur_valid_map))
				continue;
out:
			f2fs_err(sbi,
				 "Current segment's next free block offset is inconsistent with bitmap, logtype:%u, segno:%u, type:%u, next_blkoff:%u, blkofs:%u",
				 i, curseg->segno, curseg->alloc_type,
				 curseg->next_blkoff, blkofs);
			return -EFSCORRUPTED;
		}
	}
	return 0;
}

static inline unsigned int f2fs_usable_zone_blks_in_seg(struct f2fs_sb_info *sbi,
							unsigned int segno)
{
	return 0;
}

static inline unsigned int f2fs_usable_zone_segs_in_sec(struct f2fs_sb_info *sbi,
							unsigned int segno)
{
	return 0;
}

unsigned int f2fs_usable_blks_in_seg(struct f2fs_sb_info *sbi,
					unsigned int segno)
{
	if (f2fs_sb_has_blkzoned(sbi))
		return f2fs_usable_zone_blks_in_seg(sbi, segno);

	return sbi->blocks_per_seg;
}

unsigned int f2fs_usable_segs_in_sec(struct f2fs_sb_info *sbi,
					unsigned int segno)
{
	if (f2fs_sb_has_blkzoned(sbi))
		return f2fs_usable_zone_segs_in_sec(sbi, segno);

	return sbi->segs_per_sec;
}

/*
 * Update min, max modified time for cost-benefit GC algorithm
 */
static void init_min_max_mtime(struct f2fs_sb_info *sbi)
{
	struct sit_info *sit_i = SIT_I(sbi);
	unsigned int segno;

	down_write(&sit_i->sentry_lock);

	sit_i->min_mtime = ULLONG_MAX;

	for (segno = 0; segno < MAIN_SEGS(sbi); segno += sbi->segs_per_sec) {
		unsigned int i;
		unsigned long long mtime = 0;

		for (i = 0; i < sbi->segs_per_sec; i++)
			mtime += get_seg_entry(sbi, segno + i)->mtime;

		mtime = div_u64(mtime, sbi->segs_per_sec);

		if (sit_i->min_mtime > mtime)
			sit_i->min_mtime = mtime;
	}
	sit_i->max_mtime = get_mtime(sbi, false);
	sit_i->dirty_max_mtime = 0;
	up_write(&sit_i->sentry_lock);
}

int f2fs_build_segment_manager(struct f2fs_sb_info *sbi)
{
	struct f2fs_super_block *raw_super = F2FS_RAW_SUPER(sbi);
	struct f2fs_checkpoint *ckpt = F2FS_CKPT(sbi);
	struct f2fs_sm_info *sm_info;
	int err;

	sm_info = f2fs_kzalloc(sbi, sizeof(struct f2fs_sm_info), GFP_KERNEL);
	if (!sm_info)
		return -ENOMEM;

	/* init sm info */
	sbi->sm_info = sm_info;
	sm_info->seg0_blkaddr = le32_to_cpu(raw_super->segment0_blkaddr);
	sm_info->main_blkaddr = le32_to_cpu(raw_super->main_blkaddr);
	sm_info->segment_count = le32_to_cpu(raw_super->segment_count);
	sm_info->reserved_segments = le32_to_cpu(ckpt->rsvd_segment_count);
	sm_info->ovp_segments = le32_to_cpu(ckpt->overprov_segment_count);
	sm_info->main_segments = le32_to_cpu(raw_super->segment_count_main);
	sm_info->ssa_blkaddr = le32_to_cpu(raw_super->ssa_blkaddr);
	sm_info->rec_prefree_segments = sm_info->main_segments *
					DEF_RECLAIM_PREFREE_SEGMENTS / 100;
	if (sm_info->rec_prefree_segments > DEF_MAX_RECLAIM_PREFREE_SEGMENTS)
		sm_info->rec_prefree_segments = DEF_MAX_RECLAIM_PREFREE_SEGMENTS;

	if (!f2fs_lfs_mode(sbi))
		sm_info->ipu_policy = 1 << F2FS_IPU_FSYNC;
	sm_info->min_ipu_util = DEF_MIN_IPU_UTIL;
	sm_info->min_fsync_blocks = DEF_MIN_FSYNC_BLOCKS;
	sm_info->min_seq_blocks = sbi->blocks_per_seg;
	sm_info->min_hot_blocks = DEF_MIN_HOT_BLOCKS;
	sm_info->min_ssr_sections = reserved_sections(sbi);

	INIT_LIST_HEAD(&sm_info->sit_entry_set);

	init_f2fs_rwsem(&sm_info->curseg_lock);

	if (!f2fs_readonly(sbi->sb)) {
		err = f2fs_create_flush_cmd_control(sbi);
		if (err)
			return err;
	}

	err = create_discard_cmd_control(sbi);
	if (err)
		return err;

	err = build_sit_info(sbi);
	if (err)
		return err;
	err = build_free_segmap(sbi);
	if (err)
		return err;
	err = build_curseg(sbi);
	if (err)
		return err;

	/* reinit free segmap based on SIT */
	err = build_sit_entries(sbi);
	if (err)
		return err;

	init_free_segmap(sbi);
	err = build_dirty_segmap(sbi);
	if (err)
		return err;

	err = sanity_check_curseg(sbi);
	if (err)
		return err;

	init_min_max_mtime(sbi);
	return 0;
}

static void discard_dirty_segmap(struct f2fs_sb_info *sbi,
		enum dirty_type dirty_type)
{
	struct dirty_seglist_info *dirty_i = DIRTY_I(sbi);

	mutex_lock(&dirty_i->seglist_lock);
	kvfree(dirty_i->dirty_segmap[dirty_type]);
	dirty_i->nr_dirty[dirty_type] = 0;
	mutex_unlock(&dirty_i->seglist_lock);
}

static void destroy_victim_secmap(struct f2fs_sb_info *sbi)
{
	struct dirty_seglist_info *dirty_i = DIRTY_I(sbi);

	kvfree(dirty_i->pinned_secmap);
	kvfree(dirty_i->victim_secmap);
}

static void destroy_dirty_segmap(struct f2fs_sb_info *sbi)
{
	struct dirty_seglist_info *dirty_i = DIRTY_I(sbi);
	int i;

	if (!dirty_i)
		return;

	/* discard pre-free/dirty segments list */
	for (i = 0; i < NR_DIRTY_TYPE; i++)
		discard_dirty_segmap(sbi, i);

	if (__is_large_section(sbi)) {
		mutex_lock(&dirty_i->seglist_lock);
		kvfree(dirty_i->dirty_secmap);
		mutex_unlock(&dirty_i->seglist_lock);
	}

	destroy_victim_secmap(sbi);
	SM_I(sbi)->dirty_info = NULL;
	kfree(dirty_i);
}

static void destroy_curseg(struct f2fs_sb_info *sbi)
{
	struct curseg_info *array = SM_I(sbi)->curseg_array;
	int i;

	if (!array)
		return;
	SM_I(sbi)->curseg_array = NULL;
	for (i = 0; i < NR_CURSEG_TYPE; i++) {
		kfree(array[i].sum_blk);
		kfree(array[i].journal);
	}
	kfree(array);
}

static void destroy_free_segmap(struct f2fs_sb_info *sbi)
{
	struct free_segmap_info *free_i = SM_I(sbi)->free_info;

	if (!free_i)
		return;
	SM_I(sbi)->free_info = NULL;
	kvfree(free_i->free_segmap);
	kvfree(free_i->free_secmap);
	kfree(free_i);
}

static void destroy_sit_info(struct f2fs_sb_info *sbi)
{
	struct sit_info *sit_i = SIT_I(sbi);

	if (!sit_i)
		return;

	if (sit_i->sentries)
		kvfree(sit_i->bitmap);
	kfree(sit_i->tmp_map);

	kvfree(sit_i->sentries);
	kvfree(sit_i->sec_entries);
	kvfree(sit_i->dirty_sentries_bitmap);

	SM_I(sbi)->sit_info = NULL;
	kvfree(sit_i->sit_bitmap);
#ifdef CONFIG_F2FS_CHECK_FS
	kvfree(sit_i->sit_bitmap_mir);
	kvfree(sit_i->invalid_segmap);
#endif
	kfree(sit_i);
}

void f2fs_destroy_segment_manager(struct f2fs_sb_info *sbi)
{
	struct f2fs_sm_info *sm_info = SM_I(sbi);

	if (!sm_info)
		return;
	f2fs_destroy_flush_cmd_control(sbi, true);
	destroy_discard_cmd_control(sbi);
	destroy_dirty_segmap(sbi);
	destroy_curseg(sbi);
	destroy_free_segmap(sbi);
	destroy_sit_info(sbi);
	sbi->sm_info = NULL;
	kfree(sm_info);
}

int __init f2fs_create_segment_manager_caches(void)
{
	discard_entry_slab = f2fs_kmem_cache_create("f2fs_discard_entry",
			sizeof(struct discard_entry));
	if (!discard_entry_slab)
		goto fail;

	discard_cmd_slab = f2fs_kmem_cache_create("f2fs_discard_cmd",
			sizeof(struct discard_cmd));
	if (!discard_cmd_slab)
		goto destroy_discard_entry;

	sit_entry_set_slab = f2fs_kmem_cache_create("f2fs_sit_entry_set",
			sizeof(struct sit_entry_set));
	if (!sit_entry_set_slab)
		goto destroy_discard_cmd;

	revoke_entry_slab = f2fs_kmem_cache_create("f2fs_revoke_entry",
			sizeof(struct revoke_entry));
	if (!revoke_entry_slab)
		goto destroy_sit_entry_set;
	return 0;

destroy_sit_entry_set:
	kmem_cache_destroy(sit_entry_set_slab);
destroy_discard_cmd:
	kmem_cache_destroy(discard_cmd_slab);
destroy_discard_entry:
	kmem_cache_destroy(discard_entry_slab);
fail:
	return -ENOMEM;
}

void f2fs_destroy_segment_manager_caches(void)
{
	kmem_cache_destroy(sit_entry_set_slab);
	kmem_cache_destroy(discard_cmd_slab);
	kmem_cache_destroy(discard_entry_slab);
	kmem_cache_destroy(revoke_entry_slab);
}<|MERGE_RESOLUTION|>--- conflicted
+++ resolved
@@ -393,10 +393,6 @@
 			io_schedule();
 			finish_wait(&sbi->gc_thread->fggc_wq, &wait);
 		} else {
-<<<<<<< HEAD
-			down_write(&sbi->gc_lock);
-			f2fs_gc(sbi, false, false, NULL_SEGNO);
-=======
 			struct f2fs_gc_control gc_control = {
 				.victim_segno = NULL_SEGNO,
 				.init_gc_type = BG_GC,
@@ -406,7 +402,6 @@
 				.nr_free_secs = 1 };
 			f2fs_down_write(&sbi->gc_lock);
 			f2fs_gc(sbi, &gc_control);
->>>>>>> a371516d
 		}
 	}
 }

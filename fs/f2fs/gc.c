// SPDX-License-Identifier: GPL-2.0
/*
 * fs/f2fs/gc.c
 *
 * Copyright (c) 2012 Samsung Electronics Co., Ltd.
 *             http://www.samsung.com/
 */
#include <linux/fs.h>
#include <linux/module.h>
#include <linux/backing-dev.h>
#include <linux/init.h>
#include <linux/f2fs_fs.h>
#include <linux/kthread.h>
#include <linux/delay.h>
#include <linux/freezer.h>
#include <linux/sched/signal.h>
#include <linux/random.h>

#include "f2fs.h"
#include "node.h"
#include "segment.h"
#include "gc.h"
#include "iostat.h"
#include <trace/events/f2fs.h>

static struct kmem_cache *victim_entry_slab;

static unsigned int count_bits(const unsigned long *addr,
				unsigned int offset, unsigned int len);

static inline bool should_break_gc(struct f2fs_sb_info *sbi)
{
	if (freezing(current) || kthread_should_stop())
		return true;

	if (sbi->gc_mode == GC_URGENT_HIGH)
		return false;

	return !is_idle(sbi, GC_TIME);
}

static int gc_thread_func(void *data)
{
	struct f2fs_sb_info *sbi = data;
	struct f2fs_gc_kthread *gc_th = sbi->gc_thread;
	wait_queue_head_t *wq = &sbi->gc_thread->gc_wait_queue_head;
	wait_queue_head_t *fggc_wq = &sbi->gc_thread->fggc_wq;
	unsigned int wait_ms, gc_count, i;
	bool boost;
	struct f2fs_gc_control gc_control = {
		.victim_segno = NULL_SEGNO,
		.err_gc_skipped = false };

	wait_ms = gc_th->min_sleep_time;

	set_freezable();
	do {
		bool sync_mode, foreground = false;

		wait_event_interruptible_timeout(*wq,
				kthread_should_stop() || freezing(current) ||
				waitqueue_active(fggc_wq) ||
				gc_th->gc_wake,
				msecs_to_jiffies(wait_ms));

		if (test_opt(sbi, GC_MERGE) && waitqueue_active(fggc_wq))
			foreground = true;

		/* give it a try one time */
		if (gc_th->gc_wake)
			gc_th->gc_wake = 0;

		if (try_to_freeze()) {
			stat_other_skip_bggc_count(sbi);
			continue;
		}
		if (kthread_should_stop())
			break;

		if (sbi->sb->s_writers.frozen >= SB_FREEZE_WRITE) {
			increase_sleep_time(gc_th, &wait_ms);
			stat_other_skip_bggc_count(sbi);
			continue;
		}

		if (time_to_inject(sbi, FAULT_CHECKPOINT)) {
			f2fs_show_injection_info(sbi, FAULT_CHECKPOINT);
			f2fs_stop_checkpoint(sbi, false);
		}

		if (!sb_start_write_trylock(sbi->sb)) {
			stat_other_skip_bggc_count(sbi);
			continue;
		}

		boost = sbi->gc_booster;

		/*
		 * [GC triggering condition]
		 * 0. GC is not conducted currently.
		 * 1. There are enough dirty segments.
		 * 2. IO subsystem is idle by checking the # of writeback pages.
		 * 3. IO subsystem is idle by checking the # of requests in
		 *    bdev's request list.
		 *
		 * Note) We have to avoid triggering GCs frequently.
		 * Because it is possible that some segments can be
		 * invalidated soon after by user update or deletion.
		 * So, I'd like to wait some time to collect dirty segments.
		 */
		if (sbi->gc_mode == GC_URGENT_HIGH) {
			spin_lock(&sbi->gc_urgent_high_lock);
			if (sbi->gc_urgent_high_limited) {
				if (!sbi->gc_urgent_high_remaining) {
					sbi->gc_urgent_high_limited = false;
					spin_unlock(&sbi->gc_urgent_high_lock);
					sbi->gc_mode = GC_NORMAL;
					continue;
				}
				sbi->gc_urgent_high_remaining--;
			}
			spin_unlock(&sbi->gc_urgent_high_lock);
		}

		if (sbi->gc_mode == GC_URGENT_HIGH ||
				sbi->gc_mode == GC_URGENT_MID) {
			wait_ms = gc_th->urgent_sleep_time;
			f2fs_down_write(&sbi->gc_lock);
			gc_control.should_migrate_blocks = true;
			goto do_gc;
		} else {
			gc_control.should_migrate_blocks = false;
		}

		if (foreground) {
			f2fs_down_write(&sbi->gc_lock);
			goto do_gc;
		} else if (!f2fs_down_write_trylock(&sbi->gc_lock)) {
			stat_other_skip_bggc_count(sbi);
			goto next;
		}

		if (!is_idle(sbi, GC_TIME)) {
			increase_sleep_time(gc_th, &wait_ms);
			f2fs_up_write(&sbi->gc_lock);
			stat_io_skip_bggc_count(sbi);
			goto next;
		}

		if (boost)
			calculate_sleep_time(sbi, gc_th, &wait_ms);
		else {
			if (has_enough_invalid_blocks(sbi))
				decrease_sleep_time(gc_th, &wait_ms);
			else
				increase_sleep_time(gc_th, &wait_ms);
		}
do_gc:
		gc_count = (boost && !foreground) ? get_gc_count(sbi) : 1;

		for (i = 0; i < gc_count; i++) {
			/*
			 * f2fs_gc will release gc_lock before return,
			 * so we need to relock it before calling f2fs_gc.
			 */
			if (i && !f2fs_down_write_trylock(&sbi->gc_lock)) {
				stat_other_skip_bggc_count(sbi);
				break;
			}

			if (!foreground)
				stat_inc_bggc_count(sbi->stat_info);

			sync_mode = F2FS_OPTION(sbi).bggc_mode == BGGC_MODE_SYNC ||
					sbi->gc_mode == GC_URGENT_HIGH ||
					sbi->gc_mode == GC_URGENT_MID;

			/* foreground GC was been triggered via f2fs_balance_fs() */
			if (foreground)
				sync_mode = false;

<<<<<<< HEAD
			gc_control.init_gc_type = sync_mode ? FG_GC : BG_GC;
			gc_control.no_bg_gc = foreground;
			gc_control.nr_free_secs = foreground ? 1 : 0;

			/* if return value is not zero, no victim was selected */
			if (f2fs_gc(sbi, &gc_control)) {
				wait_ms = gc_th->no_gc_sleep_time;
				break;
			}

			if (should_break_gc(sbi))
				break;
=======
		/* if return value is not zero, no victim was selected */
		if (f2fs_gc(sbi, &gc_control)) {
			/* don't bother wait_ms by foreground gc */
			if (!foreground)
				wait_ms = gc_th->no_gc_sleep_time;
>>>>>>> 493e3187
		}

		if (foreground)
			wake_up_all(&gc_th->fggc_wq);

		trace_f2fs_background_gc(sbi->sb, wait_ms,
				prefree_segments(sbi), free_segments(sbi));

		/* balancing f2fs's metadata periodically */
		f2fs_balance_fs_bg(sbi, true);
next:
		sb_end_write(sbi->sb);

	} while (!kthread_should_stop());
	return 0;
}

int f2fs_start_gc_thread(struct f2fs_sb_info *sbi)
{
	struct f2fs_gc_kthread *gc_th;
	dev_t dev = sbi->sb->s_bdev->bd_dev;
	int err = 0;

	gc_th = f2fs_kmalloc(sbi, sizeof(struct f2fs_gc_kthread), GFP_KERNEL);
	if (!gc_th) {
		err = -ENOMEM;
		goto out;
	}

	gc_th->urgent_sleep_time = DEF_GC_THREAD_URGENT_SLEEP_TIME;
	gc_th->min_sleep_time = DEF_GC_THREAD_MIN_SLEEP_TIME;
	gc_th->max_sleep_time = DEF_GC_THREAD_MAX_SLEEP_TIME;
	gc_th->no_gc_sleep_time = DEF_GC_THREAD_NOGC_SLEEP_TIME;

	gc_th->gc_wake = 0;

	sbi->gc_thread = gc_th;
	init_waitqueue_head(&sbi->gc_thread->gc_wait_queue_head);
	init_waitqueue_head(&sbi->gc_thread->fggc_wq);
	sbi->gc_thread->f2fs_gc_task = kthread_run(gc_thread_func, sbi,
			"f2fs_gc-%u:%u", MAJOR(dev), MINOR(dev));
	if (IS_ERR(gc_th->f2fs_gc_task)) {
		err = PTR_ERR(gc_th->f2fs_gc_task);
		kfree(gc_th);
		sbi->gc_thread = NULL;
	}
out:
	return err;
}

void f2fs_stop_gc_thread(struct f2fs_sb_info *sbi)
{
	struct f2fs_gc_kthread *gc_th = sbi->gc_thread;

	if (!gc_th)
		return;
	kthread_stop(gc_th->f2fs_gc_task);
	wake_up_all(&gc_th->fggc_wq);
	kfree(gc_th);
	sbi->gc_thread = NULL;
}

static int select_gc_type(struct f2fs_sb_info *sbi, int gc_type)
{
	int gc_mode;

	if (gc_type == BG_GC) {
		if (sbi->am.atgc_enabled)
			gc_mode = GC_AT;
		else
			gc_mode = GC_CB;
	} else {
		gc_mode = GC_GREEDY;
	}

	switch (sbi->gc_mode) {
	case GC_IDLE_CB:
		gc_mode = GC_CB;
		break;
	case GC_IDLE_GREEDY:
	case GC_URGENT_HIGH:
		gc_mode = GC_GREEDY;
		break;
	case GC_IDLE_AT:
		gc_mode = GC_AT;
		break;
	}

	return gc_mode;
}

static void select_policy(struct f2fs_sb_info *sbi, int gc_type,
			int type, struct victim_sel_policy *p)
{
	struct dirty_seglist_info *dirty_i = DIRTY_I(sbi);

	if (p->alloc_mode == SSR) {
		p->gc_mode = GC_GREEDY;
		p->dirty_bitmap = dirty_i->dirty_segmap[type];
		p->max_search = dirty_i->nr_dirty[type];
		p->ofs_unit = 1;
	} else if (p->alloc_mode == AT_SSR) {
		p->gc_mode = GC_GREEDY;
		p->dirty_bitmap = dirty_i->dirty_segmap[type];
		p->max_search = dirty_i->nr_dirty[type];
		p->ofs_unit = 1;
	} else {
		p->gc_mode = select_gc_type(sbi, gc_type);
		p->ofs_unit = sbi->segs_per_sec;
		if (__is_large_section(sbi)) {
			p->dirty_bitmap = dirty_i->dirty_secmap;
			p->max_search = count_bits(p->dirty_bitmap,
						0, MAIN_SECS(sbi));
		} else {
			p->dirty_bitmap = dirty_i->dirty_segmap[DIRTY];
			p->max_search = dirty_i->nr_dirty[DIRTY];
		}
	}

	/*
	 * adjust candidates range, should select all dirty segments for
	 * foreground GC and urgent GC cases.
	 */
	if (gc_type != FG_GC &&
			(sbi->gc_mode != GC_URGENT_HIGH) &&
			(p->gc_mode != GC_AT && p->alloc_mode != AT_SSR) &&
			p->max_search > sbi->max_victim_search)
		p->max_search = sbi->max_victim_search;

	/* let's select beginning hot/small space first in no_heap mode*/
	if (f2fs_need_rand_seg(sbi))
		p->offset = prandom_u32() % (MAIN_SECS(sbi) * sbi->segs_per_sec);
	else if (test_opt(sbi, NOHEAP) &&
		(type == CURSEG_HOT_DATA || IS_NODESEG(type)))
		p->offset = 0;
	else
		p->offset = SIT_I(sbi)->last_victim[p->gc_mode];
}

static unsigned int get_max_cost(struct f2fs_sb_info *sbi,
				struct victim_sel_policy *p)
{
	/* SSR allocates in a segment unit */
	if (p->alloc_mode == SSR)
		return sbi->blocks_per_seg;
	else if (p->alloc_mode == AT_SSR)
		return UINT_MAX;

	/* LFS */
	if (p->gc_mode == GC_GREEDY)
		return 2 * sbi->blocks_per_seg * p->ofs_unit;
	else if (p->gc_mode == GC_CB)
		return UINT_MAX;
	else if (p->gc_mode == GC_AT)
		return UINT_MAX;
	else /* No other gc_mode */
		return 0;
}

static unsigned int check_bg_victims(struct f2fs_sb_info *sbi)
{
	struct dirty_seglist_info *dirty_i = DIRTY_I(sbi);
	unsigned int secno;

	/*
	 * If the gc_type is FG_GC, we can select victim segments
	 * selected by background GC before.
	 * Those segments guarantee they have small valid blocks.
	 */
	for_each_set_bit(secno, dirty_i->victim_secmap, MAIN_SECS(sbi)) {
		if (sec_usage_check(sbi, secno))
			continue;
		clear_bit(secno, dirty_i->victim_secmap);
		return GET_SEG_FROM_SEC(sbi, secno);
	}
	return NULL_SEGNO;
}

static unsigned int get_cb_cost(struct f2fs_sb_info *sbi, unsigned int segno)
{
	struct sit_info *sit_i = SIT_I(sbi);
	unsigned int secno = GET_SEC_FROM_SEG(sbi, segno);
	unsigned int start = GET_SEG_FROM_SEC(sbi, secno);
	unsigned long long mtime = 0;
	unsigned int vblocks;
	unsigned char age = 0;
	unsigned char u;
	unsigned int i;
	unsigned int usable_segs_per_sec = f2fs_usable_segs_in_sec(sbi, segno);

	for (i = 0; i < usable_segs_per_sec; i++)
		mtime += get_seg_entry(sbi, start + i)->mtime;
	vblocks = get_valid_blocks(sbi, segno, true);

	mtime = div_u64(mtime, usable_segs_per_sec);
	vblocks = div_u64(vblocks, usable_segs_per_sec);

	u = (vblocks * 100) >> sbi->log_blocks_per_seg;

	/* Handle if the system time has changed by the user */
	if (mtime < sit_i->min_mtime)
		sit_i->min_mtime = mtime;
	if (mtime > sit_i->max_mtime)
		sit_i->max_mtime = mtime;
	if (sit_i->max_mtime != sit_i->min_mtime)
		age = 100 - div64_u64(100 * (mtime - sit_i->min_mtime),
				sit_i->max_mtime - sit_i->min_mtime);

	return UINT_MAX - ((100 * (100 - u) * age) / (100 + u));
}

static inline unsigned int get_gc_cost(struct f2fs_sb_info *sbi,
			unsigned int segno, struct victim_sel_policy *p)
{
	if (p->alloc_mode == SSR)
		return get_seg_entry(sbi, segno)->ckpt_valid_blocks;

	/* alloc_mode == LFS */
	if (p->gc_mode == GC_GREEDY)
		return get_valid_blocks(sbi, segno, true);
	else if (p->gc_mode == GC_CB)
		return get_cb_cost(sbi, segno);

	f2fs_bug_on(sbi, 1);
	return 0;
}

static unsigned int count_bits(const unsigned long *addr,
				unsigned int offset, unsigned int len)
{
	unsigned int end = offset + len, sum = 0;

	while (offset < end) {
		if (test_bit(offset++, addr))
			++sum;
	}
	return sum;
}

static struct victim_entry *attach_victim_entry(struct f2fs_sb_info *sbi,
				unsigned long long mtime, unsigned int segno,
				struct rb_node *parent, struct rb_node **p,
				bool left_most)
{
	struct atgc_management *am = &sbi->am;
	struct victim_entry *ve;

	ve =  f2fs_kmem_cache_alloc(victim_entry_slab,
				GFP_NOFS, true, NULL);

	ve->mtime = mtime;
	ve->segno = segno;

	rb_link_node(&ve->rb_node, parent, p);
	rb_insert_color_cached(&ve->rb_node, &am->root, left_most);

	list_add_tail(&ve->list, &am->victim_list);

	am->victim_count++;

	return ve;
}

static void insert_victim_entry(struct f2fs_sb_info *sbi,
				unsigned long long mtime, unsigned int segno)
{
	struct atgc_management *am = &sbi->am;
	struct rb_node **p;
	struct rb_node *parent = NULL;
	bool left_most = true;

	p = f2fs_lookup_rb_tree_ext(sbi, &am->root, &parent, mtime, &left_most);
	attach_victim_entry(sbi, mtime, segno, parent, p, left_most);
}

static void add_victim_entry(struct f2fs_sb_info *sbi,
				struct victim_sel_policy *p, unsigned int segno)
{
	struct sit_info *sit_i = SIT_I(sbi);
	unsigned int secno = GET_SEC_FROM_SEG(sbi, segno);
	unsigned int start = GET_SEG_FROM_SEC(sbi, secno);
	unsigned long long mtime = 0;
	unsigned int i;

	if (unlikely(is_sbi_flag_set(sbi, SBI_CP_DISABLED))) {
		if (p->gc_mode == GC_AT &&
			get_valid_blocks(sbi, segno, true) == 0)
			return;
	}

	for (i = 0; i < sbi->segs_per_sec; i++)
		mtime += get_seg_entry(sbi, start + i)->mtime;
	mtime = div_u64(mtime, sbi->segs_per_sec);

	/* Handle if the system time has changed by the user */
	if (mtime < sit_i->min_mtime)
		sit_i->min_mtime = mtime;
	if (mtime > sit_i->max_mtime)
		sit_i->max_mtime = mtime;
	if (mtime < sit_i->dirty_min_mtime)
		sit_i->dirty_min_mtime = mtime;
	if (mtime > sit_i->dirty_max_mtime)
		sit_i->dirty_max_mtime = mtime;

	/* don't choose young section as candidate */
	if (sit_i->dirty_max_mtime - mtime < p->age_threshold)
		return;

	insert_victim_entry(sbi, mtime, segno);
}

static struct rb_node *lookup_central_victim(struct f2fs_sb_info *sbi,
						struct victim_sel_policy *p)
{
	struct atgc_management *am = &sbi->am;
	struct rb_node *parent = NULL;
	bool left_most;

	f2fs_lookup_rb_tree_ext(sbi, &am->root, &parent, p->age, &left_most);

	return parent;
}

static void atgc_lookup_victim(struct f2fs_sb_info *sbi,
						struct victim_sel_policy *p)
{
	struct sit_info *sit_i = SIT_I(sbi);
	struct atgc_management *am = &sbi->am;
	struct rb_root_cached *root = &am->root;
	struct rb_node *node;
	struct rb_entry *re;
	struct victim_entry *ve;
	unsigned long long total_time;
	unsigned long long age, u, accu;
	unsigned long long max_mtime = sit_i->dirty_max_mtime;
	unsigned long long min_mtime = sit_i->dirty_min_mtime;
	unsigned int sec_blocks = CAP_BLKS_PER_SEC(sbi);
	unsigned int vblocks;
	unsigned int dirty_threshold = max(am->max_candidate_count,
					am->candidate_ratio *
					am->victim_count / 100);
	unsigned int age_weight = am->age_weight;
	unsigned int cost;
	unsigned int iter = 0;

	if (max_mtime < min_mtime)
		return;

	max_mtime += 1;
	total_time = max_mtime - min_mtime;

	accu = div64_u64(ULLONG_MAX, total_time);
	accu = min_t(unsigned long long, div_u64(accu, 100),
					DEFAULT_ACCURACY_CLASS);

	node = rb_first_cached(root);
next:
	re = rb_entry_safe(node, struct rb_entry, rb_node);
	if (!re)
		return;

	ve = (struct victim_entry *)re;

	if (ve->mtime >= max_mtime || ve->mtime < min_mtime)
		goto skip;

	/* age = 10000 * x% * 60 */
	age = div64_u64(accu * (max_mtime - ve->mtime), total_time) *
								age_weight;

	vblocks = get_valid_blocks(sbi, ve->segno, true);
	f2fs_bug_on(sbi, !vblocks || vblocks == sec_blocks);

	/* u = 10000 * x% * 40 */
	u = div64_u64(accu * (sec_blocks - vblocks), sec_blocks) *
							(100 - age_weight);

	f2fs_bug_on(sbi, age + u >= UINT_MAX);

	cost = UINT_MAX - (age + u);
	iter++;

	if (cost < p->min_cost ||
			(cost == p->min_cost && age > p->oldest_age)) {
		p->min_cost = cost;
		p->oldest_age = age;
		p->min_segno = ve->segno;
	}
skip:
	if (iter < dirty_threshold) {
		node = rb_next(node);
		goto next;
	}
}

/*
 * select candidates around source section in range of
 * [target - dirty_threshold, target + dirty_threshold]
 */
static void atssr_lookup_victim(struct f2fs_sb_info *sbi,
						struct victim_sel_policy *p)
{
	struct sit_info *sit_i = SIT_I(sbi);
	struct atgc_management *am = &sbi->am;
	struct rb_node *node;
	struct rb_entry *re;
	struct victim_entry *ve;
	unsigned long long age;
	unsigned long long max_mtime = sit_i->dirty_max_mtime;
	unsigned long long min_mtime = sit_i->dirty_min_mtime;
	unsigned int seg_blocks = sbi->blocks_per_seg;
	unsigned int vblocks;
	unsigned int dirty_threshold = max(am->max_candidate_count,
					am->candidate_ratio *
					am->victim_count / 100);
	unsigned int cost;
	unsigned int iter = 0;
	int stage = 0;

	if (max_mtime < min_mtime)
		return;
	max_mtime += 1;
next_stage:
	node = lookup_central_victim(sbi, p);
next_node:
	re = rb_entry_safe(node, struct rb_entry, rb_node);
	if (!re) {
		if (stage == 0)
			goto skip_stage;
		return;
	}

	ve = (struct victim_entry *)re;

	if (ve->mtime >= max_mtime || ve->mtime < min_mtime)
		goto skip_node;

	age = max_mtime - ve->mtime;

	vblocks = get_seg_entry(sbi, ve->segno)->ckpt_valid_blocks;
	f2fs_bug_on(sbi, !vblocks);

	/* rare case */
	if (vblocks == seg_blocks)
		goto skip_node;

	iter++;

	age = max_mtime - abs(p->age - age);
	cost = UINT_MAX - vblocks;

	if (cost < p->min_cost ||
			(cost == p->min_cost && age > p->oldest_age)) {
		p->min_cost = cost;
		p->oldest_age = age;
		p->min_segno = ve->segno;
	}
skip_node:
	if (iter < dirty_threshold) {
		if (stage == 0)
			node = rb_prev(node);
		else if (stage == 1)
			node = rb_next(node);
		goto next_node;
	}
skip_stage:
	if (stage < 1) {
		stage++;
		iter = 0;
		goto next_stage;
	}
}
static void lookup_victim_by_age(struct f2fs_sb_info *sbi,
						struct victim_sel_policy *p)
{
	f2fs_bug_on(sbi, !f2fs_check_rb_tree_consistence(sbi,
						&sbi->am.root, true));

	if (p->gc_mode == GC_AT)
		atgc_lookup_victim(sbi, p);
	else if (p->alloc_mode == AT_SSR)
		atssr_lookup_victim(sbi, p);
	else
		f2fs_bug_on(sbi, 1);
}

static void release_victim_entry(struct f2fs_sb_info *sbi)
{
	struct atgc_management *am = &sbi->am;
	struct victim_entry *ve, *tmp;

	list_for_each_entry_safe(ve, tmp, &am->victim_list, list) {
		list_del(&ve->list);
		kmem_cache_free(victim_entry_slab, ve);
		am->victim_count--;
	}

	am->root = RB_ROOT_CACHED;

	f2fs_bug_on(sbi, am->victim_count);
	f2fs_bug_on(sbi, !list_empty(&am->victim_list));
}

static bool f2fs_pin_section(struct f2fs_sb_info *sbi, unsigned int segno)
{
	struct dirty_seglist_info *dirty_i = DIRTY_I(sbi);
	unsigned int secno = GET_SEC_FROM_SEG(sbi, segno);

	if (!dirty_i->enable_pin_section)
		return false;
	if (!test_and_set_bit(secno, dirty_i->pinned_secmap))
		dirty_i->pinned_secmap_cnt++;
	return true;
}

static bool f2fs_pinned_section_exists(struct dirty_seglist_info *dirty_i)
{
	return dirty_i->pinned_secmap_cnt;
}

static bool f2fs_section_is_pinned(struct dirty_seglist_info *dirty_i,
						unsigned int secno)
{
	return dirty_i->enable_pin_section &&
		f2fs_pinned_section_exists(dirty_i) &&
		test_bit(secno, dirty_i->pinned_secmap);
}

static void f2fs_unpin_all_sections(struct f2fs_sb_info *sbi, bool enable)
{
	unsigned int bitmap_size = f2fs_bitmap_size(MAIN_SECS(sbi));

	if (f2fs_pinned_section_exists(DIRTY_I(sbi))) {
		memset(DIRTY_I(sbi)->pinned_secmap, 0, bitmap_size);
		DIRTY_I(sbi)->pinned_secmap_cnt = 0;
	}
	DIRTY_I(sbi)->enable_pin_section = enable;
}

static int f2fs_gc_pinned_control(struct inode *inode, int gc_type,
							unsigned int segno)
{
	if (!f2fs_is_pinned_file(inode))
		return 0;
	if (gc_type != FG_GC)
		return -EBUSY;
	if (!f2fs_pin_section(F2FS_I_SB(inode), segno))
		f2fs_pin_file_control(inode, true);
	return -EAGAIN;
}

/*
 * This function is called from two paths.
 * One is garbage collection and the other is SSR segment selection.
 * When it is called during GC, it just gets a victim segment
 * and it does not remove it from dirty seglist.
 * When it is called from SSR segment selection, it finds a segment
 * which has minimum valid blocks and removes it from dirty seglist.
 */
static int get_victim_by_default(struct f2fs_sb_info *sbi,
			unsigned int *result, int gc_type, int type,
			char alloc_mode, unsigned long long age)
{
	struct dirty_seglist_info *dirty_i = DIRTY_I(sbi);
	struct sit_info *sm = SIT_I(sbi);
	struct victim_sel_policy p;
	unsigned int secno, last_victim;
	unsigned int last_segment;
	unsigned int nsearched;
	bool is_atgc;
	int ret = 0;

	mutex_lock(&dirty_i->seglist_lock);
	last_segment = MAIN_SECS(sbi) * sbi->segs_per_sec;

	p.alloc_mode = alloc_mode;
	p.age = age;
	p.age_threshold = sbi->am.age_threshold;

retry:
	select_policy(sbi, gc_type, type, &p);
	p.min_segno = NULL_SEGNO;
	p.oldest_age = 0;
	p.min_cost = get_max_cost(sbi, &p);

	is_atgc = (p.gc_mode == GC_AT || p.alloc_mode == AT_SSR);
	nsearched = 0;

	if (is_atgc)
		SIT_I(sbi)->dirty_min_mtime = ULLONG_MAX;

	if (*result != NULL_SEGNO) {
		if (!get_valid_blocks(sbi, *result, false)) {
			ret = -ENODATA;
			goto out;
		}

		if (sec_usage_check(sbi, GET_SEC_FROM_SEG(sbi, *result)))
			ret = -EBUSY;
		else
			p.min_segno = *result;
		goto out;
	}

	ret = -ENODATA;
	if (p.max_search == 0)
		goto out;

	if (__is_large_section(sbi) && p.alloc_mode == LFS) {
		if (sbi->next_victim_seg[BG_GC] != NULL_SEGNO) {
			p.min_segno = sbi->next_victim_seg[BG_GC];
			*result = p.min_segno;
			sbi->next_victim_seg[BG_GC] = NULL_SEGNO;
			goto got_result;
		}
		if (gc_type == FG_GC &&
				sbi->next_victim_seg[FG_GC] != NULL_SEGNO) {
			p.min_segno = sbi->next_victim_seg[FG_GC];
			*result = p.min_segno;
			sbi->next_victim_seg[FG_GC] = NULL_SEGNO;
			goto got_result;
		}
	}

	last_victim = sm->last_victim[p.gc_mode];
	if (p.alloc_mode == LFS && gc_type == FG_GC) {
		p.min_segno = check_bg_victims(sbi);
		if (p.min_segno != NULL_SEGNO)
			goto got_it;
	}

	while (1) {
		unsigned long cost, *dirty_bitmap;
		unsigned int unit_no, segno;

		dirty_bitmap = p.dirty_bitmap;
		unit_no = find_next_bit(dirty_bitmap,
				last_segment / p.ofs_unit,
				p.offset / p.ofs_unit);
		segno = unit_no * p.ofs_unit;
		if (segno >= last_segment) {
			if (sm->last_victim[p.gc_mode]) {
				last_segment =
					sm->last_victim[p.gc_mode];
				sm->last_victim[p.gc_mode] = 0;
				p.offset = 0;
				continue;
			}
			break;
		}

		p.offset = segno + p.ofs_unit;
		nsearched++;

#ifdef CONFIG_F2FS_CHECK_FS
		/*
		 * skip selecting the invalid segno (that is failed due to block
		 * validity check failure during GC) to avoid endless GC loop in
		 * such cases.
		 */
		if (test_bit(segno, sm->invalid_segmap))
			goto next;
#endif

		secno = GET_SEC_FROM_SEG(sbi, segno);

		if (sec_usage_check(sbi, secno))
			goto next;

		/* Don't touch checkpointed data */
		if (unlikely(is_sbi_flag_set(sbi, SBI_CP_DISABLED))) {
			if (p.alloc_mode == LFS) {
				/*
				 * LFS is set to find source section during GC.
				 * The victim should have no checkpointed data.
				 */
				if (get_ckpt_valid_blocks(sbi, segno, true))
					goto next;
			} else {
				/*
				 * SSR | AT_SSR are set to find target segment
				 * for writes which can be full by checkpointed
				 * and newly written blocks.
				 */
				if (!f2fs_segment_has_free_slot(sbi, segno))
					goto next;
			}
		}

		if (gc_type == BG_GC && test_bit(secno, dirty_i->victim_secmap))
			goto next;

		if (gc_type == FG_GC && f2fs_section_is_pinned(dirty_i, secno))
			goto next;

		if (is_atgc) {
			add_victim_entry(sbi, &p, segno);
			goto next;
		}

		cost = get_gc_cost(sbi, segno, &p);

		if (p.min_cost > cost) {
			p.min_segno = segno;
			p.min_cost = cost;
		}
next:
		if (nsearched >= p.max_search) {
			if (!sm->last_victim[p.gc_mode] && segno <= last_victim)
				sm->last_victim[p.gc_mode] =
					last_victim + p.ofs_unit;
			else
				sm->last_victim[p.gc_mode] = segno + p.ofs_unit;
			sm->last_victim[p.gc_mode] %=
				(MAIN_SECS(sbi) * sbi->segs_per_sec);
			break;
		}
	}

	/* get victim for GC_AT/AT_SSR */
	if (is_atgc) {
		lookup_victim_by_age(sbi, &p);
		release_victim_entry(sbi);
	}

	if (is_atgc && p.min_segno == NULL_SEGNO &&
			sm->elapsed_time < p.age_threshold) {
		p.age_threshold = 0;
		goto retry;
	}

	if (p.min_segno != NULL_SEGNO) {
got_it:
		*result = (p.min_segno / p.ofs_unit) * p.ofs_unit;
got_result:
		if (p.alloc_mode == LFS) {
			secno = GET_SEC_FROM_SEG(sbi, p.min_segno);
			if (gc_type == FG_GC)
				sbi->cur_victim_sec = secno;
			else
				set_bit(secno, dirty_i->victim_secmap);
		}
		ret = 0;

	}
out:
	if (p.min_segno != NULL_SEGNO)
		trace_f2fs_get_victim(sbi->sb, type, gc_type, &p,
				sbi->cur_victim_sec,
				prefree_segments(sbi), free_segments(sbi));
	mutex_unlock(&dirty_i->seglist_lock);

	return ret;
}

static const struct victim_selection default_v_ops = {
	.get_victim = get_victim_by_default,
};

static struct inode *find_gc_inode(struct gc_inode_list *gc_list, nid_t ino)
{
	struct inode_entry *ie;

	ie = radix_tree_lookup(&gc_list->iroot, ino);
	if (ie)
		return ie->inode;
	return NULL;
}

static void add_gc_inode(struct gc_inode_list *gc_list, struct inode *inode)
{
	struct inode_entry *new_ie;

	if (inode == find_gc_inode(gc_list, inode->i_ino)) {
		iput(inode);
		return;
	}
	new_ie = f2fs_kmem_cache_alloc(f2fs_inode_entry_slab,
					GFP_NOFS, true, NULL);
	new_ie->inode = inode;

	f2fs_radix_tree_insert(&gc_list->iroot, inode->i_ino, new_ie);
	list_add_tail(&new_ie->list, &gc_list->ilist);
}

static void put_gc_inode(struct gc_inode_list *gc_list)
{
	struct inode_entry *ie, *next_ie;

	list_for_each_entry_safe(ie, next_ie, &gc_list->ilist, list) {
		radix_tree_delete(&gc_list->iroot, ie->inode->i_ino);
		iput(ie->inode);
		list_del(&ie->list);
		kmem_cache_free(f2fs_inode_entry_slab, ie);
	}
}

static int check_valid_map(struct f2fs_sb_info *sbi,
				unsigned int segno, int offset)
{
	struct sit_info *sit_i = SIT_I(sbi);
	struct seg_entry *sentry;
	int ret;

	down_read(&sit_i->sentry_lock);
	sentry = get_seg_entry(sbi, segno);
	ret = f2fs_test_bit(offset, sentry->cur_valid_map);
	up_read(&sit_i->sentry_lock);
	return ret;
}

/*
 * This function compares node address got in summary with that in NAT.
 * On validity, copy that node with cold status, otherwise (invalid node)
 * ignore that.
 */
static int gc_node_segment(struct f2fs_sb_info *sbi,
		struct f2fs_summary *sum, unsigned int segno, int gc_type)
{
	struct f2fs_summary *entry;
	block_t start_addr;
	int off;
	int phase = 0;
	bool fggc = (gc_type == FG_GC);
	int submitted = 0;
	unsigned int usable_blks_in_seg = f2fs_usable_blks_in_seg(sbi, segno);

	start_addr = START_BLOCK(sbi, segno);

next_step:
	entry = sum;

	if (fggc && phase == 2)
		atomic_inc(&sbi->wb_sync_req[NODE]);

	for (off = 0; off < usable_blks_in_seg; off++, entry++) {
		nid_t nid = le32_to_cpu(entry->nid);
		struct page *node_page;
		struct node_info ni;
		int err;

		/* stop BG_GC if there is not enough free sections. */
		if (gc_type == BG_GC && has_not_enough_free_secs(sbi, 0, 0))
			return submitted;

		if (check_valid_map(sbi, segno, off) == 0)
			continue;

		if (phase == 0) {
			f2fs_ra_meta_pages(sbi, NAT_BLOCK_OFFSET(nid), 1,
							META_NAT, true);
			continue;
		}

		if (phase == 1) {
			f2fs_ra_node_page(sbi, nid);
			continue;
		}

		/* phase == 2 */
		node_page = f2fs_get_node_page(sbi, nid);
		if (IS_ERR(node_page))
			continue;

		/* block may become invalid during f2fs_get_node_page */
		if (check_valid_map(sbi, segno, off) == 0) {
			f2fs_put_page(node_page, 1);
			continue;
		}

		if (f2fs_get_node_info(sbi, nid, &ni, false)) {
			f2fs_put_page(node_page, 1);
			continue;
		}

		if (ni.blk_addr != start_addr + off) {
			f2fs_put_page(node_page, 1);
			continue;
		}

		err = f2fs_move_node_page(node_page, gc_type);
		if (!err && gc_type == FG_GC)
			submitted++;
		stat_inc_node_blk_count(sbi, 1, gc_type);
	}

	if (++phase < 3)
		goto next_step;

	if (fggc)
		atomic_dec(&sbi->wb_sync_req[NODE]);
	return submitted;
}

/*
 * Calculate start block index indicating the given node offset.
 * Be careful, caller should give this node offset only indicating direct node
 * blocks. If any node offsets, which point the other types of node blocks such
 * as indirect or double indirect node blocks, are given, it must be a caller's
 * bug.
 */
block_t f2fs_start_bidx_of_node(unsigned int node_ofs, struct inode *inode)
{
	unsigned int indirect_blks = 2 * NIDS_PER_BLOCK + 4;
	unsigned int bidx;

	if (node_ofs == 0)
		return 0;

	if (node_ofs <= 2) {
		bidx = node_ofs - 1;
	} else if (node_ofs <= indirect_blks) {
		int dec = (node_ofs - 4) / (NIDS_PER_BLOCK + 1);

		bidx = node_ofs - 2 - dec;
	} else {
		int dec = (node_ofs - indirect_blks - 3) / (NIDS_PER_BLOCK + 1);

		bidx = node_ofs - 5 - dec;
	}
	return bidx * ADDRS_PER_BLOCK(inode) + ADDRS_PER_INODE(inode);
}

static bool is_alive(struct f2fs_sb_info *sbi, struct f2fs_summary *sum,
		struct node_info *dni, block_t blkaddr, unsigned int *nofs)
{
	struct page *node_page;
	nid_t nid;
	unsigned int ofs_in_node;
	block_t source_blkaddr;

	nid = le32_to_cpu(sum->nid);
	ofs_in_node = le16_to_cpu(sum->ofs_in_node);

	node_page = f2fs_get_node_page(sbi, nid);
	if (IS_ERR(node_page))
		return false;

	if (f2fs_get_node_info(sbi, nid, dni, false)) {
		f2fs_put_page(node_page, 1);
		return false;
	}

	if (sum->version != dni->version) {
		f2fs_warn(sbi, "%s: valid data with mismatched node version.",
			  __func__);
		set_sbi_flag(sbi, SBI_NEED_FSCK);
	}

	if (f2fs_check_nid_range(sbi, dni->ino)) {
		f2fs_put_page(node_page, 1);
		return false;
	}

	*nofs = ofs_of_node(node_page);
	source_blkaddr = data_blkaddr(NULL, node_page, ofs_in_node);
	f2fs_put_page(node_page, 1);

	if (source_blkaddr != blkaddr) {
#ifdef CONFIG_F2FS_CHECK_FS
		unsigned int segno = GET_SEGNO(sbi, blkaddr);
		unsigned long offset = GET_BLKOFF_FROM_SEG0(sbi, blkaddr);

		if (unlikely(check_valid_map(sbi, segno, offset))) {
			if (!test_and_set_bit(segno, SIT_I(sbi)->invalid_segmap)) {
				f2fs_err(sbi, "mismatched blkaddr %u (source_blkaddr %u) in seg %u",
					 blkaddr, source_blkaddr, segno);
				set_sbi_flag(sbi, SBI_NEED_FSCK);
			}
		}
#endif
		return false;
	}
	return true;
}

static int ra_data_block(struct inode *inode, pgoff_t index)
{
	struct f2fs_sb_info *sbi = F2FS_I_SB(inode);
	struct address_space *mapping = inode->i_mapping;
	struct dnode_of_data dn;
	struct page *page;
	struct extent_info ei = {0, 0, 0};
	struct f2fs_io_info fio = {
		.sbi = sbi,
		.ino = inode->i_ino,
		.type = DATA,
		.temp = COLD,
		.op = REQ_OP_READ,
		.op_flags = 0,
		.encrypted_page = NULL,
		.in_list = false,
		.retry = false,
	};
	int err;

	page = f2fs_grab_cache_page(mapping, index, true);
	if (!page)
		return -ENOMEM;

	if (f2fs_lookup_extent_cache(inode, index, &ei)) {
		dn.data_blkaddr = ei.blk + index - ei.fofs;
		if (unlikely(!f2fs_is_valid_blkaddr(sbi, dn.data_blkaddr,
						DATA_GENERIC_ENHANCE_READ))) {
			err = -EFSCORRUPTED;
			goto put_page;
		}
		goto got_it;
	}

	set_new_dnode(&dn, inode, NULL, NULL, 0);
	err = f2fs_get_dnode_of_data(&dn, index, LOOKUP_NODE);
	if (err)
		goto put_page;
	f2fs_put_dnode(&dn);

	if (!__is_valid_data_blkaddr(dn.data_blkaddr)) {
		err = -ENOENT;
		goto put_page;
	}
	if (unlikely(!f2fs_is_valid_blkaddr(sbi, dn.data_blkaddr,
						DATA_GENERIC_ENHANCE))) {
		err = -EFSCORRUPTED;
		goto put_page;
	}
got_it:
	/* read page */
	fio.page = page;
	fio.new_blkaddr = fio.old_blkaddr = dn.data_blkaddr;

	/*
	 * don't cache encrypted data into meta inode until previous dirty
	 * data were writebacked to avoid racing between GC and flush.
	 */
	f2fs_wait_on_page_writeback(page, DATA, true, true);

	f2fs_wait_on_block_writeback(inode, dn.data_blkaddr);

	fio.encrypted_page = f2fs_pagecache_get_page(META_MAPPING(sbi),
					dn.data_blkaddr,
					FGP_LOCK | FGP_CREAT, GFP_NOFS);
	if (!fio.encrypted_page) {
		err = -ENOMEM;
		goto put_page;
	}

	err = f2fs_submit_page_bio(&fio);
	if (err)
		goto put_encrypted_page;
	f2fs_put_page(fio.encrypted_page, 0);
	f2fs_put_page(page, 1);

	f2fs_update_iostat(sbi, FS_DATA_READ_IO, F2FS_BLKSIZE);
	f2fs_update_iostat(sbi, FS_GDATA_READ_IO, F2FS_BLKSIZE);

	return 0;
put_encrypted_page:
	f2fs_put_page(fio.encrypted_page, 1);
put_page:
	f2fs_put_page(page, 1);
	return err;
}

/*
 * Move data block via META_MAPPING while keeping locked data page.
 * This can be used to move blocks, aka LBAs, directly on disk.
 */
static int move_data_block(struct inode *inode, block_t bidx,
				int gc_type, unsigned int segno, int off)
{
	struct f2fs_io_info fio = {
		.sbi = F2FS_I_SB(inode),
		.ino = inode->i_ino,
		.type = DATA,
		.temp = COLD,
		.op = REQ_OP_READ,
		.op_flags = 0,
		.encrypted_page = NULL,
		.in_list = false,
		.retry = false,
	};
	struct dnode_of_data dn;
	struct f2fs_summary sum;
	struct node_info ni;
	struct page *page, *mpage;
	block_t newaddr;
	int err = 0;
	bool lfs_mode = f2fs_lfs_mode(fio.sbi);
	int type = fio.sbi->am.atgc_enabled && (gc_type == BG_GC) &&
				(fio.sbi->gc_mode != GC_URGENT_HIGH) ?
				CURSEG_ALL_DATA_ATGC : CURSEG_COLD_DATA;

	/* do not read out */
	page = f2fs_grab_cache_page(inode->i_mapping, bidx, false);
	if (!page)
		return -ENOMEM;

	if (!check_valid_map(F2FS_I_SB(inode), segno, off)) {
		err = -ENOENT;
		goto out;
	}

	err = f2fs_gc_pinned_control(inode, gc_type, segno);
	if (err)
		goto out;

	set_new_dnode(&dn, inode, NULL, NULL, 0);
	err = f2fs_get_dnode_of_data(&dn, bidx, LOOKUP_NODE);
	if (err)
		goto out;

	if (unlikely(dn.data_blkaddr == NULL_ADDR)) {
		ClearPageUptodate(page);
		err = -ENOENT;
		goto put_out;
	}

	/*
	 * don't cache encrypted data into meta inode until previous dirty
	 * data were writebacked to avoid racing between GC and flush.
	 */
	f2fs_wait_on_page_writeback(page, DATA, true, true);

	f2fs_wait_on_block_writeback(inode, dn.data_blkaddr);

	err = f2fs_get_node_info(fio.sbi, dn.nid, &ni, false);
	if (err)
		goto put_out;

	/* read page */
	fio.page = page;
	fio.new_blkaddr = fio.old_blkaddr = dn.data_blkaddr;

	if (lfs_mode)
		f2fs_down_write(&fio.sbi->io_order_lock);

	mpage = f2fs_grab_cache_page(META_MAPPING(fio.sbi),
					fio.old_blkaddr, false);
	if (!mpage) {
		err = -ENOMEM;
		goto up_out;
	}

	fio.encrypted_page = mpage;

	/* read source block in mpage */
	if (!PageUptodate(mpage)) {
		err = f2fs_submit_page_bio(&fio);
		if (err) {
			f2fs_put_page(mpage, 1);
			goto up_out;
		}

		f2fs_update_iostat(fio.sbi, FS_DATA_READ_IO, F2FS_BLKSIZE);
		f2fs_update_iostat(fio.sbi, FS_GDATA_READ_IO, F2FS_BLKSIZE);

		lock_page(mpage);
		if (unlikely(mpage->mapping != META_MAPPING(fio.sbi) ||
						!PageUptodate(mpage))) {
			err = -EIO;
			f2fs_put_page(mpage, 1);
			goto up_out;
		}
	}

	set_summary(&sum, dn.nid, dn.ofs_in_node, ni.version);

	/* allocate block address */
	f2fs_allocate_data_block(fio.sbi, NULL, fio.old_blkaddr, &newaddr,
				&sum, type, NULL);

	fio.encrypted_page = f2fs_pagecache_get_page(META_MAPPING(fio.sbi),
				newaddr, FGP_LOCK | FGP_CREAT, GFP_NOFS);
	if (!fio.encrypted_page) {
		err = -ENOMEM;
		f2fs_put_page(mpage, 1);
		goto recover_block;
	}

	/* write target block */
	f2fs_wait_on_page_writeback(fio.encrypted_page, DATA, true, true);
	memcpy(page_address(fio.encrypted_page),
				page_address(mpage), PAGE_SIZE);
	f2fs_put_page(mpage, 1);
	invalidate_mapping_pages(META_MAPPING(fio.sbi),
				fio.old_blkaddr, fio.old_blkaddr);
	f2fs_invalidate_compress_page(fio.sbi, fio.old_blkaddr);

	set_page_dirty(fio.encrypted_page);
	if (clear_page_dirty_for_io(fio.encrypted_page))
		dec_page_count(fio.sbi, F2FS_DIRTY_META);

	set_page_writeback(fio.encrypted_page);
	ClearPageError(page);

	fio.op = REQ_OP_WRITE;
	fio.op_flags = REQ_SYNC;
	fio.new_blkaddr = newaddr;
	f2fs_submit_page_write(&fio);
	if (fio.retry) {
		err = -EAGAIN;
		if (PageWriteback(fio.encrypted_page))
			end_page_writeback(fio.encrypted_page);
		goto put_page_out;
	}

	f2fs_update_iostat(fio.sbi, FS_GC_DATA_IO, F2FS_BLKSIZE);

	f2fs_update_data_blkaddr(&dn, newaddr);
	set_inode_flag(inode, FI_APPEND_WRITE);
	if (page->index == 0)
		set_inode_flag(inode, FI_FIRST_BLOCK_WRITTEN);
put_page_out:
	f2fs_put_page(fio.encrypted_page, 1);
recover_block:
	if (err)
		f2fs_do_replace_block(fio.sbi, &sum, newaddr, fio.old_blkaddr,
							true, true, true);
up_out:
	if (lfs_mode)
		f2fs_up_write(&fio.sbi->io_order_lock);
put_out:
	f2fs_put_dnode(&dn);
out:
	f2fs_put_page(page, 1);
	return err;
}

static int move_data_page(struct inode *inode, block_t bidx, int gc_type,
							unsigned int segno, int off)
{
	struct page *page;
	int err = 0;

	page = f2fs_get_lock_data_page(inode, bidx, true);
	if (IS_ERR(page))
		return PTR_ERR(page);

	if (!check_valid_map(F2FS_I_SB(inode), segno, off)) {
		err = -ENOENT;
		goto out;
	}

	err = f2fs_gc_pinned_control(inode, gc_type, segno);
	if (err)
		goto out;

	if (gc_type == BG_GC) {
		if (PageWriteback(page)) {
			err = -EAGAIN;
			goto out;
		}
		set_page_dirty(page);
		set_page_private_gcing(page);
	} else {
		struct f2fs_io_info fio = {
			.sbi = F2FS_I_SB(inode),
			.ino = inode->i_ino,
			.type = DATA,
			.temp = COLD,
			.op = REQ_OP_WRITE,
			.op_flags = REQ_SYNC,
			.old_blkaddr = NULL_ADDR,
			.page = page,
			.encrypted_page = NULL,
			.need_lock = LOCK_REQ,
			.io_type = FS_GC_DATA_IO,
		};
		bool is_dirty = PageDirty(page);

retry:
		f2fs_wait_on_page_writeback(page, DATA, true, true);

		set_page_dirty(page);
		if (clear_page_dirty_for_io(page)) {
			inode_dec_dirty_pages(inode);
			f2fs_remove_dirty_inode(inode);
		}

		set_page_private_gcing(page);

		err = f2fs_do_write_data_page(&fio);
		if (err) {
			clear_page_private_gcing(page);
			if (err == -ENOMEM) {
				congestion_wait(BLK_RW_ASYNC,
						DEFAULT_IO_TIMEOUT);
				goto retry;
			}
			if (is_dirty)
				set_page_dirty(page);
		}
	}
out:
	f2fs_put_page(page, 1);
	return err;
}

/*
 * This function tries to get parent node of victim data block, and identifies
 * data block validity. If the block is valid, copy that with cold status and
 * modify parent node.
 * If the parent node is not valid or the data block address is different,
 * the victim data block is ignored.
 */
static int gc_data_segment(struct f2fs_sb_info *sbi, struct f2fs_summary *sum,
		struct gc_inode_list *gc_list, unsigned int segno, int gc_type,
		bool force_migrate)
{
	struct super_block *sb = sbi->sb;
	struct f2fs_summary *entry;
	block_t start_addr;
	int off;
	int phase = 0;
	int submitted = 0;
	unsigned int usable_blks_in_seg = f2fs_usable_blks_in_seg(sbi, segno);

	start_addr = START_BLOCK(sbi, segno);

next_step:
	entry = sum;

	for (off = 0; off < usable_blks_in_seg; off++, entry++) {
		struct page *data_page;
		struct inode *inode;
		struct node_info dni; /* dnode info for the data */
		unsigned int ofs_in_node, nofs;
		block_t start_bidx;
		nid_t nid = le32_to_cpu(entry->nid);

		/*
		 * stop BG_GC if there is not enough free sections.
		 * Or, stop GC if the segment becomes fully valid caused by
		 * race condition along with SSR block allocation.
		 */
		if ((gc_type == BG_GC && has_not_enough_free_secs(sbi, 0, 0)) ||
			(!force_migrate && get_valid_blocks(sbi, segno, true) ==
							CAP_BLKS_PER_SEC(sbi)))
			return submitted;

		if (check_valid_map(sbi, segno, off) == 0)
			continue;

		if (phase == 0) {
			f2fs_ra_meta_pages(sbi, NAT_BLOCK_OFFSET(nid), 1,
							META_NAT, true);
			continue;
		}

		if (phase == 1) {
			f2fs_ra_node_page(sbi, nid);
			continue;
		}

		/* Get an inode by ino with checking validity */
		if (!is_alive(sbi, entry, &dni, start_addr + off, &nofs))
			continue;

		if (phase == 2) {
			f2fs_ra_node_page(sbi, dni.ino);
			continue;
		}

		ofs_in_node = le16_to_cpu(entry->ofs_in_node);

		if (phase == 3) {
			int err;

			inode = f2fs_iget(sb, dni.ino);
			if (IS_ERR(inode) || is_bad_inode(inode) ||
					special_file(inode->i_mode))
				continue;

			err = f2fs_gc_pinned_control(inode, gc_type, segno);
			if (err == -EAGAIN) {
				iput(inode);
				return submitted;
			}

			if (!f2fs_down_write_trylock(
				&F2FS_I(inode)->i_gc_rwsem[WRITE])) {
				iput(inode);
				sbi->skipped_gc_rwsem++;
				continue;
			}

			start_bidx = f2fs_start_bidx_of_node(nofs, inode) +
								ofs_in_node;

			if (f2fs_post_read_required(inode)) {
				int err = ra_data_block(inode, start_bidx);

				f2fs_up_write(&F2FS_I(inode)->i_gc_rwsem[WRITE]);
				if (err) {
					iput(inode);
					continue;
				}
				add_gc_inode(gc_list, inode);
				continue;
			}

			data_page = f2fs_get_read_data_page(inode,
						start_bidx, REQ_RAHEAD, true);
			f2fs_up_write(&F2FS_I(inode)->i_gc_rwsem[WRITE]);
			if (IS_ERR(data_page)) {
				iput(inode);
				continue;
			}

			f2fs_put_page(data_page, 0);
			add_gc_inode(gc_list, inode);
			continue;
		}

		/* phase 4 */
		inode = find_gc_inode(gc_list, dni.ino);
		if (inode) {
			struct f2fs_inode_info *fi = F2FS_I(inode);
			bool locked = false;
			int err;

			if (S_ISREG(inode->i_mode)) {
				if (!f2fs_down_write_trylock(&fi->i_gc_rwsem[READ])) {
					sbi->skipped_gc_rwsem++;
					continue;
				}
				if (!f2fs_down_write_trylock(
						&fi->i_gc_rwsem[WRITE])) {
					sbi->skipped_gc_rwsem++;
					f2fs_up_write(&fi->i_gc_rwsem[READ]);
					continue;
				}
				locked = true;

				/* wait for all inflight aio data */
				inode_dio_wait(inode);
			}

			start_bidx = f2fs_start_bidx_of_node(nofs, inode)
								+ ofs_in_node;
			if (f2fs_post_read_required(inode))
				err = move_data_block(inode, start_bidx,
							gc_type, segno, off);
			else
				err = move_data_page(inode, start_bidx, gc_type,
								segno, off);

			if (!err && (gc_type == FG_GC ||
					f2fs_post_read_required(inode)))
				submitted++;

			if (locked) {
				f2fs_up_write(&fi->i_gc_rwsem[WRITE]);
				f2fs_up_write(&fi->i_gc_rwsem[READ]);
			}

			stat_inc_data_blk_count(sbi, 1, gc_type);
		}
	}

	if (++phase < 5)
		goto next_step;

	return submitted;
}

static int __get_victim(struct f2fs_sb_info *sbi, unsigned int *victim,
			int gc_type)
{
	struct sit_info *sit_i = SIT_I(sbi);
	int ret;

	down_write(&sit_i->sentry_lock);
	ret = DIRTY_I(sbi)->v_ops->get_victim(sbi, victim, gc_type,
					      NO_CHECK_TYPE, LFS, 0);
	up_write(&sit_i->sentry_lock);
	return ret;
}

static int do_garbage_collect(struct f2fs_sb_info *sbi,
				unsigned int start_segno,
				struct gc_inode_list *gc_list, int gc_type,
				bool force_migrate)
{
	struct page *sum_page;
	struct f2fs_summary_block *sum;
	struct blk_plug plug;
	unsigned int segno = start_segno;
	unsigned int end_segno = start_segno + sbi->segs_per_sec;
	int seg_freed = 0, migrated = 0;
	unsigned char type = IS_DATASEG(get_seg_entry(sbi, segno)->type) ?
						SUM_TYPE_DATA : SUM_TYPE_NODE;
	int submitted = 0;

	if (__is_large_section(sbi))
		end_segno = rounddown(end_segno, sbi->segs_per_sec);

	/*
	 * zone-capacity can be less than zone-size in zoned devices,
	 * resulting in less than expected usable segments in the zone,
	 * calculate the end segno in the zone which can be garbage collected
	 */
	if (f2fs_sb_has_blkzoned(sbi))
		end_segno -= sbi->segs_per_sec -
					f2fs_usable_segs_in_sec(sbi, segno);

	sanity_check_seg_type(sbi, get_seg_entry(sbi, segno)->type);

	/* readahead multi ssa blocks those have contiguous address */
	if (__is_large_section(sbi))
		f2fs_ra_meta_pages(sbi, GET_SUM_BLOCK(sbi, segno),
					end_segno - segno, META_SSA, true);

	/* reference all summary page */
	while (segno < end_segno) {
		sum_page = f2fs_get_sum_page(sbi, segno++);
		if (IS_ERR(sum_page)) {
			int err = PTR_ERR(sum_page);

			end_segno = segno - 1;
			for (segno = start_segno; segno < end_segno; segno++) {
				sum_page = find_get_page(META_MAPPING(sbi),
						GET_SUM_BLOCK(sbi, segno));
				f2fs_put_page(sum_page, 0);
				f2fs_put_page(sum_page, 0);
			}
			return err;
		}
		unlock_page(sum_page);
	}

	blk_start_plug(&plug);

	for (segno = start_segno; segno < end_segno; segno++) {

		/* find segment summary of victim */
		sum_page = find_get_page(META_MAPPING(sbi),
					GET_SUM_BLOCK(sbi, segno));
		f2fs_put_page(sum_page, 0);

		if (get_valid_blocks(sbi, segno, false) == 0)
			goto freed;
		if (gc_type == BG_GC && __is_large_section(sbi) &&
				migrated >= sbi->migration_granularity)
			goto skip;
		if (!PageUptodate(sum_page) || unlikely(f2fs_cp_error(sbi)))
			goto skip;

		sum = page_address(sum_page);
		if (type != GET_SUM_TYPE((&sum->footer))) {
			f2fs_err(sbi, "Inconsistent segment (%u) type [%d, %d] in SSA and SIT",
				 segno, type, GET_SUM_TYPE((&sum->footer)));
			set_sbi_flag(sbi, SBI_NEED_FSCK);
			f2fs_stop_checkpoint(sbi, false);
			goto skip;
		}

		/*
		 * this is to avoid deadlock:
		 * - lock_page(sum_page)         - f2fs_replace_block
		 *  - check_valid_map()            - down_write(sentry_lock)
		 *   - down_read(sentry_lock)     - change_curseg()
		 *                                  - lock_page(sum_page)
		 */
		if (type == SUM_TYPE_NODE)
			submitted += gc_node_segment(sbi, sum->entries, segno,
								gc_type);
		else
			submitted += gc_data_segment(sbi, sum->entries, gc_list,
							segno, gc_type,
							force_migrate);

		stat_inc_seg_count(sbi, type, gc_type);
		sbi->gc_reclaimed_segs[sbi->gc_mode]++;
		migrated++;

freed:
		if (gc_type == FG_GC &&
				get_valid_blocks(sbi, segno, false) == 0)
			seg_freed++;

		if (__is_large_section(sbi) && segno + 1 < end_segno)
			sbi->next_victim_seg[gc_type] = segno + 1;
skip:
		f2fs_put_page(sum_page, 0);
	}

	if (submitted)
		f2fs_submit_merged_write(sbi,
				(type == SUM_TYPE_NODE) ? NODE : DATA);

	blk_finish_plug(&plug);

	stat_inc_call_count(sbi->stat_info);

	return seg_freed;
}

int f2fs_gc(struct f2fs_sb_info *sbi, struct f2fs_gc_control *gc_control)
{
	int gc_type = gc_control->init_gc_type;
	unsigned int segno = gc_control->victim_segno;
	int sec_freed = 0, seg_freed = 0, total_freed = 0;
	int ret = 0;
	struct cp_control cpc;
	struct gc_inode_list gc_list = {
		.ilist = LIST_HEAD_INIT(gc_list.ilist),
		.iroot = RADIX_TREE_INIT(gc_list.iroot, GFP_NOFS),
	};
	unsigned int skipped_round = 0, round = 0;

	trace_f2fs_gc_begin(sbi->sb, gc_type, gc_control->no_bg_gc,
				gc_control->nr_free_secs,
				get_pages(sbi, F2FS_DIRTY_NODES),
				get_pages(sbi, F2FS_DIRTY_DENTS),
				get_pages(sbi, F2FS_DIRTY_IMETA),
				free_sections(sbi),
				free_segments(sbi),
				reserved_segments(sbi),
				prefree_segments(sbi));

	cpc.reason = __get_cp_reason(sbi);
	sbi->skipped_gc_rwsem = 0;
gc_more:
	if (unlikely(!(sbi->sb->s_flags & SB_ACTIVE))) {
		ret = -EINVAL;
		goto stop;
	}
	if (unlikely(f2fs_cp_error(sbi))) {
		ret = -EIO;
		goto stop;
	}

	if (gc_type == BG_GC && has_not_enough_free_secs(sbi, 0, 0)) {
		/*
		 * For example, if there are many prefree_segments below given
		 * threshold, we can make them free by checkpoint. Then, we
		 * secure free segments which doesn't need fggc any more.
		 */
		if (prefree_segments(sbi)) {
			ret = f2fs_write_checkpoint(sbi, &cpc);
			if (ret)
				goto stop;
		}
		if (has_not_enough_free_secs(sbi, 0, 0))
			gc_type = FG_GC;
	}

	/* f2fs_balance_fs doesn't need to do BG_GC in critical path. */
	if (gc_type == BG_GC && gc_control->no_bg_gc) {
		ret = -EINVAL;
		goto stop;
	}
retry:
	ret = __get_victim(sbi, &segno, gc_type);
	if (ret) {
		/* allow to search victim from sections has pinned data */
		if (ret == -ENODATA && gc_type == FG_GC &&
				f2fs_pinned_section_exists(DIRTY_I(sbi))) {
			f2fs_unpin_all_sections(sbi, false);
			goto retry;
		}
		goto stop;
	}

	seg_freed = do_garbage_collect(sbi, segno, &gc_list, gc_type,
				gc_control->should_migrate_blocks);
	total_freed += seg_freed;

	if (seg_freed == f2fs_usable_segs_in_sec(sbi, segno))
		sec_freed++;

	if (gc_type == FG_GC)
		sbi->cur_victim_sec = NULL_SEGNO;

	if (gc_control->init_gc_type == FG_GC ||
	    !has_not_enough_free_secs(sbi,
				(gc_type == FG_GC) ? sec_freed : 0, 0)) {
		if (gc_type == FG_GC && sec_freed < gc_control->nr_free_secs)
			goto go_gc_more;
		goto stop;
	}

	/* FG_GC stops GC by skip_count */
	if (gc_type == FG_GC) {
		if (sbi->skipped_gc_rwsem)
			skipped_round++;
		round++;
		if (skipped_round > MAX_SKIP_GC_COUNT &&
				skipped_round * 2 >= round) {
			ret = f2fs_write_checkpoint(sbi, &cpc);
			goto stop;
		}
	}

	/* Write checkpoint to reclaim prefree segments */
	if (free_sections(sbi) < NR_CURSEG_PERSIST_TYPE &&
				prefree_segments(sbi)) {
		ret = f2fs_write_checkpoint(sbi, &cpc);
		if (ret)
			goto stop;
	}
go_gc_more:
	segno = NULL_SEGNO;
	goto gc_more;

stop:
	SIT_I(sbi)->last_victim[ALLOC_NEXT] = 0;
	SIT_I(sbi)->last_victim[FLUSH_DEVICE] = gc_control->victim_segno;

	if (gc_type == FG_GC)
		f2fs_unpin_all_sections(sbi, true);

	trace_f2fs_gc_end(sbi->sb, ret, total_freed, sec_freed,
				get_pages(sbi, F2FS_DIRTY_NODES),
				get_pages(sbi, F2FS_DIRTY_DENTS),
				get_pages(sbi, F2FS_DIRTY_IMETA),
				free_sections(sbi),
				free_segments(sbi),
				reserved_segments(sbi),
				prefree_segments(sbi));

	f2fs_up_write(&sbi->gc_lock);

	put_gc_inode(&gc_list);

	if (gc_control->err_gc_skipped && !ret)
		ret = sec_freed ? 0 : -EAGAIN;
	return ret;
}

int __init f2fs_create_garbage_collection_cache(void)
{
	victim_entry_slab = f2fs_kmem_cache_create("f2fs_victim_entry",
					sizeof(struct victim_entry));
	if (!victim_entry_slab)
		return -ENOMEM;
	return 0;
}

void f2fs_destroy_garbage_collection_cache(void)
{
	kmem_cache_destroy(victim_entry_slab);
}

static void init_atgc_management(struct f2fs_sb_info *sbi)
{
	struct atgc_management *am = &sbi->am;

	if (test_opt(sbi, ATGC) &&
		SIT_I(sbi)->elapsed_time >= DEF_GC_THREAD_AGE_THRESHOLD)
		am->atgc_enabled = true;

	am->root = RB_ROOT_CACHED;
	INIT_LIST_HEAD(&am->victim_list);
	am->victim_count = 0;

	am->candidate_ratio = DEF_GC_THREAD_CANDIDATE_RATIO;
	am->max_candidate_count = DEF_GC_THREAD_MAX_CANDIDATE_COUNT;
	am->age_weight = DEF_GC_THREAD_AGE_WEIGHT;
	am->age_threshold = DEF_GC_THREAD_AGE_THRESHOLD;
}

void f2fs_build_gc_manager(struct f2fs_sb_info *sbi)
{
	DIRTY_I(sbi)->v_ops = &default_v_ops;

	sbi->gc_pin_file_threshold = DEF_GC_FAILED_PINNED_FILES;

	/* give warm/cold data area from slower device */
	if (f2fs_is_multi_device(sbi) && !__is_large_section(sbi))
		SIT_I(sbi)->last_victim[ALLOC_NEXT] =
				GET_SEGNO(sbi, FDEV(0).end_blk) + 1;

	init_atgc_management(sbi);
}

static int free_segment_range(struct f2fs_sb_info *sbi,
				unsigned int secs, bool gc_only)
{
	unsigned int segno, next_inuse, start, end;
	struct cp_control cpc = { CP_RESIZE, 0, 0, 0 };
	int gc_mode, gc_type;
	int err = 0;
	int type;

	/* Force block allocation for GC */
	MAIN_SECS(sbi) -= secs;
	start = MAIN_SECS(sbi) * sbi->segs_per_sec;
	end = MAIN_SEGS(sbi) - 1;

	mutex_lock(&DIRTY_I(sbi)->seglist_lock);
	for (gc_mode = 0; gc_mode < MAX_GC_POLICY; gc_mode++)
		if (SIT_I(sbi)->last_victim[gc_mode] >= start)
			SIT_I(sbi)->last_victim[gc_mode] = 0;

	for (gc_type = BG_GC; gc_type <= FG_GC; gc_type++)
		if (sbi->next_victim_seg[gc_type] >= start)
			sbi->next_victim_seg[gc_type] = NULL_SEGNO;
	mutex_unlock(&DIRTY_I(sbi)->seglist_lock);

	/* Move out cursegs from the target range */
	for (type = CURSEG_HOT_DATA; type < NR_CURSEG_PERSIST_TYPE; type++)
		f2fs_allocate_segment_for_resize(sbi, type, start, end);

	/* do GC to move out valid blocks in the range */
	for (segno = start; segno <= end; segno += sbi->segs_per_sec) {
		struct gc_inode_list gc_list = {
			.ilist = LIST_HEAD_INIT(gc_list.ilist),
			.iroot = RADIX_TREE_INIT(gc_list.iroot, GFP_NOFS),
		};

		do_garbage_collect(sbi, segno, &gc_list, FG_GC, true);
		put_gc_inode(&gc_list);

		if (!gc_only && get_valid_blocks(sbi, segno, true)) {
			err = -EAGAIN;
			goto out;
		}
		if (fatal_signal_pending(current)) {
			err = -ERESTARTSYS;
			goto out;
		}
	}
	if (gc_only)
		goto out;

	err = f2fs_write_checkpoint(sbi, &cpc);
	if (err)
		goto out;

	next_inuse = find_next_inuse(FREE_I(sbi), end + 1, start);
	if (next_inuse <= end) {
		f2fs_err(sbi, "segno %u should be free but still inuse!",
			 next_inuse);
		f2fs_bug_on(sbi, 1);
	}
out:
	MAIN_SECS(sbi) += secs;
	return err;
}

static void update_sb_metadata(struct f2fs_sb_info *sbi, int secs)
{
	struct f2fs_super_block *raw_sb = F2FS_RAW_SUPER(sbi);
	int section_count;
	int segment_count;
	int segment_count_main;
	long long block_count;
	int segs = secs * sbi->segs_per_sec;

	f2fs_down_write(&sbi->sb_lock);

	section_count = le32_to_cpu(raw_sb->section_count);
	segment_count = le32_to_cpu(raw_sb->segment_count);
	segment_count_main = le32_to_cpu(raw_sb->segment_count_main);
	block_count = le64_to_cpu(raw_sb->block_count);

	raw_sb->section_count = cpu_to_le32(section_count + secs);
	raw_sb->segment_count = cpu_to_le32(segment_count + segs);
	raw_sb->segment_count_main = cpu_to_le32(segment_count_main + segs);
	raw_sb->block_count = cpu_to_le64(block_count +
					(long long)segs * sbi->blocks_per_seg);
	if (f2fs_is_multi_device(sbi)) {
		int last_dev = sbi->s_ndevs - 1;
		int dev_segs =
			le32_to_cpu(raw_sb->devs[last_dev].total_segments);

		raw_sb->devs[last_dev].total_segments =
						cpu_to_le32(dev_segs + segs);
	}

	f2fs_up_write(&sbi->sb_lock);
}

static void update_fs_metadata(struct f2fs_sb_info *sbi, int secs)
{
	int segs = secs * sbi->segs_per_sec;
	long long blks = (long long)segs * sbi->blocks_per_seg;
	long long user_block_count =
				le64_to_cpu(F2FS_CKPT(sbi)->user_block_count);

	SM_I(sbi)->segment_count = (int)SM_I(sbi)->segment_count + segs;
	MAIN_SEGS(sbi) = (int)MAIN_SEGS(sbi) + segs;
	MAIN_SECS(sbi) += secs;
	FREE_I(sbi)->free_sections = (int)FREE_I(sbi)->free_sections + secs;
	FREE_I(sbi)->free_segments = (int)FREE_I(sbi)->free_segments + segs;
	F2FS_CKPT(sbi)->user_block_count = cpu_to_le64(user_block_count + blks);

	if (f2fs_is_multi_device(sbi)) {
		int last_dev = sbi->s_ndevs - 1;

		FDEV(last_dev).total_segments =
				(int)FDEV(last_dev).total_segments + segs;
		FDEV(last_dev).end_blk =
				(long long)FDEV(last_dev).end_blk + blks;
#ifdef CONFIG_BLK_DEV_ZONED
		FDEV(last_dev).nr_blkz = (int)FDEV(last_dev).nr_blkz +
					(int)(blks >> sbi->log_blocks_per_blkz);
#endif
	}
}

int f2fs_resize_fs(struct f2fs_sb_info *sbi, __u64 block_count)
{
	__u64 old_block_count, shrunk_blocks;
	struct cp_control cpc = { CP_RESIZE, 0, 0, 0 };
	unsigned int secs;
	int err = 0;
	__u32 rem;

	old_block_count = le64_to_cpu(F2FS_RAW_SUPER(sbi)->block_count);
	if (block_count > old_block_count)
		return -EINVAL;

	if (f2fs_is_multi_device(sbi)) {
		int last_dev = sbi->s_ndevs - 1;
		__u64 last_segs = FDEV(last_dev).total_segments;

		if (block_count + last_segs * sbi->blocks_per_seg <=
								old_block_count)
			return -EINVAL;
	}

	/* new fs size should align to section size */
	div_u64_rem(block_count, BLKS_PER_SEC(sbi), &rem);
	if (rem)
		return -EINVAL;

	if (block_count == old_block_count)
		return 0;

	if (is_sbi_flag_set(sbi, SBI_NEED_FSCK)) {
		f2fs_err(sbi, "Should run fsck to repair first.");
		return -EFSCORRUPTED;
	}

	if (test_opt(sbi, DISABLE_CHECKPOINT)) {
		f2fs_err(sbi, "Checkpoint should be enabled.");
		return -EINVAL;
	}

	shrunk_blocks = old_block_count - block_count;
	secs = div_u64(shrunk_blocks, BLKS_PER_SEC(sbi));

	/* stop other GC */
	if (!f2fs_down_write_trylock(&sbi->gc_lock))
		return -EAGAIN;

	/* stop CP to protect MAIN_SEC in free_segment_range */
	f2fs_lock_op(sbi);

	spin_lock(&sbi->stat_lock);
	if (shrunk_blocks + valid_user_blocks(sbi) +
		sbi->current_reserved_blocks + sbi->unusable_block_count +
		F2FS_OPTION(sbi).root_reserved_blocks > sbi->user_block_count)
		err = -ENOSPC;
	spin_unlock(&sbi->stat_lock);

	if (err)
		goto out_unlock;

	err = free_segment_range(sbi, secs, true);

out_unlock:
	f2fs_unlock_op(sbi);
	f2fs_up_write(&sbi->gc_lock);
	if (err)
		return err;

	set_sbi_flag(sbi, SBI_IS_RESIZEFS);

	freeze_super(sbi->sb);
	f2fs_down_write(&sbi->gc_lock);
	f2fs_down_write(&sbi->cp_global_sem);

	spin_lock(&sbi->stat_lock);
	if (shrunk_blocks + valid_user_blocks(sbi) +
		sbi->current_reserved_blocks + sbi->unusable_block_count +
		F2FS_OPTION(sbi).root_reserved_blocks > sbi->user_block_count)
		err = -ENOSPC;
	else
		sbi->user_block_count -= shrunk_blocks;
	spin_unlock(&sbi->stat_lock);
	if (err)
		goto out_err;

	err = free_segment_range(sbi, secs, false);
	if (err)
		goto recover_out;

	update_sb_metadata(sbi, -secs);

	err = f2fs_commit_super(sbi, false);
	if (err) {
		update_sb_metadata(sbi, secs);
		goto recover_out;
	}

	update_fs_metadata(sbi, -secs);
	clear_sbi_flag(sbi, SBI_IS_RESIZEFS);
	set_sbi_flag(sbi, SBI_IS_DIRTY);

	err = f2fs_write_checkpoint(sbi, &cpc);
	if (err) {
		update_fs_metadata(sbi, secs);
		update_sb_metadata(sbi, secs);
		f2fs_commit_super(sbi, false);
	}
recover_out:
	if (err) {
		set_sbi_flag(sbi, SBI_NEED_FSCK);
		f2fs_err(sbi, "resize_fs failed, should run fsck to repair!");

		spin_lock(&sbi->stat_lock);
		sbi->user_block_count += shrunk_blocks;
		spin_unlock(&sbi->stat_lock);
	}
out_err:
	f2fs_up_write(&sbi->cp_global_sem);
	f2fs_up_write(&sbi->gc_lock);
	thaw_super(sbi->sb);
	clear_sbi_flag(sbi, SBI_IS_RESIZEFS);
	return err;
}<|MERGE_RESOLUTION|>--- conflicted
+++ resolved
@@ -179,26 +179,20 @@
 			if (foreground)
 				sync_mode = false;
 
-<<<<<<< HEAD
 			gc_control.init_gc_type = sync_mode ? FG_GC : BG_GC;
 			gc_control.no_bg_gc = foreground;
 			gc_control.nr_free_secs = foreground ? 1 : 0;
 
 			/* if return value is not zero, no victim was selected */
 			if (f2fs_gc(sbi, &gc_control)) {
-				wait_ms = gc_th->no_gc_sleep_time;
+				/* don't bother wait_ms by foreground gc */
+				if (!foreground)
+					wait_ms = gc_th->no_gc_sleep_time;
 				break;
 			}
 
 			if (should_break_gc(sbi))
 				break;
-=======
-		/* if return value is not zero, no victim was selected */
-		if (f2fs_gc(sbi, &gc_control)) {
-			/* don't bother wait_ms by foreground gc */
-			if (!foreground)
-				wait_ms = gc_th->no_gc_sleep_time;
->>>>>>> 493e3187
 		}
 
 		if (foreground)

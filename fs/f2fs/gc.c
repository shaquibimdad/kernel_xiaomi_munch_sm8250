--- conflicted
+++ resolved
@@ -388,12 +388,8 @@
 			goto next;
 		/* Don't touch checkpointed data */
 		if (unlikely(is_sbi_flag_set(sbi, SBI_CP_DISABLED) &&
-<<<<<<< HEAD
-					get_ckpt_valid_blocks(sbi, segno)))
-=======
 					get_ckpt_valid_blocks(sbi, segno) &&
 					p.alloc_mode != SSR))
->>>>>>> 487e6178
 			goto next;
 		if (gc_type == BG_GC && test_bit(secno, dirty_i->victim_secmap))
 			goto next;
@@ -664,11 +660,7 @@
 		dn.data_blkaddr = ei.blk + index - ei.fofs;
 		if (unlikely(!f2fs_is_valid_blkaddr(sbi, dn.data_blkaddr,
 						DATA_GENERIC_ENHANCE_READ))) {
-<<<<<<< HEAD
-			err = -EFAULT;
-=======
 			err = -EFSCORRUPTED;
->>>>>>> 487e6178
 			goto put_page;
 		}
 		goto got_it;
@@ -846,20 +838,6 @@
 	invalidate_mapping_pages(META_MAPPING(fio.sbi),
 				fio.old_blkaddr, fio.old_blkaddr);
 
-<<<<<<< HEAD
-	if (unlikely(fio.encrypted_page->mapping != META_MAPPING(fio.sbi))) {
-		err = -EIO;
-		goto put_page_out;
-	}
-	if (unlikely(!PageUptodate(fio.encrypted_page))) {
-		err = -EIO;
-		goto put_page_out;
-	}
-
-write_page:
-	f2fs_wait_on_page_writeback(fio.encrypted_page, DATA, true, true);
-=======
->>>>>>> 487e6178
 	set_page_dirty(fio.encrypted_page);
 	if (clear_page_dirty_for_io(fio.encrypted_page))
 		dec_page_count(fio.sbi, F2FS_DIRTY_META);

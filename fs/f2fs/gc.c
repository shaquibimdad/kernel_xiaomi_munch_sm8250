--- conflicted
+++ resolved
@@ -23,23 +23,21 @@
 #include "iostat.h"
 #include <trace/events/f2fs.h>
 
-<<<<<<< HEAD
+static struct kmem_cache *victim_entry_slab;
+
+static unsigned int count_bits(const unsigned long *addr,
+				unsigned int offset, unsigned int len);
+
 static inline bool should_break_gc(struct f2fs_sb_info *sbi)
 {
 	if (freezing(current) || kthread_should_stop())
 		return true;
 
-	if (sbi->gc_mode == GC_URGENT)
+	if (sbi->gc_mode == GC_URGENT_HIGH)
 		return false;
 
 	return !is_idle(sbi, GC_TIME);
 }
-=======
-static struct kmem_cache *victim_entry_slab;
-
-static unsigned int count_bits(const unsigned long *addr,
-				unsigned int offset, unsigned int len);
->>>>>>> a371516d
 
 static int gc_thread_func(void *data)
 {
@@ -47,15 +45,11 @@
 	struct f2fs_gc_kthread *gc_th = sbi->gc_thread;
 	wait_queue_head_t *wq = &sbi->gc_thread->gc_wait_queue_head;
 	wait_queue_head_t *fggc_wq = &sbi->gc_thread->fggc_wq;
-<<<<<<< HEAD
 	unsigned int wait_ms, gc_count, i;
 	bool boost;
-=======
-	unsigned int wait_ms;
 	struct f2fs_gc_control gc_control = {
 		.victim_segno = NULL_SEGNO,
 		.err_gc_skipped = false };
->>>>>>> a371516d
 
 	wait_ms = gc_th->min_sleep_time;
 
@@ -139,15 +133,9 @@
 		}
 
 		if (foreground) {
-<<<<<<< HEAD
-			down_write(&sbi->gc_lock);
-			goto do_gc;
-		} else if (!down_write_trylock(&sbi->gc_lock)) {
-=======
 			f2fs_down_write(&sbi->gc_lock);
 			goto do_gc;
 		} else if (!f2fs_down_write_trylock(&sbi->gc_lock)) {
->>>>>>> a371516d
 			stat_other_skip_bggc_count(sbi);
 			goto next;
 		}
@@ -168,7 +156,6 @@
 				increase_sleep_time(gc_th, &wait_ms);
 		}
 do_gc:
-<<<<<<< HEAD
 		gc_count = (boost && !foreground) ? get_gc_count(sbi) : 1;
 
 		for (i = 0; i < gc_count; i++) {
@@ -176,7 +163,7 @@
 			 * f2fs_gc will release gc_lock before return,
 			 * so we need to relock it before calling f2fs_gc.
 			 */
-			if (i && !down_write_trylock(&sbi->gc_lock)) {
+			if (i && !f2fs_down_write_trylock(&sbi->gc_lock)) {
 				stat_other_skip_bggc_count(sbi);
 				break;
 			}
@@ -184,14 +171,20 @@
 			if (!foreground)
 				stat_inc_bggc_count(sbi->stat_info);
 
-			sync_mode = F2FS_OPTION(sbi).bggc_mode == BGGC_MODE_SYNC;
+			sync_mode = F2FS_OPTION(sbi).bggc_mode == BGGC_MODE_SYNC ||
+					sbi->gc_mode == GC_URGENT_HIGH ||
+					sbi->gc_mode == GC_URGENT_MID;
 
 			/* foreground GC was been triggered via f2fs_balance_fs() */
 			if (foreground)
 				sync_mode = false;
 
-			/* if return value is not 0, no victim was selected */
-			if (f2fs_gc(sbi, sync_mode, !foreground, NULL_SEGNO)) {
+			gc_control.init_gc_type = sync_mode ? FG_GC : BG_GC;
+			gc_control.no_bg_gc = foreground;
+			gc_control.nr_free_secs = foreground ? 1 : 0;
+
+			/* if return value is not zero, no victim was selected */
+			if (f2fs_gc(sbi, &gc_control)) {
 				wait_ms = gc_th->no_gc_sleep_time;
 				break;
 			}
@@ -199,29 +192,6 @@
 			if (should_break_gc(sbi))
 				break;
 		}
-
-		if (foreground)
-			wake_up_all(&gc_th->fggc_wq);
-=======
-		if (!foreground)
-			stat_inc_bggc_count(sbi->stat_info);
-
-		sync_mode = F2FS_OPTION(sbi).bggc_mode == BGGC_MODE_SYNC ||
-				sbi->gc_mode == GC_URGENT_HIGH ||
-				sbi->gc_mode == GC_URGENT_MID;
-
-		/* foreground GC was been triggered via f2fs_balance_fs() */
-		if (foreground)
-			sync_mode = false;
-
-		gc_control.init_gc_type = sync_mode ? FG_GC : BG_GC;
-		gc_control.no_bg_gc = foreground;
-		gc_control.nr_free_secs = foreground ? 1 : 0;
-
-		/* if return value is not zero, no victim was selected */
-		if (f2fs_gc(sbi, &gc_control))
-			wait_ms = gc_th->no_gc_sleep_time;
->>>>>>> a371516d
 
 		if (foreground)
 			wake_up_all(&gc_th->fggc_wq);
@@ -279,11 +249,7 @@
 		return;
 	kthread_stop(gc_th->f2fs_gc_task);
 	wake_up_all(&gc_th->fggc_wq);
-<<<<<<< HEAD
-	kvfree(gc_th);
-=======
 	kfree(gc_th);
->>>>>>> a371516d
 	sbi->gc_thread = NULL;
 }
 

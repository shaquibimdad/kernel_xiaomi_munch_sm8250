--- conflicted
+++ resolved
@@ -1305,13 +1305,8 @@
 }
 
 const struct inode_operations f2fs_encrypted_symlink_inode_operations = {
-<<<<<<< HEAD
-	.get_link       = f2fs_encrypted_get_link,
+	.get_link	= f2fs_encrypted_get_link,
 	.getattr	= f2fs_encrypted_symlink_getattr,
-=======
-	.get_link	= f2fs_encrypted_get_link,
-	.getattr	= f2fs_getattr,
->>>>>>> 4efb07ef
 	.setattr	= f2fs_setattr,
 	.listxattr	= f2fs_listxattr,
 };

--- conflicted
+++ resolved
@@ -2814,22 +2814,12 @@
 		}
 	}
 
-<<<<<<< HEAD
 	if (le32_to_cpu(raw_super->magic) != F2FS_SUPER_MAGIC) {
 		f2fs_info(sbi, "Magic Mismatch, valid(0x%x) - read(0x%x)",
 			  F2FS_SUPER_MAGIC, le32_to_cpu(raw_super->magic));
 		return -EINVAL;
 	}
 
-	/* Currently, support only 4KB page cache size */
-	if (F2FS_BLKSIZE != PAGE_SIZE) {
-		f2fs_info(sbi, "Invalid page_cache_size (%lu), supports only 4KB",
-			  PAGE_SIZE);
-		return -EFSCORRUPTED;
-	}
-
-=======
->>>>>>> 010b090e
 	/* Currently, support only 4KB block size */
 	if (le32_to_cpu(raw_super->log_blocksize) != F2FS_BLKSIZE_BITS) {
 		f2fs_info(sbi, "Invalid log_blocksize (%u), supports only %u",

--- conflicted
+++ resolved
@@ -150,10 +150,6 @@
 	Opt_compress_algorithm,
 	Opt_compress_log_size,
 	Opt_compress_extension,
-<<<<<<< HEAD
-	Opt_gc_merge,
-	Opt_nogc_merge,
-=======
 	Opt_nocompress_extension,
 	Opt_compress_chksum,
 	Opt_compress_mode,
@@ -163,7 +159,6 @@
 	Opt_nogc_merge,
 	Opt_discard_unit,
 	Opt_memory_mode,
->>>>>>> a371516d
 	Opt_err,
 };
 
@@ -232,10 +227,6 @@
 	{Opt_compress_algorithm, "compress_algorithm=%s"},
 	{Opt_compress_log_size, "compress_log_size=%u"},
 	{Opt_compress_extension, "compress_extension=%s"},
-<<<<<<< HEAD
-	{Opt_gc_merge, "gc_merge"},
-	{Opt_nogc_merge, "nogc_merge"},
-=======
 	{Opt_nocompress_extension, "nocompress_extension=%s"},
 	{Opt_compress_chksum, "compress_chksum"},
 	{Opt_compress_mode, "compress_mode=%s"},
@@ -245,7 +236,6 @@
 	{Opt_nogc_merge, "nogc_merge"},
 	{Opt_discard_unit, "discard_unit=%s"},
 	{Opt_memory_mode, "memory=%s"},
->>>>>>> a371516d
 	{Opt_err, NULL},
 };
 
@@ -1063,10 +1053,7 @@
 		case Opt_nocheckpoint_merge:
 			clear_opt(sbi, MERGE_CHECKPOINT);
 			break;
-<<<<<<< HEAD
-=======
 #ifdef CONFIG_F2FS_FS_COMPRESSION
->>>>>>> a371516d
 		case Opt_compress_algorithm:
 			if (!f2fs_sb_has_compression(sbi)) {
 				f2fs_info(sbi, "Image doesn't support compression");
@@ -1152,8 +1139,6 @@
 			F2FS_OPTION(sbi).compress_ext_cnt++;
 			kfree(name);
 			break;
-<<<<<<< HEAD
-=======
 		case Opt_nocompress_extension:
 			if (!f2fs_sb_has_compression(sbi)) {
 				f2fs_info(sbi, "Image doesn't support compression");
@@ -1212,15 +1197,12 @@
 		case Opt_atgc:
 			set_opt(sbi, ATGC);
 			break;
->>>>>>> a371516d
 		case Opt_gc_merge:
 			set_opt(sbi, GC_MERGE);
 			break;
 		case Opt_nogc_merge:
 			clear_opt(sbi, GC_MERGE);
 			break;
-<<<<<<< HEAD
-=======
 		case Opt_discard_unit:
 			name = match_strdup(&args[0]);
 			if (!name)
@@ -1256,7 +1238,6 @@
 			}
 			kfree(name);
 			break;
->>>>>>> a371516d
 		default:
 			f2fs_err(sbi, "Unrecognized mount option \"%s\" or missing value",
 				 p);
@@ -1371,21 +1352,11 @@
 	spin_lock_init(&fi->i_size_lock);
 	INIT_LIST_HEAD(&fi->dirty_list);
 	INIT_LIST_HEAD(&fi->gdirty_list);
-<<<<<<< HEAD
-	INIT_LIST_HEAD(&fi->inmem_ilist);
-	INIT_LIST_HEAD(&fi->inmem_pages);
 	INIT_LIST_HEAD(&fi->xattr_dirty_list);
-	mutex_init(&fi->inmem_lock);
-	init_rwsem(&fi->i_gc_rwsem[READ]);
-	init_rwsem(&fi->i_gc_rwsem[WRITE]);
-	init_rwsem(&fi->i_mmap_sem);
-	init_rwsem(&fi->i_xattr_sem);
-=======
 	init_f2fs_rwsem(&fi->i_gc_rwsem[READ]);
 	init_f2fs_rwsem(&fi->i_gc_rwsem[WRITE]);
 	init_f2fs_rwsem(&fi->i_mmap_sem);
 	init_f2fs_rwsem(&fi->i_xattr_sem);
->>>>>>> a371516d
 
 	/* Will be used by directory only */
 	fi->i_dir_level = F2FS_SB(sb)->dir_level;
@@ -1673,14 +1644,8 @@
 	if (unlikely(is_sbi_flag_set(sbi, SBI_POR_DOING)))
 		return -EAGAIN;
 
-<<<<<<< HEAD
-	 if (sync)
-		err = f2fs_issue_checkpoint(sbi);
-	f2fs_trace_ios(NULL, 1);
-=======
 	if (sync)
 		err = f2fs_issue_checkpoint(sbi);
->>>>>>> a371516d
 
 	return err;
 }
@@ -1701,12 +1666,9 @@
 	/* ensure no checkpoint required */
 	if (!llist_empty(&F2FS_SB(sb)->cprc_info.issue_list))
 		return -EINVAL;
-<<<<<<< HEAD
-=======
 
 	/* to avoid deadlock on f2fs_evict_inode->SB_FREEZE_FS */
 	set_sbi_flag(F2FS_SB(sb), SBI_IS_FREEZING);
->>>>>>> a371516d
 	return 0;
 }
 
@@ -2034,11 +1996,7 @@
 				F2FS_OPTION(sbi).unusable_cap);
 	if (test_opt(sbi, MERGE_CHECKPOINT))
 		seq_puts(seq, ",checkpoint_merge");
-<<<<<<< HEAD
-	 else
-=======
 	else
->>>>>>> a371516d
 		seq_puts(seq, ",nocheckpoint_merge");
 	if (F2FS_OPTION(sbi).fsync_mode == FSYNC_MODE_POSIX)
 		seq_printf(seq, ",fsync_mode=%s", "posix");
@@ -2102,16 +2060,11 @@
 	F2FS_OPTION(sbi).unusable_cap = 0;
 	sbi->sb->s_flags |= SB_LAZYTIME;
 	set_opt(sbi, FLUSH_MERGE);
-<<<<<<< HEAD
-	set_opt(sbi, DISCARD);
 	set_opt(sbi, GC_MERGE);
 	set_opt(sbi, MERGE_CHECKPOINT);
-	if (f2fs_sb_has_blkzoned(sbi))
-=======
 	if (f2fs_hw_support_discard(sbi) || f2fs_hw_should_discard(sbi))
 		set_opt(sbi, DISCARD);
 	if (f2fs_sb_has_blkzoned(sbi)) {
->>>>>>> a371516d
 		F2FS_OPTION(sbi).fs_mode = FS_MODE_LFS;
 		F2FS_OPTION(sbi).discard_unit = DISCARD_UNIT_SECTION;
 	} else {
@@ -4274,22 +4227,13 @@
 
 	/* setup checkpoint request control and start checkpoint issue thread */
 	f2fs_init_ckpt_req_control(sbi);
-<<<<<<< HEAD
-	 if (!test_opt(sbi, DISABLE_CHECKPOINT) &&
-=======
 	if (!f2fs_readonly(sb) && !test_opt(sbi, DISABLE_CHECKPOINT) &&
->>>>>>> a371516d
 			test_opt(sbi, MERGE_CHECKPOINT)) {
 		err = f2fs_start_ckpt_thread(sbi);
 		if (err) {
 			f2fs_err(sbi,
-<<<<<<< HEAD
-				"Failed to start F2FS issue_checkpoint_thread (%d)",
-				err);
-=======
 			    "Failed to start F2FS issue_checkpoint_thread (%d)",
 			    err);
->>>>>>> a371516d
 			goto stop_ckpt_thread;
 		}
 	}
@@ -4512,11 +4456,7 @@
 	f2fs_destroy_segment_manager(sbi);
 	f2fs_destroy_post_read_wq(sbi);
 stop_ckpt_thread:
-<<<<<<< HEAD
-	 f2fs_stop_ckpt_thread(sbi);
-=======
 	f2fs_stop_ckpt_thread(sbi);
->>>>>>> a371516d
 free_devices:
 	destroy_device_list(sbi);
 	kvfree(sbi->ckpt);

--- conflicted
+++ resolved
@@ -581,24 +581,12 @@
 		 */
 		override_cred->fsuid = inode->i_uid;
 		override_cred->fsgid = inode->i_gid;
-<<<<<<< HEAD
-		if (!attr->hardlink) {
-			err = security_dentry_create_files_as(dentry,
-					attr->mode, &dentry->d_name,
-					old_cred ? old_cred : current_cred(),
-					override_cred);
-			if (err) {
-				put_cred(override_cred);
-				goto out_revert_creds;
-			}
-=======
 		err = security_dentry_create_files_as(dentry,
 				attr->mode, &dentry->d_name, old_cred,
 				override_cred);
 		if (err) {
 			put_cred(override_cred);
 			goto out_revert_creds;
->>>>>>> dc109cc8
 		}
 		hold_cred = override_creds(override_cred);
 		put_cred(override_cred);

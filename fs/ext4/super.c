--- conflicted
+++ resolved
@@ -6352,11 +6352,7 @@
 	if (err)
 		return err;
 
-<<<<<<< HEAD
-	err = ext4_init_post_read_processing();
-=======
 	err = ext4_init_pending();
->>>>>>> dc109cc8
 	if (err)
 		goto out6;
 
@@ -6398,11 +6394,7 @@
 out4:
 	ext4_exit_pageio();
 out5:
-<<<<<<< HEAD
-	ext4_exit_post_read_processing();
-=======
 	ext4_exit_pending();
->>>>>>> dc109cc8
 out6:
 	ext4_exit_es();
 

// SPDX-License-Identifier: GPL-2.0
/*
 *  linux/fs/ext4/super.c
 *
 * Copyright (C) 1992, 1993, 1994, 1995
 * Remy Card (card@masi.ibp.fr)
 * Laboratoire MASI - Institut Blaise Pascal
 * Universite Pierre et Marie Curie (Paris VI)
 *
 *  from
 *
 *  linux/fs/minix/inode.c
 *
 *  Copyright (C) 1991, 1992  Linus Torvalds
 *
 *  Big-endian to little-endian byte-swapping/bitmaps by
 *        David S. Miller (davem@caip.rutgers.edu), 1995
 */

#include <linux/module.h>
#include <linux/string.h>
#include <linux/fs.h>
#include <linux/time.h>
#include <linux/vmalloc.h>
#include <linux/slab.h>
#include <linux/init.h>
#include <linux/blkdev.h>
#include <linux/backing-dev.h>
#include <linux/parser.h>
#include <linux/buffer_head.h>
#include <linux/exportfs.h>
#include <linux/vfs.h>
#include <linux/random.h>
#include <linux/mount.h>
#include <linux/namei.h>
#include <linux/quotaops.h>
#include <linux/seq_file.h>
#include <linux/ctype.h>
#include <linux/log2.h>
#include <linux/crc16.h>
#include <linux/dax.h>
#include <linux/cleancache.h>
#include <linux/uaccess.h>
#include <linux/iversion.h>
#include <linux/unicode.h>

#include <linux/kthread.h>
#include <linux/freezer.h>

#include "ext4.h"
#include "ext4_extents.h"	/* Needed for trace points definition */
#include "ext4_jbd2.h"
#include "xattr.h"
#include "acl.h"
#include "mballoc.h"
#include "fsmap.h"

#define CREATE_TRACE_POINTS
#include <trace/events/ext4.h>

static struct ext4_lazy_init *ext4_li_info;
static struct mutex ext4_li_mtx;
static struct ratelimit_state ext4_mount_msg_ratelimit;

static int ext4_load_journal(struct super_block *, struct ext4_super_block *,
			     unsigned long journal_devnum);
static int ext4_show_options(struct seq_file *seq, struct dentry *root);
static int ext4_commit_super(struct super_block *sb, int sync);
static int ext4_mark_recovery_complete(struct super_block *sb,
					struct ext4_super_block *es);
static int ext4_clear_journal_err(struct super_block *sb,
				  struct ext4_super_block *es);
static int ext4_sync_fs(struct super_block *sb, int wait);
static int ext4_remount(struct super_block *sb, int *flags, char *data);
static int ext4_statfs(struct dentry *dentry, struct kstatfs *buf);
static int ext4_unfreeze(struct super_block *sb);
static int ext4_freeze(struct super_block *sb);
static struct dentry *ext4_mount(struct file_system_type *fs_type, int flags,
		       const char *dev_name, void *data);
static inline int ext2_feature_set_ok(struct super_block *sb);
static inline int ext3_feature_set_ok(struct super_block *sb);
static int ext4_feature_set_ok(struct super_block *sb, int readonly);
static void ext4_destroy_lazyinit_thread(void);
static void ext4_unregister_li_request(struct super_block *sb);
static void ext4_clear_request_list(void);
static struct inode *ext4_get_journal_inode(struct super_block *sb,
					    unsigned int journal_inum);

/*
 * Lock ordering
 *
 * Note the difference between i_mmap_sem (EXT4_I(inode)->i_mmap_sem) and
 * i_mmap_rwsem (inode->i_mmap_rwsem)!
 *
 * page fault path:
 * mmap_sem -> sb_start_pagefault -> i_mmap_sem (r) -> transaction start ->
 *   page lock -> i_data_sem (rw)
 *
 * buffered write path:
 * sb_start_write -> i_mutex -> mmap_sem
 * sb_start_write -> i_mutex -> transaction start -> page lock ->
 *   i_data_sem (rw)
 *
 * truncate:
 * sb_start_write -> i_mutex -> i_mmap_sem (w) -> i_mmap_rwsem (w) -> page lock
 * sb_start_write -> i_mutex -> i_mmap_sem (w) -> transaction start ->
 *   i_data_sem (rw)
 *
 * direct IO:
 * sb_start_write -> i_mutex -> mmap_sem
 * sb_start_write -> i_mutex -> transaction start -> i_data_sem (rw)
 *
 * writepages:
 * transaction start -> page lock(s) -> i_data_sem (rw)
 */

#if !defined(CONFIG_EXT2_FS) && !defined(CONFIG_EXT2_FS_MODULE) && defined(CONFIG_EXT4_USE_FOR_EXT2)
static struct file_system_type ext2_fs_type = {
	.owner		= THIS_MODULE,
	.name		= "ext2",
	.mount		= ext4_mount,
	.kill_sb	= kill_block_super,
	.fs_flags	= FS_REQUIRES_DEV,
};
MODULE_ALIAS_FS("ext2");
MODULE_ALIAS("ext2");
#define IS_EXT2_SB(sb) ((sb)->s_bdev->bd_holder == &ext2_fs_type)
#else
#define IS_EXT2_SB(sb) (0)
#endif


static struct file_system_type ext3_fs_type = {
	.owner		= THIS_MODULE,
	.name		= "ext3",
	.mount		= ext4_mount,
	.kill_sb	= kill_block_super,
	.fs_flags	= FS_REQUIRES_DEV,
};
MODULE_ALIAS_FS("ext3");
MODULE_ALIAS("ext3");
#define IS_EXT3_SB(sb) ((sb)->s_bdev->bd_holder == &ext3_fs_type)

/*
 * This works like sb_bread() except it uses ERR_PTR for error
 * returns.  Currently with sb_bread it's impossible to distinguish
 * between ENOMEM and EIO situations (since both result in a NULL
 * return.
 */
struct buffer_head *
ext4_sb_bread(struct super_block *sb, sector_t block, int op_flags)
{
	struct buffer_head *bh = sb_getblk(sb, block);

	if (bh == NULL)
		return ERR_PTR(-ENOMEM);
	if (buffer_uptodate(bh))
		return bh;
	ll_rw_block(REQ_OP_READ, REQ_META | op_flags, 1, &bh);
	wait_on_buffer(bh);
	if (buffer_uptodate(bh))
		return bh;
	put_bh(bh);
	return ERR_PTR(-EIO);
}

static int ext4_verify_csum_type(struct super_block *sb,
				 struct ext4_super_block *es)
{
	if (!ext4_has_feature_metadata_csum(sb))
		return 1;

	return es->s_checksum_type == EXT4_CRC32C_CHKSUM;
}

static __le32 ext4_superblock_csum(struct super_block *sb,
				   struct ext4_super_block *es)
{
	struct ext4_sb_info *sbi = EXT4_SB(sb);
	int offset = offsetof(struct ext4_super_block, s_checksum);
	__u32 csum;

	csum = ext4_chksum(sbi, ~0, (char *)es, offset);

	return cpu_to_le32(csum);
}

static int ext4_superblock_csum_verify(struct super_block *sb,
				       struct ext4_super_block *es)
{
	if (!ext4_has_metadata_csum(sb))
		return 1;

	return es->s_checksum == ext4_superblock_csum(sb, es);
}

void ext4_superblock_csum_set(struct super_block *sb)
{
	struct ext4_super_block *es = EXT4_SB(sb)->s_es;

	if (!ext4_has_metadata_csum(sb))
		return;

	es->s_checksum = ext4_superblock_csum(sb, es);
}

void *ext4_kvmalloc(size_t size, gfp_t flags)
{
	void *ret;

	ret = kmalloc(size, flags | __GFP_NOWARN);
	if (!ret)
		ret = __vmalloc(size, flags, PAGE_KERNEL);
	return ret;
}

void *ext4_kvzalloc(size_t size, gfp_t flags)
{
	void *ret;

	ret = kzalloc(size, flags | __GFP_NOWARN);
	if (!ret)
		ret = __vmalloc(size, flags | __GFP_ZERO, PAGE_KERNEL);
	return ret;
}

ext4_fsblk_t ext4_block_bitmap(struct super_block *sb,
			       struct ext4_group_desc *bg)
{
	return le32_to_cpu(bg->bg_block_bitmap_lo) |
		(EXT4_DESC_SIZE(sb) >= EXT4_MIN_DESC_SIZE_64BIT ?
		 (ext4_fsblk_t)le32_to_cpu(bg->bg_block_bitmap_hi) << 32 : 0);
}

ext4_fsblk_t ext4_inode_bitmap(struct super_block *sb,
			       struct ext4_group_desc *bg)
{
	return le32_to_cpu(bg->bg_inode_bitmap_lo) |
		(EXT4_DESC_SIZE(sb) >= EXT4_MIN_DESC_SIZE_64BIT ?
		 (ext4_fsblk_t)le32_to_cpu(bg->bg_inode_bitmap_hi) << 32 : 0);
}

ext4_fsblk_t ext4_inode_table(struct super_block *sb,
			      struct ext4_group_desc *bg)
{
	return le32_to_cpu(bg->bg_inode_table_lo) |
		(EXT4_DESC_SIZE(sb) >= EXT4_MIN_DESC_SIZE_64BIT ?
		 (ext4_fsblk_t)le32_to_cpu(bg->bg_inode_table_hi) << 32 : 0);
}

__u32 ext4_free_group_clusters(struct super_block *sb,
			       struct ext4_group_desc *bg)
{
	return le16_to_cpu(bg->bg_free_blocks_count_lo) |
		(EXT4_DESC_SIZE(sb) >= EXT4_MIN_DESC_SIZE_64BIT ?
		 (__u32)le16_to_cpu(bg->bg_free_blocks_count_hi) << 16 : 0);
}

__u32 ext4_free_inodes_count(struct super_block *sb,
			      struct ext4_group_desc *bg)
{
	return le16_to_cpu(bg->bg_free_inodes_count_lo) |
		(EXT4_DESC_SIZE(sb) >= EXT4_MIN_DESC_SIZE_64BIT ?
		 (__u32)le16_to_cpu(bg->bg_free_inodes_count_hi) << 16 : 0);
}

__u32 ext4_used_dirs_count(struct super_block *sb,
			      struct ext4_group_desc *bg)
{
	return le16_to_cpu(bg->bg_used_dirs_count_lo) |
		(EXT4_DESC_SIZE(sb) >= EXT4_MIN_DESC_SIZE_64BIT ?
		 (__u32)le16_to_cpu(bg->bg_used_dirs_count_hi) << 16 : 0);
}

__u32 ext4_itable_unused_count(struct super_block *sb,
			      struct ext4_group_desc *bg)
{
	return le16_to_cpu(bg->bg_itable_unused_lo) |
		(EXT4_DESC_SIZE(sb) >= EXT4_MIN_DESC_SIZE_64BIT ?
		 (__u32)le16_to_cpu(bg->bg_itable_unused_hi) << 16 : 0);
}

void ext4_block_bitmap_set(struct super_block *sb,
			   struct ext4_group_desc *bg, ext4_fsblk_t blk)
{
	bg->bg_block_bitmap_lo = cpu_to_le32((u32)blk);
	if (EXT4_DESC_SIZE(sb) >= EXT4_MIN_DESC_SIZE_64BIT)
		bg->bg_block_bitmap_hi = cpu_to_le32(blk >> 32);
}

void ext4_inode_bitmap_set(struct super_block *sb,
			   struct ext4_group_desc *bg, ext4_fsblk_t blk)
{
	bg->bg_inode_bitmap_lo  = cpu_to_le32((u32)blk);
	if (EXT4_DESC_SIZE(sb) >= EXT4_MIN_DESC_SIZE_64BIT)
		bg->bg_inode_bitmap_hi = cpu_to_le32(blk >> 32);
}

void ext4_inode_table_set(struct super_block *sb,
			  struct ext4_group_desc *bg, ext4_fsblk_t blk)
{
	bg->bg_inode_table_lo = cpu_to_le32((u32)blk);
	if (EXT4_DESC_SIZE(sb) >= EXT4_MIN_DESC_SIZE_64BIT)
		bg->bg_inode_table_hi = cpu_to_le32(blk >> 32);
}

void ext4_free_group_clusters_set(struct super_block *sb,
				  struct ext4_group_desc *bg, __u32 count)
{
	bg->bg_free_blocks_count_lo = cpu_to_le16((__u16)count);
	if (EXT4_DESC_SIZE(sb) >= EXT4_MIN_DESC_SIZE_64BIT)
		bg->bg_free_blocks_count_hi = cpu_to_le16(count >> 16);
}

void ext4_free_inodes_set(struct super_block *sb,
			  struct ext4_group_desc *bg, __u32 count)
{
	bg->bg_free_inodes_count_lo = cpu_to_le16((__u16)count);
	if (EXT4_DESC_SIZE(sb) >= EXT4_MIN_DESC_SIZE_64BIT)
		bg->bg_free_inodes_count_hi = cpu_to_le16(count >> 16);
}

void ext4_used_dirs_set(struct super_block *sb,
			  struct ext4_group_desc *bg, __u32 count)
{
	bg->bg_used_dirs_count_lo = cpu_to_le16((__u16)count);
	if (EXT4_DESC_SIZE(sb) >= EXT4_MIN_DESC_SIZE_64BIT)
		bg->bg_used_dirs_count_hi = cpu_to_le16(count >> 16);
}

void ext4_itable_unused_set(struct super_block *sb,
			  struct ext4_group_desc *bg, __u32 count)
{
	bg->bg_itable_unused_lo = cpu_to_le16((__u16)count);
	if (EXT4_DESC_SIZE(sb) >= EXT4_MIN_DESC_SIZE_64BIT)
		bg->bg_itable_unused_hi = cpu_to_le16(count >> 16);
}

static void __ext4_update_tstamp(__le32 *lo, __u8 *hi)
{
	time64_t now = ktime_get_real_seconds();

	now = clamp_val(now, 0, (1ull << 40) - 1);

	*lo = cpu_to_le32(lower_32_bits(now));
	*hi = upper_32_bits(now);
}

static time64_t __ext4_get_tstamp(__le32 *lo, __u8 *hi)
{
	return ((time64_t)(*hi) << 32) + le32_to_cpu(*lo);
}
#define ext4_update_tstamp(es, tstamp) \
	__ext4_update_tstamp(&(es)->tstamp, &(es)->tstamp ## _hi)
#define ext4_get_tstamp(es, tstamp) \
	__ext4_get_tstamp(&(es)->tstamp, &(es)->tstamp ## _hi)

static void __save_error_info(struct super_block *sb, const char *func,
			    unsigned int line)
{
	struct ext4_super_block *es = EXT4_SB(sb)->s_es;

	EXT4_SB(sb)->s_mount_state |= EXT4_ERROR_FS;
	if (bdev_read_only(sb->s_bdev))
		return;
	es->s_state |= cpu_to_le16(EXT4_ERROR_FS);
	ext4_update_tstamp(es, s_last_error_time);
	strncpy(es->s_last_error_func, func, sizeof(es->s_last_error_func));
	es->s_last_error_line = cpu_to_le32(line);
	if (!es->s_first_error_time) {
		es->s_first_error_time = es->s_last_error_time;
		es->s_first_error_time_hi = es->s_last_error_time_hi;
		strncpy(es->s_first_error_func, func,
			sizeof(es->s_first_error_func));
		es->s_first_error_line = cpu_to_le32(line);
		es->s_first_error_ino = es->s_last_error_ino;
		es->s_first_error_block = es->s_last_error_block;
	}
	/*
	 * Start the daily error reporting function if it hasn't been
	 * started already
	 */
	if (!es->s_error_count)
		mod_timer(&EXT4_SB(sb)->s_err_report, jiffies + 24*60*60*HZ);
	le32_add_cpu(&es->s_error_count, 1);
}

static void save_error_info(struct super_block *sb, const char *func,
			    unsigned int line)
{
	__save_error_info(sb, func, line);
	if (!bdev_read_only(sb->s_bdev))
		ext4_commit_super(sb, 1);
}

/*
 * The del_gendisk() function uninitializes the disk-specific data
 * structures, including the bdi structure, without telling anyone
 * else.  Once this happens, any attempt to call mark_buffer_dirty()
 * (for example, by ext4_commit_super), will cause a kernel OOPS.
 * This is a kludge to prevent these oops until we can put in a proper
 * hook in del_gendisk() to inform the VFS and file system layers.
 */
static int block_device_ejected(struct super_block *sb)
{
	struct inode *bd_inode = sb->s_bdev->bd_inode;
	struct backing_dev_info *bdi = inode_to_bdi(bd_inode);

	return bdi->dev == NULL;
}

static void ext4_journal_commit_callback(journal_t *journal, transaction_t *txn)
{
	struct super_block		*sb = journal->j_private;
	struct ext4_sb_info		*sbi = EXT4_SB(sb);
	int				error = is_journal_aborted(journal);
	struct ext4_journal_cb_entry	*jce;

	BUG_ON(txn->t_state == T_FINISHED);

	ext4_process_freed_data(sb, txn->t_tid);

	spin_lock(&sbi->s_md_lock);
	while (!list_empty(&txn->t_private_list)) {
		jce = list_entry(txn->t_private_list.next,
				 struct ext4_journal_cb_entry, jce_list);
		list_del_init(&jce->jce_list);
		spin_unlock(&sbi->s_md_lock);
		jce->jce_func(sb, jce, error);
		spin_lock(&sbi->s_md_lock);
	}
	spin_unlock(&sbi->s_md_lock);
}

static bool system_going_down(void)
{
	return system_state == SYSTEM_HALT || system_state == SYSTEM_POWER_OFF
		|| system_state == SYSTEM_RESTART;
}

/* Deal with the reporting of failure conditions on a filesystem such as
 * inconsistencies detected or read IO failures.
 *
 * On ext2, we can store the error state of the filesystem in the
 * superblock.  That is not possible on ext4, because we may have other
 * write ordering constraints on the superblock which prevent us from
 * writing it out straight away; and given that the journal is about to
 * be aborted, we can't rely on the current, or future, transactions to
 * write out the superblock safely.
 *
 * We'll just use the jbd2_journal_abort() error code to record an error in
 * the journal instead.  On recovery, the journal will complain about
 * that error until we've noted it down and cleared it.
 */

static void ext4_handle_error(struct super_block *sb)
{
	journal_t *journal = EXT4_SB(sb)->s_journal;

	if (test_opt(sb, WARN_ON_ERROR))
		WARN_ON_ONCE(1);

	if (sb_rdonly(sb) || test_opt(sb, ERRORS_CONT))
		return;

	EXT4_SB(sb)->s_mount_flags |= EXT4_MF_FS_ABORTED;
	if (journal)
		jbd2_journal_abort(journal, -EIO);
	/*
	 * We force ERRORS_RO behavior when system is rebooting. Otherwise we
	 * could panic during 'reboot -f' as the underlying device got already
	 * disabled.
	 */
	if (test_opt(sb, ERRORS_RO) || system_going_down()) {
		ext4_msg(sb, KERN_CRIT, "Remounting filesystem read-only");
		/*
		 * Make sure updated value of ->s_mount_flags will be visible
		 * before ->s_flags update
		 */
		smp_wmb();
		sb->s_flags |= SB_RDONLY;
	} else if (test_opt(sb, ERRORS_PANIC)) {
		if (EXT4_SB(sb)->s_journal &&
		  !(EXT4_SB(sb)->s_journal->j_flags & JBD2_REC_ERR))
			return;
		panic("EXT4-fs (device %s): panic forced after error\n",
			sb->s_id);
	}
}

#define ext4_error_ratelimit(sb)					\
		___ratelimit(&(EXT4_SB(sb)->s_err_ratelimit_state),	\
			     "EXT4-fs error")

void __ext4_error(struct super_block *sb, const char *function,
		  unsigned int line, const char *fmt, ...)
{
	struct va_format vaf;
	va_list args;

	if (unlikely(ext4_forced_shutdown(EXT4_SB(sb))))
		return;

	trace_ext4_error(sb, function, line);
	if (ext4_error_ratelimit(sb)) {
		va_start(args, fmt);
		vaf.fmt = fmt;
		vaf.va = &args;
		printk(KERN_CRIT
		       "EXT4-fs error (device %s): %s:%d: comm %s: %pV\n",
		       sb->s_id, function, line, current->comm, &vaf);
		va_end(args);
	}
	save_error_info(sb, function, line);
	ext4_handle_error(sb);
}

void __ext4_error_inode(struct inode *inode, const char *function,
			unsigned int line, ext4_fsblk_t block,
			const char *fmt, ...)
{
	va_list args;
	struct va_format vaf;
	struct ext4_super_block *es = EXT4_SB(inode->i_sb)->s_es;

	if (unlikely(ext4_forced_shutdown(EXT4_SB(inode->i_sb))))
		return;

	trace_ext4_error(inode->i_sb, function, line);
	es->s_last_error_ino = cpu_to_le32(inode->i_ino);
	es->s_last_error_block = cpu_to_le64(block);
	if (ext4_error_ratelimit(inode->i_sb)) {
		va_start(args, fmt);
		vaf.fmt = fmt;
		vaf.va = &args;
		if (block)
			printk(KERN_CRIT "EXT4-fs error (device %s): %s:%d: "
			       "inode #%lu: block %llu: comm %s: %pV\n",
			       inode->i_sb->s_id, function, line, inode->i_ino,
			       block, current->comm, &vaf);
		else
			printk(KERN_CRIT "EXT4-fs error (device %s): %s:%d: "
			       "inode #%lu: comm %s: %pV\n",
			       inode->i_sb->s_id, function, line, inode->i_ino,
			       current->comm, &vaf);
		va_end(args);
	}
	save_error_info(inode->i_sb, function, line);
	ext4_handle_error(inode->i_sb);
}

void __ext4_error_file(struct file *file, const char *function,
		       unsigned int line, ext4_fsblk_t block,
		       const char *fmt, ...)
{
	va_list args;
	struct va_format vaf;
	struct ext4_super_block *es;
	struct inode *inode = file_inode(file);
	char pathname[80], *path;

	if (unlikely(ext4_forced_shutdown(EXT4_SB(inode->i_sb))))
		return;

	trace_ext4_error(inode->i_sb, function, line);
	es = EXT4_SB(inode->i_sb)->s_es;
	es->s_last_error_ino = cpu_to_le32(inode->i_ino);
	if (ext4_error_ratelimit(inode->i_sb)) {
		path = file_path(file, pathname, sizeof(pathname));
		if (IS_ERR(path))
			path = "(unknown)";
		va_start(args, fmt);
		vaf.fmt = fmt;
		vaf.va = &args;
		if (block)
			printk(KERN_CRIT
			       "EXT4-fs error (device %s): %s:%d: inode #%lu: "
			       "block %llu: comm %s: path %s: %pV\n",
			       inode->i_sb->s_id, function, line, inode->i_ino,
			       block, current->comm, path, &vaf);
		else
			printk(KERN_CRIT
			       "EXT4-fs error (device %s): %s:%d: inode #%lu: "
			       "comm %s: path %s: %pV\n",
			       inode->i_sb->s_id, function, line, inode->i_ino,
			       current->comm, path, &vaf);
		va_end(args);
	}
	save_error_info(inode->i_sb, function, line);
	ext4_handle_error(inode->i_sb);
}

const char *ext4_decode_error(struct super_block *sb, int errno,
			      char nbuf[16])
{
	char *errstr = NULL;

	switch (errno) {
	case -EFSCORRUPTED:
		errstr = "Corrupt filesystem";
		break;
	case -EFSBADCRC:
		errstr = "Filesystem failed CRC";
		break;
	case -EIO:
		errstr = "IO failure";
		break;
	case -ENOMEM:
		errstr = "Out of memory";
		break;
	case -EROFS:
		if (!sb || (EXT4_SB(sb)->s_journal &&
			    EXT4_SB(sb)->s_journal->j_flags & JBD2_ABORT))
			errstr = "Journal has aborted";
		else
			errstr = "Readonly filesystem";
		break;
	default:
		/* If the caller passed in an extra buffer for unknown
		 * errors, textualise them now.  Else we just return
		 * NULL. */
		if (nbuf) {
			/* Check for truncated error codes... */
			if (snprintf(nbuf, 16, "error %d", -errno) >= 0)
				errstr = nbuf;
		}
		break;
	}

	return errstr;
}

/* __ext4_std_error decodes expected errors from journaling functions
 * automatically and invokes the appropriate error response.  */

void __ext4_std_error(struct super_block *sb, const char *function,
		      unsigned int line, int errno)
{
	char nbuf[16];
	const char *errstr;

	if (unlikely(ext4_forced_shutdown(EXT4_SB(sb))))
		return;

	/* Special case: if the error is EROFS, and we're not already
	 * inside a transaction, then there's really no point in logging
	 * an error. */
	if (errno == -EROFS && journal_current_handle() == NULL && sb_rdonly(sb))
		return;

	if (ext4_error_ratelimit(sb)) {
		errstr = ext4_decode_error(sb, errno, nbuf);
		printk(KERN_CRIT "EXT4-fs error (device %s) in %s:%d: %s\n",
		       sb->s_id, function, line, errstr);
	}

	save_error_info(sb, function, line);
	ext4_handle_error(sb);
}

/*
 * ext4_abort is a much stronger failure handler than ext4_error.  The
 * abort function may be used to deal with unrecoverable failures such
 * as journal IO errors or ENOMEM at a critical moment in log management.
 *
 * We unconditionally force the filesystem into an ABORT|READONLY state,
 * unless the error response on the fs has been set to panic in which
 * case we take the easy way out and panic immediately.
 */

void __ext4_abort(struct super_block *sb, const char *function,
		unsigned int line, const char *fmt, ...)
{
	struct va_format vaf;
	va_list args;

	if (unlikely(ext4_forced_shutdown(EXT4_SB(sb))))
		return;

	save_error_info(sb, function, line);
	va_start(args, fmt);
	vaf.fmt = fmt;
	vaf.va = &args;
	printk(KERN_CRIT "EXT4-fs error (device %s): %s:%d: %pV\n",
	       sb->s_id, function, line, &vaf);
	va_end(args);

	if (sb_rdonly(sb) == 0) {
		ext4_msg(sb, KERN_CRIT, "Remounting filesystem read-only");
		EXT4_SB(sb)->s_mount_flags |= EXT4_MF_FS_ABORTED;
		/*
		 * Make sure updated value of ->s_mount_flags will be visible
		 * before ->s_flags update
		 */
		smp_wmb();
		sb->s_flags |= SB_RDONLY;
		if (EXT4_SB(sb)->s_journal)
			jbd2_journal_abort(EXT4_SB(sb)->s_journal, -EIO);
		save_error_info(sb, function, line);
	}
	if (test_opt(sb, ERRORS_PANIC) && !system_going_down()) {
		if (EXT4_SB(sb)->s_journal &&
		  !(EXT4_SB(sb)->s_journal->j_flags & JBD2_REC_ERR))
			return;
		panic("EXT4-fs panic from previous error\n");
	}
}

void __ext4_msg(struct super_block *sb,
		const char *prefix, const char *fmt, ...)
{
	struct va_format vaf;
	va_list args;

	if (!___ratelimit(&(EXT4_SB(sb)->s_msg_ratelimit_state), "EXT4-fs"))
		return;

	va_start(args, fmt);
	vaf.fmt = fmt;
	vaf.va = &args;
	printk("%sEXT4-fs (%s): %pV\n", prefix, sb->s_id, &vaf);
	va_end(args);
}

#define ext4_warning_ratelimit(sb)					\
		___ratelimit(&(EXT4_SB(sb)->s_warning_ratelimit_state),	\
			     "EXT4-fs warning")

void __ext4_warning(struct super_block *sb, const char *function,
		    unsigned int line, const char *fmt, ...)
{
	struct va_format vaf;
	va_list args;

	if (!ext4_warning_ratelimit(sb))
		return;

	va_start(args, fmt);
	vaf.fmt = fmt;
	vaf.va = &args;
	printk(KERN_WARNING "EXT4-fs warning (device %s): %s:%d: %pV\n",
	       sb->s_id, function, line, &vaf);
	va_end(args);
}

void __ext4_warning_inode(const struct inode *inode, const char *function,
			  unsigned int line, const char *fmt, ...)
{
	struct va_format vaf;
	va_list args;

	if (!ext4_warning_ratelimit(inode->i_sb))
		return;

	va_start(args, fmt);
	vaf.fmt = fmt;
	vaf.va = &args;
	printk(KERN_WARNING "EXT4-fs warning (device %s): %s:%d: "
	       "inode #%lu: comm %s: %pV\n", inode->i_sb->s_id,
	       function, line, inode->i_ino, current->comm, &vaf);
	va_end(args);
}

void __ext4_grp_locked_error(const char *function, unsigned int line,
			     struct super_block *sb, ext4_group_t grp,
			     unsigned long ino, ext4_fsblk_t block,
			     const char *fmt, ...)
__releases(bitlock)
__acquires(bitlock)
{
	struct va_format vaf;
	va_list args;
	struct ext4_super_block *es = EXT4_SB(sb)->s_es;

	if (unlikely(ext4_forced_shutdown(EXT4_SB(sb))))
		return;

	trace_ext4_error(sb, function, line);
	es->s_last_error_ino = cpu_to_le32(ino);
	es->s_last_error_block = cpu_to_le64(block);
	__save_error_info(sb, function, line);

	if (ext4_error_ratelimit(sb)) {
		va_start(args, fmt);
		vaf.fmt = fmt;
		vaf.va = &args;
		printk(KERN_CRIT "EXT4-fs error (device %s): %s:%d: group %u, ",
		       sb->s_id, function, line, grp);
		if (ino)
			printk(KERN_CONT "inode %lu: ", ino);
		if (block)
			printk(KERN_CONT "block %llu:",
			       (unsigned long long) block);
		printk(KERN_CONT "%pV\n", &vaf);
		va_end(args);
	}

	if (test_opt(sb, WARN_ON_ERROR))
		WARN_ON_ONCE(1);

	if (test_opt(sb, ERRORS_CONT)) {
		ext4_commit_super(sb, 0);
		return;
	}

	ext4_unlock_group(sb, grp);
	ext4_commit_super(sb, 1);
	ext4_handle_error(sb);
	/*
	 * We only get here in the ERRORS_RO case; relocking the group
	 * may be dangerous, but nothing bad will happen since the
	 * filesystem will have already been marked read/only and the
	 * journal has been aborted.  We return 1 as a hint to callers
	 * who might what to use the return value from
	 * ext4_grp_locked_error() to distinguish between the
	 * ERRORS_CONT and ERRORS_RO case, and perhaps return more
	 * aggressively from the ext4 function in question, with a
	 * more appropriate error code.
	 */
	ext4_lock_group(sb, grp);
	return;
}

void ext4_mark_group_bitmap_corrupted(struct super_block *sb,
				     ext4_group_t group,
				     unsigned int flags)
{
	struct ext4_sb_info *sbi = EXT4_SB(sb);
	struct ext4_group_info *grp = ext4_get_group_info(sb, group);
	struct ext4_group_desc *gdp = ext4_get_group_desc(sb, group, NULL);
	int ret;

	if (flags & EXT4_GROUP_INFO_BBITMAP_CORRUPT) {
		ret = ext4_test_and_set_bit(EXT4_GROUP_INFO_BBITMAP_CORRUPT_BIT,
					    &grp->bb_state);
		if (!ret)
			percpu_counter_sub(&sbi->s_freeclusters_counter,
					   grp->bb_free);
	}

	if (flags & EXT4_GROUP_INFO_IBITMAP_CORRUPT) {
		ret = ext4_test_and_set_bit(EXT4_GROUP_INFO_IBITMAP_CORRUPT_BIT,
					    &grp->bb_state);
		if (!ret && gdp) {
			int count;

			count = ext4_free_inodes_count(sb, gdp);
			percpu_counter_sub(&sbi->s_freeinodes_counter,
					   count);
		}
	}
}

void ext4_update_dynamic_rev(struct super_block *sb)
{
	struct ext4_super_block *es = EXT4_SB(sb)->s_es;

	if (le32_to_cpu(es->s_rev_level) > EXT4_GOOD_OLD_REV)
		return;

	ext4_warning(sb,
		     "updating to rev %d because of new feature flag, "
		     "running e2fsck is recommended",
		     EXT4_DYNAMIC_REV);

	es->s_first_ino = cpu_to_le32(EXT4_GOOD_OLD_FIRST_INO);
	es->s_inode_size = cpu_to_le16(EXT4_GOOD_OLD_INODE_SIZE);
	es->s_rev_level = cpu_to_le32(EXT4_DYNAMIC_REV);
	/* leave es->s_feature_*compat flags alone */
	/* es->s_uuid will be set by e2fsck if empty */

	/*
	 * The rest of the superblock fields should be zero, and if not it
	 * means they are likely already in use, so leave them alone.  We
	 * can leave it up to e2fsck to clean up any inconsistencies there.
	 */
}

/*
 * Open the external journal device
 */
static struct block_device *ext4_blkdev_get(dev_t dev, struct super_block *sb)
{
	struct block_device *bdev;
	char b[BDEVNAME_SIZE];

	bdev = blkdev_get_by_dev(dev, FMODE_READ|FMODE_WRITE|FMODE_EXCL, sb);
	if (IS_ERR(bdev))
		goto fail;
	return bdev;

fail:
	ext4_msg(sb, KERN_ERR, "failed to open journal device %s: %ld",
			__bdevname(dev, b), PTR_ERR(bdev));
	return NULL;
}

/*
 * Release the journal device
 */
static void ext4_blkdev_put(struct block_device *bdev)
{
	blkdev_put(bdev, FMODE_READ|FMODE_WRITE|FMODE_EXCL);
}

static void ext4_blkdev_remove(struct ext4_sb_info *sbi)
{
	struct block_device *bdev;
	bdev = sbi->journal_bdev;
	if (bdev) {
		ext4_blkdev_put(bdev);
		sbi->journal_bdev = NULL;
	}
}

static inline struct inode *orphan_list_entry(struct list_head *l)
{
	return &list_entry(l, struct ext4_inode_info, i_orphan)->vfs_inode;
}

static void dump_orphan_list(struct super_block *sb, struct ext4_sb_info *sbi)
{
	struct list_head *l;

	ext4_msg(sb, KERN_ERR, "sb orphan head is %d",
		 le32_to_cpu(sbi->s_es->s_last_orphan));

	printk(KERN_ERR "sb_info orphan list:\n");
	list_for_each(l, &sbi->s_orphan) {
		struct inode *inode = orphan_list_entry(l);
		printk(KERN_ERR "  "
		       "inode %s:%lu at %p: mode %o, nlink %d, next %d\n",
		       inode->i_sb->s_id, inode->i_ino, inode,
		       inode->i_mode, inode->i_nlink,
		       NEXT_ORPHAN(inode));
	}
}

#ifdef CONFIG_QUOTA
static int ext4_quota_off(struct super_block *sb, int type);

static inline void ext4_quota_off_umount(struct super_block *sb)
{
	int type;

	/* Use our quota_off function to clear inode flags etc. */
	for (type = 0; type < EXT4_MAXQUOTAS; type++)
		ext4_quota_off(sb, type);
}

/*
 * This is a helper function which is used in the mount/remount
 * codepaths (which holds s_umount) to fetch the quota file name.
 */
static inline char *get_qf_name(struct super_block *sb,
				struct ext4_sb_info *sbi,
				int type)
{
	return rcu_dereference_protected(sbi->s_qf_names[type],
					 lockdep_is_held(&sb->s_umount));
}
#else
static inline void ext4_quota_off_umount(struct super_block *sb)
{
}
#endif

static void ext4_put_super(struct super_block *sb)
{
	struct ext4_sb_info *sbi = EXT4_SB(sb);
	struct ext4_super_block *es = sbi->s_es;
	struct buffer_head **group_desc;
	struct flex_groups **flex_groups;
	int aborted = 0;
	int i, err;

	ext4_unregister_li_request(sb);
	ext4_quota_off_umount(sb);

	destroy_workqueue(sbi->rsv_conversion_wq);

	if (sbi->s_journal) {
		aborted = is_journal_aborted(sbi->s_journal);
		err = jbd2_journal_destroy(sbi->s_journal);
		sbi->s_journal = NULL;
		if ((err < 0) && !aborted)
			ext4_abort(sb, "Couldn't clean up the journal");
	}

	ext4_unregister_sysfs(sb);
	ext4_es_unregister_shrinker(sbi);
	del_timer_sync(&sbi->s_err_report);
	ext4_release_system_zone(sb);
	ext4_mb_release(sb);
	ext4_ext_release(sb);

	if (!sb_rdonly(sb) && !aborted) {
		ext4_clear_feature_journal_needs_recovery(sb);
		es->s_state = cpu_to_le16(sbi->s_mount_state);
	}
	if (!sb_rdonly(sb))
		ext4_commit_super(sb, 1);

	rcu_read_lock();
	group_desc = rcu_dereference(sbi->s_group_desc);
	for (i = 0; i < sbi->s_gdb_count; i++)
		brelse(group_desc[i]);
	kvfree(group_desc);
	flex_groups = rcu_dereference(sbi->s_flex_groups);
	if (flex_groups) {
		for (i = 0; i < sbi->s_flex_groups_allocated; i++)
			kvfree(flex_groups[i]);
		kvfree(flex_groups);
	}
	rcu_read_unlock();
	percpu_counter_destroy(&sbi->s_freeclusters_counter);
	percpu_counter_destroy(&sbi->s_freeinodes_counter);
	percpu_counter_destroy(&sbi->s_dirs_counter);
	percpu_counter_destroy(&sbi->s_dirtyclusters_counter);
	percpu_free_rwsem(&sbi->s_writepages_rwsem);
#ifdef CONFIG_QUOTA
	for (i = 0; i < EXT4_MAXQUOTAS; i++)
		kfree(get_qf_name(sb, sbi, i));
#endif

	/* Debugging code just in case the in-memory inode orphan list
	 * isn't empty.  The on-disk one can be non-empty if we've
	 * detected an error and taken the fs readonly, but the
	 * in-memory list had better be clean by this point. */
	if (!list_empty(&sbi->s_orphan))
		dump_orphan_list(sb, sbi);
	J_ASSERT(list_empty(&sbi->s_orphan));

	sync_blockdev(sb->s_bdev);
	invalidate_bdev(sb->s_bdev);
	if (sbi->journal_bdev && sbi->journal_bdev != sb->s_bdev) {
		/*
		 * Invalidate the journal device's buffers.  We don't want them
		 * floating about in memory - the physical journal device may
		 * hotswapped, and it breaks the `ro-after' testing code.
		 */
		sync_blockdev(sbi->journal_bdev);
		invalidate_bdev(sbi->journal_bdev);
		ext4_blkdev_remove(sbi);
	}
	if (sbi->s_ea_inode_cache) {
		ext4_xattr_destroy_cache(sbi->s_ea_inode_cache);
		sbi->s_ea_inode_cache = NULL;
	}
	if (sbi->s_ea_block_cache) {
		ext4_xattr_destroy_cache(sbi->s_ea_block_cache);
		sbi->s_ea_block_cache = NULL;
	}
	if (sbi->s_mmp_tsk)
		kthread_stop(sbi->s_mmp_tsk);
	brelse(sbi->s_sbh);
	sb->s_fs_info = NULL;
	/*
	 * Now that we are completely done shutting down the
	 * superblock, we need to actually destroy the kobject.
	 */
	kobject_put(&sbi->s_kobj);
	wait_for_completion(&sbi->s_kobj_unregister);
	if (sbi->s_chksum_driver)
		crypto_free_shash(sbi->s_chksum_driver);
	kfree(sbi->s_blockgroup_lock);
	fs_put_dax(sbi->s_daxdev);
	fscrypt_free_dummy_context(&sbi->s_dummy_enc_ctx);
#ifdef CONFIG_UNICODE
	utf8_unload(sb->s_encoding);
#endif
	kfree(sbi);
}

static struct kmem_cache *ext4_inode_cachep;

/*
 * Called inside transaction, so use GFP_NOFS
 */
static struct inode *ext4_alloc_inode(struct super_block *sb)
{
	struct ext4_inode_info *ei;

	ei = kmem_cache_alloc(ext4_inode_cachep, GFP_NOFS);
	if (!ei)
		return NULL;

	inode_set_iversion(&ei->vfs_inode, 1);
	ei->i_flags = 0;
	spin_lock_init(&ei->i_raw_lock);
	INIT_LIST_HEAD(&ei->i_prealloc_list);
	spin_lock_init(&ei->i_prealloc_lock);
	ext4_es_init_tree(&ei->i_es_tree);
	rwlock_init(&ei->i_es_lock);
	INIT_LIST_HEAD(&ei->i_es_list);
	ei->i_es_all_nr = 0;
	ei->i_es_shk_nr = 0;
	ei->i_es_shrink_lblk = 0;
	ei->i_reserved_data_blocks = 0;
	ei->i_da_metadata_calc_len = 0;
	ei->i_da_metadata_calc_last_lblock = 0;
	spin_lock_init(&(ei->i_block_reservation_lock));
	ext4_init_pending_tree(&ei->i_pending_tree);
#ifdef CONFIG_QUOTA
	ei->i_reserved_quota = 0;
	memset(&ei->i_dquot, 0, sizeof(ei->i_dquot));
#endif
	ei->jinode = NULL;
	INIT_LIST_HEAD(&ei->i_rsv_conversion_list);
	spin_lock_init(&ei->i_completed_io_lock);
	ei->i_sync_tid = 0;
	ei->i_datasync_tid = 0;
	atomic_set(&ei->i_unwritten, 0);
	INIT_WORK(&ei->i_rsv_conversion_work, ext4_end_io_rsv_work);
	return &ei->vfs_inode;
}

static int ext4_drop_inode(struct inode *inode)
{
	int drop = generic_drop_inode(inode);

	if (!drop)
		drop = fscrypt_drop_inode(inode);

	trace_ext4_drop_inode(inode, drop);
	return drop;
}

static void ext4_i_callback(struct rcu_head *head)
{
	struct inode *inode = container_of(head, struct inode, i_rcu);

	fscrypt_free_inode(inode);

	kmem_cache_free(ext4_inode_cachep, EXT4_I(inode));
}

static void ext4_destroy_inode(struct inode *inode)
{
	if (!list_empty(&(EXT4_I(inode)->i_orphan))) {
		ext4_msg(inode->i_sb, KERN_ERR,
			 "Inode %lu (%p): orphan list check failed!",
			 inode->i_ino, EXT4_I(inode));
		print_hex_dump(KERN_INFO, "", DUMP_PREFIX_ADDRESS, 16, 4,
				EXT4_I(inode), sizeof(struct ext4_inode_info),
				true);
		dump_stack();
	}
	call_rcu(&inode->i_rcu, ext4_i_callback);
}

static void init_once(void *foo)
{
	struct ext4_inode_info *ei = (struct ext4_inode_info *) foo;

	INIT_LIST_HEAD(&ei->i_orphan);
	init_rwsem(&ei->xattr_sem);
	init_rwsem(&ei->i_data_sem);
	init_rwsem(&ei->i_mmap_sem);
	inode_init_once(&ei->vfs_inode);
}

static int __init init_inodecache(void)
{
	ext4_inode_cachep = kmem_cache_create_usercopy("ext4_inode_cache",
				sizeof(struct ext4_inode_info), 0,
				(SLAB_RECLAIM_ACCOUNT|SLAB_MEM_SPREAD|
					SLAB_ACCOUNT),
				offsetof(struct ext4_inode_info, i_data),
				sizeof_field(struct ext4_inode_info, i_data),
				init_once);
	if (ext4_inode_cachep == NULL)
		return -ENOMEM;
	return 0;
}

static void destroy_inodecache(void)
{
	/*
	 * Make sure all delayed rcu free inodes are flushed before we
	 * destroy cache.
	 */
	rcu_barrier();
	kmem_cache_destroy(ext4_inode_cachep);
}

void ext4_clear_inode(struct inode *inode)
{
	invalidate_inode_buffers(inode);
	clear_inode(inode);
	dquot_drop(inode);
	ext4_discard_preallocations(inode);
	ext4_es_remove_extent(inode, 0, EXT_MAX_BLOCKS);
	if (EXT4_I(inode)->jinode) {
		jbd2_journal_release_jbd_inode(EXT4_JOURNAL(inode),
					       EXT4_I(inode)->jinode);
		jbd2_free_inode(EXT4_I(inode)->jinode);
		EXT4_I(inode)->jinode = NULL;
	}
	fscrypt_put_encryption_info(inode);
	fsverity_cleanup_inode(inode);
}

static struct inode *ext4_nfs_get_inode(struct super_block *sb,
					u64 ino, u32 generation)
{
	struct inode *inode;

	/*
	 * Currently we don't know the generation for parent directory, so
	 * a generation of 0 means "accept any"
	 */
	inode = ext4_iget(sb, ino, EXT4_IGET_HANDLE);
	if (IS_ERR(inode))
		return ERR_CAST(inode);
	if (generation && inode->i_generation != generation) {
		iput(inode);
		return ERR_PTR(-ESTALE);
	}

	return inode;
}

static struct dentry *ext4_fh_to_dentry(struct super_block *sb, struct fid *fid,
					int fh_len, int fh_type)
{
	return generic_fh_to_dentry(sb, fid, fh_len, fh_type,
				    ext4_nfs_get_inode);
}

static struct dentry *ext4_fh_to_parent(struct super_block *sb, struct fid *fid,
					int fh_len, int fh_type)
{
	return generic_fh_to_parent(sb, fid, fh_len, fh_type,
				    ext4_nfs_get_inode);
}

static int ext4_nfs_commit_metadata(struct inode *inode)
{
	struct writeback_control wbc = {
		.sync_mode = WB_SYNC_ALL
	};

	trace_ext4_nfs_commit_metadata(inode);
	return ext4_write_inode(inode, &wbc);
}

/*
 * Try to release metadata pages (indirect blocks, directories) which are
 * mapped via the block device.  Since these pages could have journal heads
 * which would prevent try_to_free_buffers() from freeing them, we must use
 * jbd2 layer's try_to_free_buffers() function to release them.
 */
static int bdev_try_to_free_page(struct super_block *sb, struct page *page,
				 gfp_t wait)
{
	journal_t *journal = EXT4_SB(sb)->s_journal;

	WARN_ON(PageChecked(page));
	if (!page_has_buffers(page))
		return 0;
	if (journal)
		return jbd2_journal_try_to_free_buffers(journal, page,
						wait & ~__GFP_DIRECT_RECLAIM);
	return try_to_free_buffers(page);
}

#ifdef CONFIG_FS_ENCRYPTION
static int ext4_get_context(struct inode *inode, void *ctx, size_t len)
{
	return ext4_xattr_get(inode, EXT4_XATTR_INDEX_ENCRYPTION,
				 EXT4_XATTR_NAME_ENCRYPTION_CONTEXT, ctx, len);
}

static int ext4_set_context(struct inode *inode, const void *ctx, size_t len,
							void *fs_data)
{
	handle_t *handle = fs_data;
	int res, res2, credits, retries = 0;

	/*
	 * Encrypting the root directory is not allowed because e2fsck expects
	 * lost+found to exist and be unencrypted, and encrypting the root
	 * directory would imply encrypting the lost+found directory as well as
	 * the filename "lost+found" itself.
	 */
	if (inode->i_ino == EXT4_ROOT_INO)
		return -EPERM;

	if (WARN_ON_ONCE(IS_DAX(inode) && i_size_read(inode)))
		return -EINVAL;

	res = ext4_convert_inline_data(inode);
	if (res)
		return res;

	/*
	 * If a journal handle was specified, then the encryption context is
	 * being set on a new inode via inheritance and is part of a larger
	 * transaction to create the inode.  Otherwise the encryption context is
	 * being set on an existing inode in its own transaction.  Only in the
	 * latter case should the "retry on ENOSPC" logic be used.
	 */

	if (handle) {
		res = ext4_xattr_set_handle(handle, inode,
					    EXT4_XATTR_INDEX_ENCRYPTION,
					    EXT4_XATTR_NAME_ENCRYPTION_CONTEXT,
					    ctx, len, 0);
		if (!res) {
			ext4_set_inode_flag(inode, EXT4_INODE_ENCRYPT);
			ext4_clear_inode_state(inode,
					EXT4_STATE_MAY_INLINE_DATA);
			/*
			 * Update inode->i_flags - S_ENCRYPTED will be enabled,
			 * S_DAX may be disabled
			 */
			ext4_set_inode_flags(inode);
		}
		return res;
	}

	res = dquot_initialize(inode);
	if (res)
		return res;
retry:
	res = ext4_xattr_set_credits(inode, len, false /* is_create */,
				     &credits);
	if (res)
		return res;

	handle = ext4_journal_start(inode, EXT4_HT_MISC, credits);
	if (IS_ERR(handle))
		return PTR_ERR(handle);

	res = ext4_xattr_set_handle(handle, inode, EXT4_XATTR_INDEX_ENCRYPTION,
				    EXT4_XATTR_NAME_ENCRYPTION_CONTEXT,
				    ctx, len, 0);
	if (!res) {
		ext4_set_inode_flag(inode, EXT4_INODE_ENCRYPT);
		/*
		 * Update inode->i_flags - S_ENCRYPTED will be enabled,
		 * S_DAX may be disabled
		 */
		ext4_set_inode_flags(inode);
		res = ext4_mark_inode_dirty(handle, inode);
		if (res)
			EXT4_ERROR_INODE(inode, "Failed to mark inode dirty");
	}
	res2 = ext4_journal_stop(handle);

	if (res == -ENOSPC && ext4_should_retry_alloc(inode->i_sb, &retries))
		goto retry;
	if (!res)
		res = res2;
	return res;
}

static const union fscrypt_context *
ext4_get_dummy_context(struct super_block *sb)
{
	return EXT4_SB(sb)->s_dummy_enc_ctx.ctx;
}

static bool ext4_has_stable_inodes(struct super_block *sb)
{
	return ext4_has_feature_stable_inodes(sb);
}

static void ext4_get_ino_and_lblk_bits(struct super_block *sb,
				       int *ino_bits_ret, int *lblk_bits_ret)
{
	*ino_bits_ret = 8 * sizeof(EXT4_SB(sb)->s_es->s_inodes_count);
	*lblk_bits_ret = 8 * sizeof(ext4_lblk_t);
}

static bool ext4_inline_crypt_enabled(struct super_block *sb)
{
	return test_opt(sb, INLINECRYPT);
}

static const struct fscrypt_operations ext4_cryptops = {
	.key_prefix		= "ext4:",
	.get_context		= ext4_get_context,
	.set_context		= ext4_set_context,
	.get_dummy_context	= ext4_get_dummy_context,
	.empty_dir		= ext4_empty_dir,
	.max_namelen		= EXT4_NAME_LEN,
	.has_stable_inodes	= ext4_has_stable_inodes,
	.get_ino_and_lblk_bits	= ext4_get_ino_and_lblk_bits,
	.inline_crypt_enabled	= ext4_inline_crypt_enabled,
};
#endif

#ifdef CONFIG_QUOTA
static const char * const quotatypes[] = INITQFNAMES;
#define QTYPE2NAME(t) (quotatypes[t])

static int ext4_write_dquot(struct dquot *dquot);
static int ext4_acquire_dquot(struct dquot *dquot);
static int ext4_release_dquot(struct dquot *dquot);
static int ext4_mark_dquot_dirty(struct dquot *dquot);
static int ext4_write_info(struct super_block *sb, int type);
static int ext4_quota_on(struct super_block *sb, int type, int format_id,
			 const struct path *path);
static int ext4_quota_on_mount(struct super_block *sb, int type);
static ssize_t ext4_quota_read(struct super_block *sb, int type, char *data,
			       size_t len, loff_t off);
static ssize_t ext4_quota_write(struct super_block *sb, int type,
				const char *data, size_t len, loff_t off);
static int ext4_quota_enable(struct super_block *sb, int type, int format_id,
			     unsigned int flags);
static int ext4_enable_quotas(struct super_block *sb);
static int ext4_get_next_id(struct super_block *sb, struct kqid *qid);

static struct dquot **ext4_get_dquots(struct inode *inode)
{
	return EXT4_I(inode)->i_dquot;
}

static const struct dquot_operations ext4_quota_operations = {
	.get_reserved_space	= ext4_get_reserved_space,
	.write_dquot		= ext4_write_dquot,
	.acquire_dquot		= ext4_acquire_dquot,
	.release_dquot		= ext4_release_dquot,
	.mark_dirty		= ext4_mark_dquot_dirty,
	.write_info		= ext4_write_info,
	.alloc_dquot		= dquot_alloc,
	.destroy_dquot		= dquot_destroy,
	.get_projid		= ext4_get_projid,
	.get_inode_usage	= ext4_get_inode_usage,
	.get_next_id		= ext4_get_next_id,
};

static const struct quotactl_ops ext4_qctl_operations = {
	.quota_on	= ext4_quota_on,
	.quota_off	= ext4_quota_off,
	.quota_sync	= dquot_quota_sync,
	.get_state	= dquot_get_state,
	.set_info	= dquot_set_dqinfo,
	.get_dqblk	= dquot_get_dqblk,
	.set_dqblk	= dquot_set_dqblk,
	.get_nextdqblk	= dquot_get_next_dqblk,
};
#endif

static const struct super_operations ext4_sops = {
	.alloc_inode	= ext4_alloc_inode,
	.destroy_inode	= ext4_destroy_inode,
	.write_inode	= ext4_write_inode,
	.dirty_inode	= ext4_dirty_inode,
	.drop_inode	= ext4_drop_inode,
	.evict_inode	= ext4_evict_inode,
	.put_super	= ext4_put_super,
	.sync_fs	= ext4_sync_fs,
	.freeze_fs	= ext4_freeze,
	.unfreeze_fs	= ext4_unfreeze,
	.statfs		= ext4_statfs,
	.remount_fs	= ext4_remount,
	.show_options	= ext4_show_options,
#ifdef CONFIG_QUOTA
	.quota_read	= ext4_quota_read,
	.quota_write	= ext4_quota_write,
	.get_dquots	= ext4_get_dquots,
#endif
	.bdev_try_to_free_page = bdev_try_to_free_page,
};

static const struct export_operations ext4_export_ops = {
	.fh_to_dentry = ext4_fh_to_dentry,
	.fh_to_parent = ext4_fh_to_parent,
	.get_parent = ext4_get_parent,
	.commit_metadata = ext4_nfs_commit_metadata,
};

enum {
	Opt_bsd_df, Opt_minix_df, Opt_grpid, Opt_nogrpid,
	Opt_resgid, Opt_resuid, Opt_sb, Opt_err_cont, Opt_err_panic, Opt_err_ro,
	Opt_nouid32, Opt_debug, Opt_removed,
	Opt_user_xattr, Opt_nouser_xattr, Opt_acl, Opt_noacl,
	Opt_auto_da_alloc, Opt_noauto_da_alloc, Opt_noload,
	Opt_commit, Opt_min_batch_time, Opt_max_batch_time, Opt_journal_dev,
	Opt_journal_path, Opt_journal_checksum, Opt_journal_async_commit,
	Opt_abort, Opt_data_journal, Opt_data_ordered, Opt_data_writeback,
	Opt_data_err_abort, Opt_data_err_ignore, Opt_test_dummy_encryption,
	Opt_inlinecrypt,
	Opt_usrjquota, Opt_grpjquota, Opt_offusrjquota, Opt_offgrpjquota,
	Opt_jqfmt_vfsold, Opt_jqfmt_vfsv0, Opt_jqfmt_vfsv1, Opt_quota,
	Opt_noquota, Opt_barrier, Opt_nobarrier, Opt_err,
	Opt_usrquota, Opt_grpquota, Opt_prjquota, Opt_i_version, Opt_dax,
	Opt_stripe, Opt_delalloc, Opt_nodelalloc, Opt_warn_on_error,
	Opt_nowarn_on_error, Opt_mblk_io_submit,
	Opt_lazytime, Opt_nolazytime, Opt_debug_want_extra_isize,
	Opt_nomblk_io_submit, Opt_block_validity, Opt_noblock_validity,
	Opt_inode_readahead_blks, Opt_journal_ioprio,
	Opt_dioread_nolock, Opt_dioread_lock,
	Opt_discard, Opt_nodiscard, Opt_init_itable, Opt_noinit_itable,
	Opt_max_dir_size_kb, Opt_nojournal_checksum, Opt_nombcache,
};

static const match_table_t tokens = {
	{Opt_bsd_df, "bsddf"},
	{Opt_minix_df, "minixdf"},
	{Opt_grpid, "grpid"},
	{Opt_grpid, "bsdgroups"},
	{Opt_nogrpid, "nogrpid"},
	{Opt_nogrpid, "sysvgroups"},
	{Opt_resgid, "resgid=%u"},
	{Opt_resuid, "resuid=%u"},
	{Opt_sb, "sb=%u"},
	{Opt_err_cont, "errors=continue"},
	{Opt_err_panic, "errors=panic"},
	{Opt_err_ro, "errors=remount-ro"},
	{Opt_nouid32, "nouid32"},
	{Opt_debug, "debug"},
	{Opt_removed, "oldalloc"},
	{Opt_removed, "orlov"},
	{Opt_user_xattr, "user_xattr"},
	{Opt_nouser_xattr, "nouser_xattr"},
	{Opt_acl, "acl"},
	{Opt_noacl, "noacl"},
	{Opt_noload, "norecovery"},
	{Opt_noload, "noload"},
	{Opt_removed, "nobh"},
	{Opt_removed, "bh"},
	{Opt_commit, "commit=%u"},
	{Opt_min_batch_time, "min_batch_time=%u"},
	{Opt_max_batch_time, "max_batch_time=%u"},
	{Opt_journal_dev, "journal_dev=%u"},
	{Opt_journal_path, "journal_path=%s"},
	{Opt_journal_checksum, "journal_checksum"},
	{Opt_nojournal_checksum, "nojournal_checksum"},
	{Opt_journal_async_commit, "journal_async_commit"},
	{Opt_abort, "abort"},
	{Opt_data_journal, "data=journal"},
	{Opt_data_ordered, "data=ordered"},
	{Opt_data_writeback, "data=writeback"},
	{Opt_data_err_abort, "data_err=abort"},
	{Opt_data_err_ignore, "data_err=ignore"},
	{Opt_offusrjquota, "usrjquota="},
	{Opt_usrjquota, "usrjquota=%s"},
	{Opt_offgrpjquota, "grpjquota="},
	{Opt_grpjquota, "grpjquota=%s"},
	{Opt_jqfmt_vfsold, "jqfmt=vfsold"},
	{Opt_jqfmt_vfsv0, "jqfmt=vfsv0"},
	{Opt_jqfmt_vfsv1, "jqfmt=vfsv1"},
	{Opt_grpquota, "grpquota"},
	{Opt_noquota, "noquota"},
	{Opt_quota, "quota"},
	{Opt_usrquota, "usrquota"},
	{Opt_prjquota, "prjquota"},
	{Opt_barrier, "barrier=%u"},
	{Opt_barrier, "barrier"},
	{Opt_nobarrier, "nobarrier"},
	{Opt_i_version, "i_version"},
	{Opt_dax, "dax"},
	{Opt_stripe, "stripe=%u"},
	{Opt_delalloc, "delalloc"},
	{Opt_warn_on_error, "warn_on_error"},
	{Opt_nowarn_on_error, "nowarn_on_error"},
	{Opt_lazytime, "lazytime"},
	{Opt_nolazytime, "nolazytime"},
	{Opt_debug_want_extra_isize, "debug_want_extra_isize=%u"},
	{Opt_nodelalloc, "nodelalloc"},
	{Opt_removed, "mblk_io_submit"},
	{Opt_removed, "nomblk_io_submit"},
	{Opt_block_validity, "block_validity"},
	{Opt_noblock_validity, "noblock_validity"},
	{Opt_inode_readahead_blks, "inode_readahead_blks=%u"},
	{Opt_journal_ioprio, "journal_ioprio=%u"},
	{Opt_auto_da_alloc, "auto_da_alloc=%u"},
	{Opt_auto_da_alloc, "auto_da_alloc"},
	{Opt_noauto_da_alloc, "noauto_da_alloc"},
	{Opt_dioread_nolock, "dioread_nolock"},
	{Opt_dioread_lock, "dioread_lock"},
	{Opt_discard, "discard"},
	{Opt_nodiscard, "nodiscard"},
	{Opt_init_itable, "init_itable=%u"},
	{Opt_init_itable, "init_itable"},
	{Opt_noinit_itable, "noinit_itable"},
	{Opt_max_dir_size_kb, "max_dir_size_kb=%u"},
	{Opt_test_dummy_encryption, "test_dummy_encryption=%s"},
	{Opt_test_dummy_encryption, "test_dummy_encryption"},
	{Opt_inlinecrypt, "inlinecrypt"},
	{Opt_nombcache, "nombcache"},
	{Opt_nombcache, "no_mbcache"},	/* for backward compatibility */
	{Opt_removed, "check=none"},	/* mount option from ext2/3 */
	{Opt_removed, "nocheck"},	/* mount option from ext2/3 */
	{Opt_removed, "reservation"},	/* mount option from ext2/3 */
	{Opt_removed, "noreservation"}, /* mount option from ext2/3 */
	{Opt_removed, "journal=%u"},	/* mount option from ext2/3 */
	{Opt_err, NULL},
};

static ext4_fsblk_t get_sb_block(void **data)
{
	ext4_fsblk_t	sb_block;
	char		*options = (char *) *data;

	if (!options || strncmp(options, "sb=", 3) != 0)
		return 1;	/* Default location */

	options += 3;
	/* TODO: use simple_strtoll with >32bit ext4 */
	sb_block = simple_strtoul(options, &options, 0);
	if (*options && *options != ',') {
		printk(KERN_ERR "EXT4-fs: Invalid sb specification: %s\n",
		       (char *) *data);
		return 1;
	}
	if (*options == ',')
		options++;
	*data = (void *) options;

	return sb_block;
}

#define DEFAULT_JOURNAL_IOPRIO (IOPRIO_PRIO_VALUE(IOPRIO_CLASS_BE, 3))
static const char deprecated_msg[] =
	"Mount option \"%s\" will be removed by %s\n"
	"Contact linux-ext4@vger.kernel.org if you think we should keep it.\n";

#ifdef CONFIG_QUOTA
static int set_qf_name(struct super_block *sb, int qtype, substring_t *args)
{
	struct ext4_sb_info *sbi = EXT4_SB(sb);
	char *qname, *old_qname = get_qf_name(sb, sbi, qtype);
	int ret = -1;

	if (sb_any_quota_loaded(sb) && !old_qname) {
		ext4_msg(sb, KERN_ERR,
			"Cannot change journaled "
			"quota options when quota turned on");
		return -1;
	}
	if (ext4_has_feature_quota(sb)) {
		ext4_msg(sb, KERN_INFO, "Journaled quota options "
			 "ignored when QUOTA feature is enabled");
		return 1;
	}
	qname = match_strdup(args);
	if (!qname) {
		ext4_msg(sb, KERN_ERR,
			"Not enough memory for storing quotafile name");
		return -1;
	}
	if (old_qname) {
		if (strcmp(old_qname, qname) == 0)
			ret = 1;
		else
			ext4_msg(sb, KERN_ERR,
				 "%s quota file already specified",
				 QTYPE2NAME(qtype));
		goto errout;
	}
	if (strchr(qname, '/')) {
		ext4_msg(sb, KERN_ERR,
			"quotafile must be on filesystem root");
		goto errout;
	}
	rcu_assign_pointer(sbi->s_qf_names[qtype], qname);
	set_opt(sb, QUOTA);
	return 1;
errout:
	kfree(qname);
	return ret;
}

static int clear_qf_name(struct super_block *sb, int qtype)
{

	struct ext4_sb_info *sbi = EXT4_SB(sb);
	char *old_qname = get_qf_name(sb, sbi, qtype);

	if (sb_any_quota_loaded(sb) && old_qname) {
		ext4_msg(sb, KERN_ERR, "Cannot change journaled quota options"
			" when quota turned on");
		return -1;
	}
	rcu_assign_pointer(sbi->s_qf_names[qtype], NULL);
	synchronize_rcu();
	kfree(old_qname);
	return 1;
}
#endif

#define MOPT_SET	0x0001
#define MOPT_CLEAR	0x0002
#define MOPT_NOSUPPORT	0x0004
#define MOPT_EXPLICIT	0x0008
#define MOPT_CLEAR_ERR	0x0010
#define MOPT_GTE0	0x0020
#ifdef CONFIG_QUOTA
#define MOPT_Q		0
#define MOPT_QFMT	0x0040
#else
#define MOPT_Q		MOPT_NOSUPPORT
#define MOPT_QFMT	MOPT_NOSUPPORT
#endif
#define MOPT_DATAJ	0x0080
#define MOPT_NO_EXT2	0x0100
#define MOPT_NO_EXT3	0x0200
#define MOPT_EXT4_ONLY	(MOPT_NO_EXT2 | MOPT_NO_EXT3)
#define MOPT_STRING	0x0400

static const struct mount_opts {
	int	token;
	int	mount_opt;
	int	flags;
} ext4_mount_opts[] = {
	{Opt_minix_df, EXT4_MOUNT_MINIX_DF, MOPT_SET},
	{Opt_bsd_df, EXT4_MOUNT_MINIX_DF, MOPT_CLEAR},
	{Opt_grpid, EXT4_MOUNT_GRPID, MOPT_SET},
	{Opt_nogrpid, EXT4_MOUNT_GRPID, MOPT_CLEAR},
	{Opt_block_validity, EXT4_MOUNT_BLOCK_VALIDITY, MOPT_SET},
	{Opt_noblock_validity, EXT4_MOUNT_BLOCK_VALIDITY, MOPT_CLEAR},
	{Opt_dioread_nolock, EXT4_MOUNT_DIOREAD_NOLOCK,
	 MOPT_EXT4_ONLY | MOPT_SET},
	{Opt_dioread_lock, EXT4_MOUNT_DIOREAD_NOLOCK,
	 MOPT_EXT4_ONLY | MOPT_CLEAR},
	{Opt_discard, EXT4_MOUNT_DISCARD, MOPT_SET},
	{Opt_nodiscard, EXT4_MOUNT_DISCARD, MOPT_CLEAR},
	{Opt_delalloc, EXT4_MOUNT_DELALLOC,
	 MOPT_EXT4_ONLY | MOPT_SET | MOPT_EXPLICIT},
	{Opt_nodelalloc, EXT4_MOUNT_DELALLOC,
	 MOPT_EXT4_ONLY | MOPT_CLEAR},
	{Opt_warn_on_error, EXT4_MOUNT_WARN_ON_ERROR, MOPT_SET},
	{Opt_nowarn_on_error, EXT4_MOUNT_WARN_ON_ERROR, MOPT_CLEAR},
	{Opt_commit, 0, MOPT_NO_EXT2},
	{Opt_nojournal_checksum, EXT4_MOUNT_JOURNAL_CHECKSUM,
	 MOPT_EXT4_ONLY | MOPT_CLEAR},
	{Opt_journal_checksum, EXT4_MOUNT_JOURNAL_CHECKSUM,
	 MOPT_EXT4_ONLY | MOPT_SET | MOPT_EXPLICIT},
	{Opt_journal_async_commit, (EXT4_MOUNT_JOURNAL_ASYNC_COMMIT |
				    EXT4_MOUNT_JOURNAL_CHECKSUM),
	 MOPT_EXT4_ONLY | MOPT_SET | MOPT_EXPLICIT},
	{Opt_noload, EXT4_MOUNT_NOLOAD, MOPT_NO_EXT2 | MOPT_SET},
	{Opt_err_panic, EXT4_MOUNT_ERRORS_PANIC, MOPT_SET | MOPT_CLEAR_ERR},
	{Opt_err_ro, EXT4_MOUNT_ERRORS_RO, MOPT_SET | MOPT_CLEAR_ERR},
	{Opt_err_cont, EXT4_MOUNT_ERRORS_CONT, MOPT_SET | MOPT_CLEAR_ERR},
	{Opt_data_err_abort, EXT4_MOUNT_DATA_ERR_ABORT,
	 MOPT_NO_EXT2},
	{Opt_data_err_ignore, EXT4_MOUNT_DATA_ERR_ABORT,
	 MOPT_NO_EXT2},
	{Opt_barrier, EXT4_MOUNT_BARRIER, MOPT_SET},
	{Opt_nobarrier, EXT4_MOUNT_BARRIER, MOPT_CLEAR},
	{Opt_noauto_da_alloc, EXT4_MOUNT_NO_AUTO_DA_ALLOC, MOPT_SET},
	{Opt_auto_da_alloc, EXT4_MOUNT_NO_AUTO_DA_ALLOC, MOPT_CLEAR},
	{Opt_noinit_itable, EXT4_MOUNT_INIT_INODE_TABLE, MOPT_CLEAR},
	{Opt_commit, 0, MOPT_GTE0},
	{Opt_max_batch_time, 0, MOPT_GTE0},
	{Opt_min_batch_time, 0, MOPT_GTE0},
	{Opt_inode_readahead_blks, 0, MOPT_GTE0},
	{Opt_init_itable, 0, MOPT_GTE0},
	{Opt_dax, EXT4_MOUNT_DAX, MOPT_SET},
	{Opt_stripe, 0, MOPT_GTE0},
	{Opt_resuid, 0, MOPT_GTE0},
	{Opt_resgid, 0, MOPT_GTE0},
	{Opt_journal_dev, 0, MOPT_NO_EXT2 | MOPT_GTE0},
	{Opt_journal_path, 0, MOPT_NO_EXT2 | MOPT_STRING},
	{Opt_journal_ioprio, 0, MOPT_NO_EXT2 | MOPT_GTE0},
	{Opt_data_journal, EXT4_MOUNT_JOURNAL_DATA, MOPT_NO_EXT2 | MOPT_DATAJ},
	{Opt_data_ordered, EXT4_MOUNT_ORDERED_DATA, MOPT_NO_EXT2 | MOPT_DATAJ},
	{Opt_data_writeback, EXT4_MOUNT_WRITEBACK_DATA,
	 MOPT_NO_EXT2 | MOPT_DATAJ},
	{Opt_user_xattr, EXT4_MOUNT_XATTR_USER, MOPT_SET},
	{Opt_nouser_xattr, EXT4_MOUNT_XATTR_USER, MOPT_CLEAR},
#ifdef CONFIG_EXT4_FS_POSIX_ACL
	{Opt_acl, EXT4_MOUNT_POSIX_ACL, MOPT_SET},
	{Opt_noacl, EXT4_MOUNT_POSIX_ACL, MOPT_CLEAR},
#else
	{Opt_acl, 0, MOPT_NOSUPPORT},
	{Opt_noacl, 0, MOPT_NOSUPPORT},
#endif
	{Opt_nouid32, EXT4_MOUNT_NO_UID32, MOPT_SET},
	{Opt_debug, EXT4_MOUNT_DEBUG, MOPT_SET},
	{Opt_debug_want_extra_isize, 0, MOPT_GTE0},
	{Opt_quota, EXT4_MOUNT_QUOTA | EXT4_MOUNT_USRQUOTA, MOPT_SET | MOPT_Q},
	{Opt_usrquota, EXT4_MOUNT_QUOTA | EXT4_MOUNT_USRQUOTA,
							MOPT_SET | MOPT_Q},
	{Opt_grpquota, EXT4_MOUNT_QUOTA | EXT4_MOUNT_GRPQUOTA,
							MOPT_SET | MOPT_Q},
	{Opt_prjquota, EXT4_MOUNT_QUOTA | EXT4_MOUNT_PRJQUOTA,
							MOPT_SET | MOPT_Q},
	{Opt_noquota, (EXT4_MOUNT_QUOTA | EXT4_MOUNT_USRQUOTA |
		       EXT4_MOUNT_GRPQUOTA | EXT4_MOUNT_PRJQUOTA),
							MOPT_CLEAR | MOPT_Q},
	{Opt_usrjquota, 0, MOPT_Q | MOPT_STRING},
	{Opt_grpjquota, 0, MOPT_Q | MOPT_STRING},
	{Opt_offusrjquota, 0, MOPT_Q},
	{Opt_offgrpjquota, 0, MOPT_Q},
	{Opt_jqfmt_vfsold, QFMT_VFS_OLD, MOPT_QFMT},
	{Opt_jqfmt_vfsv0, QFMT_VFS_V0, MOPT_QFMT},
	{Opt_jqfmt_vfsv1, QFMT_VFS_V1, MOPT_QFMT},
	{Opt_max_dir_size_kb, 0, MOPT_GTE0},
	{Opt_test_dummy_encryption, 0, MOPT_STRING},
#ifdef CONFIG_FS_ENCRYPTION_INLINE_CRYPT
	{Opt_inlinecrypt, EXT4_MOUNT_INLINECRYPT, MOPT_SET},
#else
	{Opt_inlinecrypt, EXT4_MOUNT_INLINECRYPT, MOPT_NOSUPPORT},
#endif
	{Opt_nombcache, EXT4_MOUNT_NO_MBCACHE, MOPT_SET},
	{Opt_err, 0, 0}
};

#ifdef CONFIG_UNICODE
static const struct ext4_sb_encodings {
	__u16 magic;
	char *name;
	char *version;
} ext4_sb_encoding_map[] = {
	{EXT4_ENC_UTF8_12_1, "utf8", "12.1.0"},
};

static int ext4_sb_read_encoding(const struct ext4_super_block *es,
				 const struct ext4_sb_encodings **encoding,
				 __u16 *flags)
{
	__u16 magic = le16_to_cpu(es->s_encoding);
	int i;

	for (i = 0; i < ARRAY_SIZE(ext4_sb_encoding_map); i++)
		if (magic == ext4_sb_encoding_map[i].magic)
			break;

	if (i >= ARRAY_SIZE(ext4_sb_encoding_map))
		return -EINVAL;

	*encoding = &ext4_sb_encoding_map[i];
	*flags = le16_to_cpu(es->s_encoding_flags);

	return 0;
}
#endif

static int ext4_set_test_dummy_encryption(struct super_block *sb,
					  const char *opt,
					  const substring_t *arg,
					  bool is_remount)
{
#ifdef CONFIG_FS_ENCRYPTION
	struct ext4_sb_info *sbi = EXT4_SB(sb);
	int err;

	/*
	 * This mount option is just for testing, and it's not worthwhile to
	 * implement the extra complexity (e.g. RCU protection) that would be
	 * needed to allow it to be set or changed during remount.  We do allow
	 * it to be specified during remount, but only if there is no change.
	 */
	if (is_remount && !sbi->s_dummy_enc_ctx.ctx) {
		ext4_msg(sb, KERN_WARNING,
			 "Can't set test_dummy_encryption on remount");
		return -1;
	}
	err = fscrypt_set_test_dummy_encryption(sb, arg, &sbi->s_dummy_enc_ctx);
	if (err) {
		if (err == -EEXIST)
			ext4_msg(sb, KERN_WARNING,
				 "Can't change test_dummy_encryption on remount");
		else if (err == -EINVAL)
			ext4_msg(sb, KERN_WARNING,
				 "Value of option \"%s\" is unrecognized", opt);
		else
			ext4_msg(sb, KERN_WARNING,
				 "Error processing option \"%s\" [%d]",
				 opt, err);
		return -1;
	}
	ext4_msg(sb, KERN_WARNING, "Test dummy encryption mode enabled");
#else
	ext4_msg(sb, KERN_WARNING,
		 "Test dummy encryption mount option ignored");
#endif
	return 1;
}

static int handle_mount_opt(struct super_block *sb, char *opt, int token,
			    substring_t *args, unsigned long *journal_devnum,
			    unsigned int *journal_ioprio, int is_remount)
{
	struct ext4_sb_info *sbi = EXT4_SB(sb);
	const struct mount_opts *m;
	kuid_t uid;
	kgid_t gid;
	int arg = 0;

#ifdef CONFIG_QUOTA
	if (token == Opt_usrjquota)
		return set_qf_name(sb, USRQUOTA, &args[0]);
	else if (token == Opt_grpjquota)
		return set_qf_name(sb, GRPQUOTA, &args[0]);
	else if (token == Opt_offusrjquota)
		return clear_qf_name(sb, USRQUOTA);
	else if (token == Opt_offgrpjquota)
		return clear_qf_name(sb, GRPQUOTA);
#endif
	switch (token) {
	case Opt_noacl:
	case Opt_nouser_xattr:
		ext4_msg(sb, KERN_WARNING, deprecated_msg, opt, "3.5");
		break;
	case Opt_sb:
		return 1;	/* handled by get_sb_block() */
	case Opt_removed:
		ext4_msg(sb, KERN_WARNING, "Ignoring removed %s option", opt);
		return 1;
	case Opt_abort:
		sbi->s_mount_flags |= EXT4_MF_FS_ABORTED;
		return 1;
	case Opt_i_version:
		sb->s_flags |= SB_I_VERSION;
		return 1;
	case Opt_lazytime:
		sb->s_flags |= SB_LAZYTIME;
		return 1;
	case Opt_nolazytime:
		sb->s_flags &= ~SB_LAZYTIME;
		return 1;
	}

	for (m = ext4_mount_opts; m->token != Opt_err; m++)
		if (token == m->token)
			break;

	if (m->token == Opt_err) {
		ext4_msg(sb, KERN_ERR, "Unrecognized mount option \"%s\" "
			 "or missing value", opt);
		return -1;
	}

	if ((m->flags & MOPT_NO_EXT2) && IS_EXT2_SB(sb)) {
		ext4_msg(sb, KERN_ERR,
			 "Mount option \"%s\" incompatible with ext2", opt);
		return -1;
	}
	if ((m->flags & MOPT_NO_EXT3) && IS_EXT3_SB(sb)) {
		ext4_msg(sb, KERN_ERR,
			 "Mount option \"%s\" incompatible with ext3", opt);
		return -1;
	}

	if (args->from && !(m->flags & MOPT_STRING) && match_int(args, &arg))
		return -1;
	if (args->from && (m->flags & MOPT_GTE0) && (arg < 0))
		return -1;
	if (m->flags & MOPT_EXPLICIT) {
		if (m->mount_opt & EXT4_MOUNT_DELALLOC) {
			set_opt2(sb, EXPLICIT_DELALLOC);
		} else if (m->mount_opt & EXT4_MOUNT_JOURNAL_CHECKSUM) {
			set_opt2(sb, EXPLICIT_JOURNAL_CHECKSUM);
		} else
			return -1;
	}
	if (m->flags & MOPT_CLEAR_ERR)
		clear_opt(sb, ERRORS_MASK);
	if (token == Opt_noquota && sb_any_quota_loaded(sb)) {
		ext4_msg(sb, KERN_ERR, "Cannot change quota "
			 "options when quota turned on");
		return -1;
	}

	if (m->flags & MOPT_NOSUPPORT) {
		ext4_msg(sb, KERN_ERR, "%s option not supported", opt);
	} else if (token == Opt_commit) {
		if (arg == 0)
			arg = JBD2_DEFAULT_MAX_COMMIT_AGE;
		sbi->s_commit_interval = HZ * arg;
	} else if (token == Opt_debug_want_extra_isize) {
		if ((arg & 1) ||
		    (arg < 4) ||
		    (arg > (sbi->s_inode_size - EXT4_GOOD_OLD_INODE_SIZE))) {
			ext4_msg(sb, KERN_ERR,
				 "Invalid want_extra_isize %d", arg);
			return -1;
		}
		sbi->s_want_extra_isize = arg;
	} else if (token == Opt_max_batch_time) {
		sbi->s_max_batch_time = arg;
	} else if (token == Opt_min_batch_time) {
		sbi->s_min_batch_time = arg;
	} else if (token == Opt_inode_readahead_blks) {
		if (arg && (arg > (1 << 30) || !is_power_of_2(arg))) {
			ext4_msg(sb, KERN_ERR,
				 "EXT4-fs: inode_readahead_blks must be "
				 "0 or a power of 2 smaller than 2^31");
			return -1;
		}
		sbi->s_inode_readahead_blks = arg;
	} else if (token == Opt_init_itable) {
		set_opt(sb, INIT_INODE_TABLE);
		if (!args->from)
			arg = EXT4_DEF_LI_WAIT_MULT;
		sbi->s_li_wait_mult = arg;
	} else if (token == Opt_max_dir_size_kb) {
		sbi->s_max_dir_size_kb = arg;
	} else if (token == Opt_stripe) {
		sbi->s_stripe = arg;
	} else if (token == Opt_resuid) {
		uid = make_kuid(current_user_ns(), arg);
		if (!uid_valid(uid)) {
			ext4_msg(sb, KERN_ERR, "Invalid uid value %d", arg);
			return -1;
		}
		sbi->s_resuid = uid;
	} else if (token == Opt_resgid) {
		gid = make_kgid(current_user_ns(), arg);
		if (!gid_valid(gid)) {
			ext4_msg(sb, KERN_ERR, "Invalid gid value %d", arg);
			return -1;
		}
		sbi->s_resgid = gid;
	} else if (token == Opt_journal_dev) {
		if (is_remount) {
			ext4_msg(sb, KERN_ERR,
				 "Cannot specify journal on remount");
			return -1;
		}
		*journal_devnum = arg;
	} else if (token == Opt_journal_path) {
		char *journal_path;
		struct inode *journal_inode;
		struct path path;
		int error;

		if (is_remount) {
			ext4_msg(sb, KERN_ERR,
				 "Cannot specify journal on remount");
			return -1;
		}
		journal_path = match_strdup(&args[0]);
		if (!journal_path) {
			ext4_msg(sb, KERN_ERR, "error: could not dup "
				"journal device string");
			return -1;
		}

		error = kern_path(journal_path, LOOKUP_FOLLOW, &path);
		if (error) {
			ext4_msg(sb, KERN_ERR, "error: could not find "
				"journal device path: error %d", error);
			kfree(journal_path);
			return -1;
		}

		journal_inode = d_inode(path.dentry);
		if (!S_ISBLK(journal_inode->i_mode)) {
			ext4_msg(sb, KERN_ERR, "error: journal path %s "
				"is not a block device", journal_path);
			path_put(&path);
			kfree(journal_path);
			return -1;
		}

		*journal_devnum = new_encode_dev(journal_inode->i_rdev);
		path_put(&path);
		kfree(journal_path);
	} else if (token == Opt_journal_ioprio) {
		if (arg > 7) {
			ext4_msg(sb, KERN_ERR, "Invalid journal IO priority"
				 " (must be 0-7)");
			return -1;
		}
		*journal_ioprio =
			IOPRIO_PRIO_VALUE(IOPRIO_CLASS_BE, arg);
	} else if (token == Opt_test_dummy_encryption) {
		return ext4_set_test_dummy_encryption(sb, opt, &args[0],
						      is_remount);
	} else if (m->flags & MOPT_DATAJ) {
		if (is_remount) {
			if (!sbi->s_journal)
				ext4_msg(sb, KERN_WARNING, "Remounting file system with no journal so ignoring journalled data option");
			else if (test_opt(sb, DATA_FLAGS) != m->mount_opt) {
				ext4_msg(sb, KERN_ERR,
					 "Cannot change data mode on remount");
				return -1;
			}
		} else {
			clear_opt(sb, DATA_FLAGS);
			sbi->s_mount_opt |= m->mount_opt;
		}
#ifdef CONFIG_QUOTA
	} else if (m->flags & MOPT_QFMT) {
		if (sb_any_quota_loaded(sb) &&
		    sbi->s_jquota_fmt != m->mount_opt) {
			ext4_msg(sb, KERN_ERR, "Cannot change journaled "
				 "quota options when quota turned on");
			return -1;
		}
		if (ext4_has_feature_quota(sb)) {
			ext4_msg(sb, KERN_INFO,
				 "Quota format mount options ignored "
				 "when QUOTA feature is enabled");
			return 1;
		}
		sbi->s_jquota_fmt = m->mount_opt;
#endif
	} else if (token == Opt_dax) {
#ifdef CONFIG_FS_DAX
		if (is_remount && test_opt(sb, DAX)) {
			ext4_msg(sb, KERN_ERR, "can't mount with "
				"both data=journal and dax");
			return -1;
		}
		if (is_remount && !(sbi->s_mount_opt & EXT4_MOUNT_DAX)) {
			ext4_msg(sb, KERN_ERR, "can't change "
					"dax mount option while remounting");
			return -1;
		}
		ext4_msg(sb, KERN_WARNING,
		"DAX enabled. Warning: EXPERIMENTAL, use at your own risk");
			sbi->s_mount_opt |= m->mount_opt;
#else
		ext4_msg(sb, KERN_INFO, "dax option not supported");
		return -1;
#endif
	} else if (token == Opt_data_err_abort) {
		sbi->s_mount_opt |= m->mount_opt;
	} else if (token == Opt_data_err_ignore) {
		sbi->s_mount_opt &= ~m->mount_opt;
	} else {
		if (!args->from)
			arg = 1;
		if (m->flags & MOPT_CLEAR)
			arg = !arg;
		else if (unlikely(!(m->flags & MOPT_SET))) {
			ext4_msg(sb, KERN_WARNING,
				 "buggy handling of option %s", opt);
			WARN_ON(1);
			return -1;
		}
		if (arg != 0)
			sbi->s_mount_opt |= m->mount_opt;
		else
			sbi->s_mount_opt &= ~m->mount_opt;
	}
	return 1;
}

static int parse_options(char *options, struct super_block *sb,
			 unsigned long *journal_devnum,
			 unsigned int *journal_ioprio,
			 int is_remount)
{
	struct ext4_sb_info *sbi = EXT4_SB(sb);
	char *p, __maybe_unused *usr_qf_name, __maybe_unused *grp_qf_name;
	substring_t args[MAX_OPT_ARGS];
	int token;

	if (!options)
		return 1;

	while ((p = strsep(&options, ",")) != NULL) {
		if (!*p)
			continue;
		/*
		 * Initialize args struct so we know whether arg was
		 * found; some options take optional arguments.
		 */
		args[0].to = args[0].from = NULL;
		token = match_token(p, tokens, args);
		if (handle_mount_opt(sb, p, token, args, journal_devnum,
				     journal_ioprio, is_remount) < 0)
			return 0;
	}
#ifdef CONFIG_QUOTA
	/*
	 * We do the test below only for project quotas. 'usrquota' and
	 * 'grpquota' mount options are allowed even without quota feature
	 * to support legacy quotas in quota files.
	 */
	if (test_opt(sb, PRJQUOTA) && !ext4_has_feature_project(sb)) {
		ext4_msg(sb, KERN_ERR, "Project quota feature not enabled. "
			 "Cannot enable project quota enforcement.");
		return 0;
	}
	usr_qf_name = get_qf_name(sb, sbi, USRQUOTA);
	grp_qf_name = get_qf_name(sb, sbi, GRPQUOTA);
	if (usr_qf_name || grp_qf_name) {
		if (test_opt(sb, USRQUOTA) && usr_qf_name)
			clear_opt(sb, USRQUOTA);

		if (test_opt(sb, GRPQUOTA) && grp_qf_name)
			clear_opt(sb, GRPQUOTA);

		if (test_opt(sb, GRPQUOTA) || test_opt(sb, USRQUOTA)) {
			ext4_msg(sb, KERN_ERR, "old and new quota "
					"format mixing");
			return 0;
		}

		if (!sbi->s_jquota_fmt) {
			ext4_msg(sb, KERN_ERR, "journaled quota format "
					"not specified");
			return 0;
		}
	}
#endif
	if (test_opt(sb, DIOREAD_NOLOCK)) {
		int blocksize =
			BLOCK_SIZE << le32_to_cpu(sbi->s_es->s_log_block_size);

		if (blocksize < PAGE_SIZE) {
			ext4_msg(sb, KERN_ERR, "can't mount with "
				 "dioread_nolock if block size != PAGE_SIZE");
			return 0;
		}
	}
	return 1;
}

static inline void ext4_show_quota_options(struct seq_file *seq,
					   struct super_block *sb)
{
#if defined(CONFIG_QUOTA)
	struct ext4_sb_info *sbi = EXT4_SB(sb);
	char *usr_qf_name, *grp_qf_name;

	if (sbi->s_jquota_fmt) {
		char *fmtname = "";

		switch (sbi->s_jquota_fmt) {
		case QFMT_VFS_OLD:
			fmtname = "vfsold";
			break;
		case QFMT_VFS_V0:
			fmtname = "vfsv0";
			break;
		case QFMT_VFS_V1:
			fmtname = "vfsv1";
			break;
		}
		seq_printf(seq, ",jqfmt=%s", fmtname);
	}

	rcu_read_lock();
	usr_qf_name = rcu_dereference(sbi->s_qf_names[USRQUOTA]);
	grp_qf_name = rcu_dereference(sbi->s_qf_names[GRPQUOTA]);
	if (usr_qf_name)
		seq_show_option(seq, "usrjquota", usr_qf_name);
	if (grp_qf_name)
		seq_show_option(seq, "grpjquota", grp_qf_name);
	rcu_read_unlock();
#endif
}

static const char *token2str(int token)
{
	const struct match_token *t;

	for (t = tokens; t->token != Opt_err; t++)
		if (t->token == token && !strchr(t->pattern, '='))
			break;
	return t->pattern;
}

/*
 * Show an option if
 *  - it's set to a non-default value OR
 *  - if the per-sb default is different from the global default
 */
static int _ext4_show_options(struct seq_file *seq, struct super_block *sb,
			      int nodefs)
{
	struct ext4_sb_info *sbi = EXT4_SB(sb);
	struct ext4_super_block *es = sbi->s_es;
	int def_errors, def_mount_opt = sbi->s_def_mount_opt;
	const struct mount_opts *m;
	char sep = nodefs ? '\n' : ',';

#define SEQ_OPTS_PUTS(str) seq_printf(seq, "%c" str, sep)
#define SEQ_OPTS_PRINT(str, arg) seq_printf(seq, "%c" str, sep, arg)

	if (sbi->s_sb_block != 1)
		SEQ_OPTS_PRINT("sb=%llu", sbi->s_sb_block);

	for (m = ext4_mount_opts; m->token != Opt_err; m++) {
		int want_set = m->flags & MOPT_SET;
		if (((m->flags & (MOPT_SET|MOPT_CLEAR)) == 0) ||
		    (m->flags & MOPT_CLEAR_ERR))
			continue;
		if (!nodefs && !(m->mount_opt & (sbi->s_mount_opt ^ def_mount_opt)))
			continue; /* skip if same as the default */
		if ((want_set &&
		     (sbi->s_mount_opt & m->mount_opt) != m->mount_opt) ||
		    (!want_set && (sbi->s_mount_opt & m->mount_opt)))
			continue; /* select Opt_noFoo vs Opt_Foo */
		SEQ_OPTS_PRINT("%s", token2str(m->token));
	}

	if (nodefs || !uid_eq(sbi->s_resuid, make_kuid(&init_user_ns, EXT4_DEF_RESUID)) ||
	    le16_to_cpu(es->s_def_resuid) != EXT4_DEF_RESUID)
		SEQ_OPTS_PRINT("resuid=%u",
				from_kuid_munged(&init_user_ns, sbi->s_resuid));
	if (nodefs || !gid_eq(sbi->s_resgid, make_kgid(&init_user_ns, EXT4_DEF_RESGID)) ||
	    le16_to_cpu(es->s_def_resgid) != EXT4_DEF_RESGID)
		SEQ_OPTS_PRINT("resgid=%u",
				from_kgid_munged(&init_user_ns, sbi->s_resgid));
	def_errors = nodefs ? -1 : le16_to_cpu(es->s_errors);
	if (test_opt(sb, ERRORS_RO) && def_errors != EXT4_ERRORS_RO)
		SEQ_OPTS_PUTS("errors=remount-ro");
	if (test_opt(sb, ERRORS_CONT) && def_errors != EXT4_ERRORS_CONTINUE)
		SEQ_OPTS_PUTS("errors=continue");
	if (test_opt(sb, ERRORS_PANIC) && def_errors != EXT4_ERRORS_PANIC)
		SEQ_OPTS_PUTS("errors=panic");
	if (nodefs || sbi->s_commit_interval != JBD2_DEFAULT_MAX_COMMIT_AGE*HZ)
		SEQ_OPTS_PRINT("commit=%lu", sbi->s_commit_interval / HZ);
	if (nodefs || sbi->s_min_batch_time != EXT4_DEF_MIN_BATCH_TIME)
		SEQ_OPTS_PRINT("min_batch_time=%u", sbi->s_min_batch_time);
	if (nodefs || sbi->s_max_batch_time != EXT4_DEF_MAX_BATCH_TIME)
		SEQ_OPTS_PRINT("max_batch_time=%u", sbi->s_max_batch_time);
	if (sb->s_flags & SB_I_VERSION)
		SEQ_OPTS_PUTS("i_version");
	if (nodefs || sbi->s_stripe)
		SEQ_OPTS_PRINT("stripe=%lu", sbi->s_stripe);
	if (nodefs || EXT4_MOUNT_DATA_FLAGS &
			(sbi->s_mount_opt ^ def_mount_opt)) {
		if (test_opt(sb, DATA_FLAGS) == EXT4_MOUNT_JOURNAL_DATA)
			SEQ_OPTS_PUTS("data=journal");
		else if (test_opt(sb, DATA_FLAGS) == EXT4_MOUNT_ORDERED_DATA)
			SEQ_OPTS_PUTS("data=ordered");
		else if (test_opt(sb, DATA_FLAGS) == EXT4_MOUNT_WRITEBACK_DATA)
			SEQ_OPTS_PUTS("data=writeback");
	}
	if (nodefs ||
	    sbi->s_inode_readahead_blks != EXT4_DEF_INODE_READAHEAD_BLKS)
		SEQ_OPTS_PRINT("inode_readahead_blks=%u",
			       sbi->s_inode_readahead_blks);

	if (test_opt(sb, INIT_INODE_TABLE) && (nodefs ||
		       (sbi->s_li_wait_mult != EXT4_DEF_LI_WAIT_MULT)))
		SEQ_OPTS_PRINT("init_itable=%u", sbi->s_li_wait_mult);
	if (nodefs || sbi->s_max_dir_size_kb)
		SEQ_OPTS_PRINT("max_dir_size_kb=%u", sbi->s_max_dir_size_kb);
	if (test_opt(sb, DATA_ERR_ABORT))
		SEQ_OPTS_PUTS("data_err=abort");

	fscrypt_show_test_dummy_encryption(seq, sep, sb);

	ext4_show_quota_options(seq, sb);
	return 0;
}

static int ext4_show_options(struct seq_file *seq, struct dentry *root)
{
	return _ext4_show_options(seq, root->d_sb, 0);
}

int ext4_seq_options_show(struct seq_file *seq, void *offset)
{
	struct super_block *sb = seq->private;
	int rc;

	seq_puts(seq, sb_rdonly(sb) ? "ro" : "rw");
	rc = _ext4_show_options(seq, sb, 1);
	seq_puts(seq, "\n");
	return rc;
}

static int ext4_setup_super(struct super_block *sb, struct ext4_super_block *es,
			    int read_only)
{
	struct ext4_sb_info *sbi = EXT4_SB(sb);
	int err = 0;

	if (le32_to_cpu(es->s_rev_level) > EXT4_MAX_SUPP_REV) {
		ext4_msg(sb, KERN_ERR, "revision level too high, "
			 "forcing read-only mode");
		err = -EROFS;
		goto done;
	}
	if (read_only)
		goto done;
	if (!(sbi->s_mount_state & EXT4_VALID_FS))
		ext4_msg(sb, KERN_WARNING, "warning: mounting unchecked fs, "
			 "running e2fsck is recommended");
	else if (sbi->s_mount_state & EXT4_ERROR_FS)
		ext4_msg(sb, KERN_WARNING,
			 "warning: mounting fs with errors, "
			 "running e2fsck is recommended");
	else if ((__s16) le16_to_cpu(es->s_max_mnt_count) > 0 &&
		 le16_to_cpu(es->s_mnt_count) >=
		 (unsigned short) (__s16) le16_to_cpu(es->s_max_mnt_count))
		ext4_msg(sb, KERN_WARNING,
			 "warning: maximal mount count reached, "
			 "running e2fsck is recommended");
	else if (le32_to_cpu(es->s_checkinterval) &&
		 (ext4_get_tstamp(es, s_lastcheck) +
		  le32_to_cpu(es->s_checkinterval) <= ktime_get_real_seconds()))
		ext4_msg(sb, KERN_WARNING,
			 "warning: checktime reached, "
			 "running e2fsck is recommended");
	if (!sbi->s_journal)
		es->s_state &= cpu_to_le16(~EXT4_VALID_FS);
	if (!(__s16) le16_to_cpu(es->s_max_mnt_count))
		es->s_max_mnt_count = cpu_to_le16(EXT4_DFL_MAX_MNT_COUNT);
	le16_add_cpu(&es->s_mnt_count, 1);
	ext4_update_tstamp(es, s_mtime);
	if (sbi->s_journal)
		ext4_set_feature_journal_needs_recovery(sb);

	err = ext4_commit_super(sb, 1);
done:
	if (test_opt(sb, DEBUG))
		printk(KERN_INFO "[EXT4 FS bs=%lu, gc=%u, "
				"bpg=%lu, ipg=%lu, mo=%04x, mo2=%04x]\n",
			sb->s_blocksize,
			sbi->s_groups_count,
			EXT4_BLOCKS_PER_GROUP(sb),
			EXT4_INODES_PER_GROUP(sb),
			sbi->s_mount_opt, sbi->s_mount_opt2);

	cleancache_init_fs(sb);
	return err;
}

int ext4_alloc_flex_bg_array(struct super_block *sb, ext4_group_t ngroup)
{
	struct ext4_sb_info *sbi = EXT4_SB(sb);
	struct flex_groups **old_groups, **new_groups;
	int size, i, j;

	if (!sbi->s_log_groups_per_flex)
		return 0;

	size = ext4_flex_group(sbi, ngroup - 1) + 1;
	if (size <= sbi->s_flex_groups_allocated)
		return 0;

	new_groups = kvzalloc(roundup_pow_of_two(size *
			      sizeof(*sbi->s_flex_groups)), GFP_KERNEL);
	if (!new_groups) {
		ext4_msg(sb, KERN_ERR,
			 "not enough memory for %d flex group pointers", size);
		return -ENOMEM;
	}
	for (i = sbi->s_flex_groups_allocated; i < size; i++) {
		new_groups[i] = kvzalloc(roundup_pow_of_two(
					 sizeof(struct flex_groups)),
					 GFP_KERNEL);
		if (!new_groups[i]) {
			for (j = sbi->s_flex_groups_allocated; j < i; j++)
				kvfree(new_groups[j]);
			kvfree(new_groups);
			ext4_msg(sb, KERN_ERR,
				 "not enough memory for %d flex groups", size);
			return -ENOMEM;
		}
	}
	rcu_read_lock();
	old_groups = rcu_dereference(sbi->s_flex_groups);
	if (old_groups)
		memcpy(new_groups, old_groups,
		       (sbi->s_flex_groups_allocated *
			sizeof(struct flex_groups *)));
	rcu_read_unlock();
	rcu_assign_pointer(sbi->s_flex_groups, new_groups);
	sbi->s_flex_groups_allocated = size;
	if (old_groups)
		ext4_kvfree_array_rcu(old_groups);
	return 0;
}

static int ext4_fill_flex_info(struct super_block *sb)
{
	struct ext4_sb_info *sbi = EXT4_SB(sb);
	struct ext4_group_desc *gdp = NULL;
	struct flex_groups *fg;
	ext4_group_t flex_group;
	int i, err;

	sbi->s_log_groups_per_flex = sbi->s_es->s_log_groups_per_flex;
	if (sbi->s_log_groups_per_flex < 1 || sbi->s_log_groups_per_flex > 31) {
		sbi->s_log_groups_per_flex = 0;
		return 1;
	}

	err = ext4_alloc_flex_bg_array(sb, sbi->s_groups_count);
	if (err)
		goto failed;

	for (i = 0; i < sbi->s_groups_count; i++) {
		gdp = ext4_get_group_desc(sb, i, NULL);

		flex_group = ext4_flex_group(sbi, i);
		fg = sbi_array_rcu_deref(sbi, s_flex_groups, flex_group);
		atomic_add(ext4_free_inodes_count(sb, gdp), &fg->free_inodes);
		atomic64_add(ext4_free_group_clusters(sb, gdp),
			     &fg->free_clusters);
		atomic_add(ext4_used_dirs_count(sb, gdp), &fg->used_dirs);
	}

	return 1;
failed:
	return 0;
}

static __le16 ext4_group_desc_csum(struct super_block *sb, __u32 block_group,
				   struct ext4_group_desc *gdp)
{
	int offset = offsetof(struct ext4_group_desc, bg_checksum);
	__u16 crc = 0;
	__le32 le_group = cpu_to_le32(block_group);
	struct ext4_sb_info *sbi = EXT4_SB(sb);

	if (ext4_has_metadata_csum(sbi->s_sb)) {
		/* Use new metadata_csum algorithm */
		__u32 csum32;
		__u16 dummy_csum = 0;

		csum32 = ext4_chksum(sbi, sbi->s_csum_seed, (__u8 *)&le_group,
				     sizeof(le_group));
		csum32 = ext4_chksum(sbi, csum32, (__u8 *)gdp, offset);
		csum32 = ext4_chksum(sbi, csum32, (__u8 *)&dummy_csum,
				     sizeof(dummy_csum));
		offset += sizeof(dummy_csum);
		if (offset < sbi->s_desc_size)
			csum32 = ext4_chksum(sbi, csum32, (__u8 *)gdp + offset,
					     sbi->s_desc_size - offset);

		crc = csum32 & 0xFFFF;
		goto out;
	}

	/* old crc16 code */
	if (!ext4_has_feature_gdt_csum(sb))
		return 0;

	crc = crc16(~0, sbi->s_es->s_uuid, sizeof(sbi->s_es->s_uuid));
	crc = crc16(crc, (__u8 *)&le_group, sizeof(le_group));
	crc = crc16(crc, (__u8 *)gdp, offset);
	offset += sizeof(gdp->bg_checksum); /* skip checksum */
	/* for checksum of struct ext4_group_desc do the rest...*/
	if (ext4_has_feature_64bit(sb) &&
	    offset < le16_to_cpu(sbi->s_es->s_desc_size))
		crc = crc16(crc, (__u8 *)gdp + offset,
			    le16_to_cpu(sbi->s_es->s_desc_size) -
				offset);

out:
	return cpu_to_le16(crc);
}

int ext4_group_desc_csum_verify(struct super_block *sb, __u32 block_group,
				struct ext4_group_desc *gdp)
{
	if (ext4_has_group_desc_csum(sb) &&
	    (gdp->bg_checksum != ext4_group_desc_csum(sb, block_group, gdp)))
		return 0;

	return 1;
}

void ext4_group_desc_csum_set(struct super_block *sb, __u32 block_group,
			      struct ext4_group_desc *gdp)
{
	if (!ext4_has_group_desc_csum(sb))
		return;
	gdp->bg_checksum = ext4_group_desc_csum(sb, block_group, gdp);
}

/* Called at mount-time, super-block is locked */
static int ext4_check_descriptors(struct super_block *sb,
				  ext4_fsblk_t sb_block,
				  ext4_group_t *first_not_zeroed)
{
	struct ext4_sb_info *sbi = EXT4_SB(sb);
	ext4_fsblk_t first_block = le32_to_cpu(sbi->s_es->s_first_data_block);
	ext4_fsblk_t last_block;
	ext4_fsblk_t last_bg_block = sb_block + ext4_bg_num_gdb(sb, 0);
	ext4_fsblk_t block_bitmap;
	ext4_fsblk_t inode_bitmap;
	ext4_fsblk_t inode_table;
	int flexbg_flag = 0;
	ext4_group_t i, grp = sbi->s_groups_count;

	if (ext4_has_feature_flex_bg(sb))
		flexbg_flag = 1;

	ext4_debug("Checking group descriptors");

	for (i = 0; i < sbi->s_groups_count; i++) {
		struct ext4_group_desc *gdp = ext4_get_group_desc(sb, i, NULL);

		if (i == sbi->s_groups_count - 1 || flexbg_flag)
			last_block = ext4_blocks_count(sbi->s_es) - 1;
		else
			last_block = first_block +
				(EXT4_BLOCKS_PER_GROUP(sb) - 1);

		if ((grp == sbi->s_groups_count) &&
		   !(gdp->bg_flags & cpu_to_le16(EXT4_BG_INODE_ZEROED)))
			grp = i;

		block_bitmap = ext4_block_bitmap(sb, gdp);
		if (block_bitmap == sb_block) {
			ext4_msg(sb, KERN_ERR, "ext4_check_descriptors: "
				 "Block bitmap for group %u overlaps "
				 "superblock", i);
			if (!sb_rdonly(sb))
				return 0;
		}
		if (block_bitmap >= sb_block + 1 &&
		    block_bitmap <= last_bg_block) {
			ext4_msg(sb, KERN_ERR, "ext4_check_descriptors: "
				 "Block bitmap for group %u overlaps "
				 "block group descriptors", i);
			if (!sb_rdonly(sb))
				return 0;
		}
		if (block_bitmap < first_block || block_bitmap > last_block) {
			ext4_msg(sb, KERN_ERR, "ext4_check_descriptors: "
			       "Block bitmap for group %u not in group "
			       "(block %llu)!", i, block_bitmap);
			return 0;
		}
		inode_bitmap = ext4_inode_bitmap(sb, gdp);
		if (inode_bitmap == sb_block) {
			ext4_msg(sb, KERN_ERR, "ext4_check_descriptors: "
				 "Inode bitmap for group %u overlaps "
				 "superblock", i);
			if (!sb_rdonly(sb))
				return 0;
		}
		if (inode_bitmap >= sb_block + 1 &&
		    inode_bitmap <= last_bg_block) {
			ext4_msg(sb, KERN_ERR, "ext4_check_descriptors: "
				 "Inode bitmap for group %u overlaps "
				 "block group descriptors", i);
			if (!sb_rdonly(sb))
				return 0;
		}
		if (inode_bitmap < first_block || inode_bitmap > last_block) {
			ext4_msg(sb, KERN_ERR, "ext4_check_descriptors: "
			       "Inode bitmap for group %u not in group "
			       "(block %llu)!", i, inode_bitmap);
			return 0;
		}
		inode_table = ext4_inode_table(sb, gdp);
		if (inode_table == sb_block) {
			ext4_msg(sb, KERN_ERR, "ext4_check_descriptors: "
				 "Inode table for group %u overlaps "
				 "superblock", i);
			if (!sb_rdonly(sb))
				return 0;
		}
		if (inode_table >= sb_block + 1 &&
		    inode_table <= last_bg_block) {
			ext4_msg(sb, KERN_ERR, "ext4_check_descriptors: "
				 "Inode table for group %u overlaps "
				 "block group descriptors", i);
			if (!sb_rdonly(sb))
				return 0;
		}
		if (inode_table < first_block ||
		    inode_table + sbi->s_itb_per_group - 1 > last_block) {
			ext4_msg(sb, KERN_ERR, "ext4_check_descriptors: "
			       "Inode table for group %u not in group "
			       "(block %llu)!", i, inode_table);
			return 0;
		}
		ext4_lock_group(sb, i);
		if (!ext4_group_desc_csum_verify(sb, i, gdp)) {
			ext4_msg(sb, KERN_ERR, "ext4_check_descriptors: "
				 "Checksum for group %u failed (%u!=%u)",
				 i, le16_to_cpu(ext4_group_desc_csum(sb, i,
				     gdp)), le16_to_cpu(gdp->bg_checksum));
			if (!sb_rdonly(sb)) {
				ext4_unlock_group(sb, i);
				return 0;
			}
		}
		ext4_unlock_group(sb, i);
		if (!flexbg_flag)
			first_block += EXT4_BLOCKS_PER_GROUP(sb);
	}
	if (NULL != first_not_zeroed)
		*first_not_zeroed = grp;
	return 1;
}

/* ext4_orphan_cleanup() walks a singly-linked list of inodes (starting at
 * the superblock) which were deleted from all directories, but held open by
 * a process at the time of a crash.  We walk the list and try to delete these
 * inodes at recovery time (only with a read-write filesystem).
 *
 * In order to keep the orphan inode chain consistent during traversal (in
 * case of crash during recovery), we link each inode into the superblock
 * orphan list_head and handle it the same way as an inode deletion during
 * normal operation (which journals the operations for us).
 *
 * We only do an iget() and an iput() on each inode, which is very safe if we
 * accidentally point at an in-use or already deleted inode.  The worst that
 * can happen in this case is that we get a "bit already cleared" message from
 * ext4_free_inode().  The only reason we would point at a wrong inode is if
 * e2fsck was run on this filesystem, and it must have already done the orphan
 * inode cleanup for us, so we can safely abort without any further action.
 */
static void ext4_orphan_cleanup(struct super_block *sb,
				struct ext4_super_block *es)
{
	unsigned int s_flags = sb->s_flags;
	int ret, nr_orphans = 0, nr_truncates = 0;
#ifdef CONFIG_QUOTA
	int quota_update = 0;
	int i;
#endif
	if (!es->s_last_orphan) {
		jbd_debug(4, "no orphan inodes to clean up\n");
		return;
	}

	if (bdev_read_only(sb->s_bdev)) {
		ext4_msg(sb, KERN_ERR, "write access "
			"unavailable, skipping orphan cleanup");
		return;
	}

	/* Check if feature set would not allow a r/w mount */
	if (!ext4_feature_set_ok(sb, 0)) {
		ext4_msg(sb, KERN_INFO, "Skipping orphan cleanup due to "
			 "unknown ROCOMPAT features");
		return;
	}

	if (EXT4_SB(sb)->s_mount_state & EXT4_ERROR_FS) {
		/* don't clear list on RO mount w/ errors */
		if (es->s_last_orphan && !(s_flags & SB_RDONLY)) {
			ext4_msg(sb, KERN_INFO, "Errors on filesystem, "
				  "clearing orphan list.\n");
			es->s_last_orphan = 0;
		}
		jbd_debug(1, "Skipping orphan recovery on fs with errors.\n");
		return;
	}

	if (s_flags & SB_RDONLY) {
		ext4_msg(sb, KERN_INFO, "orphan cleanup on readonly fs");
		sb->s_flags &= ~SB_RDONLY;
	}
#ifdef CONFIG_QUOTA
	/*
	 * Turn on quotas which were not enabled for read-only mounts if
	 * filesystem has quota feature, so that they are updated correctly.
	 */
	if (ext4_has_feature_quota(sb) && (s_flags & SB_RDONLY)) {
		int ret = ext4_enable_quotas(sb);

		if (!ret)
			quota_update = 1;
		else
			ext4_msg(sb, KERN_ERR,
				"Cannot turn on quotas: error %d", ret);
	}

	/* Turn on journaled quotas used for old sytle */
	for (i = 0; i < EXT4_MAXQUOTAS; i++) {
		if (EXT4_SB(sb)->s_qf_names[i]) {
			int ret = ext4_quota_on_mount(sb, i);

			if (!ret)
				quota_update = 1;
			else
				ext4_msg(sb, KERN_ERR,
					"Cannot turn on journaled "
					"quota: type %d: error %d", i, ret);
		}
	}
#endif

	while (es->s_last_orphan) {
		struct inode *inode;

		/*
		 * We may have encountered an error during cleanup; if
		 * so, skip the rest.
		 */
		if (EXT4_SB(sb)->s_mount_state & EXT4_ERROR_FS) {
			jbd_debug(1, "Skipping orphan recovery on fs with errors.\n");
			es->s_last_orphan = 0;
			break;
		}

		inode = ext4_orphan_get(sb, le32_to_cpu(es->s_last_orphan));
		if (IS_ERR(inode)) {
			es->s_last_orphan = 0;
			break;
		}

		list_add(&EXT4_I(inode)->i_orphan, &EXT4_SB(sb)->s_orphan);
		dquot_initialize(inode);
		if (inode->i_nlink) {
			if (test_opt(sb, DEBUG))
				ext4_msg(sb, KERN_DEBUG,
					"%s: truncating inode %lu to %lld bytes",
					__func__, inode->i_ino, inode->i_size);
			jbd_debug(2, "truncating inode %lu to %lld bytes\n",
				  inode->i_ino, inode->i_size);
			inode_lock(inode);
			truncate_inode_pages(inode->i_mapping, inode->i_size);
			ret = ext4_truncate(inode);
			if (ret) {
				/*
				 * We need to clean up the in-core orphan list
				 * manually if ext4_truncate() failed to get a
				 * transaction handle.
				 */
				ext4_orphan_del(NULL, inode);
				ext4_std_error(inode->i_sb, ret);
			}
			inode_unlock(inode);
			nr_truncates++;
		} else {
			if (test_opt(sb, DEBUG))
				ext4_msg(sb, KERN_DEBUG,
					"%s: deleting unreferenced inode %lu",
					__func__, inode->i_ino);
			jbd_debug(2, "deleting unreferenced inode %lu\n",
				  inode->i_ino);
			nr_orphans++;
		}
		iput(inode);  /* The delete magic happens here! */
	}

#define PLURAL(x) (x), ((x) == 1) ? "" : "s"

	if (nr_orphans)
		ext4_msg(sb, KERN_INFO, "%d orphan inode%s deleted",
		       PLURAL(nr_orphans));
	if (nr_truncates)
		ext4_msg(sb, KERN_INFO, "%d truncate%s cleaned up",
		       PLURAL(nr_truncates));
#ifdef CONFIG_QUOTA
	/* Turn off quotas if they were enabled for orphan cleanup */
	if (quota_update) {
		for (i = 0; i < EXT4_MAXQUOTAS; i++) {
			if (sb_dqopt(sb)->files[i])
				dquot_quota_off(sb, i);
		}
	}
#endif
	sb->s_flags = s_flags; /* Restore SB_RDONLY status */
}

/*
 * Maximal extent format file size.
 * Resulting logical blkno at s_maxbytes must fit in our on-disk
 * extent format containers, within a sector_t, and within i_blocks
 * in the vfs.  ext4 inode has 48 bits of i_block in fsblock units,
 * so that won't be a limiting factor.
 *
 * However there is other limiting factor. We do store extents in the form
 * of starting block and length, hence the resulting length of the extent
 * covering maximum file size must fit into on-disk format containers as
 * well. Given that length is always by 1 unit bigger than max unit (because
 * we count 0 as well) we have to lower the s_maxbytes by one fs block.
 *
 * Note, this does *not* consider any metadata overhead for vfs i_blocks.
 */
static loff_t ext4_max_size(int blkbits, int has_huge_files)
{
	loff_t res;
	loff_t upper_limit = MAX_LFS_FILESIZE;

	/* small i_blocks in vfs inode? */
	if (!has_huge_files || sizeof(blkcnt_t) < sizeof(u64)) {
		/*
		 * CONFIG_LBDAF is not enabled implies the inode
		 * i_block represent total blocks in 512 bytes
		 * 32 == size of vfs inode i_blocks * 8
		 */
		upper_limit = (1LL << 32) - 1;

		/* total blocks in file system block size */
		upper_limit >>= (blkbits - 9);
		upper_limit <<= blkbits;
	}

	/*
	 * 32-bit extent-start container, ee_block. We lower the maxbytes
	 * by one fs block, so ee_len can cover the extent of maximum file
	 * size
	 */
	res = (1LL << 32) - 1;
	res <<= blkbits;

	/* Sanity check against vm- & vfs- imposed limits */
	if (res > upper_limit)
		res = upper_limit;

	return res;
}

/*
 * Maximal bitmap file size.  There is a direct, and {,double-,triple-}indirect
 * block limit, and also a limit of (2^48 - 1) 512-byte sectors in i_blocks.
 * We need to be 1 filesystem block less than the 2^48 sector limit.
 */
static loff_t ext4_max_bitmap_size(int bits, int has_huge_files)
{
	loff_t res = EXT4_NDIR_BLOCKS;
	int meta_blocks;
	loff_t upper_limit;
	/* This is calculated to be the largest file size for a dense, block
	 * mapped file such that the file's total number of 512-byte sectors,
	 * including data and all indirect blocks, does not exceed (2^48 - 1).
	 *
	 * __u32 i_blocks_lo and _u16 i_blocks_high represent the total
	 * number of 512-byte sectors of the file.
	 */

	if (!has_huge_files || sizeof(blkcnt_t) < sizeof(u64)) {
		/*
		 * !has_huge_files or CONFIG_LBDAF not enabled implies that
		 * the inode i_block field represents total file blocks in
		 * 2^32 512-byte sectors == size of vfs inode i_blocks * 8
		 */
		upper_limit = (1LL << 32) - 1;

		/* total blocks in file system block size */
		upper_limit >>= (bits - 9);

	} else {
		/*
		 * We use 48 bit ext4_inode i_blocks
		 * With EXT4_HUGE_FILE_FL set the i_blocks
		 * represent total number of blocks in
		 * file system block size
		 */
		upper_limit = (1LL << 48) - 1;

	}

	/* indirect blocks */
	meta_blocks = 1;
	/* double indirect blocks */
	meta_blocks += 1 + (1LL << (bits-2));
	/* tripple indirect blocks */
	meta_blocks += 1 + (1LL << (bits-2)) + (1LL << (2*(bits-2)));

	upper_limit -= meta_blocks;
	upper_limit <<= bits;

	res += 1LL << (bits-2);
	res += 1LL << (2*(bits-2));
	res += 1LL << (3*(bits-2));
	res <<= bits;
	if (res > upper_limit)
		res = upper_limit;

	if (res > MAX_LFS_FILESIZE)
		res = MAX_LFS_FILESIZE;

	return res;
}

static ext4_fsblk_t descriptor_loc(struct super_block *sb,
				   ext4_fsblk_t logical_sb_block, int nr)
{
	struct ext4_sb_info *sbi = EXT4_SB(sb);
	ext4_group_t bg, first_meta_bg;
	int has_super = 0;

	first_meta_bg = le32_to_cpu(sbi->s_es->s_first_meta_bg);

	if (!ext4_has_feature_meta_bg(sb) || nr < first_meta_bg)
		return logical_sb_block + nr + 1;
	bg = sbi->s_desc_per_block * nr;
	if (ext4_bg_has_super(sb, bg))
		has_super = 1;

	/*
	 * If we have a meta_bg fs with 1k blocks, group 0's GDT is at
	 * block 2, not 1.  If s_first_data_block == 0 (bigalloc is enabled
	 * on modern mke2fs or blksize > 1k on older mke2fs) then we must
	 * compensate.
	 */
	if (sb->s_blocksize == 1024 && nr == 0 &&
	    le32_to_cpu(sbi->s_es->s_first_data_block) == 0)
		has_super++;

	return (has_super + ext4_group_first_block_no(sb, bg));
}

/**
 * ext4_get_stripe_size: Get the stripe size.
 * @sbi: In memory super block info
 *
 * If we have specified it via mount option, then
 * use the mount option value. If the value specified at mount time is
 * greater than the blocks per group use the super block value.
 * If the super block value is greater than blocks per group return 0.
 * Allocator needs it be less than blocks per group.
 *
 */
static unsigned long ext4_get_stripe_size(struct ext4_sb_info *sbi)
{
	unsigned long stride = le16_to_cpu(sbi->s_es->s_raid_stride);
	unsigned long stripe_width =
			le32_to_cpu(sbi->s_es->s_raid_stripe_width);
	int ret;

	if (sbi->s_stripe && sbi->s_stripe <= sbi->s_blocks_per_group)
		ret = sbi->s_stripe;
	else if (stripe_width && stripe_width <= sbi->s_blocks_per_group)
		ret = stripe_width;
	else if (stride && stride <= sbi->s_blocks_per_group)
		ret = stride;
	else
		ret = 0;

	/*
	 * If the stripe width is 1, this makes no sense and
	 * we set it to 0 to turn off stripe handling code.
	 */
	if (ret <= 1)
		ret = 0;

	return ret;
}

/*
 * Check whether this filesystem can be mounted based on
 * the features present and the RDONLY/RDWR mount requested.
 * Returns 1 if this filesystem can be mounted as requested,
 * 0 if it cannot be.
 */
static int ext4_feature_set_ok(struct super_block *sb, int readonly)
{
	if (ext4_has_unknown_ext4_incompat_features(sb)) {
		ext4_msg(sb, KERN_ERR,
			"Couldn't mount because of "
			"unsupported optional features (%x)",
			(le32_to_cpu(EXT4_SB(sb)->s_es->s_feature_incompat) &
			~EXT4_FEATURE_INCOMPAT_SUPP));
		return 0;
	}

#ifndef CONFIG_UNICODE
	if (ext4_has_feature_casefold(sb)) {
		ext4_msg(sb, KERN_ERR,
			 "Filesystem with casefold feature cannot be "
			 "mounted without CONFIG_UNICODE");
		return 0;
	}
#endif

	if (readonly)
		return 1;

	if (ext4_has_feature_readonly(sb)) {
		ext4_msg(sb, KERN_INFO, "filesystem is read-only");
		sb->s_flags |= SB_RDONLY;
		return 1;
	}

	/* Check that feature set is OK for a read-write mount */
	if (ext4_has_unknown_ext4_ro_compat_features(sb)) {
		ext4_msg(sb, KERN_ERR, "couldn't mount RDWR because of "
			 "unsupported optional features (%x)",
			 (le32_to_cpu(EXT4_SB(sb)->s_es->s_feature_ro_compat) &
				~EXT4_FEATURE_RO_COMPAT_SUPP));
		return 0;
	}
	/*
	 * Large file size enabled file system can only be mounted
	 * read-write on 32-bit systems if kernel is built with CONFIG_LBDAF
	 */
	if (ext4_has_feature_huge_file(sb)) {
		if (sizeof(blkcnt_t) < sizeof(u64)) {
			ext4_msg(sb, KERN_ERR, "Filesystem with huge files "
				 "cannot be mounted RDWR without "
				 "CONFIG_LBDAF");
			return 0;
		}
	}
	if (ext4_has_feature_bigalloc(sb) && !ext4_has_feature_extents(sb)) {
		ext4_msg(sb, KERN_ERR,
			 "Can't support bigalloc feature without "
			 "extents feature\n");
		return 0;
	}

#if !IS_ENABLED(CONFIG_QUOTA) || !IS_ENABLED(CONFIG_QFMT_V2)
	if (!readonly && (ext4_has_feature_quota(sb) ||
			  ext4_has_feature_project(sb))) {
		ext4_msg(sb, KERN_ERR,
			 "The kernel was not built with CONFIG_QUOTA and CONFIG_QFMT_V2");
		return 0;
	}
#endif  /* CONFIG_QUOTA */
	return 1;
}

/*
 * This function is called once a day if we have errors logged
 * on the file system
 */
static void print_daily_error_info(struct timer_list *t)
{
	struct ext4_sb_info *sbi = from_timer(sbi, t, s_err_report);
	struct super_block *sb = sbi->s_sb;
	struct ext4_super_block *es = sbi->s_es;

	if (es->s_error_count)
		/* fsck newer than v1.41.13 is needed to clean this condition. */
		ext4_msg(sb, KERN_NOTICE, "error count since last fsck: %u",
			 le32_to_cpu(es->s_error_count));
	if (es->s_first_error_time) {
		printk(KERN_NOTICE "EXT4-fs (%s): initial error at time %llu: %.*s:%d",
		       sb->s_id,
		       ext4_get_tstamp(es, s_first_error_time),
		       (int) sizeof(es->s_first_error_func),
		       es->s_first_error_func,
		       le32_to_cpu(es->s_first_error_line));
		if (es->s_first_error_ino)
			printk(KERN_CONT ": inode %u",
			       le32_to_cpu(es->s_first_error_ino));
		if (es->s_first_error_block)
			printk(KERN_CONT ": block %llu", (unsigned long long)
			       le64_to_cpu(es->s_first_error_block));
		printk(KERN_CONT "\n");
	}
	if (es->s_last_error_time) {
		printk(KERN_NOTICE "EXT4-fs (%s): last error at time %llu: %.*s:%d",
		       sb->s_id,
		       ext4_get_tstamp(es, s_last_error_time),
		       (int) sizeof(es->s_last_error_func),
		       es->s_last_error_func,
		       le32_to_cpu(es->s_last_error_line));
		if (es->s_last_error_ino)
			printk(KERN_CONT ": inode %u",
			       le32_to_cpu(es->s_last_error_ino));
		if (es->s_last_error_block)
			printk(KERN_CONT ": block %llu", (unsigned long long)
			       le64_to_cpu(es->s_last_error_block));
		printk(KERN_CONT "\n");
	}
	mod_timer(&sbi->s_err_report, jiffies + 24*60*60*HZ);  /* Once a day */
}

/* Find next suitable group and run ext4_init_inode_table */
static int ext4_run_li_request(struct ext4_li_request *elr)
{
	struct ext4_group_desc *gdp = NULL;
	ext4_group_t group, ngroups;
	struct super_block *sb;
	int ret = 0;
	u64 start_time;

	sb = elr->lr_super;
	ngroups = EXT4_SB(sb)->s_groups_count;

	for (group = elr->lr_next_group; group < ngroups; group++) {
		gdp = ext4_get_group_desc(sb, group, NULL);
		if (!gdp) {
			ret = 1;
			break;
		}

		if (!(gdp->bg_flags & cpu_to_le16(EXT4_BG_INODE_ZEROED)))
			break;
	}

	if (group >= ngroups)
		ret = 1;

	if (!ret) {
		start_time = ktime_get_real_ns();
		ret = ext4_init_inode_table(sb, group,
					    elr->lr_timeout ? 0 : 1);
		if (elr->lr_timeout == 0) {
			elr->lr_timeout = nsecs_to_jiffies((ktime_get_real_ns() - start_time) *
				  elr->lr_sbi->s_li_wait_mult);
		}
		elr->lr_next_sched = jiffies + elr->lr_timeout;
		elr->lr_next_group = group + 1;
	}
	return ret;
}

/*
 * Remove lr_request from the list_request and free the
 * request structure. Should be called with li_list_mtx held
 */
static void ext4_remove_li_request(struct ext4_li_request *elr)
{
	struct ext4_sb_info *sbi;

	if (!elr)
		return;

	sbi = elr->lr_sbi;

	list_del(&elr->lr_request);
	sbi->s_li_request = NULL;
	kfree(elr);
}

static void ext4_unregister_li_request(struct super_block *sb)
{
	mutex_lock(&ext4_li_mtx);
	if (!ext4_li_info) {
		mutex_unlock(&ext4_li_mtx);
		return;
	}

	mutex_lock(&ext4_li_info->li_list_mtx);
	ext4_remove_li_request(EXT4_SB(sb)->s_li_request);
	mutex_unlock(&ext4_li_info->li_list_mtx);
	mutex_unlock(&ext4_li_mtx);
}

static struct task_struct *ext4_lazyinit_task;

/*
 * This is the function where ext4lazyinit thread lives. It walks
 * through the request list searching for next scheduled filesystem.
 * When such a fs is found, run the lazy initialization request
 * (ext4_rn_li_request) and keep track of the time spend in this
 * function. Based on that time we compute next schedule time of
 * the request. When walking through the list is complete, compute
 * next waking time and put itself into sleep.
 */
static int ext4_lazyinit_thread(void *arg)
{
	struct ext4_lazy_init *eli = (struct ext4_lazy_init *)arg;
	struct list_head *pos, *n;
	struct ext4_li_request *elr;
	unsigned long next_wakeup, cur;

	BUG_ON(NULL == eli);
	set_freezable();

cont_thread:
	while (true) {
		next_wakeup = MAX_JIFFY_OFFSET;

		mutex_lock(&eli->li_list_mtx);
		if (list_empty(&eli->li_request_list)) {
			mutex_unlock(&eli->li_list_mtx);
			goto exit_thread;
		}
		list_for_each_safe(pos, n, &eli->li_request_list) {
			int err = 0;
			int progress = 0;
			elr = list_entry(pos, struct ext4_li_request,
					 lr_request);

			if (time_before(jiffies, elr->lr_next_sched)) {
				if (time_before(elr->lr_next_sched, next_wakeup))
					next_wakeup = elr->lr_next_sched;
				continue;
			}
			if (down_read_trylock(&elr->lr_super->s_umount)) {
				if (sb_start_write_trylock(elr->lr_super)) {
					progress = 1;
					/*
					 * We hold sb->s_umount, sb can not
					 * be removed from the list, it is
					 * now safe to drop li_list_mtx
					 */
					mutex_unlock(&eli->li_list_mtx);
					err = ext4_run_li_request(elr);
					sb_end_write(elr->lr_super);
					mutex_lock(&eli->li_list_mtx);
					n = pos->next;
				}
				up_read((&elr->lr_super->s_umount));
			}
			/* error, remove the lazy_init job */
			if (err) {
				ext4_remove_li_request(elr);
				continue;
			}
			if (!progress) {
				elr->lr_next_sched = jiffies +
					(prandom_u32()
					 % (EXT4_DEF_LI_MAX_START_DELAY * HZ));
			}
			if (time_before(elr->lr_next_sched, next_wakeup))
				next_wakeup = elr->lr_next_sched;
		}
		mutex_unlock(&eli->li_list_mtx);

		try_to_freeze();

		cur = jiffies;
		if ((time_after_eq(cur, next_wakeup)) ||
		    (MAX_JIFFY_OFFSET == next_wakeup)) {
			cond_resched();
			continue;
		}

		schedule_timeout_interruptible(next_wakeup - cur);

		if (kthread_should_stop()) {
			ext4_clear_request_list();
			goto exit_thread;
		}
	}

exit_thread:
	/*
	 * It looks like the request list is empty, but we need
	 * to check it under the li_list_mtx lock, to prevent any
	 * additions into it, and of course we should lock ext4_li_mtx
	 * to atomically free the list and ext4_li_info, because at
	 * this point another ext4 filesystem could be registering
	 * new one.
	 */
	mutex_lock(&ext4_li_mtx);
	mutex_lock(&eli->li_list_mtx);
	if (!list_empty(&eli->li_request_list)) {
		mutex_unlock(&eli->li_list_mtx);
		mutex_unlock(&ext4_li_mtx);
		goto cont_thread;
	}
	mutex_unlock(&eli->li_list_mtx);
	kfree(ext4_li_info);
	ext4_li_info = NULL;
	mutex_unlock(&ext4_li_mtx);

	return 0;
}

static void ext4_clear_request_list(void)
{
	struct list_head *pos, *n;
	struct ext4_li_request *elr;

	mutex_lock(&ext4_li_info->li_list_mtx);
	list_for_each_safe(pos, n, &ext4_li_info->li_request_list) {
		elr = list_entry(pos, struct ext4_li_request,
				 lr_request);
		ext4_remove_li_request(elr);
	}
	mutex_unlock(&ext4_li_info->li_list_mtx);
}

static int ext4_run_lazyinit_thread(void)
{
	ext4_lazyinit_task = kthread_run(ext4_lazyinit_thread,
					 ext4_li_info, "ext4lazyinit");
	if (IS_ERR(ext4_lazyinit_task)) {
		int err = PTR_ERR(ext4_lazyinit_task);
		ext4_clear_request_list();
		kfree(ext4_li_info);
		ext4_li_info = NULL;
		printk(KERN_CRIT "EXT4-fs: error %d creating inode table "
				 "initialization thread\n",
				 err);
		return err;
	}
	ext4_li_info->li_state |= EXT4_LAZYINIT_RUNNING;
	return 0;
}

/*
 * Check whether it make sense to run itable init. thread or not.
 * If there is at least one uninitialized inode table, return
 * corresponding group number, else the loop goes through all
 * groups and return total number of groups.
 */
static ext4_group_t ext4_has_uninit_itable(struct super_block *sb)
{
	ext4_group_t group, ngroups = EXT4_SB(sb)->s_groups_count;
	struct ext4_group_desc *gdp = NULL;

	if (!ext4_has_group_desc_csum(sb))
		return ngroups;

	for (group = 0; group < ngroups; group++) {
		gdp = ext4_get_group_desc(sb, group, NULL);
		if (!gdp)
			continue;

		if (!(gdp->bg_flags & cpu_to_le16(EXT4_BG_INODE_ZEROED)))
			break;
	}

	return group;
}

static int ext4_li_info_new(void)
{
	struct ext4_lazy_init *eli = NULL;

	eli = kzalloc(sizeof(*eli), GFP_KERNEL);
	if (!eli)
		return -ENOMEM;

	INIT_LIST_HEAD(&eli->li_request_list);
	mutex_init(&eli->li_list_mtx);

	eli->li_state |= EXT4_LAZYINIT_QUIT;

	ext4_li_info = eli;

	return 0;
}

static struct ext4_li_request *ext4_li_request_new(struct super_block *sb,
					    ext4_group_t start)
{
	struct ext4_sb_info *sbi = EXT4_SB(sb);
	struct ext4_li_request *elr;

	elr = kzalloc(sizeof(*elr), GFP_KERNEL);
	if (!elr)
		return NULL;

	elr->lr_super = sb;
	elr->lr_sbi = sbi;
	elr->lr_next_group = start;

	/*
	 * Randomize first schedule time of the request to
	 * spread the inode table initialization requests
	 * better.
	 */
	elr->lr_next_sched = jiffies + (prandom_u32() %
				(EXT4_DEF_LI_MAX_START_DELAY * HZ));
	return elr;
}

int ext4_register_li_request(struct super_block *sb,
			     ext4_group_t first_not_zeroed)
{
	struct ext4_sb_info *sbi = EXT4_SB(sb);
	struct ext4_li_request *elr = NULL;
	ext4_group_t ngroups = sbi->s_groups_count;
	int ret = 0;

	mutex_lock(&ext4_li_mtx);
	if (sbi->s_li_request != NULL) {
		/*
		 * Reset timeout so it can be computed again, because
		 * s_li_wait_mult might have changed.
		 */
		sbi->s_li_request->lr_timeout = 0;
		goto out;
	}

	if (first_not_zeroed == ngroups || sb_rdonly(sb) ||
	    !test_opt(sb, INIT_INODE_TABLE))
		goto out;

	elr = ext4_li_request_new(sb, first_not_zeroed);
	if (!elr) {
		ret = -ENOMEM;
		goto out;
	}

	if (NULL == ext4_li_info) {
		ret = ext4_li_info_new();
		if (ret)
			goto out;
	}

	mutex_lock(&ext4_li_info->li_list_mtx);
	list_add(&elr->lr_request, &ext4_li_info->li_request_list);
	mutex_unlock(&ext4_li_info->li_list_mtx);

	sbi->s_li_request = elr;
	/*
	 * set elr to NULL here since it has been inserted to
	 * the request_list and the removal and free of it is
	 * handled by ext4_clear_request_list from now on.
	 */
	elr = NULL;

	if (!(ext4_li_info->li_state & EXT4_LAZYINIT_RUNNING)) {
		ret = ext4_run_lazyinit_thread();
		if (ret)
			goto out;
	}
out:
	mutex_unlock(&ext4_li_mtx);
	if (ret)
		kfree(elr);
	return ret;
}

/*
 * We do not need to lock anything since this is called on
 * module unload.
 */
static void ext4_destroy_lazyinit_thread(void)
{
	/*
	 * If thread exited earlier
	 * there's nothing to be done.
	 */
	if (!ext4_li_info || !ext4_lazyinit_task)
		return;

	kthread_stop(ext4_lazyinit_task);
}

static int set_journal_csum_feature_set(struct super_block *sb)
{
	int ret = 1;
	int compat, incompat;
	struct ext4_sb_info *sbi = EXT4_SB(sb);

	if (ext4_has_metadata_csum(sb)) {
		/* journal checksum v3 */
		compat = 0;
		incompat = JBD2_FEATURE_INCOMPAT_CSUM_V3;
	} else {
		/* journal checksum v1 */
		compat = JBD2_FEATURE_COMPAT_CHECKSUM;
		incompat = 0;
	}

	jbd2_journal_clear_features(sbi->s_journal,
			JBD2_FEATURE_COMPAT_CHECKSUM, 0,
			JBD2_FEATURE_INCOMPAT_CSUM_V3 |
			JBD2_FEATURE_INCOMPAT_CSUM_V2);
	if (test_opt(sb, JOURNAL_ASYNC_COMMIT)) {
		ret = jbd2_journal_set_features(sbi->s_journal,
				compat, 0,
				JBD2_FEATURE_INCOMPAT_ASYNC_COMMIT |
				incompat);
	} else if (test_opt(sb, JOURNAL_CHECKSUM)) {
		ret = jbd2_journal_set_features(sbi->s_journal,
				compat, 0,
				incompat);
		jbd2_journal_clear_features(sbi->s_journal, 0, 0,
				JBD2_FEATURE_INCOMPAT_ASYNC_COMMIT);
	} else {
		jbd2_journal_clear_features(sbi->s_journal, 0, 0,
				JBD2_FEATURE_INCOMPAT_ASYNC_COMMIT);
	}

	return ret;
}

/*
 * Note: calculating the overhead so we can be compatible with
 * historical BSD practice is quite difficult in the face of
 * clusters/bigalloc.  This is because multiple metadata blocks from
 * different block group can end up in the same allocation cluster.
 * Calculating the exact overhead in the face of clustered allocation
 * requires either O(all block bitmaps) in memory or O(number of block
 * groups**2) in time.  We will still calculate the superblock for
 * older file systems --- and if we come across with a bigalloc file
 * system with zero in s_overhead_clusters the estimate will be close to
 * correct especially for very large cluster sizes --- but for newer
 * file systems, it's better to calculate this figure once at mkfs
 * time, and store it in the superblock.  If the superblock value is
 * present (even for non-bigalloc file systems), we will use it.
 */
static int count_overhead(struct super_block *sb, ext4_group_t grp,
			  char *buf)
{
	struct ext4_sb_info	*sbi = EXT4_SB(sb);
	struct ext4_group_desc	*gdp;
	ext4_fsblk_t		first_block, last_block, b;
	ext4_group_t		i, ngroups = ext4_get_groups_count(sb);
	int			s, j, count = 0;
	int			has_super = ext4_bg_has_super(sb, grp);

	if (!ext4_has_feature_bigalloc(sb))
		return (has_super + ext4_bg_num_gdb(sb, grp) +
			(has_super ? le16_to_cpu(sbi->s_es->s_reserved_gdt_blocks) : 0) +
			sbi->s_itb_per_group + 2);

	first_block = le32_to_cpu(sbi->s_es->s_first_data_block) +
		(grp * EXT4_BLOCKS_PER_GROUP(sb));
	last_block = first_block + EXT4_BLOCKS_PER_GROUP(sb) - 1;
	for (i = 0; i < ngroups; i++) {
		gdp = ext4_get_group_desc(sb, i, NULL);
		b = ext4_block_bitmap(sb, gdp);
		if (b >= first_block && b <= last_block) {
			ext4_set_bit(EXT4_B2C(sbi, b - first_block), buf);
			count++;
		}
		b = ext4_inode_bitmap(sb, gdp);
		if (b >= first_block && b <= last_block) {
			ext4_set_bit(EXT4_B2C(sbi, b - first_block), buf);
			count++;
		}
		b = ext4_inode_table(sb, gdp);
		if (b >= first_block && b + sbi->s_itb_per_group <= last_block)
			for (j = 0; j < sbi->s_itb_per_group; j++, b++) {
				int c = EXT4_B2C(sbi, b - first_block);
				ext4_set_bit(c, buf);
				count++;
			}
		if (i != grp)
			continue;
		s = 0;
		if (ext4_bg_has_super(sb, grp)) {
			ext4_set_bit(s++, buf);
			count++;
		}
		j = ext4_bg_num_gdb(sb, grp);
		if (s + j > EXT4_BLOCKS_PER_GROUP(sb)) {
			ext4_error(sb, "Invalid number of block group "
				   "descriptor blocks: %d", j);
			j = EXT4_BLOCKS_PER_GROUP(sb) - s;
		}
		count += j;
		for (; j > 0; j--)
			ext4_set_bit(EXT4_B2C(sbi, s++), buf);
	}
	if (!count)
		return 0;
	return EXT4_CLUSTERS_PER_GROUP(sb) -
		ext4_count_free(buf, EXT4_CLUSTERS_PER_GROUP(sb) / 8);
}

/*
 * Compute the overhead and stash it in sbi->s_overhead
 */
int ext4_calculate_overhead(struct super_block *sb)
{
	struct ext4_sb_info *sbi = EXT4_SB(sb);
	struct ext4_super_block *es = sbi->s_es;
	struct inode *j_inode;
	unsigned int j_blocks, j_inum = le32_to_cpu(es->s_journal_inum);
	ext4_group_t i, ngroups = ext4_get_groups_count(sb);
	ext4_fsblk_t overhead = 0;
	char *buf = (char *) get_zeroed_page(GFP_NOFS);

	if (!buf)
		return -ENOMEM;

	/*
	 * Compute the overhead (FS structures).  This is constant
	 * for a given filesystem unless the number of block groups
	 * changes so we cache the previous value until it does.
	 */

	/*
	 * All of the blocks before first_data_block are overhead
	 */
	overhead = EXT4_B2C(sbi, le32_to_cpu(es->s_first_data_block));

	/*
	 * Add the overhead found in each block group
	 */
	for (i = 0; i < ngroups; i++) {
		int blks;

		blks = count_overhead(sb, i, buf);
		overhead += blks;
		if (blks)
			memset(buf, 0, PAGE_SIZE);
		cond_resched();
	}

	/*
	 * Add the internal journal blocks whether the journal has been
	 * loaded or not
	 */
	if (sbi->s_journal && !sbi->journal_bdev)
		overhead += EXT4_NUM_B2C(sbi, sbi->s_journal->j_maxlen);
	else if (ext4_has_feature_journal(sb) && !sbi->s_journal && j_inum) {
		/* j_inum for internal journal is non-zero */
		j_inode = ext4_get_journal_inode(sb, j_inum);
		if (j_inode) {
			j_blocks = j_inode->i_size >> sb->s_blocksize_bits;
			overhead += EXT4_NUM_B2C(sbi, j_blocks);
			iput(j_inode);
		} else {
			ext4_msg(sb, KERN_ERR, "can't get journal size");
		}
	}
	sbi->s_overhead = overhead;
	smp_wmb();
	free_page((unsigned long) buf);
	return 0;
}

static void ext4_set_resv_clusters(struct super_block *sb)
{
	ext4_fsblk_t resv_clusters;
	struct ext4_sb_info *sbi = EXT4_SB(sb);

	/*
	 * There's no need to reserve anything when we aren't using extents.
	 * The space estimates are exact, there are no unwritten extents,
	 * hole punching doesn't need new metadata... This is needed especially
	 * to keep ext2/3 backward compatibility.
	 */
	if (!ext4_has_feature_extents(sb))
		return;
	/*
	 * By default we reserve 2% or 4096 clusters, whichever is smaller.
	 * This should cover the situations where we can not afford to run
	 * out of space like for example punch hole, or converting
	 * unwritten extents in delalloc path. In most cases such
	 * allocation would require 1, or 2 blocks, higher numbers are
	 * very rare.
	 */
	resv_clusters = (ext4_blocks_count(sbi->s_es) >>
			 sbi->s_cluster_bits);

	do_div(resv_clusters, 50);
	resv_clusters = min_t(ext4_fsblk_t, resv_clusters, 4096);

	atomic64_set(&sbi->s_resv_clusters, resv_clusters);
}

static int ext4_fill_super(struct super_block *sb, void *data, int silent)
{
	struct dax_device *dax_dev = fs_dax_get_by_bdev(sb->s_bdev);
	char *orig_data = kstrdup(data, GFP_KERNEL);
	struct buffer_head *bh, **group_desc;
	struct ext4_super_block *es = NULL;
	struct ext4_sb_info *sbi = kzalloc(sizeof(*sbi), GFP_KERNEL);
	struct flex_groups **flex_groups;
	ext4_fsblk_t block;
	ext4_fsblk_t sb_block = get_sb_block(&data);
	ext4_fsblk_t logical_sb_block;
	unsigned long offset = 0;
	unsigned long journal_devnum = 0;
	unsigned long def_mount_opts;
	struct inode *root;
	const char *descr;
	int ret = -ENOMEM;
	int blocksize, clustersize;
	unsigned int db_count;
	unsigned int i;
	int needs_recovery, has_huge_files, has_bigalloc;
	__u64 blocks_count;
	int err = 0;
	unsigned int journal_ioprio = DEFAULT_JOURNAL_IOPRIO;
	ext4_group_t first_not_zeroed;

	if ((data && !orig_data) || !sbi)
		goto out_free_base;

	sbi->s_daxdev = dax_dev;
	sbi->s_blockgroup_lock =
		kzalloc(sizeof(struct blockgroup_lock), GFP_KERNEL);
	if (!sbi->s_blockgroup_lock)
		goto out_free_base;

	sb->s_fs_info = sbi;
	sbi->s_sb = sb;
	sbi->s_inode_readahead_blks = EXT4_DEF_INODE_READAHEAD_BLKS;
	sbi->s_sb_block = sb_block;
	if (sb->s_bdev->bd_part)
		sbi->s_sectors_written_start =
			part_stat_read(sb->s_bdev->bd_part, sectors[STAT_WRITE]);

	/* Cleanup superblock name */
	strreplace(sb->s_id, '/', '!');

	/* -EINVAL is default */
	ret = -EINVAL;
	blocksize = sb_min_blocksize(sb, EXT4_MIN_BLOCK_SIZE);
	if (!blocksize) {
		ext4_msg(sb, KERN_ERR, "unable to set blocksize");
		goto out_fail;
	}

	/*
	 * The ext4 superblock will not be buffer aligned for other than 1kB
	 * block sizes.  We need to calculate the offset from buffer start.
	 */
	if (blocksize != EXT4_MIN_BLOCK_SIZE) {
		logical_sb_block = sb_block * EXT4_MIN_BLOCK_SIZE;
		offset = do_div(logical_sb_block, blocksize);
	} else {
		logical_sb_block = sb_block;
	}

	if (!(bh = sb_bread_unmovable(sb, logical_sb_block))) {
		ext4_msg(sb, KERN_ERR, "unable to read superblock");
		goto out_fail;
	}
	/*
	 * Note: s_es must be initialized as soon as possible because
	 *       some ext4 macro-instructions depend on its value
	 */
	es = (struct ext4_super_block *) (bh->b_data + offset);
	sbi->s_es = es;
	sb->s_magic = le16_to_cpu(es->s_magic);
	if (sb->s_magic != EXT4_SUPER_MAGIC)
		goto cantfind_ext4;
	sbi->s_kbytes_written = le64_to_cpu(es->s_kbytes_written);

	/* Warn if metadata_csum and gdt_csum are both set. */
	if (ext4_has_feature_metadata_csum(sb) &&
	    ext4_has_feature_gdt_csum(sb))
		ext4_warning(sb, "metadata_csum and uninit_bg are "
			     "redundant flags; please run fsck.");

	/* Check for a known checksum algorithm */
	if (!ext4_verify_csum_type(sb, es)) {
		ext4_msg(sb, KERN_ERR, "VFS: Found ext4 filesystem with "
			 "unknown checksum algorithm.");
		silent = 1;
		goto cantfind_ext4;
	}

	/* Load the checksum driver */
	sbi->s_chksum_driver = crypto_alloc_shash("crc32c", 0, 0);
	if (IS_ERR(sbi->s_chksum_driver)) {
		ext4_msg(sb, KERN_ERR, "Cannot load crc32c driver.");
		ret = PTR_ERR(sbi->s_chksum_driver);
		sbi->s_chksum_driver = NULL;
		goto failed_mount;
	}

	/* Check superblock checksum */
	if (!ext4_superblock_csum_verify(sb, es)) {
		ext4_msg(sb, KERN_ERR, "VFS: Found ext4 filesystem with "
			 "invalid superblock checksum.  Run e2fsck?");
		silent = 1;
		ret = -EFSBADCRC;
		goto cantfind_ext4;
	}

	/* Precompute checksum seed for all metadata */
	if (ext4_has_feature_csum_seed(sb))
		sbi->s_csum_seed = le32_to_cpu(es->s_checksum_seed);
	else if (ext4_has_metadata_csum(sb) || ext4_has_feature_ea_inode(sb))
		sbi->s_csum_seed = ext4_chksum(sbi, ~0, es->s_uuid,
					       sizeof(es->s_uuid));

	/* Set defaults before we parse the mount options */
	def_mount_opts = le32_to_cpu(es->s_default_mount_opts);
	set_opt(sb, INIT_INODE_TABLE);
	if (def_mount_opts & EXT4_DEFM_DEBUG)
		set_opt(sb, DEBUG);
	if (def_mount_opts & EXT4_DEFM_BSDGROUPS)
		set_opt(sb, GRPID);
	if (def_mount_opts & EXT4_DEFM_UID16)
		set_opt(sb, NO_UID32);
	/* xattr user namespace & acls are now defaulted on */
	set_opt(sb, XATTR_USER);
#ifdef CONFIG_EXT4_FS_POSIX_ACL
	set_opt(sb, POSIX_ACL);
#endif
	/* don't forget to enable journal_csum when metadata_csum is enabled. */
	if (ext4_has_metadata_csum(sb))
		set_opt(sb, JOURNAL_CHECKSUM);

	if ((def_mount_opts & EXT4_DEFM_JMODE) == EXT4_DEFM_JMODE_DATA)
		set_opt(sb, JOURNAL_DATA);
	else if ((def_mount_opts & EXT4_DEFM_JMODE) == EXT4_DEFM_JMODE_ORDERED)
		set_opt(sb, ORDERED_DATA);
	else if ((def_mount_opts & EXT4_DEFM_JMODE) == EXT4_DEFM_JMODE_WBACK)
		set_opt(sb, WRITEBACK_DATA);

	if (le16_to_cpu(sbi->s_es->s_errors) == EXT4_ERRORS_PANIC)
		set_opt(sb, ERRORS_PANIC);
	else if (le16_to_cpu(sbi->s_es->s_errors) == EXT4_ERRORS_CONTINUE)
		set_opt(sb, ERRORS_CONT);
	else
		set_opt(sb, ERRORS_RO);
	/* block_validity enabled by default; disable with noblock_validity */
	set_opt(sb, BLOCK_VALIDITY);
	if (def_mount_opts & EXT4_DEFM_DISCARD)
		set_opt(sb, DISCARD);

	sbi->s_resuid = make_kuid(&init_user_ns, le16_to_cpu(es->s_def_resuid));
	sbi->s_resgid = make_kgid(&init_user_ns, le16_to_cpu(es->s_def_resgid));
	sbi->s_commit_interval = JBD2_DEFAULT_MAX_COMMIT_AGE * HZ;
	sbi->s_min_batch_time = EXT4_DEF_MIN_BATCH_TIME;
	sbi->s_max_batch_time = EXT4_DEF_MAX_BATCH_TIME;

	if ((def_mount_opts & EXT4_DEFM_NOBARRIER) == 0)
		set_opt(sb, BARRIER);

	/*
	 * enable delayed allocation by default
	 * Use -o nodelalloc to turn it off
	 */
	if (!IS_EXT3_SB(sb) && !IS_EXT2_SB(sb) &&
	    ((def_mount_opts & EXT4_DEFM_NODELALLOC) == 0))
		set_opt(sb, DELALLOC);

	/*
	 * set default s_li_wait_mult for lazyinit, for the case there is
	 * no mount option specified.
	 */
	sbi->s_li_wait_mult = EXT4_DEF_LI_WAIT_MULT;

	blocksize = BLOCK_SIZE << le32_to_cpu(es->s_log_block_size);
	if (blocksize < EXT4_MIN_BLOCK_SIZE ||
	    blocksize > EXT4_MAX_BLOCK_SIZE) {
		ext4_msg(sb, KERN_ERR,
		       "Unsupported filesystem blocksize %d (%d log_block_size)",
			 blocksize, le32_to_cpu(es->s_log_block_size));
		goto failed_mount;
	}

	if (le32_to_cpu(es->s_rev_level) == EXT4_GOOD_OLD_REV) {
		sbi->s_inode_size = EXT4_GOOD_OLD_INODE_SIZE;
		sbi->s_first_ino = EXT4_GOOD_OLD_FIRST_INO;
	} else {
		sbi->s_inode_size = le16_to_cpu(es->s_inode_size);
		sbi->s_first_ino = le32_to_cpu(es->s_first_ino);
		if (sbi->s_first_ino < EXT4_GOOD_OLD_FIRST_INO) {
			ext4_msg(sb, KERN_ERR, "invalid first ino: %u",
				 sbi->s_first_ino);
			goto failed_mount;
		}
		if ((sbi->s_inode_size < EXT4_GOOD_OLD_INODE_SIZE) ||
		    (!is_power_of_2(sbi->s_inode_size)) ||
		    (sbi->s_inode_size > blocksize)) {
			ext4_msg(sb, KERN_ERR,
			       "unsupported inode size: %d",
			       sbi->s_inode_size);
			ext4_msg(sb, KERN_ERR, "blocksize: %d", blocksize);
			goto failed_mount;
		}
		/*
		 * i_atime_extra is the last extra field available for
		 * [acm]times in struct ext4_inode. Checking for that
		 * field should suffice to ensure we have extra space
		 * for all three.
		 */
		if (sbi->s_inode_size >= offsetof(struct ext4_inode, i_atime_extra) +
			sizeof(((struct ext4_inode *)0)->i_atime_extra)) {
			sb->s_time_gran = 1;
		} else {
			sb->s_time_gran = NSEC_PER_SEC;
		}
	}
	if (sbi->s_inode_size > EXT4_GOOD_OLD_INODE_SIZE) {
		sbi->s_want_extra_isize = sizeof(struct ext4_inode) -
			EXT4_GOOD_OLD_INODE_SIZE;
		if (ext4_has_feature_extra_isize(sb)) {
			unsigned v, max = (sbi->s_inode_size -
					   EXT4_GOOD_OLD_INODE_SIZE);

			v = le16_to_cpu(es->s_want_extra_isize);
			if (v > max) {
				ext4_msg(sb, KERN_ERR,
					 "bad s_want_extra_isize: %d", v);
				goto failed_mount;
			}
			if (sbi->s_want_extra_isize < v)
				sbi->s_want_extra_isize = v;

			v = le16_to_cpu(es->s_min_extra_isize);
			if (v > max) {
				ext4_msg(sb, KERN_ERR,
					 "bad s_min_extra_isize: %d", v);
				goto failed_mount;
			}
			if (sbi->s_want_extra_isize < v)
				sbi->s_want_extra_isize = v;
		}
	}

	if (sbi->s_es->s_mount_opts[0]) {
		char *s_mount_opts = kstrndup(sbi->s_es->s_mount_opts,
					      sizeof(sbi->s_es->s_mount_opts),
					      GFP_KERNEL);
		if (!s_mount_opts)
			goto failed_mount;
		if (!parse_options(s_mount_opts, sb, &journal_devnum,
				   &journal_ioprio, 0)) {
			ext4_msg(sb, KERN_WARNING,
				 "failed to parse options in superblock: %s",
				 s_mount_opts);
		}
		kfree(s_mount_opts);
	}
	sbi->s_def_mount_opt = sbi->s_mount_opt;
	if (!parse_options((char *) data, sb, &journal_devnum,
			   &journal_ioprio, 0))
		goto failed_mount;

#ifdef CONFIG_UNICODE
	if (ext4_has_feature_casefold(sb) && !sb->s_encoding) {
		const struct ext4_sb_encodings *encoding_info;
		struct unicode_map *encoding;
		__u16 encoding_flags;

		if (ext4_sb_read_encoding(es, &encoding_info,
					  &encoding_flags)) {
			ext4_msg(sb, KERN_ERR,
				 "Encoding requested by superblock is unknown");
			goto failed_mount;
		}

		encoding = utf8_load(encoding_info->version);
		if (IS_ERR(encoding)) {
			ext4_msg(sb, KERN_ERR,
				 "can't mount with superblock charset: %s-%s "
				 "not supported by the kernel. flags: 0x%x.",
				 encoding_info->name, encoding_info->version,
				 encoding_flags);
			goto failed_mount;
		}
		ext4_msg(sb, KERN_INFO,"Using encoding defined by superblock: "
			 "%s-%s with flags 0x%hx", encoding_info->name,
			 encoding_info->version?:"\b", encoding_flags);

		sb->s_encoding = encoding;
		sb->s_encoding_flags = encoding_flags;
	}
#endif

	if (test_opt(sb, DATA_FLAGS) == EXT4_MOUNT_JOURNAL_DATA) {
		printk_once(KERN_WARNING "EXT4-fs: Warning: mounting "
			    "with data=journal disables delayed "
			    "allocation and O_DIRECT support!\n");
		if (test_opt2(sb, EXPLICIT_DELALLOC)) {
			ext4_msg(sb, KERN_ERR, "can't mount with "
				 "both data=journal and delalloc");
			goto failed_mount;
		}
		if (test_opt(sb, DIOREAD_NOLOCK)) {
			ext4_msg(sb, KERN_ERR, "can't mount with "
				 "both data=journal and dioread_nolock");
			goto failed_mount;
		}
		if (test_opt(sb, DAX)) {
			ext4_msg(sb, KERN_ERR, "can't mount with "
				 "both data=journal and dax");
			goto failed_mount;
		}
		if (ext4_has_feature_encrypt(sb)) {
			ext4_msg(sb, KERN_WARNING,
				 "encrypted files will use data=ordered "
				 "instead of data journaling mode");
		}
		if (test_opt(sb, DELALLOC))
			clear_opt(sb, DELALLOC);
	} else {
		sb->s_iflags |= SB_I_CGROUPWB;
	}

	sb->s_flags = (sb->s_flags & ~SB_POSIXACL) |
		(test_opt(sb, POSIX_ACL) ? SB_POSIXACL : 0);

	if (le32_to_cpu(es->s_rev_level) == EXT4_GOOD_OLD_REV &&
	    (ext4_has_compat_features(sb) ||
	     ext4_has_ro_compat_features(sb) ||
	     ext4_has_incompat_features(sb)))
		ext4_msg(sb, KERN_WARNING,
		       "feature flags set on rev 0 fs, "
		       "running e2fsck is recommended");

	if (es->s_creator_os == cpu_to_le32(EXT4_OS_HURD)) {
		set_opt2(sb, HURD_COMPAT);
		if (ext4_has_feature_64bit(sb)) {
			ext4_msg(sb, KERN_ERR,
				 "The Hurd can't support 64-bit file systems");
			goto failed_mount;
		}

		/*
		 * ea_inode feature uses l_i_version field which is not
		 * available in HURD_COMPAT mode.
		 */
		if (ext4_has_feature_ea_inode(sb)) {
			ext4_msg(sb, KERN_ERR,
				 "ea_inode feature is not supported for Hurd");
			goto failed_mount;
		}
	}

	if (IS_EXT2_SB(sb)) {
		if (ext2_feature_set_ok(sb))
			ext4_msg(sb, KERN_INFO, "mounting ext2 file system "
				 "using the ext4 subsystem");
		else {
			/*
			 * If we're probing be silent, if this looks like
			 * it's actually an ext[34] filesystem.
			 */
			if (silent && ext4_feature_set_ok(sb, sb_rdonly(sb)))
				goto failed_mount;
			ext4_msg(sb, KERN_ERR, "couldn't mount as ext2 due "
				 "to feature incompatibilities");
			goto failed_mount;
		}
	}

	if (IS_EXT3_SB(sb)) {
		if (ext3_feature_set_ok(sb))
			ext4_msg(sb, KERN_INFO, "mounting ext3 file system "
				 "using the ext4 subsystem");
		else {
			/*
			 * If we're probing be silent, if this looks like
			 * it's actually an ext4 filesystem.
			 */
			if (silent && ext4_feature_set_ok(sb, sb_rdonly(sb)))
				goto failed_mount;
			ext4_msg(sb, KERN_ERR, "couldn't mount as ext3 due "
				 "to feature incompatibilities");
			goto failed_mount;
		}
	}

	/*
	 * Check feature flags regardless of the revision level, since we
	 * previously didn't change the revision level when setting the flags,
	 * so there is a chance incompat flags are set on a rev 0 filesystem.
	 */
	if (!ext4_feature_set_ok(sb, (sb_rdonly(sb))))
		goto failed_mount;

	if (le32_to_cpu(es->s_log_block_size) >
	    (EXT4_MAX_BLOCK_LOG_SIZE - EXT4_MIN_BLOCK_LOG_SIZE)) {
		ext4_msg(sb, KERN_ERR,
			 "Invalid log block size: %u",
			 le32_to_cpu(es->s_log_block_size));
		goto failed_mount;
	}
	if (le32_to_cpu(es->s_log_cluster_size) >
	    (EXT4_MAX_CLUSTER_LOG_SIZE - EXT4_MIN_BLOCK_LOG_SIZE)) {
		ext4_msg(sb, KERN_ERR,
			 "Invalid log cluster size: %u",
			 le32_to_cpu(es->s_log_cluster_size));
		goto failed_mount;
	}

	if (le16_to_cpu(sbi->s_es->s_reserved_gdt_blocks) > (blocksize / 4)) {
		ext4_msg(sb, KERN_ERR,
			 "Number of reserved GDT blocks insanely large: %d",
			 le16_to_cpu(sbi->s_es->s_reserved_gdt_blocks));
		goto failed_mount;
	}

	if (sbi->s_mount_opt & EXT4_MOUNT_DAX) {
		if (ext4_has_feature_inline_data(sb)) {
			ext4_msg(sb, KERN_ERR, "Cannot use DAX on a filesystem"
					" that may contain inline data");
			sbi->s_mount_opt &= ~EXT4_MOUNT_DAX;
		}
		if (!bdev_dax_supported(sb->s_bdev, blocksize)) {
			ext4_msg(sb, KERN_ERR,
				"DAX unsupported by block device. Turning off DAX.");
			sbi->s_mount_opt &= ~EXT4_MOUNT_DAX;
		}
	}

	if (ext4_has_feature_encrypt(sb) && es->s_encryption_level) {
		ext4_msg(sb, KERN_ERR, "Unsupported encryption level %d",
			 es->s_encryption_level);
		goto failed_mount;
	}

	if (sb->s_blocksize != blocksize) {
		/* Validate the filesystem blocksize */
		if (!sb_set_blocksize(sb, blocksize)) {
			ext4_msg(sb, KERN_ERR, "bad block size %d",
					blocksize);
			goto failed_mount;
		}

		brelse(bh);
		logical_sb_block = sb_block * EXT4_MIN_BLOCK_SIZE;
		offset = do_div(logical_sb_block, blocksize);
		bh = sb_bread_unmovable(sb, logical_sb_block);
		if (!bh) {
			ext4_msg(sb, KERN_ERR,
			       "Can't read superblock on 2nd try");
			goto failed_mount;
		}
		es = (struct ext4_super_block *)(bh->b_data + offset);
		sbi->s_es = es;
		if (es->s_magic != cpu_to_le16(EXT4_SUPER_MAGIC)) {
			ext4_msg(sb, KERN_ERR,
			       "Magic mismatch, very weird!");
			goto failed_mount;
		}
	}

	has_huge_files = ext4_has_feature_huge_file(sb);
	sbi->s_bitmap_maxbytes = ext4_max_bitmap_size(sb->s_blocksize_bits,
						      has_huge_files);
	sb->s_maxbytes = ext4_max_size(sb->s_blocksize_bits, has_huge_files);

	sbi->s_desc_size = le16_to_cpu(es->s_desc_size);
	if (ext4_has_feature_64bit(sb)) {
		if (sbi->s_desc_size < EXT4_MIN_DESC_SIZE_64BIT ||
		    sbi->s_desc_size > EXT4_MAX_DESC_SIZE ||
		    !is_power_of_2(sbi->s_desc_size)) {
			ext4_msg(sb, KERN_ERR,
			       "unsupported descriptor size %lu",
			       sbi->s_desc_size);
			goto failed_mount;
		}
	} else
		sbi->s_desc_size = EXT4_MIN_DESC_SIZE;

	sbi->s_blocks_per_group = le32_to_cpu(es->s_blocks_per_group);
	sbi->s_inodes_per_group = le32_to_cpu(es->s_inodes_per_group);

	sbi->s_inodes_per_block = blocksize / EXT4_INODE_SIZE(sb);
	if (sbi->s_inodes_per_block == 0)
		goto cantfind_ext4;
	if (sbi->s_inodes_per_group < sbi->s_inodes_per_block ||
	    sbi->s_inodes_per_group > blocksize * 8) {
		ext4_msg(sb, KERN_ERR, "invalid inodes per group: %lu\n",
			 sbi->s_inodes_per_group);
		goto failed_mount;
	}
	sbi->s_itb_per_group = sbi->s_inodes_per_group /
					sbi->s_inodes_per_block;
	sbi->s_desc_per_block = blocksize / EXT4_DESC_SIZE(sb);
	sbi->s_sbh = bh;
	sbi->s_mount_state = le16_to_cpu(es->s_state);
	sbi->s_addr_per_block_bits = ilog2(EXT4_ADDR_PER_BLOCK(sb));
	sbi->s_desc_per_block_bits = ilog2(EXT4_DESC_PER_BLOCK(sb));

	for (i = 0; i < 4; i++)
		sbi->s_hash_seed[i] = le32_to_cpu(es->s_hash_seed[i]);
	sbi->s_def_hash_version = es->s_def_hash_version;
	if (ext4_has_feature_dir_index(sb)) {
		i = le32_to_cpu(es->s_flags);
		if (i & EXT2_FLAGS_UNSIGNED_HASH)
			sbi->s_hash_unsigned = 3;
		else if ((i & EXT2_FLAGS_SIGNED_HASH) == 0) {
#ifdef __CHAR_UNSIGNED__
			if (!sb_rdonly(sb))
				es->s_flags |=
					cpu_to_le32(EXT2_FLAGS_UNSIGNED_HASH);
			sbi->s_hash_unsigned = 3;
#else
			if (!sb_rdonly(sb))
				es->s_flags |=
					cpu_to_le32(EXT2_FLAGS_SIGNED_HASH);
#endif
		}
	}

	/* Handle clustersize */
	clustersize = BLOCK_SIZE << le32_to_cpu(es->s_log_cluster_size);
	has_bigalloc = ext4_has_feature_bigalloc(sb);
	if (has_bigalloc) {
		if (clustersize < blocksize) {
			ext4_msg(sb, KERN_ERR,
				 "cluster size (%d) smaller than "
				 "block size (%d)", clustersize, blocksize);
			goto failed_mount;
		}
		sbi->s_cluster_bits = le32_to_cpu(es->s_log_cluster_size) -
			le32_to_cpu(es->s_log_block_size);
		sbi->s_clusters_per_group =
			le32_to_cpu(es->s_clusters_per_group);
		if (sbi->s_clusters_per_group > blocksize * 8) {
			ext4_msg(sb, KERN_ERR,
				 "#clusters per group too big: %lu",
				 sbi->s_clusters_per_group);
			goto failed_mount;
		}
		if (sbi->s_blocks_per_group !=
		    (sbi->s_clusters_per_group * (clustersize / blocksize))) {
			ext4_msg(sb, KERN_ERR, "blocks per group (%lu) and "
				 "clusters per group (%lu) inconsistent",
				 sbi->s_blocks_per_group,
				 sbi->s_clusters_per_group);
			goto failed_mount;
		}
	} else {
		if (clustersize != blocksize) {
			ext4_msg(sb, KERN_ERR,
				 "fragment/cluster size (%d) != "
				 "block size (%d)", clustersize, blocksize);
			goto failed_mount;
		}
		if (sbi->s_blocks_per_group > blocksize * 8) {
			ext4_msg(sb, KERN_ERR,
				 "#blocks per group too big: %lu",
				 sbi->s_blocks_per_group);
			goto failed_mount;
		}
		sbi->s_clusters_per_group = sbi->s_blocks_per_group;
		sbi->s_cluster_bits = 0;
	}
	sbi->s_cluster_ratio = clustersize / blocksize;

	/* Do we have standard group size of clustersize * 8 blocks ? */
	if (sbi->s_blocks_per_group == clustersize << 3)
		set_opt2(sb, STD_GROUP_SIZE);

	/*
	 * Test whether we have more sectors than will fit in sector_t,
	 * and whether the max offset is addressable by the page cache.
	 */
	err = generic_check_addressable(sb->s_blocksize_bits,
					ext4_blocks_count(es));
	if (err) {
		ext4_msg(sb, KERN_ERR, "filesystem"
			 " too large to mount safely on this system");
		if (sizeof(sector_t) < 8)
			ext4_msg(sb, KERN_WARNING, "CONFIG_LBDAF not enabled");
		goto failed_mount;
	}

	if (EXT4_BLOCKS_PER_GROUP(sb) == 0)
		goto cantfind_ext4;

	/* check blocks count against device size */
	blocks_count = sb->s_bdev->bd_inode->i_size >> sb->s_blocksize_bits;
	if (blocks_count && ext4_blocks_count(es) > blocks_count) {
		ext4_msg(sb, KERN_WARNING, "bad geometry: block count %llu "
		       "exceeds size of device (%llu blocks)",
		       ext4_blocks_count(es), blocks_count);
		goto failed_mount;
	}

	/*
	 * It makes no sense for the first data block to be beyond the end
	 * of the filesystem.
	 */
	if (le32_to_cpu(es->s_first_data_block) >= ext4_blocks_count(es)) {
		ext4_msg(sb, KERN_WARNING, "bad geometry: first data "
			 "block %u is beyond end of filesystem (%llu)",
			 le32_to_cpu(es->s_first_data_block),
			 ext4_blocks_count(es));
		goto failed_mount;
	}
	if ((es->s_first_data_block == 0) && (es->s_log_block_size == 0) &&
	    (sbi->s_cluster_ratio == 1)) {
		ext4_msg(sb, KERN_WARNING, "bad geometry: first data "
			 "block is 0 with a 1k block and cluster size");
		goto failed_mount;
	}

	blocks_count = (ext4_blocks_count(es) -
			le32_to_cpu(es->s_first_data_block) +
			EXT4_BLOCKS_PER_GROUP(sb) - 1);
	do_div(blocks_count, EXT4_BLOCKS_PER_GROUP(sb));
	if (blocks_count > ((uint64_t)1<<32) - EXT4_DESC_PER_BLOCK(sb)) {
		ext4_msg(sb, KERN_WARNING, "groups count too large: %llu "
		       "(block count %llu, first data block %u, "
		       "blocks per group %lu)", blocks_count,
		       ext4_blocks_count(es),
		       le32_to_cpu(es->s_first_data_block),
		       EXT4_BLOCKS_PER_GROUP(sb));
		goto failed_mount;
	}
	sbi->s_groups_count = blocks_count;
	sbi->s_blockfile_groups = min_t(ext4_group_t, sbi->s_groups_count,
			(EXT4_MAX_BLOCK_FILE_PHYS / EXT4_BLOCKS_PER_GROUP(sb)));
	if (((u64)sbi->s_groups_count * sbi->s_inodes_per_group) !=
	    le32_to_cpu(es->s_inodes_count)) {
		ext4_msg(sb, KERN_ERR, "inodes count not valid: %u vs %llu",
			 le32_to_cpu(es->s_inodes_count),
			 ((u64)sbi->s_groups_count * sbi->s_inodes_per_group));
		ret = -EINVAL;
		goto failed_mount;
	}
	db_count = (sbi->s_groups_count + EXT4_DESC_PER_BLOCK(sb) - 1) /
		   EXT4_DESC_PER_BLOCK(sb);
	if (ext4_has_feature_meta_bg(sb)) {
		if (le32_to_cpu(es->s_first_meta_bg) > db_count) {
			ext4_msg(sb, KERN_WARNING,
				 "first meta block group too large: %u "
				 "(group descriptor block count %u)",
				 le32_to_cpu(es->s_first_meta_bg), db_count);
			goto failed_mount;
		}
	}
	rcu_assign_pointer(sbi->s_group_desc,
			   kvmalloc_array(db_count,
					  sizeof(struct buffer_head *),
					  GFP_KERNEL));
	if (sbi->s_group_desc == NULL) {
		ext4_msg(sb, KERN_ERR, "not enough memory");
		ret = -ENOMEM;
		goto failed_mount;
	}

	bgl_lock_init(sbi->s_blockgroup_lock);

	/* Pre-read the descriptors into the buffer cache */
	for (i = 0; i < db_count; i++) {
		block = descriptor_loc(sb, logical_sb_block, i);
		sb_breadahead_unmovable(sb, block);
	}

	for (i = 0; i < db_count; i++) {
		struct buffer_head *bh;

		block = descriptor_loc(sb, logical_sb_block, i);
		bh = sb_bread_unmovable(sb, block);
		if (!bh) {
			ext4_msg(sb, KERN_ERR,
			       "can't read group descriptor %d", i);
			db_count = i;
			goto failed_mount2;
		}
		rcu_read_lock();
		rcu_dereference(sbi->s_group_desc)[i] = bh;
		rcu_read_unlock();
	}
	sbi->s_gdb_count = db_count;
	if (!ext4_check_descriptors(sb, logical_sb_block, &first_not_zeroed)) {
		ext4_msg(sb, KERN_ERR, "group descriptors corrupted!");
		ret = -EFSCORRUPTED;
		goto failed_mount2;
	}

	timer_setup(&sbi->s_err_report, print_daily_error_info, 0);

	/* Register extent status tree shrinker */
	if (ext4_es_register_shrinker(sbi))
		goto failed_mount3;

	sbi->s_stripe = ext4_get_stripe_size(sbi);
	sbi->s_extent_max_zeroout_kb = 32;

	/*
	 * set up enough so that it can read an inode
	 */
	sb->s_op = &ext4_sops;
	sb->s_export_op = &ext4_export_ops;
	sb->s_xattr = ext4_xattr_handlers;
#ifdef CONFIG_FS_ENCRYPTION
	sb->s_cop = &ext4_cryptops;
#endif
#ifdef CONFIG_FS_VERITY
	sb->s_vop = &ext4_verityops;
#endif
#ifdef CONFIG_QUOTA
	sb->dq_op = &ext4_quota_operations;
	if (ext4_has_feature_quota(sb))
		sb->s_qcop = &dquot_quotactl_sysfile_ops;
	else
		sb->s_qcop = &ext4_qctl_operations;
	sb->s_quota_types = QTYPE_MASK_USR | QTYPE_MASK_GRP | QTYPE_MASK_PRJ;
#endif
	memcpy(&sb->s_uuid, es->s_uuid, sizeof(es->s_uuid));

	INIT_LIST_HEAD(&sbi->s_orphan); /* unlinked but open files */
	mutex_init(&sbi->s_orphan_lock);

	sb->s_root = NULL;

	needs_recovery = (es->s_last_orphan != 0 ||
			  ext4_has_feature_journal_needs_recovery(sb));

	if (ext4_has_feature_mmp(sb) && !sb_rdonly(sb))
		if (ext4_multi_mount_protect(sb, le64_to_cpu(es->s_mmp_block)))
			goto failed_mount3a;

	/*
	 * The first inode we look at is the journal inode.  Don't try
	 * root first: it may be modified in the journal!
	 */
	if (!test_opt(sb, NOLOAD) && ext4_has_feature_journal(sb)) {
		err = ext4_load_journal(sb, es, journal_devnum);
		if (err)
			goto failed_mount3a;
	} else if (test_opt(sb, NOLOAD) && !sb_rdonly(sb) &&
		   ext4_has_feature_journal_needs_recovery(sb)) {
		ext4_msg(sb, KERN_ERR, "required journal recovery "
		       "suppressed and not mounted read-only");
		goto failed_mount3a;
	} else {
		/* Nojournal mode, all journal mount options are illegal */
		if (test_opt(sb, JOURNAL_ASYNC_COMMIT)) {
			ext4_msg(sb, KERN_ERR, "can't mount with "
				 "journal_async_commit, fs mounted w/o journal");
			goto failed_mount3a;
		}

		if (test_opt2(sb, EXPLICIT_JOURNAL_CHECKSUM)) {
			ext4_msg(sb, KERN_ERR, "can't mount with "
				 "journal_checksum, fs mounted w/o journal");
			goto failed_mount3a;
		}
		if (sbi->s_commit_interval != JBD2_DEFAULT_MAX_COMMIT_AGE*HZ) {
			ext4_msg(sb, KERN_ERR, "can't mount with "
				 "commit=%lu, fs mounted w/o journal",
				 sbi->s_commit_interval / HZ);
			goto failed_mount3a;
		}
		if (EXT4_MOUNT_DATA_FLAGS &
		    (sbi->s_mount_opt ^ sbi->s_def_mount_opt)) {
			ext4_msg(sb, KERN_ERR, "can't mount with "
				 "data=, fs mounted w/o journal");
			goto failed_mount3a;
		}
		sbi->s_def_mount_opt &= ~EXT4_MOUNT_JOURNAL_CHECKSUM;
		clear_opt(sb, JOURNAL_CHECKSUM);
		clear_opt(sb, DATA_FLAGS);
		sbi->s_journal = NULL;
		needs_recovery = 0;
		goto no_journal;
	}

	if (ext4_has_feature_64bit(sb) &&
	    !jbd2_journal_set_features(EXT4_SB(sb)->s_journal, 0, 0,
				       JBD2_FEATURE_INCOMPAT_64BIT)) {
		ext4_msg(sb, KERN_ERR, "Failed to set 64-bit journal feature");
		goto failed_mount_wq;
	}

	if (!set_journal_csum_feature_set(sb)) {
		ext4_msg(sb, KERN_ERR, "Failed to set journal checksum "
			 "feature set");
		goto failed_mount_wq;
	}

	/* We have now updated the journal if required, so we can
	 * validate the data journaling mode. */
	switch (test_opt(sb, DATA_FLAGS)) {
	case 0:
		/* No mode set, assume a default based on the journal
		 * capabilities: ORDERED_DATA if the journal can
		 * cope, else JOURNAL_DATA
		 */
		if (jbd2_journal_check_available_features
		    (sbi->s_journal, 0, 0, JBD2_FEATURE_INCOMPAT_REVOKE)) {
			set_opt(sb, ORDERED_DATA);
			sbi->s_def_mount_opt |= EXT4_MOUNT_ORDERED_DATA;
		} else {
			set_opt(sb, JOURNAL_DATA);
			sbi->s_def_mount_opt |= EXT4_MOUNT_JOURNAL_DATA;
		}
		break;

	case EXT4_MOUNT_ORDERED_DATA:
	case EXT4_MOUNT_WRITEBACK_DATA:
		if (!jbd2_journal_check_available_features
		    (sbi->s_journal, 0, 0, JBD2_FEATURE_INCOMPAT_REVOKE)) {
			ext4_msg(sb, KERN_ERR, "Journal does not support "
			       "requested data journaling mode");
			goto failed_mount_wq;
		}
	default:
		break;
	}

	if (test_opt(sb, DATA_FLAGS) == EXT4_MOUNT_ORDERED_DATA &&
	    test_opt(sb, JOURNAL_ASYNC_COMMIT)) {
		ext4_msg(sb, KERN_ERR, "can't mount with "
			"journal_async_commit in data=ordered mode");
		goto failed_mount_wq;
	}

	set_task_ioprio(sbi->s_journal->j_task, journal_ioprio);

	sbi->s_journal->j_commit_callback = ext4_journal_commit_callback;

no_journal:
	if (!test_opt(sb, NO_MBCACHE)) {
		sbi->s_ea_block_cache = ext4_xattr_create_cache();
		if (!sbi->s_ea_block_cache) {
			ext4_msg(sb, KERN_ERR,
				 "Failed to create ea_block_cache");
			goto failed_mount_wq;
		}

		if (ext4_has_feature_ea_inode(sb)) {
			sbi->s_ea_inode_cache = ext4_xattr_create_cache();
			if (!sbi->s_ea_inode_cache) {
				ext4_msg(sb, KERN_ERR,
					 "Failed to create ea_inode_cache");
				goto failed_mount_wq;
			}
		}
	}

	if ((DUMMY_ENCRYPTION_ENABLED(sbi) || ext4_has_feature_encrypt(sb)) &&
	    (blocksize != PAGE_SIZE)) {
		ext4_msg(sb, KERN_ERR,
			 "Unsupported blocksize for fs encryption");
		goto failed_mount_wq;
	}

	if (ext4_has_feature_verity(sb) && blocksize != PAGE_SIZE) {
		ext4_msg(sb, KERN_ERR, "Unsupported blocksize for fs-verity");
		goto failed_mount_wq;
	}

	if (DUMMY_ENCRYPTION_ENABLED(sbi) && !sb_rdonly(sb) &&
	    !ext4_has_feature_encrypt(sb)) {
		ext4_set_feature_encrypt(sb);
		ext4_commit_super(sb, 1);
	}

	/*
	 * Get the # of file system overhead blocks from the
	 * superblock if present.
	 */
	sbi->s_overhead = le32_to_cpu(es->s_overhead_clusters);
	/* ignore the precalculated value if it is ridiculous */
	if (sbi->s_overhead > ext4_blocks_count(es))
		sbi->s_overhead = 0;
	/*
	 * If the bigalloc feature is not enabled recalculating the
	 * overhead doesn't take long, so we might as well just redo
	 * it to make sure we are using the correct value.
	 */
	if (!ext4_has_feature_bigalloc(sb))
		sbi->s_overhead = 0;
	if (sbi->s_overhead == 0) {
		err = ext4_calculate_overhead(sb);
		if (err)
			goto failed_mount_wq;
	}

	/*
	 * The maximum number of concurrent works can be high and
	 * concurrency isn't really necessary.  Limit it to 1.
	 */
	EXT4_SB(sb)->rsv_conversion_wq =
		alloc_workqueue("ext4-rsv-conversion", WQ_MEM_RECLAIM | WQ_UNBOUND, 1);
	if (!EXT4_SB(sb)->rsv_conversion_wq) {
		printk(KERN_ERR "EXT4-fs: failed to create workqueue\n");
		ret = -ENOMEM;
		goto failed_mount4;
	}

	/*
	 * The jbd2_journal_load will have done any necessary log recovery,
	 * so we can safely mount the rest of the filesystem now.
	 */

	root = ext4_iget(sb, EXT4_ROOT_INO, EXT4_IGET_SPECIAL);
	if (IS_ERR(root)) {
		ext4_msg(sb, KERN_ERR, "get root inode failed");
		ret = PTR_ERR(root);
		root = NULL;
		goto failed_mount4;
	}
	if (!S_ISDIR(root->i_mode) || !root->i_blocks || !root->i_size) {
		ext4_msg(sb, KERN_ERR, "corrupt root inode, run e2fsck");
		iput(root);
		goto failed_mount4;
	}

	sb->s_root = d_make_root(root);
	if (!sb->s_root) {
		ext4_msg(sb, KERN_ERR, "get root dentry failed");
		ret = -ENOMEM;
		goto failed_mount4;
	}

	ret = ext4_setup_super(sb, es, sb_rdonly(sb));
	if (ret == -EROFS) {
		sb->s_flags |= SB_RDONLY;
		ret = 0;
	} else if (ret)
		goto failed_mount4a;

	ext4_set_resv_clusters(sb);

	if (test_opt(sb, BLOCK_VALIDITY)) {
		err = ext4_setup_system_zone(sb);
		if (err) {
			ext4_msg(sb, KERN_ERR, "failed to initialize system "
				 "zone (%d)", err);
			goto failed_mount4a;
		}
	}

	ext4_ext_init(sb);
	err = ext4_mb_init(sb);
	if (err) {
		ext4_msg(sb, KERN_ERR, "failed to initialize mballoc (%d)",
			 err);
		goto failed_mount5;
	}

	block = ext4_count_free_clusters(sb);
	ext4_free_blocks_count_set(sbi->s_es, 
				   EXT4_C2B(sbi, block));
	ext4_superblock_csum_set(sb);
	err = percpu_counter_init(&sbi->s_freeclusters_counter, block,
				  GFP_KERNEL);
	if (!err) {
		unsigned long freei = ext4_count_free_inodes(sb);
		sbi->s_es->s_free_inodes_count = cpu_to_le32(freei);
		ext4_superblock_csum_set(sb);
		err = percpu_counter_init(&sbi->s_freeinodes_counter, freei,
					  GFP_KERNEL);
	}
	if (!err)
		err = percpu_counter_init(&sbi->s_dirs_counter,
					  ext4_count_dirs(sb), GFP_KERNEL);
	if (!err)
		err = percpu_counter_init(&sbi->s_dirtyclusters_counter, 0,
					  GFP_KERNEL);
	if (!err)
		err = percpu_init_rwsem(&sbi->s_writepages_rwsem);

	if (err) {
		ext4_msg(sb, KERN_ERR, "insufficient memory");
		goto failed_mount6;
	}

	if (ext4_has_feature_flex_bg(sb))
		if (!ext4_fill_flex_info(sb)) {
			ext4_msg(sb, KERN_ERR,
			       "unable to initialize "
			       "flex_bg meta info!");
			ret = -ENOMEM;
			goto failed_mount6;
		}

	err = ext4_register_li_request(sb, first_not_zeroed);
	if (err)
		goto failed_mount6;

	err = ext4_register_sysfs(sb);
	if (err)
		goto failed_mount7;

#ifdef CONFIG_QUOTA
	/* Enable quota usage during mount. */
	if (ext4_has_feature_quota(sb) && !sb_rdonly(sb)) {
		err = ext4_enable_quotas(sb);
		if (err)
			goto failed_mount8;
	}
#endif  /* CONFIG_QUOTA */

	EXT4_SB(sb)->s_mount_state |= EXT4_ORPHAN_FS;
	ext4_orphan_cleanup(sb, es);
	EXT4_SB(sb)->s_mount_state &= ~EXT4_ORPHAN_FS;
	if (needs_recovery) {
		ext4_msg(sb, KERN_INFO, "recovery complete");
		err = ext4_mark_recovery_complete(sb, es);
		if (err)
			goto failed_mount8;
	}
	if (EXT4_SB(sb)->s_journal) {
		if (test_opt(sb, DATA_FLAGS) == EXT4_MOUNT_JOURNAL_DATA)
			descr = " journalled data mode";
		else if (test_opt(sb, DATA_FLAGS) == EXT4_MOUNT_ORDERED_DATA)
			descr = " ordered data mode";
		else
			descr = " writeback data mode";
	} else
		descr = "out journal";

	if (test_opt(sb, DISCARD)) {
		struct request_queue *q = bdev_get_queue(sb->s_bdev);
		if (!blk_queue_discard(q))
			ext4_msg(sb, KERN_WARNING,
				 "mounting with \"discard\" option, but "
				 "the device does not support discard");
	}

	if (___ratelimit(&ext4_mount_msg_ratelimit, "EXT4-fs mount"))
		ext4_msg(sb, KERN_INFO, "mounted filesystem with%s. "
			 "Opts: %.*s%s%s", descr,
			 (int) sizeof(sbi->s_es->s_mount_opts),
			 sbi->s_es->s_mount_opts,
			 *sbi->s_es->s_mount_opts ? "; " : "", orig_data);

	if (es->s_error_count)
		mod_timer(&sbi->s_err_report, jiffies + 300*HZ); /* 5 minutes */

	/* Enable message ratelimiting. Default is 10 messages per 5 secs. */
	ratelimit_state_init(&sbi->s_err_ratelimit_state, 5 * HZ, 10);
	ratelimit_state_init(&sbi->s_warning_ratelimit_state, 5 * HZ, 10);
	ratelimit_state_init(&sbi->s_msg_ratelimit_state, 5 * HZ, 10);

	kfree(orig_data);
	return 0;

cantfind_ext4:
	if (!silent)
		ext4_msg(sb, KERN_ERR, "VFS: Can't find ext4 filesystem");
	goto failed_mount;

failed_mount8:
	ext4_unregister_sysfs(sb);
	kobject_put(&sbi->s_kobj);
failed_mount7:
	ext4_unregister_li_request(sb);
failed_mount6:
	ext4_mb_release(sb);
	rcu_read_lock();
	flex_groups = rcu_dereference(sbi->s_flex_groups);
	if (flex_groups) {
		for (i = 0; i < sbi->s_flex_groups_allocated; i++)
			kvfree(flex_groups[i]);
		kvfree(flex_groups);
	}
	rcu_read_unlock();
	percpu_counter_destroy(&sbi->s_freeclusters_counter);
	percpu_counter_destroy(&sbi->s_freeinodes_counter);
	percpu_counter_destroy(&sbi->s_dirs_counter);
	percpu_counter_destroy(&sbi->s_dirtyclusters_counter);
	percpu_free_rwsem(&sbi->s_writepages_rwsem);
failed_mount5:
	ext4_ext_release(sb);
	ext4_release_system_zone(sb);
failed_mount4a:
	dput(sb->s_root);
	sb->s_root = NULL;
failed_mount4:
	ext4_msg(sb, KERN_ERR, "mount failed");
	if (EXT4_SB(sb)->rsv_conversion_wq)
		destroy_workqueue(EXT4_SB(sb)->rsv_conversion_wq);
failed_mount_wq:
	if (sbi->s_ea_inode_cache) {
		ext4_xattr_destroy_cache(sbi->s_ea_inode_cache);
		sbi->s_ea_inode_cache = NULL;
	}
	if (sbi->s_ea_block_cache) {
		ext4_xattr_destroy_cache(sbi->s_ea_block_cache);
		sbi->s_ea_block_cache = NULL;
	}
	if (sbi->s_journal) {
		jbd2_journal_destroy(sbi->s_journal);
		sbi->s_journal = NULL;
	}
failed_mount3a:
	ext4_es_unregister_shrinker(sbi);
failed_mount3:
	del_timer_sync(&sbi->s_err_report);
	if (sbi->s_mmp_tsk)
		kthread_stop(sbi->s_mmp_tsk);
failed_mount2:
	rcu_read_lock();
	group_desc = rcu_dereference(sbi->s_group_desc);
	for (i = 0; i < db_count; i++)
		brelse(group_desc[i]);
	kvfree(group_desc);
	rcu_read_unlock();
failed_mount:
	if (sbi->s_chksum_driver)
		crypto_free_shash(sbi->s_chksum_driver);

#ifdef CONFIG_UNICODE
	utf8_unload(sb->s_encoding);
#endif

#ifdef CONFIG_QUOTA
	for (i = 0; i < EXT4_MAXQUOTAS; i++)
		kfree(sbi->s_qf_names[i]);
#endif
	fscrypt_free_dummy_context(&sbi->s_dummy_enc_ctx);
	ext4_blkdev_remove(sbi);
	brelse(bh);
out_fail:
	sb->s_fs_info = NULL;
	kfree(sbi->s_blockgroup_lock);
out_free_base:
	kfree(sbi);
	kfree(orig_data);
	fs_put_dax(dax_dev);
	return err ? err : ret;
}

/*
 * Setup any per-fs journal parameters now.  We'll do this both on
 * initial mount, once the journal has been initialised but before we've
 * done any recovery; and again on any subsequent remount.
 */
static void ext4_init_journal_params(struct super_block *sb, journal_t *journal)
{
	struct ext4_sb_info *sbi = EXT4_SB(sb);

	journal->j_commit_interval = sbi->s_commit_interval;
	journal->j_min_batch_time = sbi->s_min_batch_time;
	journal->j_max_batch_time = sbi->s_max_batch_time;

	write_lock(&journal->j_state_lock);
	if (test_opt(sb, BARRIER))
		journal->j_flags |= JBD2_BARRIER;
	else
		journal->j_flags &= ~JBD2_BARRIER;
	if (test_opt(sb, DATA_ERR_ABORT))
		journal->j_flags |= JBD2_ABORT_ON_SYNCDATA_ERR;
	else
		journal->j_flags &= ~JBD2_ABORT_ON_SYNCDATA_ERR;
	write_unlock(&journal->j_state_lock);
}

static struct inode *ext4_get_journal_inode(struct super_block *sb,
					     unsigned int journal_inum)
{
	struct inode *journal_inode;

	/*
	 * Test for the existence of a valid inode on disk.  Bad things
	 * happen if we iget() an unused inode, as the subsequent iput()
	 * will try to delete it.
	 */
	journal_inode = ext4_iget(sb, journal_inum, EXT4_IGET_SPECIAL);
	if (IS_ERR(journal_inode)) {
		ext4_msg(sb, KERN_ERR, "no journal found");
		return NULL;
	}
	if (!journal_inode->i_nlink) {
		make_bad_inode(journal_inode);
		iput(journal_inode);
		ext4_msg(sb, KERN_ERR, "journal inode is deleted");
		return NULL;
	}

	jbd_debug(2, "Journal inode found at %p: %lld bytes\n",
		  journal_inode, journal_inode->i_size);
	if (!S_ISREG(journal_inode->i_mode) || IS_ENCRYPTED(journal_inode)) {
		ext4_msg(sb, KERN_ERR, "invalid journal inode");
		iput(journal_inode);
		return NULL;
	}
	return journal_inode;
}

static journal_t *ext4_get_journal(struct super_block *sb,
				   unsigned int journal_inum)
{
	struct inode *journal_inode;
	journal_t *journal;

	if (WARN_ON_ONCE(!ext4_has_feature_journal(sb)))
		return NULL;

	journal_inode = ext4_get_journal_inode(sb, journal_inum);
	if (!journal_inode)
		return NULL;

	journal = jbd2_journal_init_inode(journal_inode);
	if (!journal) {
		ext4_msg(sb, KERN_ERR, "Could not load journal inode");
		iput(journal_inode);
		return NULL;
	}
	journal->j_private = sb;
	ext4_init_journal_params(sb, journal);
	return journal;
}

static journal_t *ext4_get_dev_journal(struct super_block *sb,
				       dev_t j_dev)
{
	struct buffer_head *bh;
	journal_t *journal;
	ext4_fsblk_t start;
	ext4_fsblk_t len;
	int hblock, blocksize;
	ext4_fsblk_t sb_block;
	unsigned long offset;
	struct ext4_super_block *es;
	struct block_device *bdev;

	if (WARN_ON_ONCE(!ext4_has_feature_journal(sb)))
		return NULL;

	bdev = ext4_blkdev_get(j_dev, sb);
	if (bdev == NULL)
		return NULL;

	blocksize = sb->s_blocksize;
	hblock = bdev_logical_block_size(bdev);
	if (blocksize < hblock) {
		ext4_msg(sb, KERN_ERR,
			"blocksize too small for journal device");
		goto out_bdev;
	}

	sb_block = EXT4_MIN_BLOCK_SIZE / blocksize;
	offset = EXT4_MIN_BLOCK_SIZE % blocksize;
	set_blocksize(bdev, blocksize);
	if (!(bh = __bread(bdev, sb_block, blocksize))) {
		ext4_msg(sb, KERN_ERR, "couldn't read superblock of "
		       "external journal");
		goto out_bdev;
	}

	es = (struct ext4_super_block *) (bh->b_data + offset);
	if ((le16_to_cpu(es->s_magic) != EXT4_SUPER_MAGIC) ||
	    !(le32_to_cpu(es->s_feature_incompat) &
	      EXT4_FEATURE_INCOMPAT_JOURNAL_DEV)) {
		ext4_msg(sb, KERN_ERR, "external journal has "
					"bad superblock");
		brelse(bh);
		goto out_bdev;
	}

	if ((le32_to_cpu(es->s_feature_ro_compat) &
	     EXT4_FEATURE_RO_COMPAT_METADATA_CSUM) &&
	    es->s_checksum != ext4_superblock_csum(sb, es)) {
		ext4_msg(sb, KERN_ERR, "external journal has "
				       "corrupt superblock");
		brelse(bh);
		goto out_bdev;
	}

	if (memcmp(EXT4_SB(sb)->s_es->s_journal_uuid, es->s_uuid, 16)) {
		ext4_msg(sb, KERN_ERR, "journal UUID does not match");
		brelse(bh);
		goto out_bdev;
	}

	len = ext4_blocks_count(es);
	start = sb_block + 1;
	brelse(bh);	/* we're done with the superblock */

	journal = jbd2_journal_init_dev(bdev, sb->s_bdev,
					start, len, blocksize);
	if (!journal) {
		ext4_msg(sb, KERN_ERR, "failed to create device journal");
		goto out_bdev;
	}
	journal->j_private = sb;
	ll_rw_block(REQ_OP_READ, REQ_META | REQ_PRIO, 1, &journal->j_sb_buffer);
	wait_on_buffer(journal->j_sb_buffer);
	if (!buffer_uptodate(journal->j_sb_buffer)) {
		ext4_msg(sb, KERN_ERR, "I/O error on journal device");
		goto out_journal;
	}
	if (be32_to_cpu(journal->j_superblock->s_nr_users) != 1) {
		ext4_msg(sb, KERN_ERR, "External journal has more than one "
					"user (unsupported) - %d",
			be32_to_cpu(journal->j_superblock->s_nr_users));
		goto out_journal;
	}
	EXT4_SB(sb)->journal_bdev = bdev;
	ext4_init_journal_params(sb, journal);
	return journal;

out_journal:
	jbd2_journal_destroy(journal);
out_bdev:
	ext4_blkdev_put(bdev);
	return NULL;
}

static int ext4_load_journal(struct super_block *sb,
			     struct ext4_super_block *es,
			     unsigned long journal_devnum)
{
	journal_t *journal;
	unsigned int journal_inum = le32_to_cpu(es->s_journal_inum);
	dev_t journal_dev;
	int err = 0;
	int really_read_only;
	int journal_dev_ro;

	if (WARN_ON_ONCE(!ext4_has_feature_journal(sb)))
		return -EFSCORRUPTED;

	if (journal_devnum &&
	    journal_devnum != le32_to_cpu(es->s_journal_dev)) {
		ext4_msg(sb, KERN_INFO, "external journal device major/minor "
			"numbers have changed");
		journal_dev = new_decode_dev(journal_devnum);
	} else
		journal_dev = new_decode_dev(le32_to_cpu(es->s_journal_dev));

	if (journal_inum && journal_dev) {
		ext4_msg(sb, KERN_ERR,
			 "filesystem has both journal inode and journal device!");
		return -EINVAL;
	}

	if (journal_inum) {
		journal = ext4_get_journal(sb, journal_inum);
		if (!journal)
			return -EINVAL;
	} else {
		journal = ext4_get_dev_journal(sb, journal_dev);
		if (!journal)
			return -EINVAL;
	}

	journal_dev_ro = bdev_read_only(journal->j_dev);
	really_read_only = bdev_read_only(sb->s_bdev) | journal_dev_ro;

	if (journal_dev_ro && !sb_rdonly(sb)) {
		ext4_msg(sb, KERN_ERR,
			 "journal device read-only, try mounting with '-o ro'");
		err = -EROFS;
		goto err_out;
	}

	/*
	 * Are we loading a blank journal or performing recovery after a
	 * crash?  For recovery, we need to check in advance whether we
	 * can get read-write access to the device.
	 */
	if (ext4_has_feature_journal_needs_recovery(sb)) {
		if (sb_rdonly(sb)) {
			ext4_msg(sb, KERN_INFO, "INFO: recovery "
					"required on readonly filesystem");
			if (really_read_only) {
				ext4_msg(sb, KERN_ERR, "write access "
					"unavailable, cannot proceed "
					"(try mounting with noload)");
				err = -EROFS;
				goto err_out;
			}
			ext4_msg(sb, KERN_INFO, "write access will "
			       "be enabled during recovery");
		}
	}

	if (!(journal->j_flags & JBD2_BARRIER))
		ext4_msg(sb, KERN_INFO, "barriers disabled");

	if (!ext4_has_feature_journal_needs_recovery(sb))
		err = jbd2_journal_wipe(journal, !really_read_only);
	if (!err) {
		char *save = kmalloc(EXT4_S_ERR_LEN, GFP_KERNEL);
		if (save)
			memcpy(save, ((char *) es) +
			       EXT4_S_ERR_START, EXT4_S_ERR_LEN);
		err = jbd2_journal_load(journal);
		if (save)
			memcpy(((char *) es) + EXT4_S_ERR_START,
			       save, EXT4_S_ERR_LEN);
		kfree(save);
	}

	if (err) {
		ext4_msg(sb, KERN_ERR, "error loading journal");
		goto err_out;
	}

	EXT4_SB(sb)->s_journal = journal;
	err = ext4_clear_journal_err(sb, es);
	if (err) {
		EXT4_SB(sb)->s_journal = NULL;
		jbd2_journal_destroy(journal);
		return err;
	}

	if (!really_read_only && journal_devnum &&
	    journal_devnum != le32_to_cpu(es->s_journal_dev)) {
		es->s_journal_dev = cpu_to_le32(journal_devnum);

		/* Make sure we flush the recovery flag to disk. */
		ext4_commit_super(sb, 1);
	}

	return 0;

err_out:
	jbd2_journal_destroy(journal);
	return err;
}

static int ext4_commit_super(struct super_block *sb, int sync)
{
	struct ext4_super_block *es = EXT4_SB(sb)->s_es;
	struct buffer_head *sbh = EXT4_SB(sb)->s_sbh;
	int error = 0;

	if (!sbh)
		return -EINVAL;
	if (block_device_ejected(sb))
		return -ENODEV;

	/*
	 * If the file system is mounted read-only, don't update the
	 * superblock write time.  This avoids updating the superblock
	 * write time when we are mounting the root file system
	 * read/only but we need to replay the journal; at that point,
	 * for people who are east of GMT and who make their clock
	 * tick in localtime for Windows bug-for-bug compatibility,
	 * the clock is set in the future, and this will cause e2fsck
	 * to complain and force a full file system check.
	 */
	if (!(sb->s_flags & SB_RDONLY))
		ext4_update_tstamp(es, s_wtime);
	if (sb->s_bdev->bd_part)
		es->s_kbytes_written =
			cpu_to_le64(EXT4_SB(sb)->s_kbytes_written +
			    ((part_stat_read(sb->s_bdev->bd_part,
					     sectors[STAT_WRITE]) -
			      EXT4_SB(sb)->s_sectors_written_start) >> 1));
	else
		es->s_kbytes_written =
			cpu_to_le64(EXT4_SB(sb)->s_kbytes_written);
	if (percpu_counter_initialized(&EXT4_SB(sb)->s_freeclusters_counter))
		ext4_free_blocks_count_set(es,
			EXT4_C2B(EXT4_SB(sb), percpu_counter_sum_positive(
				&EXT4_SB(sb)->s_freeclusters_counter)));
	if (percpu_counter_initialized(&EXT4_SB(sb)->s_freeinodes_counter))
		es->s_free_inodes_count =
			cpu_to_le32(percpu_counter_sum_positive(
				&EXT4_SB(sb)->s_freeinodes_counter));
	BUFFER_TRACE(sbh, "marking dirty");
	ext4_superblock_csum_set(sb);
	if (sync)
		lock_buffer(sbh);
	if (buffer_write_io_error(sbh) || !buffer_uptodate(sbh)) {
		/*
		 * Oh, dear.  A previous attempt to write the
		 * superblock failed.  This could happen because the
		 * USB device was yanked out.  Or it could happen to
		 * be a transient write error and maybe the block will
		 * be remapped.  Nothing we can do but to retry the
		 * write and hope for the best.
		 */
		ext4_msg(sb, KERN_ERR, "previous I/O error to "
		       "superblock detected");
		clear_buffer_write_io_error(sbh);
		set_buffer_uptodate(sbh);
	}
	mark_buffer_dirty(sbh);
	if (sync) {
		unlock_buffer(sbh);
		error = __sync_dirty_buffer(sbh,
			REQ_SYNC | (test_opt(sb, BARRIER) ? REQ_FUA : 0));
		if (buffer_write_io_error(sbh)) {
			ext4_msg(sb, KERN_ERR, "I/O error while writing "
			       "superblock");
			clear_buffer_write_io_error(sbh);
			set_buffer_uptodate(sbh);
		}
	}
	return error;
}

/*
 * Have we just finished recovery?  If so, and if we are mounting (or
 * remounting) the filesystem readonly, then we will end up with a
 * consistent fs on disk.  Record that fact.
 */
static int ext4_mark_recovery_complete(struct super_block *sb,
				       struct ext4_super_block *es)
{
	int err;
	journal_t *journal = EXT4_SB(sb)->s_journal;

	if (!ext4_has_feature_journal(sb)) {
		if (journal != NULL) {
			ext4_error(sb, "Journal got removed while the fs was "
				   "mounted!");
			return -EFSCORRUPTED;
		}
		return 0;
	}
	jbd2_journal_lock_updates(journal);
	err = jbd2_journal_flush(journal);
	if (err < 0)
		goto out;

	if (ext4_has_feature_journal_needs_recovery(sb) && sb_rdonly(sb)) {
		ext4_clear_feature_journal_needs_recovery(sb);
		ext4_commit_super(sb, 1);
	}
out:
	jbd2_journal_unlock_updates(journal);
	return err;
}

/*
 * If we are mounting (or read-write remounting) a filesystem whose journal
 * has recorded an error from a previous lifetime, move that error to the
 * main filesystem now.
 */
static int ext4_clear_journal_err(struct super_block *sb,
				   struct ext4_super_block *es)
{
	journal_t *journal;
	int j_errno;
	const char *errstr;

	if (!ext4_has_feature_journal(sb)) {
		ext4_error(sb, "Journal got removed while the fs was mounted!");
		return -EFSCORRUPTED;
	}

	journal = EXT4_SB(sb)->s_journal;

	/*
	 * Now check for any error status which may have been recorded in the
	 * journal by a prior ext4_error() or ext4_abort()
	 */

	j_errno = jbd2_journal_errno(journal);
	if (j_errno) {
		char nbuf[16];

		errstr = ext4_decode_error(sb, j_errno, nbuf);
		ext4_warning(sb, "Filesystem error recorded "
			     "from previous mount: %s", errstr);
		ext4_warning(sb, "Marking fs in need of filesystem check.");

		EXT4_SB(sb)->s_mount_state |= EXT4_ERROR_FS;
		es->s_state |= cpu_to_le16(EXT4_ERROR_FS);
		ext4_commit_super(sb, 1);

		jbd2_journal_clear_err(journal);
		jbd2_journal_update_sb_errno(journal);
	}
	return 0;
}

/*
 * Force the running and committing transactions to commit,
 * and wait on the commit.
 */
int ext4_force_commit(struct super_block *sb)
{
	journal_t *journal;

	if (sb_rdonly(sb))
		return 0;

	journal = EXT4_SB(sb)->s_journal;
	return ext4_journal_force_commit(journal);
}

static int ext4_sync_fs(struct super_block *sb, int wait)
{
	int ret = 0;
	tid_t target;
	bool needs_barrier = false;
	struct ext4_sb_info *sbi = EXT4_SB(sb);

	if (unlikely(ext4_forced_shutdown(sbi)))
		return 0;

	trace_ext4_sync_fs(sb, wait);
	flush_workqueue(sbi->rsv_conversion_wq);
	/*
	 * Writeback quota in non-journalled quota case - journalled quota has
	 * no dirty dquots
	 */
	dquot_writeback_dquots(sb, -1);
	/*
	 * Data writeback is possible w/o journal transaction, so barrier must
	 * being sent at the end of the function. But we can skip it if
	 * transaction_commit will do it for us.
	 */
	if (sbi->s_journal) {
		target = jbd2_get_latest_transaction(sbi->s_journal);
		if (wait && sbi->s_journal->j_flags & JBD2_BARRIER &&
		    !jbd2_trans_will_send_data_barrier(sbi->s_journal, target))
			needs_barrier = true;

		if (jbd2_journal_start_commit(sbi->s_journal, &target)) {
			if (wait)
				ret = jbd2_log_wait_commit(sbi->s_journal,
							   target);
		}
	} else if (wait && test_opt(sb, BARRIER))
		needs_barrier = true;
	if (needs_barrier) {
		int err;
		err = blkdev_issue_flush(sb->s_bdev, GFP_KERNEL, NULL);
		if (!ret)
			ret = err;
	}

	return ret;
}

/*
 * LVM calls this function before a (read-only) snapshot is created.  This
 * gives us a chance to flush the journal completely and mark the fs clean.
 *
 * Note that only this function cannot bring a filesystem to be in a clean
 * state independently. It relies on upper layer to stop all data & metadata
 * modifications.
 */
static int ext4_freeze(struct super_block *sb)
{
	int error = 0;
	journal_t *journal;

	if (sb_rdonly(sb))
		return 0;

	journal = EXT4_SB(sb)->s_journal;

	if (journal) {
		/* Now we set up the journal barrier. */
		jbd2_journal_lock_updates(journal);

		/*
		 * Don't clear the needs_recovery flag if we failed to
		 * flush the journal.
		 */
		error = jbd2_journal_flush(journal);
		if (error < 0)
			goto out;

		/* Journal blocked and flushed, clear needs_recovery flag. */
		ext4_clear_feature_journal_needs_recovery(sb);
	}

	error = ext4_commit_super(sb, 1);
out:
	if (journal)
		/* we rely on upper layer to stop further updates */
		jbd2_journal_unlock_updates(journal);
	return error;
}

/*
 * Called by LVM after the snapshot is done.  We need to reset the RECOVER
 * flag here, even though the filesystem is not technically dirty yet.
 */
static int ext4_unfreeze(struct super_block *sb)
{
	if (sb_rdonly(sb) || ext4_forced_shutdown(EXT4_SB(sb)))
		return 0;

	if (EXT4_SB(sb)->s_journal) {
		/* Reset the needs_recovery flag before the fs is unlocked. */
		ext4_set_feature_journal_needs_recovery(sb);
	}

	ext4_commit_super(sb, 1);
	return 0;
}

/*
 * Structure to save mount options for ext4_remount's benefit
 */
struct ext4_mount_options {
	unsigned long s_mount_opt;
	unsigned long s_mount_opt2;
	kuid_t s_resuid;
	kgid_t s_resgid;
	unsigned long s_commit_interval;
	u32 s_min_batch_time, s_max_batch_time;
#ifdef CONFIG_QUOTA
	int s_jquota_fmt;
	char *s_qf_names[EXT4_MAXQUOTAS];
#endif
};

static int ext4_remount(struct super_block *sb, int *flags, char *data)
{
	struct ext4_super_block *es;
	struct ext4_sb_info *sbi = EXT4_SB(sb);
	unsigned long old_sb_flags, vfs_flags;
	struct ext4_mount_options old_opts;
	int enable_quota = 0;
	ext4_group_t g;
	unsigned int journal_ioprio = DEFAULT_JOURNAL_IOPRIO;
	int err = 0;
#ifdef CONFIG_QUOTA
	int i, j;
	char *to_free[EXT4_MAXQUOTAS];
#endif
	char *orig_data = kstrdup(data, GFP_KERNEL);

	if (data && !orig_data)
		return -ENOMEM;

	/* Store the original options */
	old_sb_flags = sb->s_flags;
	old_opts.s_mount_opt = sbi->s_mount_opt;
	old_opts.s_mount_opt2 = sbi->s_mount_opt2;
	old_opts.s_resuid = sbi->s_resuid;
	old_opts.s_resgid = sbi->s_resgid;
	old_opts.s_commit_interval = sbi->s_commit_interval;
	old_opts.s_min_batch_time = sbi->s_min_batch_time;
	old_opts.s_max_batch_time = sbi->s_max_batch_time;
#ifdef CONFIG_QUOTA
	old_opts.s_jquota_fmt = sbi->s_jquota_fmt;
	for (i = 0; i < EXT4_MAXQUOTAS; i++)
		if (sbi->s_qf_names[i]) {
			char *qf_name = get_qf_name(sb, sbi, i);

			old_opts.s_qf_names[i] = kstrdup(qf_name, GFP_KERNEL);
			if (!old_opts.s_qf_names[i]) {
				for (j = 0; j < i; j++)
					kfree(old_opts.s_qf_names[j]);
				kfree(orig_data);
				return -ENOMEM;
			}
		} else
			old_opts.s_qf_names[i] = NULL;
#endif
	if (sbi->s_journal && sbi->s_journal->j_task->io_context)
		journal_ioprio = sbi->s_journal->j_task->io_context->ioprio;

	/*
	 * Some options can be enabled by ext4 and/or by VFS mount flag
	 * either way we need to make sure it matches in both *flags and
	 * s_flags. Copy those selected flags from *flags to s_flags
	 */
	vfs_flags = SB_LAZYTIME | SB_I_VERSION;
	sb->s_flags = (sb->s_flags & ~vfs_flags) | (*flags & vfs_flags);

	if (!parse_options(data, sb, NULL, &journal_ioprio, 1)) {
		err = -EINVAL;
		goto restore_opts;
	}

	if ((old_opts.s_mount_opt & EXT4_MOUNT_JOURNAL_CHECKSUM) ^
	    test_opt(sb, JOURNAL_CHECKSUM)) {
		ext4_msg(sb, KERN_ERR, "changing journal_checksum "
			 "during remount not supported; ignoring");
		sbi->s_mount_opt ^= EXT4_MOUNT_JOURNAL_CHECKSUM;
	}

	if (test_opt(sb, DATA_FLAGS) == EXT4_MOUNT_JOURNAL_DATA) {
		if (test_opt2(sb, EXPLICIT_DELALLOC)) {
			ext4_msg(sb, KERN_ERR, "can't mount with "
				 "both data=journal and delalloc");
			err = -EINVAL;
			goto restore_opts;
		}
		if (test_opt(sb, DIOREAD_NOLOCK)) {
			ext4_msg(sb, KERN_ERR, "can't mount with "
				 "both data=journal and dioread_nolock");
			err = -EINVAL;
			goto restore_opts;
		}
	} else if (test_opt(sb, DATA_FLAGS) == EXT4_MOUNT_ORDERED_DATA) {
		if (test_opt(sb, JOURNAL_ASYNC_COMMIT)) {
			ext4_msg(sb, KERN_ERR, "can't mount with "
				"journal_async_commit in data=ordered mode");
			err = -EINVAL;
			goto restore_opts;
		}
	}

	if ((sbi->s_mount_opt ^ old_opts.s_mount_opt) & EXT4_MOUNT_NO_MBCACHE) {
		ext4_msg(sb, KERN_ERR, "can't enable nombcache during remount");
		err = -EINVAL;
		goto restore_opts;
	}

	if (sbi->s_mount_flags & EXT4_MF_FS_ABORTED)
		ext4_abort(sb, "Abort forced by user");

	sb->s_flags = (sb->s_flags & ~SB_POSIXACL) |
		(test_opt(sb, POSIX_ACL) ? SB_POSIXACL : 0);

	es = sbi->s_es;

	if (sbi->s_journal) {
		ext4_init_journal_params(sb, sbi->s_journal);
		set_task_ioprio(sbi->s_journal->j_task, journal_ioprio);
	}

	if ((bool)(*flags & SB_RDONLY) != sb_rdonly(sb)) {
		if (sbi->s_mount_flags & EXT4_MF_FS_ABORTED) {
			err = -EROFS;
			goto restore_opts;
		}

		if (*flags & SB_RDONLY) {
			err = sync_filesystem(sb);
			if (err < 0)
				goto restore_opts;
			err = dquot_suspend(sb, -1);
			if (err < 0)
				goto restore_opts;

			/*
			 * First of all, the unconditional stuff we have to do
			 * to disable replay of the journal when we next remount
			 */
			sb->s_flags |= SB_RDONLY;

			/*
			 * OK, test if we are remounting a valid rw partition
			 * readonly, and if so set the rdonly flag and then
			 * mark the partition as valid again.
			 */
			if (!(es->s_state & cpu_to_le16(EXT4_VALID_FS)) &&
			    (sbi->s_mount_state & EXT4_VALID_FS))
				es->s_state = cpu_to_le16(sbi->s_mount_state);

			if (sbi->s_journal) {
				/*
				 * We let remount-ro finish even if marking fs
				 * as clean failed...
				 */
				ext4_mark_recovery_complete(sb, es);
			}
			if (sbi->s_mmp_tsk)
				kthread_stop(sbi->s_mmp_tsk);
		} else {
			/* Make sure we can mount this feature set readwrite */
			if (ext4_has_feature_readonly(sb) ||
			    !ext4_feature_set_ok(sb, 0)) {
				err = -EROFS;
				goto restore_opts;
			}
			/*
			 * Make sure the group descriptor checksums
			 * are sane.  If they aren't, refuse to remount r/w.
			 */
			for (g = 0; g < sbi->s_groups_count; g++) {
				struct ext4_group_desc *gdp =
					ext4_get_group_desc(sb, g, NULL);

				if (!ext4_group_desc_csum_verify(sb, g, gdp)) {
					ext4_msg(sb, KERN_ERR,
	       "ext4_remount: Checksum for group %u failed (%u!=%u)",
		g, le16_to_cpu(ext4_group_desc_csum(sb, g, gdp)),
					       le16_to_cpu(gdp->bg_checksum));
					err = -EFSBADCRC;
					goto restore_opts;
				}
			}

			/*
			 * If we have an unprocessed orphan list hanging
			 * around from a previously readonly bdev mount,
			 * require a full umount/remount for now.
			 */
			if (es->s_last_orphan) {
				ext4_msg(sb, KERN_WARNING, "Couldn't "
				       "remount RDWR because of unprocessed "
				       "orphan inode list.  Please "
				       "umount/remount instead");
				err = -EINVAL;
				goto restore_opts;
			}

			/*
			 * Mounting a RDONLY partition read-write, so reread
			 * and store the current valid flag.  (It may have
			 * been changed by e2fsck since we originally mounted
			 * the partition.)
			 */
			if (sbi->s_journal) {
				err = ext4_clear_journal_err(sb, es);
				if (err)
					goto restore_opts;
			}
			sbi->s_mount_state = le16_to_cpu(es->s_state);

			err = ext4_setup_super(sb, es, 0);
			if (err)
				goto restore_opts;

			sb->s_flags &= ~SB_RDONLY;
			if (ext4_has_feature_mmp(sb))
				if (ext4_multi_mount_protect(sb,
						le64_to_cpu(es->s_mmp_block))) {
					err = -EROFS;
					goto restore_opts;
				}
			enable_quota = 1;
		}
	}

	/*
	 * Reinitialize lazy itable initialization thread based on
	 * current settings
	 */
	if (sb_rdonly(sb) || !test_opt(sb, INIT_INODE_TABLE))
		ext4_unregister_li_request(sb);
	else {
		ext4_group_t first_not_zeroed;
		first_not_zeroed = ext4_has_uninit_itable(sb);
		ext4_register_li_request(sb, first_not_zeroed);
	}

	/*
	 * Handle creation of system zone data early because it can fail.
	 * Releasing of existing data is done when we are sure remount will
	 * succeed.
	 */
	if (test_opt(sb, BLOCK_VALIDITY) && !sbi->system_blks) {
		err = ext4_setup_system_zone(sb);
		if (err)
			goto restore_opts;
	}

	if (sbi->s_journal == NULL && !(old_sb_flags & SB_RDONLY)) {
		err = ext4_commit_super(sb, 1);
		if (err)
			goto restore_opts;
	}

#ifdef CONFIG_QUOTA
	/* Release old quota file names */
	for (i = 0; i < EXT4_MAXQUOTAS; i++)
		kfree(old_opts.s_qf_names[i]);
	if (enable_quota) {
		if (sb_any_quota_suspended(sb))
			dquot_resume(sb, -1);
		else if (ext4_has_feature_quota(sb)) {
			err = ext4_enable_quotas(sb);
			if (err)
				goto restore_opts;
		}
	}
#endif
	if (!test_opt(sb, BLOCK_VALIDITY) && sbi->system_blks)
		ext4_release_system_zone(sb);

	/*
	 * Some options can be enabled by ext4 and/or by VFS mount flag
	 * either way we need to make sure it matches in both *flags and
	 * s_flags. Copy those selected flags from s_flags to *flags
	 */
	*flags = (*flags & ~vfs_flags) | (sb->s_flags & vfs_flags);

	ext4_msg(sb, KERN_INFO, "re-mounted. Opts: %s", orig_data);
	kfree(orig_data);
	return 0;

restore_opts:
	sb->s_flags = old_sb_flags;
	sbi->s_mount_opt = old_opts.s_mount_opt;
	sbi->s_mount_opt2 = old_opts.s_mount_opt2;
	sbi->s_resuid = old_opts.s_resuid;
	sbi->s_resgid = old_opts.s_resgid;
	sbi->s_commit_interval = old_opts.s_commit_interval;
	sbi->s_min_batch_time = old_opts.s_min_batch_time;
	sbi->s_max_batch_time = old_opts.s_max_batch_time;
	if (!test_opt(sb, BLOCK_VALIDITY) && sbi->system_blks)
		ext4_release_system_zone(sb);
#ifdef CONFIG_QUOTA
	sbi->s_jquota_fmt = old_opts.s_jquota_fmt;
	for (i = 0; i < EXT4_MAXQUOTAS; i++) {
		to_free[i] = get_qf_name(sb, sbi, i);
		rcu_assign_pointer(sbi->s_qf_names[i], old_opts.s_qf_names[i]);
	}
	synchronize_rcu();
	for (i = 0; i < EXT4_MAXQUOTAS; i++)
		kfree(to_free[i]);
#endif
	kfree(orig_data);
	return err;
}

#ifdef CONFIG_QUOTA
static int ext4_statfs_project(struct super_block *sb,
			       kprojid_t projid, struct kstatfs *buf)
{
	struct kqid qid;
	struct dquot *dquot;
	u64 limit;
	u64 curblock;

	qid = make_kqid_projid(projid);
	dquot = dqget(sb, qid);
	if (IS_ERR(dquot))
		return PTR_ERR(dquot);
	spin_lock(&dquot->dq_dqb_lock);

	limit = (dquot->dq_dqb.dqb_bsoftlimit ?
		 dquot->dq_dqb.dqb_bsoftlimit :
		 dquot->dq_dqb.dqb_bhardlimit) >> sb->s_blocksize_bits;
	if (limit && buf->f_blocks > limit) {
		curblock = (dquot->dq_dqb.dqb_curspace +
			    dquot->dq_dqb.dqb_rsvspace) >> sb->s_blocksize_bits;
		buf->f_blocks = limit;
		buf->f_bfree = buf->f_bavail =
			(buf->f_blocks > curblock) ?
			 (buf->f_blocks - curblock) : 0;
	}

	limit = dquot->dq_dqb.dqb_isoftlimit ?
		dquot->dq_dqb.dqb_isoftlimit :
		dquot->dq_dqb.dqb_ihardlimit;
	if (limit && buf->f_files > limit) {
		buf->f_files = limit;
		buf->f_ffree =
			(buf->f_files > dquot->dq_dqb.dqb_curinodes) ?
			 (buf->f_files - dquot->dq_dqb.dqb_curinodes) : 0;
	}

	spin_unlock(&dquot->dq_dqb_lock);
	dqput(dquot);
	return 0;
}
#endif

static int ext4_statfs(struct dentry *dentry, struct kstatfs *buf)
{
	struct super_block *sb = dentry->d_sb;
	struct ext4_sb_info *sbi = EXT4_SB(sb);
	struct ext4_super_block *es = sbi->s_es;
	ext4_fsblk_t overhead = 0, resv_blocks;
	u64 fsid;
	s64 bfree;
	resv_blocks = EXT4_C2B(sbi, atomic64_read(&sbi->s_resv_clusters));

	if (!test_opt(sb, MINIX_DF))
		overhead = sbi->s_overhead;

	buf->f_type = EXT4_SUPER_MAGIC;
	buf->f_bsize = sb->s_blocksize;
	buf->f_blocks = ext4_blocks_count(es) - EXT4_C2B(sbi, overhead);
	bfree = percpu_counter_sum_positive(&sbi->s_freeclusters_counter) -
		percpu_counter_sum_positive(&sbi->s_dirtyclusters_counter);
	/* prevent underflow in case that few free space is available */
	buf->f_bfree = EXT4_C2B(sbi, max_t(s64, bfree, 0));
	buf->f_bavail = buf->f_bfree -
			(ext4_r_blocks_count(es) + resv_blocks);
	if (buf->f_bfree < (ext4_r_blocks_count(es) + resv_blocks))
		buf->f_bavail = 0;
	buf->f_files = le32_to_cpu(es->s_inodes_count);
	buf->f_ffree = percpu_counter_sum_positive(&sbi->s_freeinodes_counter);
	buf->f_namelen = EXT4_NAME_LEN;
	fsid = le64_to_cpup((void *)es->s_uuid) ^
	       le64_to_cpup((void *)es->s_uuid + sizeof(u64));
	buf->f_fsid.val[0] = fsid & 0xFFFFFFFFUL;
	buf->f_fsid.val[1] = (fsid >> 32) & 0xFFFFFFFFUL;

#ifdef CONFIG_QUOTA
	if (ext4_test_inode_flag(dentry->d_inode, EXT4_INODE_PROJINHERIT) &&
	    sb_has_quota_limits_enabled(sb, PRJQUOTA))
		ext4_statfs_project(sb, EXT4_I(dentry->d_inode)->i_projid, buf);
#endif
	return 0;
}


#ifdef CONFIG_QUOTA

/*
 * Helper functions so that transaction is started before we acquire dqio_sem
 * to keep correct lock ordering of transaction > dqio_sem
 */
static inline struct inode *dquot_to_inode(struct dquot *dquot)
{
	return sb_dqopt(dquot->dq_sb)->files[dquot->dq_id.type];
}

static int ext4_write_dquot(struct dquot *dquot)
{
	int ret, err;
	handle_t *handle;
	struct inode *inode;

	inode = dquot_to_inode(dquot);
	handle = ext4_journal_start(inode, EXT4_HT_QUOTA,
				    EXT4_QUOTA_TRANS_BLOCKS(dquot->dq_sb));
	if (IS_ERR(handle))
		return PTR_ERR(handle);
	ret = dquot_commit(dquot);
	err = ext4_journal_stop(handle);
	if (!ret)
		ret = err;
	return ret;
}

static int ext4_acquire_dquot(struct dquot *dquot)
{
	int ret, err;
	handle_t *handle;

	handle = ext4_journal_start(dquot_to_inode(dquot), EXT4_HT_QUOTA,
				    EXT4_QUOTA_INIT_BLOCKS(dquot->dq_sb));
	if (IS_ERR(handle))
		return PTR_ERR(handle);
	ret = dquot_acquire(dquot);
	err = ext4_journal_stop(handle);
	if (!ret)
		ret = err;
	return ret;
}

static int ext4_release_dquot(struct dquot *dquot)
{
	int ret, err;
	handle_t *handle;

	handle = ext4_journal_start(dquot_to_inode(dquot), EXT4_HT_QUOTA,
				    EXT4_QUOTA_DEL_BLOCKS(dquot->dq_sb));
	if (IS_ERR(handle)) {
		/* Release dquot anyway to avoid endless cycle in dqput() */
		dquot_release(dquot);
		return PTR_ERR(handle);
	}
	ret = dquot_release(dquot);
	err = ext4_journal_stop(handle);
	if (!ret)
		ret = err;
	return ret;
}

static int ext4_mark_dquot_dirty(struct dquot *dquot)
{
	struct super_block *sb = dquot->dq_sb;
	struct ext4_sb_info *sbi = EXT4_SB(sb);

	/* Are we journaling quotas? */
	if (ext4_has_feature_quota(sb) ||
	    sbi->s_qf_names[USRQUOTA] || sbi->s_qf_names[GRPQUOTA]) {
		dquot_mark_dquot_dirty(dquot);
		return ext4_write_dquot(dquot);
	} else {
		return dquot_mark_dquot_dirty(dquot);
	}
}

static int ext4_write_info(struct super_block *sb, int type)
{
	int ret, err;
	handle_t *handle;

	/* Data block + inode block */
	handle = ext4_journal_start_sb(sb, EXT4_HT_QUOTA, 2);
	if (IS_ERR(handle))
		return PTR_ERR(handle);
	ret = dquot_commit_info(sb, type);
	err = ext4_journal_stop(handle);
	if (!ret)
		ret = err;
	return ret;
}

/*
 * Turn on quotas during mount time - we need to find
 * the quota file and such...
 */
static int ext4_quota_on_mount(struct super_block *sb, int type)
{
	return dquot_quota_on_mount(sb, get_qf_name(sb, EXT4_SB(sb), type),
					EXT4_SB(sb)->s_jquota_fmt, type);
}

static void lockdep_set_quota_inode(struct inode *inode, int subclass)
{
	struct ext4_inode_info *ei = EXT4_I(inode);

	/* The first argument of lockdep_set_subclass has to be
	 * *exactly* the same as the argument to init_rwsem() --- in
	 * this case, in init_once() --- or lockdep gets unhappy
	 * because the name of the lock is set using the
	 * stringification of the argument to init_rwsem().
	 */
	(void) ei;	/* shut up clang warning if !CONFIG_LOCKDEP */
	lockdep_set_subclass(&ei->i_data_sem, subclass);
}

/*
 * Standard function to be called on quota_on
 */
static int ext4_quota_on(struct super_block *sb, int type, int format_id,
			 const struct path *path)
{
	int err;

	if (!test_opt(sb, QUOTA))
		return -EINVAL;

	/* Quotafile not on the same filesystem? */
	if (path->dentry->d_sb != sb)
		return -EXDEV;

	/* Quota already enabled for this file? */
	if (IS_NOQUOTA(d_inode(path->dentry)))
		return -EBUSY;

	/* Journaling quota? */
	if (EXT4_SB(sb)->s_qf_names[type]) {
		/* Quotafile not in fs root? */
		if (path->dentry->d_parent != sb->s_root)
			ext4_msg(sb, KERN_WARNING,
				"Quota file not on filesystem root. "
				"Journaled quota will not work");
		sb_dqopt(sb)->flags |= DQUOT_NOLIST_DIRTY;
	} else {
		/*
		 * Clear the flag just in case mount options changed since
		 * last time.
		 */
		sb_dqopt(sb)->flags &= ~DQUOT_NOLIST_DIRTY;
	}

	/*
	 * When we journal data on quota file, we have to flush journal to see
	 * all updates to the file when we bypass pagecache...
	 */
	if (EXT4_SB(sb)->s_journal &&
	    ext4_should_journal_data(d_inode(path->dentry))) {
		/*
		 * We don't need to lock updates but journal_flush() could
		 * otherwise be livelocked...
		 */
		jbd2_journal_lock_updates(EXT4_SB(sb)->s_journal);
		err = jbd2_journal_flush(EXT4_SB(sb)->s_journal);
		jbd2_journal_unlock_updates(EXT4_SB(sb)->s_journal);
		if (err)
			return err;
	}

	lockdep_set_quota_inode(path->dentry->d_inode, I_DATA_SEM_QUOTA);
	err = dquot_quota_on(sb, type, format_id, path);
	if (!err) {
		struct inode *inode = d_inode(path->dentry);
		handle_t *handle;

		/*
		 * Set inode flags to prevent userspace from messing with quota
		 * files. If this fails, we return success anyway since quotas
		 * are already enabled and this is not a hard failure.
		 */
		inode_lock(inode);
		handle = ext4_journal_start(inode, EXT4_HT_QUOTA, 1);
		if (IS_ERR(handle))
			goto unlock_inode;
		EXT4_I(inode)->i_flags |= EXT4_NOATIME_FL | EXT4_IMMUTABLE_FL;
		inode_set_flags(inode, S_NOATIME | S_IMMUTABLE,
				S_NOATIME | S_IMMUTABLE);
		ext4_mark_inode_dirty(handle, inode);
		ext4_journal_stop(handle);
	unlock_inode:
		inode_unlock(inode);
		if (err)
			dquot_quota_off(sb, type);
	}
	if (err)
		lockdep_set_quota_inode(path->dentry->d_inode,
					     I_DATA_SEM_NORMAL);
	return err;
}

static inline bool ext4_check_quota_inum(int type, unsigned long qf_inum)
{
	switch (type) {
	case USRQUOTA:
		return qf_inum == EXT4_USR_QUOTA_INO;
	case GRPQUOTA:
		return qf_inum == EXT4_GRP_QUOTA_INO;
	case PRJQUOTA:
		return qf_inum >= EXT4_GOOD_OLD_FIRST_INO;
	default:
		BUG();
	}
}

static int ext4_quota_enable(struct super_block *sb, int type, int format_id,
			     unsigned int flags)
{
	int err;
	struct inode *qf_inode;
	unsigned long qf_inums[EXT4_MAXQUOTAS] = {
		le32_to_cpu(EXT4_SB(sb)->s_es->s_usr_quota_inum),
		le32_to_cpu(EXT4_SB(sb)->s_es->s_grp_quota_inum),
		le32_to_cpu(EXT4_SB(sb)->s_es->s_prj_quota_inum)
	};

	BUG_ON(!ext4_has_feature_quota(sb));

	if (!qf_inums[type])
		return -EPERM;

	if (!ext4_check_quota_inum(type, qf_inums[type])) {
		ext4_error(sb, "Bad quota inum: %lu, type: %d",
				qf_inums[type], type);
		return -EUCLEAN;
	}

	qf_inode = ext4_iget(sb, qf_inums[type], EXT4_IGET_SPECIAL);
	if (IS_ERR(qf_inode)) {
		ext4_error(sb, "Bad quota inode: %lu, type: %d",
				qf_inums[type], type);
		return PTR_ERR(qf_inode);
	}

	/* Don't account quota for quota files to avoid recursion */
	qf_inode->i_flags |= S_NOQUOTA;
	lockdep_set_quota_inode(qf_inode, I_DATA_SEM_QUOTA);
	err = dquot_enable(qf_inode, type, format_id, flags);
	if (err)
		lockdep_set_quota_inode(qf_inode, I_DATA_SEM_NORMAL);
	iput(qf_inode);

	return err;
}

/* Enable usage tracking for all quota types. */
static int ext4_enable_quotas(struct super_block *sb)
{
	int type, err = 0;
	unsigned long qf_inums[EXT4_MAXQUOTAS] = {
		le32_to_cpu(EXT4_SB(sb)->s_es->s_usr_quota_inum),
		le32_to_cpu(EXT4_SB(sb)->s_es->s_grp_quota_inum),
		le32_to_cpu(EXT4_SB(sb)->s_es->s_prj_quota_inum)
	};
	bool quota_mopt[EXT4_MAXQUOTAS] = {
		test_opt(sb, USRQUOTA),
		test_opt(sb, GRPQUOTA),
		test_opt(sb, PRJQUOTA),
	};

	sb_dqopt(sb)->flags |= DQUOT_QUOTA_SYS_FILE | DQUOT_NOLIST_DIRTY;
	for (type = 0; type < EXT4_MAXQUOTAS; type++) {
		if (qf_inums[type]) {
			err = ext4_quota_enable(sb, type, QFMT_VFS_V1,
				DQUOT_USAGE_ENABLED |
				(quota_mopt[type] ? DQUOT_LIMITS_ENABLED : 0));
			if (err) {
				ext4_warning(sb,
					"Failed to enable quota tracking "
					"(type=%d, err=%d, ino=%lu). "
					"Please run e2fsck to fix.", type,
					err, qf_inums[type]);
				for (type--; type >= 0; type--) {
					struct inode *inode;

					inode = sb_dqopt(sb)->files[type];
					if (inode)
						inode = igrab(inode);
					dquot_quota_off(sb, type);
					if (inode) {
						lockdep_set_quota_inode(inode,
							I_DATA_SEM_NORMAL);
						iput(inode);
					}
				}

				return err;
			}
		}
	}
	return 0;
}

static int ext4_quota_off(struct super_block *sb, int type)
{
	struct inode *inode = sb_dqopt(sb)->files[type];
	handle_t *handle;
	int err;

	/* Force all delayed allocation blocks to be allocated.
	 * Caller already holds s_umount sem */
	if (test_opt(sb, DELALLOC))
		sync_filesystem(sb);

	if (!inode || !igrab(inode))
		goto out;

	err = dquot_quota_off(sb, type);
	if (err || ext4_has_feature_quota(sb))
		goto out_put;

	inode_lock(inode);
	/*
	 * Update modification times of quota files when userspace can
	 * start looking at them. If we fail, we return success anyway since
	 * this is not a hard failure and quotas are already disabled.
	 */
	handle = ext4_journal_start(inode, EXT4_HT_QUOTA, 1);
	if (IS_ERR(handle))
		goto out_unlock;
	EXT4_I(inode)->i_flags &= ~(EXT4_NOATIME_FL | EXT4_IMMUTABLE_FL);
	inode_set_flags(inode, 0, S_NOATIME | S_IMMUTABLE);
	inode->i_mtime = inode->i_ctime = current_time(inode);
	ext4_mark_inode_dirty(handle, inode);
	ext4_journal_stop(handle);
out_unlock:
	inode_unlock(inode);
out_put:
	lockdep_set_quota_inode(inode, I_DATA_SEM_NORMAL);
	iput(inode);
	return err;
out:
	return dquot_quota_off(sb, type);
}

/* Read data from quotafile - avoid pagecache and such because we cannot afford
 * acquiring the locks... As quota files are never truncated and quota code
 * itself serializes the operations (and no one else should touch the files)
 * we don't have to be afraid of races */
static ssize_t ext4_quota_read(struct super_block *sb, int type, char *data,
			       size_t len, loff_t off)
{
	struct inode *inode = sb_dqopt(sb)->files[type];
	ext4_lblk_t blk = off >> EXT4_BLOCK_SIZE_BITS(sb);
	int offset = off & (sb->s_blocksize - 1);
	int tocopy;
	size_t toread;
	struct buffer_head *bh;
	loff_t i_size = i_size_read(inode);

	if (off > i_size)
		return 0;
	if (off+len > i_size)
		len = i_size-off;
	toread = len;
	while (toread > 0) {
		tocopy = sb->s_blocksize - offset < toread ?
				sb->s_blocksize - offset : toread;
		bh = ext4_bread(NULL, inode, blk, 0);
		if (IS_ERR(bh))
			return PTR_ERR(bh);
		if (!bh)	/* A hole? */
			memset(data, 0, tocopy);
		else
			memcpy(data, bh->b_data+offset, tocopy);
		brelse(bh);
		offset = 0;
		toread -= tocopy;
		data += tocopy;
		blk++;
	}
	return len;
}

/* Write to quotafile (we know the transaction is already started and has
 * enough credits) */
static ssize_t ext4_quota_write(struct super_block *sb, int type,
				const char *data, size_t len, loff_t off)
{
	struct inode *inode = sb_dqopt(sb)->files[type];
	ext4_lblk_t blk = off >> EXT4_BLOCK_SIZE_BITS(sb);
	int err, offset = off & (sb->s_blocksize - 1);
	int retries = 0;
	struct buffer_head *bh;
	handle_t *handle = journal_current_handle();

	if (!handle) {
		ext4_msg(sb, KERN_WARNING, "Quota write (off=%llu, len=%llu)"
			" cancelled because transaction is not started",
			(unsigned long long)off, (unsigned long long)len);
		return -EIO;
	}
	/*
	 * Since we account only one data block in transaction credits,
	 * then it is impossible to cross a block boundary.
	 */
	if (sb->s_blocksize - offset < len) {
		ext4_msg(sb, KERN_WARNING, "Quota write (off=%llu, len=%llu)"
			" cancelled because not block aligned",
			(unsigned long long)off, (unsigned long long)len);
		return -EIO;
	}

	do {
		bh = ext4_bread(handle, inode, blk,
				EXT4_GET_BLOCKS_CREATE |
				EXT4_GET_BLOCKS_METADATA_NOFAIL);
	} while (IS_ERR(bh) && (PTR_ERR(bh) == -ENOSPC) &&
		 ext4_should_retry_alloc(inode->i_sb, &retries));
	if (IS_ERR(bh))
		return PTR_ERR(bh);
	if (!bh)
		goto out;
	BUFFER_TRACE(bh, "get write access");
	err = ext4_journal_get_write_access(handle, bh);
	if (err) {
		brelse(bh);
		return err;
	}
	lock_buffer(bh);
	memcpy(bh->b_data+offset, data, len);
	flush_dcache_page(bh->b_page);
	unlock_buffer(bh);
	err = ext4_handle_dirty_metadata(handle, NULL, bh);
	brelse(bh);
out:
	if (inode->i_size < off + len) {
		i_size_write(inode, off + len);
		EXT4_I(inode)->i_disksize = inode->i_size;
		ext4_mark_inode_dirty(handle, inode);
	}
	return len;
}

static int ext4_get_next_id(struct super_block *sb, struct kqid *qid)
{
	const struct quota_format_ops	*ops;

	if (!sb_has_quota_loaded(sb, qid->type))
		return -ESRCH;
	ops = sb_dqopt(sb)->ops[qid->type];
	if (!ops || !ops->get_next_id)
		return -ENOSYS;
	return dquot_get_next_id(sb, qid);
}
#endif

static struct dentry *ext4_mount(struct file_system_type *fs_type, int flags,
		       const char *dev_name, void *data)
{
	return mount_bdev(fs_type, flags, dev_name, data, ext4_fill_super);
}

#if !defined(CONFIG_EXT2_FS) && !defined(CONFIG_EXT2_FS_MODULE) && defined(CONFIG_EXT4_USE_FOR_EXT2)
static inline void register_as_ext2(void)
{
	int err = register_filesystem(&ext2_fs_type);
	if (err)
		printk(KERN_WARNING
		       "EXT4-fs: Unable to register as ext2 (%d)\n", err);
}

static inline void unregister_as_ext2(void)
{
	unregister_filesystem(&ext2_fs_type);
}

static inline int ext2_feature_set_ok(struct super_block *sb)
{
	if (ext4_has_unknown_ext2_incompat_features(sb))
		return 0;
	if (sb_rdonly(sb))
		return 1;
	if (ext4_has_unknown_ext2_ro_compat_features(sb))
		return 0;
	return 1;
}
#else
static inline void register_as_ext2(void) { }
static inline void unregister_as_ext2(void) { }
static inline int ext2_feature_set_ok(struct super_block *sb) { return 0; }
#endif

static inline void register_as_ext3(void)
{
	int err = register_filesystem(&ext3_fs_type);
	if (err)
		printk(KERN_WARNING
		       "EXT4-fs: Unable to register as ext3 (%d)\n", err);
}

static inline void unregister_as_ext3(void)
{
	unregister_filesystem(&ext3_fs_type);
}

static inline int ext3_feature_set_ok(struct super_block *sb)
{
	if (ext4_has_unknown_ext3_incompat_features(sb))
		return 0;
	if (!ext4_has_feature_journal(sb))
		return 0;
	if (sb_rdonly(sb))
		return 1;
	if (ext4_has_unknown_ext3_ro_compat_features(sb))
		return 0;
	return 1;
}

static struct file_system_type ext4_fs_type = {
	.owner		= THIS_MODULE,
	.name		= "ext4",
	.mount		= ext4_mount,
	.kill_sb	= kill_block_super,
	.fs_flags	= FS_REQUIRES_DEV,
};
MODULE_ALIAS_FS("ext4");

/* Shared across all ext4 file systems */
wait_queue_head_t ext4__ioend_wq[EXT4_WQ_HASH_SZ];

static int __init ext4_init_fs(void)
{
	int i, err;

	ratelimit_state_init(&ext4_mount_msg_ratelimit, 30 * HZ, 64);
	ext4_li_info = NULL;
	mutex_init(&ext4_li_mtx);

	/* Build-time check for flags consistency */
	ext4_check_flag_values();

	for (i = 0; i < EXT4_WQ_HASH_SZ; i++)
		init_waitqueue_head(&ext4__ioend_wq[i]);

	err = ext4_init_es();
	if (err)
		return err;

<<<<<<< HEAD
	err = ext4_init_post_read_processing();
=======
	err = ext4_init_pending();
>>>>>>> dc109cc8
	if (err)
		goto out6;

	err = ext4_init_pageio();
	if (err)
		goto out5;

	err = ext4_init_system_zone();
	if (err)
		goto out4;

	err = ext4_init_sysfs();
	if (err)
		goto out3;

	err = ext4_init_mballoc();
	if (err)
		goto out2;
	err = init_inodecache();
	if (err)
		goto out1;
	register_as_ext3();
	register_as_ext2();
	err = register_filesystem(&ext4_fs_type);
	if (err)
		goto out;

	return 0;
out:
	unregister_as_ext2();
	unregister_as_ext3();
	destroy_inodecache();
out1:
	ext4_exit_mballoc();
out2:
	ext4_exit_sysfs();
out3:
	ext4_exit_system_zone();
out4:
	ext4_exit_pageio();
out5:
<<<<<<< HEAD
	ext4_exit_post_read_processing();
=======
	ext4_exit_pending();
>>>>>>> dc109cc8
out6:
	ext4_exit_es();

	return err;
}

static void __exit ext4_exit_fs(void)
{
	ext4_destroy_lazyinit_thread();
	unregister_as_ext2();
	unregister_as_ext3();
	unregister_filesystem(&ext4_fs_type);
	destroy_inodecache();
	ext4_exit_mballoc();
	ext4_exit_sysfs();
	ext4_exit_system_zone();
	ext4_exit_pageio();
	ext4_exit_post_read_processing();
	ext4_exit_es();
	ext4_exit_pending();
}

MODULE_AUTHOR("Remy Card, Stephen Tweedie, Andrew Morton, Andreas Dilger, Theodore Ts'o and others");
MODULE_DESCRIPTION("Fourth Extended Filesystem");
MODULE_LICENSE("GPL");
MODULE_SOFTDEP("pre: crc32c");
module_init(ext4_init_fs)
module_exit(ext4_exit_fs)<|MERGE_RESOLUTION|>--- conflicted
+++ resolved
@@ -1742,7 +1742,7 @@
 	 MOPT_NO_EXT2},
 	{Opt_data_err_ignore, EXT4_MOUNT_DATA_ERR_ABORT,
 	 MOPT_NO_EXT2},
-	{Opt_barrier, EXT4_MOUNT_BARRIER, MOPT_SET},
+	{Opt_barrier, EXT4_MOUNT_BARRIER, MOPT_CLEAR},
 	{Opt_nobarrier, EXT4_MOUNT_BARRIER, MOPT_CLEAR},
 	{Opt_noauto_da_alloc, EXT4_MOUNT_NO_AUTO_DA_ALLOC, MOPT_SET},
 	{Opt_auto_da_alloc, EXT4_MOUNT_NO_AUTO_DA_ALLOC, MOPT_CLEAR},
@@ -1759,8 +1759,8 @@
 	{Opt_journal_dev, 0, MOPT_NO_EXT2 | MOPT_GTE0},
 	{Opt_journal_path, 0, MOPT_NO_EXT2 | MOPT_STRING},
 	{Opt_journal_ioprio, 0, MOPT_NO_EXT2 | MOPT_GTE0},
-	{Opt_data_journal, EXT4_MOUNT_JOURNAL_DATA, MOPT_NO_EXT2 | MOPT_DATAJ},
-	{Opt_data_ordered, EXT4_MOUNT_ORDERED_DATA, MOPT_NO_EXT2 | MOPT_DATAJ},
+	{Opt_data_journal, EXT4_MOUNT_WRITEBACK_DATA, MOPT_NO_EXT2 | MOPT_DATAJ},
+	{Opt_data_ordered, EXT4_MOUNT_WRITEBACK_DATA, MOPT_NO_EXT2 | MOPT_DATAJ},
 	{Opt_data_writeback, EXT4_MOUNT_WRITEBACK_DATA,
 	 MOPT_NO_EXT2 | MOPT_DATAJ},
 	{Opt_user_xattr, EXT4_MOUNT_XATTR_USER, MOPT_SET},
@@ -3842,12 +3842,9 @@
 	if (ext4_has_metadata_csum(sb))
 		set_opt(sb, JOURNAL_CHECKSUM);
 
-	if ((def_mount_opts & EXT4_DEFM_JMODE) == EXT4_DEFM_JMODE_DATA)
-		set_opt(sb, JOURNAL_DATA);
-	else if ((def_mount_opts & EXT4_DEFM_JMODE) == EXT4_DEFM_JMODE_ORDERED)
-		set_opt(sb, ORDERED_DATA);
-	else if ((def_mount_opts & EXT4_DEFM_JMODE) == EXT4_DEFM_JMODE_WBACK)
+//Use writeback mode by default
 		set_opt(sb, WRITEBACK_DATA);
+
 
 	if (le16_to_cpu(sbi->s_es->s_errors) == EXT4_ERRORS_PANIC)
 		set_opt(sb, ERRORS_PANIC);
@@ -3856,7 +3853,7 @@
 	else
 		set_opt(sb, ERRORS_RO);
 	/* block_validity enabled by default; disable with noblock_validity */
-	set_opt(sb, BLOCK_VALIDITY);
+//	set_opt(sb, BLOCK_VALIDITY);
 	if (def_mount_opts & EXT4_DEFM_DISCARD)
 		set_opt(sb, DISCARD);
 
@@ -3866,8 +3863,6 @@
 	sbi->s_min_batch_time = EXT4_DEF_MIN_BATCH_TIME;
 	sbi->s_max_batch_time = EXT4_DEF_MAX_BATCH_TIME;
 
-	if ((def_mount_opts & EXT4_DEFM_NOBARRIER) == 0)
-		set_opt(sb, BARRIER);
 
 	/*
 	 * enable delayed allocation by default
@@ -6352,11 +6347,11 @@
 	if (err)
 		return err;
 
-<<<<<<< HEAD
+	err = ext4_init_pending();
+	if (err)
+		goto out7;
+	
 	err = ext4_init_post_read_processing();
-=======
-	err = ext4_init_pending();
->>>>>>> dc109cc8
 	if (err)
 		goto out6;
 
@@ -6398,12 +6393,10 @@
 out4:
 	ext4_exit_pageio();
 out5:
-<<<<<<< HEAD
 	ext4_exit_post_read_processing();
-=======
+out6:
 	ext4_exit_pending();
->>>>>>> dc109cc8
-out6:
+out7:
 	ext4_exit_es();
 
 	return err;
@@ -6430,4 +6423,4 @@
 MODULE_LICENSE("GPL");
 MODULE_SOFTDEP("pre: crc32c");
 module_init(ext4_init_fs)
-module_exit(ext4_exit_fs)+module_exit(ext4_exit_fs)

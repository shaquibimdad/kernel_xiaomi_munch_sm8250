// SPDX-License-Identifier: GPL-2.0
/*
 * linux/fs/ext4/page-io.c
 *
 * This contains the new page_io functions for ext4
 *
 * Written by Theodore Ts'o, 2010.
 */

#include <linux/fs.h>
#include <linux/time.h>
#include <linux/highuid.h>
#include <linux/pagemap.h>
#include <linux/quotaops.h>
#include <linux/string.h>
#include <linux/buffer_head.h>
#include <linux/writeback.h>
#include <linux/pagevec.h>
#include <linux/mpage.h>
#include <linux/namei.h>
#include <linux/uio.h>
#include <linux/bio.h>
#include <linux/workqueue.h>
#include <linux/kernel.h>
#include <linux/slab.h>
#include <linux/mm.h>
#include <linux/backing-dev.h>

#include "ext4_jbd2.h"
#include "xattr.h"
#include "acl.h"

static struct kmem_cache *io_end_cachep;

int __init ext4_init_pageio(void)
{
	io_end_cachep = KMEM_CACHE(ext4_io_end, SLAB_RECLAIM_ACCOUNT);
	if (io_end_cachep == NULL)
		return -ENOMEM;
	return 0;
}

void ext4_exit_pageio(void)
{
	kmem_cache_destroy(io_end_cachep);
}

/*
 * Print an buffer I/O error compatible with the fs/buffer.c.  This
 * provides compatibility with dmesg scrapers that look for a specific
 * buffer I/O error message.  We really need a unified error reporting
 * structure to userspace ala Digital Unix's uerf system, but it's
 * probably not going to happen in my lifetime, due to LKML politics...
 */
static void buffer_io_error(struct buffer_head *bh)
{
	printk_ratelimited(KERN_ERR "Buffer I/O error on device %pg, logical block %llu\n",
		       bh->b_bdev,
			(unsigned long long)bh->b_blocknr);
}

static void ext4_finish_bio(struct bio *bio)
{
	int i;
	struct bio_vec *bvec;

	bio_for_each_segment_all(bvec, bio, i) {
		struct page *page = bvec->bv_page;
		struct page *bounce_page = NULL;
		struct buffer_head *bh, *head;
		unsigned bio_start = bvec->bv_offset;
		unsigned bio_end = bio_start + bvec->bv_len;
		unsigned under_io = 0;
		unsigned long flags;

		if (!page)
			continue;

		if (fscrypt_is_bounce_page(page)) {
			bounce_page = page;
			page = fscrypt_pagecache_page(bounce_page);
		}

		if (bio->bi_status) {
			SetPageError(page);
			mapping_set_error(page->mapping, -EIO);
		}
		bh = head = page_buffers(page);
		/*
		 * We check all buffers in the page under BH_Uptodate_Lock
		 * to avoid races with other end io clearing async_write flags
		 */
		local_irq_save(flags);
		bit_spin_lock(BH_Uptodate_Lock, &head->b_state);
		do {
			if (bh_offset(bh) < bio_start ||
			    bh_offset(bh) + bh->b_size > bio_end) {
				if (buffer_async_write(bh))
					under_io++;
				continue;
			}
			clear_buffer_async_write(bh);
			if (bio->bi_status) {
				set_buffer_write_io_error(bh);
				buffer_io_error(bh);
			}
		} while ((bh = bh->b_this_page) != head);
		bit_spin_unlock(BH_Uptodate_Lock, &head->b_state);
		local_irq_restore(flags);
		if (!under_io) {
			fscrypt_free_bounce_page(bounce_page);
			end_page_writeback(page);
		}
	}
}

static void ext4_release_io_end(ext4_io_end_t *io_end)
{
	struct bio *bio, *next_bio;

	BUG_ON(!list_empty(&io_end->list));
	BUG_ON(io_end->flag & EXT4_IO_END_UNWRITTEN);
	WARN_ON(io_end->handle);

	for (bio = io_end->bio; bio; bio = next_bio) {
		next_bio = bio->bi_private;
		ext4_finish_bio(bio);
		bio_put(bio);
	}
	kmem_cache_free(io_end_cachep, io_end);
}

/*
 * Check a range of space and convert unwritten extents to written. Note that
 * we are protected from truncate touching same part of extent tree by the
 * fact that truncate code waits for all DIO to finish (thus exclusion from
 * direct IO is achieved) and also waits for PageWriteback bits. Thus we
 * cannot get to ext4_ext_truncate() before all IOs overlapping that range are
 * completed (happens from ext4_free_ioend()).
 */
static int ext4_end_io(ext4_io_end_t *io)
{
	struct inode *inode = io->inode;
	loff_t offset = io->offset;
	ssize_t size = io->size;
	handle_t *handle = io->handle;
	int ret = 0;

	ext4_debug("ext4_end_io_nolock: io 0x%p from inode %lu,list->next 0x%p,"
		   "list->prev 0x%p\n",
		   io, inode->i_ino, io->list.next, io->list.prev);

	io->handle = NULL;	/* Following call will use up the handle */
	ret = ext4_convert_unwritten_extents(handle, inode, offset, size);
	if (ret < 0 && !ext4_forced_shutdown(EXT4_SB(inode->i_sb))) {
		ext4_msg(inode->i_sb, KERN_EMERG,
			 "failed to convert unwritten extents to written "
			 "extents -- potential data loss!  "
			 "(inode %lu, offset %llu, size %zd, error %d)",
			 inode->i_ino, offset, size, ret);
	}
	ext4_clear_io_unwritten_flag(io);
	ext4_release_io_end(io);
	return ret;
}

static void dump_completed_IO(struct inode *inode, struct list_head *head)
{
#ifdef	EXT4FS_DEBUG
	struct list_head *cur, *before, *after;
	ext4_io_end_t *io, *io0, *io1;

	if (list_empty(head))
		return;

	ext4_debug("Dump inode %lu completed io list\n", inode->i_ino);
	list_for_each_entry(io, head, list) {
		cur = &io->list;
		before = cur->prev;
		io0 = container_of(before, ext4_io_end_t, list);
		after = cur->next;
		io1 = container_of(after, ext4_io_end_t, list);

		ext4_debug("io 0x%p from inode %lu,prev 0x%p,next 0x%p\n",
			    io, inode->i_ino, io0, io1);
	}
#endif
}

/* Add the io_end to per-inode completed end_io list. */
static void ext4_add_complete_io(ext4_io_end_t *io_end)
{
	struct ext4_inode_info *ei = EXT4_I(io_end->inode);
	struct ext4_sb_info *sbi = EXT4_SB(io_end->inode->i_sb);
	struct workqueue_struct *wq;
	unsigned long flags;

	/* Only reserved conversions from writeback should enter here */
	WARN_ON(!(io_end->flag & EXT4_IO_END_UNWRITTEN));
	WARN_ON(!io_end->handle && sbi->s_journal);
	spin_lock_irqsave(&ei->i_completed_io_lock, flags);
	wq = sbi->rsv_conversion_wq;
	if (list_empty(&ei->i_rsv_conversion_list))
		queue_work(wq, &ei->i_rsv_conversion_work);
	list_add_tail(&io_end->list, &ei->i_rsv_conversion_list);
	spin_unlock_irqrestore(&ei->i_completed_io_lock, flags);
}

static int ext4_do_flush_completed_IO(struct inode *inode,
				      struct list_head *head)
{
	ext4_io_end_t *io;
	struct list_head unwritten;
	unsigned long flags;
	struct ext4_inode_info *ei = EXT4_I(inode);
	int err, ret = 0;

	spin_lock_irqsave(&ei->i_completed_io_lock, flags);
	dump_completed_IO(inode, head);
	list_replace_init(head, &unwritten);
	spin_unlock_irqrestore(&ei->i_completed_io_lock, flags);

	while (!list_empty(&unwritten)) {
		io = list_entry(unwritten.next, ext4_io_end_t, list);
		BUG_ON(!(io->flag & EXT4_IO_END_UNWRITTEN));
		list_del_init(&io->list);

		err = ext4_end_io(io);
		if (unlikely(!ret && err))
			ret = err;
	}
	return ret;
}

/*
 * work on completed IO, to convert unwritten extents to extents
 */
void ext4_end_io_rsv_work(struct work_struct *work)
{
	struct ext4_inode_info *ei = container_of(work, struct ext4_inode_info,
						  i_rsv_conversion_work);
	ext4_do_flush_completed_IO(&ei->vfs_inode, &ei->i_rsv_conversion_list);
}

ext4_io_end_t *ext4_init_io_end(struct inode *inode, gfp_t flags)
{
	ext4_io_end_t *io = kmem_cache_zalloc(io_end_cachep, flags);
	if (io) {
		io->inode = inode;
		INIT_LIST_HEAD(&io->list);
		atomic_set(&io->count, 1);
	}
	return io;
}

void ext4_put_io_end_defer(ext4_io_end_t *io_end)
{
	if (atomic_dec_and_test(&io_end->count)) {
		if (!(io_end->flag & EXT4_IO_END_UNWRITTEN) || !io_end->size) {
			ext4_release_io_end(io_end);
			return;
		}
		ext4_add_complete_io(io_end);
	}
}

int ext4_put_io_end(ext4_io_end_t *io_end)
{
	int err = 0;

	if (atomic_dec_and_test(&io_end->count)) {
		if (io_end->flag & EXT4_IO_END_UNWRITTEN) {
			err = ext4_convert_unwritten_extents(io_end->handle,
						io_end->inode, io_end->offset,
						io_end->size);
			io_end->handle = NULL;
			ext4_clear_io_unwritten_flag(io_end);
		}
		ext4_release_io_end(io_end);
	}
	return err;
}

ext4_io_end_t *ext4_get_io_end(ext4_io_end_t *io_end)
{
	atomic_inc(&io_end->count);
	return io_end;
}

/* BIO completion function for page writeback */
static void ext4_end_bio(struct bio *bio)
{
	ext4_io_end_t *io_end = bio->bi_private;
	sector_t bi_sector = bio->bi_iter.bi_sector;
	char b[BDEVNAME_SIZE];

	if (WARN_ONCE(!io_end, "io_end is NULL: %s: sector %Lu len %u err %d\n",
		      bio_devname(bio, b),
		      (long long) bio->bi_iter.bi_sector,
		      (unsigned) bio_sectors(bio),
		      bio->bi_status)) {
		ext4_finish_bio(bio);
		bio_put(bio);
		return;
	}
	bio->bi_end_io = NULL;

	if (bio->bi_status) {
		struct inode *inode = io_end->inode;

		ext4_warning(inode->i_sb, "I/O error %d writing to inode %lu "
			     "(offset %llu size %ld starting block %llu)",
			     bio->bi_status, inode->i_ino,
			     (unsigned long long) io_end->offset,
			     (long) io_end->size,
			     (unsigned long long)
			     bi_sector >> (inode->i_blkbits - 9));
		mapping_set_error(inode->i_mapping,
				blk_status_to_errno(bio->bi_status));
	}

	if (io_end->flag & EXT4_IO_END_UNWRITTEN) {
		/*
		 * Link bio into list hanging from io_end. We have to do it
		 * atomically as bio completions can be racing against each
		 * other.
		 */
		bio->bi_private = xchg(&io_end->bio, bio);
		ext4_put_io_end_defer(io_end);
	} else {
		/*
		 * Drop io_end reference early. Inode can get freed once
		 * we finish the bio.
		 */
		ext4_put_io_end_defer(io_end);
		ext4_finish_bio(bio);
		bio_put(bio);
	}
}

void ext4_io_submit(struct ext4_io_submit *io)
{
	struct bio *bio = io->io_bio;

	if (bio) {
		int io_op_flags = io->io_wbc->sync_mode == WB_SYNC_ALL ?
				  REQ_SYNC : 0;
		io->io_bio->bi_write_hint = io->io_end->inode->i_write_hint;
		bio_set_op_attrs(io->io_bio, REQ_OP_WRITE, io_op_flags);
		submit_bio(io->io_bio);
	}
	io->io_bio = NULL;
}

void ext4_io_submit_init(struct ext4_io_submit *io,
			 struct writeback_control *wbc)
{
	io->io_wbc = wbc;
	io->io_bio = NULL;
	io->io_end = NULL;
}

static int io_submit_init_bio(struct ext4_io_submit *io,
			      struct buffer_head *bh)
{
	struct bio *bio;

	bio = bio_alloc(GFP_NOIO, BIO_MAX_PAGES);
	if (!bio)
		return -ENOMEM;
	fscrypt_set_bio_crypt_ctx_bh(bio, bh, GFP_NOIO);
	wbc_init_bio(io->io_wbc, bio);
	bio->bi_iter.bi_sector = bh->b_blocknr * (bh->b_size >> 9);
	bio_set_dev(bio, bh->b_bdev);
	bio->bi_end_io = ext4_end_bio;
	bio->bi_private = ext4_get_io_end(io->io_end);
	io->io_bio = bio;
	io->io_next_block = bh->b_blocknr;
	return 0;
}

static int io_submit_add_bh(struct ext4_io_submit *io,
			    struct inode *inode,
			    struct page *page,
			    struct buffer_head *bh)
{
	int ret;

	if (io->io_bio && (bh->b_blocknr != io->io_next_block ||
			   !fscrypt_mergeable_bio_bh(io->io_bio, bh))) {
submit_and_retry:
		ext4_io_submit(io);
	}
	if (io->io_bio == NULL) {
		ret = io_submit_init_bio(io, bh);
		if (ret)
			return ret;
		io->io_bio->bi_write_hint = inode->i_write_hint;
	}
	ret = bio_add_page(io->io_bio, page, bh->b_size, bh_offset(bh));
	if (ret != bh->b_size)
		goto submit_and_retry;
	wbc_account_io(io->io_wbc, page, bh->b_size);
	io->io_next_block++;
	return 0;
}

int ext4_bio_write_page(struct ext4_io_submit *io,
			struct page *page,
			int len,
			struct writeback_control *wbc,
			bool keep_towrite)
{
	struct page *bounce_page = NULL;
	struct inode *inode = page->mapping->host;
	unsigned block_start;
	struct buffer_head *bh, *head;
	int ret = 0;
	int nr_submitted = 0;
	int nr_to_submit = 0;

	BUG_ON(!PageLocked(page));
	BUG_ON(PageWriteback(page));

	if (keep_towrite)
		set_page_writeback_keepwrite(page);
	else
		set_page_writeback(page);
	ClearPageError(page);

	/*
	 * Comments copied from block_write_full_page:
	 *
	 * The page straddles i_size.  It must be zeroed out on each and every
	 * writepage invocation because it may be mmapped.  "A file is mapped
	 * in multiples of the page size.  For a file that is not a multiple of
	 * the page size, the remaining memory is zeroed when mapped, and
	 * writes to that region are not written out to the file."
	 */
	if (len < PAGE_SIZE)
		zero_user_segment(page, len, PAGE_SIZE);
	/*
	 * In the first loop we prepare and mark buffers to submit. We have to
	 * mark all buffers in the page before submitting so that
	 * end_page_writeback() cannot be called from ext4_bio_end_io() when IO
	 * on the first buffer finishes and we are still working on submitting
	 * the second buffer.
	 */
	bh = head = page_buffers(page);
	do {
		block_start = bh_offset(bh);
		if (block_start >= len) {
			clear_buffer_dirty(bh);
			set_buffer_uptodate(bh);
			continue;
		}
		if (!buffer_dirty(bh) || buffer_delay(bh) ||
		    !buffer_mapped(bh) || buffer_unwritten(bh)) {
			/* A hole? We can safely clear the dirty bit */
			if (!buffer_mapped(bh))
				clear_buffer_dirty(bh);
			if (io->io_bio)
				ext4_io_submit(io);
			continue;
		}
		if (buffer_new(bh)) {
			clear_buffer_new(bh);
			clean_bdev_bh_alias(bh);
		}
		set_buffer_async_write(bh);
		nr_to_submit++;
	} while ((bh = bh->b_this_page) != head);

	bh = head = page_buffers(page);

	if (fscrypt_inode_uses_fs_layer_crypto(inode) && nr_to_submit) {
		gfp_t gfp_flags = GFP_NOFS;

		/*
		 * Since bounce page allocation uses a mempool, we can only use
		 * a waiting mask (i.e. request guaranteed allocation) on the
		 * first page of the bio.  Otherwise it can deadlock.
		 */
		if (io->io_bio)
			gfp_flags = GFP_NOWAIT | __GFP_NOWARN;
	retry_encrypt:
<<<<<<< HEAD
		bounce_page = fscrypt_encrypt_pagecache_blocks(page,
					PAGE_SIZE,0, gfp_flags);
=======
		bounce_page = fscrypt_encrypt_pagecache_blocks(page, PAGE_SIZE,
							       0, gfp_flags);
>>>>>>> 535c72f4
		if (IS_ERR(bounce_page)) {
			ret = PTR_ERR(bounce_page);
			if (ret == -ENOMEM &&
			    (io->io_bio || wbc->sync_mode == WB_SYNC_ALL)) {
				gfp_flags = GFP_NOFS;
				if (io->io_bio)
					ext4_io_submit(io);
				else
					gfp_flags |= __GFP_NOFAIL;
				congestion_wait(BLK_RW_ASYNC, HZ/50);
				goto retry_encrypt;
			}
			bounce_page = NULL;
			goto out;
		}
	}

	/* Now submit buffers to write */
	do {
		if (!buffer_async_write(bh))
			continue;
		ret = io_submit_add_bh(io, inode, bounce_page ?: page, bh);
		if (ret) {
			/*
			 * We only get here on ENOMEM.  Not much else
			 * we can do but mark the page as dirty, and
			 * better luck next time.
			 */
			break;
		}
		nr_submitted++;
		clear_buffer_dirty(bh);
	} while ((bh = bh->b_this_page) != head);

	/* Error stopped previous loop? Clean up buffers... */
	if (ret) {
	out:
		fscrypt_free_bounce_page(bounce_page);
		printk_ratelimited(KERN_ERR "%s: ret = %d\n", __func__, ret);
		redirty_page_for_writepage(wbc, page);
		do {
			clear_buffer_async_write(bh);
			bh = bh->b_this_page;
		} while (bh != head);
	}
	unlock_page(page);
	/* Nothing submitted - we have to end page writeback */
	if (!nr_submitted)
		end_page_writeback(page);
	return ret;
}<|MERGE_RESOLUTION|>--- conflicted
+++ resolved
@@ -484,13 +484,8 @@
 		if (io->io_bio)
 			gfp_flags = GFP_NOWAIT | __GFP_NOWARN;
 	retry_encrypt:
-<<<<<<< HEAD
 		bounce_page = fscrypt_encrypt_pagecache_blocks(page,
 					PAGE_SIZE,0, gfp_flags);
-=======
-		bounce_page = fscrypt_encrypt_pagecache_blocks(page, PAGE_SIZE,
-							       0, gfp_flags);
->>>>>>> 535c72f4
 		if (IS_ERR(bounce_page)) {
 			ret = PTR_ERR(bounce_page);
 			if (ret == -ENOMEM &&

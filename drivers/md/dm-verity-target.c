/*
 * Copyright (C) 2012 Red Hat, Inc.
 *
 * Author: Mikulas Patocka <mpatocka@redhat.com>
 *
 * Based on Chromium dm-verity driver (C) 2011 The Chromium OS Authors
 *
 * This file is released under the GPLv2.
 *
 * In the file "/sys/module/dm_verity/parameters/prefetch_cluster" you can set
 * default prefetch value. Data are read in "prefetch_cluster" chunks from the
 * hash device. Setting this greatly improves performance when data and hash
 * are on the same disk on different partitions on devices with poor random
 * access behavior.
 */

#include "dm-verity.h"
#include "dm-verity-fec.h"

#include <linux/module.h>
#include <linux/reboot.h>

#define DM_MSG_PREFIX			"verity"

#define DM_VERITY_ENV_LENGTH		42
#define DM_VERITY_ENV_VAR_NAME		"DM_VERITY_ERR_BLOCK_NR"

#define DM_VERITY_DEFAULT_PREFETCH_SIZE	262144

#define DM_VERITY_MAX_CORRUPTED_ERRS	100

#define DM_VERITY_OPT_LOGGING		"ignore_corruption"
#define DM_VERITY_OPT_RESTART		"restart_on_corruption"
#define DM_VERITY_OPT_IGN_ZEROES	"ignore_zero_blocks"
#define DM_VERITY_OPT_AT_MOST_ONCE	"check_at_most_once"

#define DM_VERITY_OPTS_MAX		(3 + DM_VERITY_OPTS_FEC)

static unsigned dm_verity_prefetch_cluster = DM_VERITY_DEFAULT_PREFETCH_SIZE;

module_param_named(prefetch_cluster, dm_verity_prefetch_cluster, uint, S_IRUGO | S_IWUSR);

struct dm_verity_prefetch_work {
	struct work_struct work;
	struct dm_verity *v;
	sector_t block;
	unsigned n_blocks;
};

/*
 * Auxiliary structure appended to each dm-bufio buffer. If the value
 * hash_verified is nonzero, hash of the block has been verified.
 *
 * The variable hash_verified is set to 0 when allocating the buffer, then
 * it can be changed to 1 and it is never reset to 0 again.
 *
 * There is no lock around this value, a race condition can at worst cause
 * that multiple processes verify the hash of the same buffer simultaneously
 * and write 1 to hash_verified simultaneously.
 * This condition is harmless, so we don't need locking.
 */
struct buffer_aux {
	int hash_verified;
};

/*
 * Initialize struct buffer_aux for a freshly created buffer.
 */
static void dm_bufio_alloc_callback(struct dm_buffer *buf)
{
	struct buffer_aux *aux = dm_bufio_get_aux_data(buf);

	aux->hash_verified = 0;
}

/*
 * Translate input sector number to the sector number on the target device.
 */
static sector_t verity_map_sector(struct dm_verity *v, sector_t bi_sector)
{
	return v->data_start + dm_target_offset(v->ti, bi_sector);
}

/*
 * Return hash position of a specified block at a specified tree level
 * (0 is the lowest level).
 * The lowest "hash_per_block_bits"-bits of the result denote hash position
 * inside a hash block. The remaining bits denote location of the hash block.
 */
static sector_t verity_position_at_level(struct dm_verity *v, sector_t block,
					 int level)
{
	return block >> (level * v->hash_per_block_bits);
}

static int verity_hash_update(struct dm_verity *v, struct ahash_request *req,
				const u8 *data, size_t len,
				struct crypto_wait *wait)
{
	struct scatterlist sg;

	if (likely(!is_vmalloc_addr(data))) {
		sg_init_one(&sg, data, len);
		ahash_request_set_crypt(req, &sg, NULL, len);
		return crypto_wait_req(crypto_ahash_update(req), wait);
	} else {
		do {
			int r;
			size_t this_step = min_t(size_t, len, PAGE_SIZE - offset_in_page(data));
			flush_kernel_vmap_range((void *)data, this_step);
			sg_init_table(&sg, 1);
			sg_set_page(&sg, vmalloc_to_page(data), this_step, offset_in_page(data));
			ahash_request_set_crypt(req, &sg, NULL, this_step);
			r = crypto_wait_req(crypto_ahash_update(req), wait);
			if (unlikely(r))
				return r;
			data += this_step;
			len -= this_step;
		} while (len);
		return 0;
	}
}

/*
 * Wrapper for crypto_ahash_init, which handles verity salting.
 */
static int verity_hash_init(struct dm_verity *v, struct ahash_request *req,
				struct crypto_wait *wait)
{
	int r;

	ahash_request_set_tfm(req, v->tfm);
	ahash_request_set_callback(req, CRYPTO_TFM_REQ_MAY_SLEEP |
					CRYPTO_TFM_REQ_MAY_BACKLOG,
					crypto_req_done, (void *)wait);
	crypto_init_wait(wait);

	r = crypto_wait_req(crypto_ahash_init(req), wait);

	if (unlikely(r < 0)) {
		DMERR("crypto_ahash_init failed: %d", r);
		return r;
	}

	if (likely(v->salt_size && (v->version >= 1)))
		r = verity_hash_update(v, req, v->salt, v->salt_size, wait);

	return r;
}

static int verity_hash_final(struct dm_verity *v, struct ahash_request *req,
			     u8 *digest, struct crypto_wait *wait)
{
	int r;

	if (unlikely(v->salt_size && (!v->version))) {
		r = verity_hash_update(v, req, v->salt, v->salt_size, wait);

		if (r < 0) {
			DMERR("verity_hash_final failed updating salt: %d", r);
			goto out;
		}
	}

	ahash_request_set_crypt(req, NULL, digest, 0);
	r = crypto_wait_req(crypto_ahash_final(req), wait);
out:
	return r;
}

int verity_hash(struct dm_verity *v, struct ahash_request *req,
		const u8 *data, size_t len, u8 *digest)
{
	int r;
	struct crypto_wait wait;

	r = verity_hash_init(v, req, &wait);
	if (unlikely(r < 0))
		goto out;

	r = verity_hash_update(v, req, data, len, &wait);
	if (unlikely(r < 0))
		goto out;

	r = verity_hash_final(v, req, digest, &wait);

out:
	return r;
}

static void verity_hash_at_level(struct dm_verity *v, sector_t block, int level,
				 sector_t *hash_block, unsigned *offset)
{
	sector_t position = verity_position_at_level(v, block, level);
	unsigned idx;

	*hash_block = v->hash_level_block[level] + (position >> v->hash_per_block_bits);

	if (!offset)
		return;

	idx = position & ((1 << v->hash_per_block_bits) - 1);
	if (!v->version)
		*offset = idx * v->digest_size;
	else
		*offset = idx << (v->hash_dev_block_bits - v->hash_per_block_bits);
}

/*
 * Handle verification errors.
 */
static int verity_handle_err(struct dm_verity *v, enum verity_block_type type,
			     unsigned long long block)
{
	char verity_env[DM_VERITY_ENV_LENGTH];
	char *envp[] = { verity_env, NULL };
	const char *type_str = "";
	struct mapped_device *md = dm_table_get_md(v->ti->table);

	/* Corruption should be visible in device status in all modes */
	v->hash_failed = 1;

	if (v->corrupted_errs >= DM_VERITY_MAX_CORRUPTED_ERRS)
		goto out;

	v->corrupted_errs++;

	switch (type) {
	case DM_VERITY_BLOCK_TYPE_DATA:
		type_str = "data";
		break;
	case DM_VERITY_BLOCK_TYPE_METADATA:
		type_str = "metadata";
		break;
	default:
		BUG();
	}

	DMERR_LIMIT("%s: %s block %llu is corrupted", v->data_dev->name,
		    type_str, block);

	if (v->corrupted_errs == DM_VERITY_MAX_CORRUPTED_ERRS)
		DMERR("%s: reached maximum errors", v->data_dev->name);

	snprintf(verity_env, DM_VERITY_ENV_LENGTH, "%s=%d,%llu",
		DM_VERITY_ENV_VAR_NAME, type, block);

	kobject_uevent_env(&disk_to_dev(dm_disk(md))->kobj, KOBJ_CHANGE, envp);

out:
	if (v->mode == DM_VERITY_MODE_LOGGING)
		return 0;

	if (v->mode == DM_VERITY_MODE_RESTART) {
#ifdef CONFIG_DM_VERITY_AVB
		dm_verity_avb_error_handler();
#endif
		kernel_restart("dm-verity device corrupted");
	}

	return 1;
}

/*
 * Verify hash of a metadata block pertaining to the specified data block
 * ("block" argument) at a specified level ("level" argument).
 *
 * On successful return, verity_io_want_digest(v, io) contains the hash value
 * for a lower tree level or for the data block (if we're at the lowest level).
 *
 * If "skip_unverified" is true, unverified buffer is skipped and 1 is returned.
 * If "skip_unverified" is false, unverified buffer is hashed and verified
 * against current value of verity_io_want_digest(v, io).
 */
static int verity_verify_level(struct dm_verity *v, struct dm_verity_io *io,
			       sector_t block, int level, bool skip_unverified,
			       u8 *want_digest)
{
	struct dm_buffer *buf;
	struct buffer_aux *aux;
	u8 *data;
	int r;
	sector_t hash_block;
	unsigned offset;

	verity_hash_at_level(v, block, level, &hash_block, &offset);

	data = dm_bufio_read(v->bufio, hash_block, &buf);
	if (IS_ERR(data))
		return PTR_ERR(data);

	aux = dm_bufio_get_aux_data(buf);

	if (!aux->hash_verified) {
		if (skip_unverified) {
			r = 1;
			goto release_ret_r;
		}

		r = verity_hash(v, verity_io_hash_req(v, io),
				data, 1 << v->hash_dev_block_bits,
				verity_io_real_digest(v, io));
		if (unlikely(r < 0))
			goto release_ret_r;

		if (likely(memcmp(verity_io_real_digest(v, io), want_digest,
				  v->digest_size) == 0))
			aux->hash_verified = 1;
		else if (verity_fec_decode(v, io,
					   DM_VERITY_BLOCK_TYPE_METADATA,
					   hash_block, data, NULL) == 0)
			aux->hash_verified = 1;
		else if (verity_handle_err(v,
					   DM_VERITY_BLOCK_TYPE_METADATA,
					   hash_block)) {
			r = -EIO;
			goto release_ret_r;
		}
	}

	data += offset;
	memcpy(want_digest, data, v->digest_size);
	r = 0;

release_ret_r:
	dm_bufio_release(buf);
	return r;
}

/*
 * Find a hash for a given block, write it to digest and verify the integrity
 * of the hash tree if necessary.
 */
int verity_hash_for_block(struct dm_verity *v, struct dm_verity_io *io,
			  sector_t block, u8 *digest, bool *is_zero)
{
	int r = 0, i;

	if (likely(v->levels)) {
		/*
		 * First, we try to get the requested hash for
		 * the current block. If the hash block itself is
		 * verified, zero is returned. If it isn't, this
		 * function returns 1 and we fall back to whole
		 * chain verification.
		 */
		r = verity_verify_level(v, io, block, 0, true, digest);
		if (likely(r <= 0))
			goto out;
	}

	memcpy(digest, v->root_digest, v->digest_size);

	for (i = v->levels - 1; i >= 0; i--) {
		r = verity_verify_level(v, io, block, i, false, digest);
		if (unlikely(r))
			goto out;
	}
out:
	if (!r && v->zero_digest)
		*is_zero = !memcmp(v->zero_digest, digest, v->digest_size);
	else
		*is_zero = false;

	return r;
}

/*
 * Calculates the digest for the given bio
 */
static int verity_for_io_block(struct dm_verity *v, struct dm_verity_io *io,
			       struct bvec_iter *iter, struct crypto_wait *wait)
{
	unsigned int todo = 1 << v->data_dev_block_bits;
	struct bio *bio = dm_bio_from_per_bio_data(io, v->ti->per_io_data_size);
	struct scatterlist sg;
	struct ahash_request *req = verity_io_hash_req(v, io);

	do {
		int r;
		unsigned int len;
		struct bio_vec bv = bio_iter_iovec(bio, *iter);

		sg_init_table(&sg, 1);

		len = bv.bv_len;

		if (likely(len >= todo))
			len = todo;
		/*
		 * Operating on a single page at a time looks suboptimal
		 * until you consider the typical block size is 4,096B.
		 * Going through this loops twice should be very rare.
		 */
		sg_set_page(&sg, bv.bv_page, len, bv.bv_offset);
		ahash_request_set_crypt(req, &sg, NULL, len);
		r = crypto_wait_req(crypto_ahash_update(req), wait);

		if (unlikely(r < 0)) {
			DMERR("verity_for_io_block crypto op failed: %d", r);
			return r;
		}

		bio_advance_iter(bio, iter, len);
		todo -= len;
	} while (todo);

	return 0;
}

/*
 * Calls function process for 1 << v->data_dev_block_bits bytes in the bio_vec
 * starting from iter.
 */
int verity_for_bv_block(struct dm_verity *v, struct dm_verity_io *io,
			struct bvec_iter *iter,
			int (*process)(struct dm_verity *v,
				       struct dm_verity_io *io, u8 *data,
				       size_t len))
{
	unsigned todo = 1 << v->data_dev_block_bits;
	struct bio *bio = dm_bio_from_per_bio_data(io, v->ti->per_io_data_size);

	do {
		int r;
		u8 *page;
		unsigned len;
		struct bio_vec bv = bio_iter_iovec(bio, *iter);

		page = kmap_atomic(bv.bv_page);
		len = bv.bv_len;

		if (likely(len >= todo))
			len = todo;

		r = process(v, io, page + bv.bv_offset, len);
		kunmap_atomic(page);

		if (r < 0)
			return r;

		bio_advance_iter(bio, iter, len);
		todo -= len;
	} while (todo);

	return 0;
}

static int verity_bv_zero(struct dm_verity *v, struct dm_verity_io *io,
			  u8 *data, size_t len)
{
	memset(data, 0, len);
	return 0;
}

/*
 * Moves the bio iter one data block forward.
 */
static inline void verity_bv_skip_block(struct dm_verity *v,
					struct dm_verity_io *io,
					struct bvec_iter *iter)
{
	struct bio *bio = dm_bio_from_per_bio_data(io, v->ti->per_io_data_size);

	bio_advance_iter(bio, iter, 1 << v->data_dev_block_bits);
}

/*
 * Verify one "dm_verity_io" structure.
 */
static int verity_verify_io(struct dm_verity_io *io)
{
	bool is_zero;
	struct dm_verity *v = io->v;
	struct bvec_iter start;
	unsigned b;
	struct crypto_wait wait;
	struct bio *bio = dm_bio_from_per_bio_data(io, v->ti->per_io_data_size);

	for (b = 0; b < io->n_blocks; b++) {
		int r;
		sector_t cur_block = io->block + b;
		struct ahash_request *req = verity_io_hash_req(v, io);

		if (v->validated_blocks && bio->bi_status == BLK_STS_OK &&
		    likely(test_bit(cur_block, v->validated_blocks))) {
			verity_bv_skip_block(v, io, &io->iter);
			continue;
		}

		r = verity_hash_for_block(v, io, cur_block,
					  verity_io_want_digest(v, io),
					  &is_zero);
		if (unlikely(r < 0))
			return r;

		if (is_zero) {
			/*
			 * If we expect a zero block, don't validate, just
			 * return zeros.
			 */
			r = verity_for_bv_block(v, io, &io->iter,
						verity_bv_zero);
			if (unlikely(r < 0))
				return r;

			continue;
		}

		r = verity_hash_init(v, req, &wait);
		if (unlikely(r < 0))
			return r;

		start = io->iter;
		r = verity_for_io_block(v, io, &io->iter, &wait);
		if (unlikely(r < 0))
			return r;

		r = verity_hash_final(v, req, verity_io_real_digest(v, io),
					&wait);
		if (unlikely(r < 0))
			return r;

		if (likely(memcmp(verity_io_real_digest(v, io),
				  verity_io_want_digest(v, io), v->digest_size) == 0)) {
			if (v->validated_blocks)
				set_bit(cur_block, v->validated_blocks);
			continue;
		}
		else if (verity_fec_decode(v, io, DM_VERITY_BLOCK_TYPE_DATA,
					   cur_block, NULL, &start) == 0)
			continue;
		else {
			if (bio->bi_status) {
				/*
				 * Error correction failed; Just return error
				 */
				return -EIO;
			}
			if (verity_handle_err(v, DM_VERITY_BLOCK_TYPE_DATA,
<<<<<<< HEAD
					   cur_block))
=======
					      cur_block))
>>>>>>> 3f57fb8b
				return -EIO;
		}
	}

	return 0;
}

/*
 * Skip verity work in response to I/O error when system is shutting down.
 */
static inline bool verity_is_system_shutting_down(void)
{
	return system_state == SYSTEM_HALT || system_state == SYSTEM_POWER_OFF
		|| system_state == SYSTEM_RESTART;
}

/*
 * End one "io" structure with a given error.
 */
static void verity_finish_io(struct dm_verity_io *io, blk_status_t status)
{
	struct dm_verity *v = io->v;
	struct bio *bio = dm_bio_from_per_bio_data(io, v->ti->per_io_data_size);

	bio->bi_end_io = io->orig_bi_end_io;
	bio->bi_status = status;

	verity_fec_finish_io(io);

	bio_endio(bio);
}

static void verity_work(struct work_struct *w)
{
	struct dm_verity_io *io = container_of(w, struct dm_verity_io, work);

	verity_finish_io(io, errno_to_blk_status(verity_verify_io(io)));
}

static void verity_end_io(struct bio *bio)
{
	struct dm_verity_io *io = bio->bi_private;

	if (bio->bi_status &&
		(!verity_fec_is_enabled(io->v) || verity_is_system_shutting_down())) {
		verity_finish_io(io, bio->bi_status);
		return;
	}

	INIT_WORK(&io->work, verity_work);
	queue_work(io->v->verify_wq, &io->work);
}

/*
 * Prefetch buffers for the specified io.
 * The root buffer is not prefetched, it is assumed that it will be cached
 * all the time.
 */
static void verity_prefetch_io(struct work_struct *work)
{
	struct dm_verity_prefetch_work *pw =
		container_of(work, struct dm_verity_prefetch_work, work);
	struct dm_verity *v = pw->v;
	int i;
	sector_t prefetch_size;

	for (i = v->levels - 2; i >= 0; i--) {
		sector_t hash_block_start;
		sector_t hash_block_end;
		verity_hash_at_level(v, pw->block, i, &hash_block_start, NULL);
		verity_hash_at_level(v, pw->block + pw->n_blocks - 1, i, &hash_block_end, NULL);
		if (!i) {
			unsigned cluster = READ_ONCE(dm_verity_prefetch_cluster);

			cluster >>= v->data_dev_block_bits;
			if (unlikely(!cluster))
				goto no_prefetch_cluster;

			if (unlikely(cluster & (cluster - 1)))
				cluster = 1 << __fls(cluster);

			hash_block_start &= ~(sector_t)(cluster - 1);
			hash_block_end |= cluster - 1;
			if (unlikely(hash_block_end >= v->hash_blocks))
				hash_block_end = v->hash_blocks - 1;
		}
no_prefetch_cluster:
		// for emmc, it is more efficient to send bigger read
		prefetch_size = max((sector_t)CONFIG_DM_VERITY_HASH_PREFETCH_MIN_SIZE,
			hash_block_end - hash_block_start + 1);
		if ((hash_block_start + prefetch_size) >= (v->hash_start + v->hash_blocks)) {
			prefetch_size = hash_block_end - hash_block_start + 1;
		}
		dm_bufio_prefetch(v->bufio, hash_block_start,
				  prefetch_size);
	}

	kfree(pw);
}

static void verity_submit_prefetch(struct dm_verity *v, struct dm_verity_io *io)
{
	struct dm_verity_prefetch_work *pw;

	pw = kmalloc(sizeof(struct dm_verity_prefetch_work),
		GFP_NOIO | __GFP_NORETRY | __GFP_NOMEMALLOC | __GFP_NOWARN);

	if (!pw)
		return;

	INIT_WORK(&pw->work, verity_prefetch_io);
	pw->v = v;
	pw->block = io->block;
	pw->n_blocks = io->n_blocks;
	queue_work(v->verify_wq, &pw->work);
}

/*
 * Bio map function. It allocates dm_verity_io structure and bio vector and
 * fills them. Then it issues prefetches and the I/O.
 */
int verity_map(struct dm_target *ti, struct bio *bio)
{
	struct dm_verity *v = ti->private;
	struct dm_verity_io *io;

	bio_set_dev(bio, v->data_dev->bdev);
	bio->bi_iter.bi_sector = verity_map_sector(v, bio->bi_iter.bi_sector);

	if (((unsigned)bio->bi_iter.bi_sector | bio_sectors(bio)) &
	    ((1 << (v->data_dev_block_bits - SECTOR_SHIFT)) - 1)) {
		DMERR_LIMIT("unaligned io");
		return DM_MAPIO_KILL;
	}

	if (bio_end_sector(bio) >>
	    (v->data_dev_block_bits - SECTOR_SHIFT) > v->data_blocks) {
		DMERR_LIMIT("io out of range");
		return DM_MAPIO_KILL;
	}

	if (bio_data_dir(bio) == WRITE)
		return DM_MAPIO_KILL;

	io = dm_per_bio_data(bio, ti->per_io_data_size);
	io->v = v;
	io->orig_bi_end_io = bio->bi_end_io;
	io->block = bio->bi_iter.bi_sector >> (v->data_dev_block_bits - SECTOR_SHIFT);
	io->n_blocks = bio->bi_iter.bi_size >> v->data_dev_block_bits;

	bio->bi_end_io = verity_end_io;
	bio->bi_private = io;
	io->iter = bio->bi_iter;

	verity_fec_init_io(io);

	verity_submit_prefetch(v, io);

	generic_make_request(bio);

	return DM_MAPIO_SUBMITTED;
}

/*
 * Status: V (valid) or C (corruption found)
 */
void verity_status(struct dm_target *ti, status_type_t type,
			  unsigned status_flags, char *result, unsigned maxlen)
{
	struct dm_verity *v = ti->private;
	unsigned args = 0;
	unsigned sz = 0;
	unsigned x;

	switch (type) {
	case STATUSTYPE_INFO:
		DMEMIT("%c", v->hash_failed ? 'C' : 'V');
		break;
	case STATUSTYPE_TABLE:
		DMEMIT("%u %s %s %u %u %llu %llu %s ",
			v->version,
			v->data_dev->name,
			v->hash_dev->name,
			1 << v->data_dev_block_bits,
			1 << v->hash_dev_block_bits,
			(unsigned long long)v->data_blocks,
			(unsigned long long)v->hash_start,
			v->alg_name
			);
		for (x = 0; x < v->digest_size; x++)
			DMEMIT("%02x", v->root_digest[x]);
		DMEMIT(" ");
		if (!v->salt_size)
			DMEMIT("-");
		else
			for (x = 0; x < v->salt_size; x++)
				DMEMIT("%02x", v->salt[x]);
		if (v->mode != DM_VERITY_MODE_EIO)
			args++;
		if (verity_fec_is_enabled(v))
			args += DM_VERITY_OPTS_FEC;
		if (v->zero_digest)
			args++;
		if (v->validated_blocks)
			args++;
		if (!args)
			return;
		DMEMIT(" %u", args);
		if (v->mode != DM_VERITY_MODE_EIO) {
			DMEMIT(" ");
			switch (v->mode) {
			case DM_VERITY_MODE_LOGGING:
				DMEMIT(DM_VERITY_OPT_LOGGING);
				break;
			case DM_VERITY_MODE_RESTART:
				DMEMIT(DM_VERITY_OPT_RESTART);
				break;
			default:
				BUG();
			}
		}
		if (v->zero_digest)
			DMEMIT(" " DM_VERITY_OPT_IGN_ZEROES);
		if (v->validated_blocks)
			DMEMIT(" " DM_VERITY_OPT_AT_MOST_ONCE);
		sz = verity_fec_status_table(v, sz, result, maxlen);
		break;
	}
}

int verity_prepare_ioctl(struct dm_target *ti, struct block_device **bdev)
{
	struct dm_verity *v = ti->private;

	*bdev = v->data_dev->bdev;

	if (v->data_start ||
	    ti->len != i_size_read(v->data_dev->bdev->bd_inode) >> SECTOR_SHIFT)
		return 1;
	return 0;
}

int verity_iterate_devices(struct dm_target *ti,
				  iterate_devices_callout_fn fn, void *data)
{
	struct dm_verity *v = ti->private;

	return fn(ti, v->data_dev, v->data_start, ti->len, data);
}

void verity_io_hints(struct dm_target *ti, struct queue_limits *limits)
{
	struct dm_verity *v = ti->private;

	if (limits->logical_block_size < 1 << v->data_dev_block_bits)
		limits->logical_block_size = 1 << v->data_dev_block_bits;

	if (limits->physical_block_size < 1 << v->data_dev_block_bits)
		limits->physical_block_size = 1 << v->data_dev_block_bits;

	blk_limits_io_min(limits, limits->logical_block_size);
}

void verity_dtr(struct dm_target *ti)
{
	struct dm_verity *v = ti->private;

	if (v->verify_wq)
		destroy_workqueue(v->verify_wq);

	if (v->bufio)
		dm_bufio_client_destroy(v->bufio);

	kvfree(v->validated_blocks);
	kfree(v->salt);
	kfree(v->root_digest);
	kfree(v->zero_digest);

	if (v->tfm)
		crypto_free_ahash(v->tfm);

	kfree(v->alg_name);

	if (v->hash_dev)
		dm_put_device(ti, v->hash_dev);

	if (v->data_dev)
		dm_put_device(ti, v->data_dev);

	verity_fec_dtr(v);

	kfree(v);
}

static int verity_alloc_most_once(struct dm_verity *v)
{
	struct dm_target *ti = v->ti;

	/* the bitset can only handle INT_MAX blocks */
	if (v->data_blocks > INT_MAX) {
		ti->error = "device too large to use check_at_most_once";
		return -E2BIG;
	}

	v->validated_blocks = kvcalloc(BITS_TO_LONGS(v->data_blocks),
				       sizeof(unsigned long),
				       GFP_KERNEL);
	if (!v->validated_blocks) {
		ti->error = "failed to allocate bitset for check_at_most_once";
		return -ENOMEM;
	}

	return 0;
}

static int verity_alloc_zero_digest(struct dm_verity *v)
{
	int r = -ENOMEM;
	struct ahash_request *req;
	u8 *zero_data;

	v->zero_digest = kmalloc(v->digest_size, GFP_KERNEL);

	if (!v->zero_digest)
		return r;

	req = kmalloc(v->ahash_reqsize, GFP_KERNEL);

	if (!req)
		return r; /* verity_dtr will free zero_digest */

	zero_data = kzalloc(1 << v->data_dev_block_bits, GFP_KERNEL);

	if (!zero_data)
		goto out;

	r = verity_hash(v, req, zero_data, 1 << v->data_dev_block_bits,
			v->zero_digest);

out:
	kfree(req);
	kfree(zero_data);

	return r;
}

static int verity_parse_opt_args(struct dm_arg_set *as, struct dm_verity *v)
{
	int r;
	unsigned argc;
	struct dm_target *ti = v->ti;
	const char *arg_name;

	static const struct dm_arg _args[] = {
		{0, DM_VERITY_OPTS_MAX, "Invalid number of feature args"},
	};

	r = dm_read_arg_group(_args, as, &argc, &ti->error);
	if (r)
		return -EINVAL;

	if (!argc)
		return 0;

	do {
		arg_name = dm_shift_arg(as);
		argc--;

		if (!strcasecmp(arg_name, DM_VERITY_OPT_LOGGING)) {
			v->mode = DM_VERITY_MODE_LOGGING;
			continue;

		} else if (!strcasecmp(arg_name, DM_VERITY_OPT_RESTART)) {
			v->mode = DM_VERITY_MODE_RESTART;
			continue;

		} else if (!strcasecmp(arg_name, DM_VERITY_OPT_IGN_ZEROES)) {
			r = verity_alloc_zero_digest(v);
			if (r) {
				ti->error = "Cannot allocate zero digest";
				return r;
			}
			continue;

		} else if (!strcasecmp(arg_name, DM_VERITY_OPT_AT_MOST_ONCE)) {
			r = verity_alloc_most_once(v);
			if (r)
				return r;
			continue;

		} else if (verity_is_fec_opt_arg(arg_name)) {
			r = verity_fec_parse_opt_args(as, v, &argc, arg_name);
			if (r)
				return r;
			continue;
		}

		ti->error = "Unrecognized verity feature request";
		return -EINVAL;
	} while (argc && !r);

	return r;
}

/*
 * Target parameters:
 *	<version>	The current format is version 1.
 *			Vsn 0 is compatible with original Chromium OS releases.
 *	<data device>
 *	<hash device>
 *	<data block size>
 *	<hash block size>
 *	<the number of data blocks>
 *	<hash start block>
 *	<algorithm>
 *	<digest>
 *	<salt>		Hex string or "-" if no salt.
 */
int verity_ctr(struct dm_target *ti, unsigned argc, char **argv)
{
	struct dm_verity *v;
	struct dm_arg_set as;
	unsigned int num;
	unsigned long long num_ll;
	int r;
	int i;
	sector_t hash_position;
	char dummy;

	v = kzalloc(sizeof(struct dm_verity), GFP_KERNEL);
	if (!v) {
		ti->error = "Cannot allocate verity structure";
		return -ENOMEM;
	}
	ti->private = v;
	v->ti = ti;

	r = verity_fec_ctr_alloc(v);
	if (r)
		goto bad;

	if ((dm_table_get_mode(ti->table) & ~FMODE_READ)) {
		ti->error = "Device must be readonly";
		r = -EINVAL;
		goto bad;
	}

	if (argc < 10) {
		ti->error = "Not enough arguments";
		r = -EINVAL;
		goto bad;
	}

	if (sscanf(argv[0], "%u%c", &num, &dummy) != 1 ||
	    num > 1) {
		ti->error = "Invalid version";
		r = -EINVAL;
		goto bad;
	}
	v->version = num;

	r = dm_get_device(ti, argv[1], FMODE_READ, &v->data_dev);
	if (r) {
		ti->error = "Data device lookup failed";
		goto bad;
	}

	r = dm_get_device(ti, argv[2], FMODE_READ, &v->hash_dev);
	if (r) {
		ti->error = "Hash device lookup failed";
		goto bad;
	}

	if (sscanf(argv[3], "%u%c", &num, &dummy) != 1 ||
	    !num || (num & (num - 1)) ||
	    num < bdev_logical_block_size(v->data_dev->bdev) ||
	    num > PAGE_SIZE) {
		ti->error = "Invalid data device block size";
		r = -EINVAL;
		goto bad;
	}
	v->data_dev_block_bits = __ffs(num);

	if (sscanf(argv[4], "%u%c", &num, &dummy) != 1 ||
	    !num || (num & (num - 1)) ||
	    num < bdev_logical_block_size(v->hash_dev->bdev) ||
	    num > INT_MAX) {
		ti->error = "Invalid hash device block size";
		r = -EINVAL;
		goto bad;
	}
	v->hash_dev_block_bits = __ffs(num);

	if (sscanf(argv[5], "%llu%c", &num_ll, &dummy) != 1 ||
	    (sector_t)(num_ll << (v->data_dev_block_bits - SECTOR_SHIFT))
	    >> (v->data_dev_block_bits - SECTOR_SHIFT) != num_ll) {
		ti->error = "Invalid data blocks";
		r = -EINVAL;
		goto bad;
	}
	v->data_blocks = num_ll;

	if (ti->len > (v->data_blocks << (v->data_dev_block_bits - SECTOR_SHIFT))) {
		ti->error = "Data device is too small";
		r = -EINVAL;
		goto bad;
	}

	if (sscanf(argv[6], "%llu%c", &num_ll, &dummy) != 1 ||
	    (sector_t)(num_ll << (v->hash_dev_block_bits - SECTOR_SHIFT))
	    >> (v->hash_dev_block_bits - SECTOR_SHIFT) != num_ll) {
		ti->error = "Invalid hash start";
		r = -EINVAL;
		goto bad;
	}
	v->hash_start = num_ll;

	v->alg_name = kstrdup(argv[7], GFP_KERNEL);
	if (!v->alg_name) {
		ti->error = "Cannot allocate algorithm name";
		r = -ENOMEM;
		goto bad;
	}

	v->tfm = crypto_alloc_ahash(v->alg_name, 0, 0);
	if (IS_ERR(v->tfm)) {
		ti->error = "Cannot initialize hash function";
		r = PTR_ERR(v->tfm);
		v->tfm = NULL;
		goto bad;
	}

	/*
	 * dm-verity performance can vary greatly depending on which hash
	 * algorithm implementation is used.  Help people debug performance
	 * problems by logging the ->cra_driver_name.
	 */
	DMINFO("%s using implementation \"%s\"", v->alg_name,
	       crypto_hash_alg_common(v->tfm)->base.cra_driver_name);

	v->digest_size = crypto_ahash_digestsize(v->tfm);
	if ((1 << v->hash_dev_block_bits) < v->digest_size * 2) {
		ti->error = "Digest size too big";
		r = -EINVAL;
		goto bad;
	}
	v->ahash_reqsize = sizeof(struct ahash_request) +
		crypto_ahash_reqsize(v->tfm);

	v->root_digest = kmalloc(v->digest_size, GFP_KERNEL);
	if (!v->root_digest) {
		ti->error = "Cannot allocate root digest";
		r = -ENOMEM;
		goto bad;
	}
	if (strlen(argv[8]) != v->digest_size * 2 ||
	    hex2bin(v->root_digest, argv[8], v->digest_size)) {
		ti->error = "Invalid root digest";
		r = -EINVAL;
		goto bad;
	}

	if (strcmp(argv[9], "-")) {
		v->salt_size = strlen(argv[9]) / 2;
		v->salt = kmalloc(v->salt_size, GFP_KERNEL);
		if (!v->salt) {
			ti->error = "Cannot allocate salt";
			r = -ENOMEM;
			goto bad;
		}
		if (strlen(argv[9]) != v->salt_size * 2 ||
		    hex2bin(v->salt, argv[9], v->salt_size)) {
			ti->error = "Invalid salt";
			r = -EINVAL;
			goto bad;
		}
	}

	argv += 10;
	argc -= 10;

	/* Optional parameters */
	if (argc) {
		as.argc = argc;
		as.argv = argv;

		r = verity_parse_opt_args(&as, v);
		if (r < 0)
			goto bad;
	}

#ifdef CONFIG_DM_ANDROID_VERITY_AT_MOST_ONCE_DEFAULT_ENABLED
	if (!v->validated_blocks) {
		r = verity_alloc_most_once(v);
		if (r)
			goto bad;
	}
#endif

	v->hash_per_block_bits =
		__fls((1 << v->hash_dev_block_bits) / v->digest_size);

	v->levels = 0;
	if (v->data_blocks)
		while (v->hash_per_block_bits * v->levels < 64 &&
		       (unsigned long long)(v->data_blocks - 1) >>
		       (v->hash_per_block_bits * v->levels))
			v->levels++;

	if (v->levels > DM_VERITY_MAX_LEVELS) {
		ti->error = "Too many tree levels";
		r = -E2BIG;
		goto bad;
	}

	hash_position = v->hash_start;
	for (i = v->levels - 1; i >= 0; i--) {
		sector_t s;
		v->hash_level_block[i] = hash_position;
		s = (v->data_blocks + ((sector_t)1 << ((i + 1) * v->hash_per_block_bits)) - 1)
					>> ((i + 1) * v->hash_per_block_bits);
		if (hash_position + s < hash_position) {
			ti->error = "Hash device offset overflow";
			r = -E2BIG;
			goto bad;
		}
		hash_position += s;
	}
	v->hash_blocks = hash_position;

	v->bufio = dm_bufio_client_create(v->hash_dev->bdev,
		1 << v->hash_dev_block_bits, 1, sizeof(struct buffer_aux),
		dm_bufio_alloc_callback, NULL);
	if (IS_ERR(v->bufio)) {
		ti->error = "Cannot initialize dm-bufio";
		r = PTR_ERR(v->bufio);
		v->bufio = NULL;
		goto bad;
	}

	if (dm_bufio_get_device_size(v->bufio) < v->hash_blocks) {
		ti->error = "Hash device is too small";
		r = -E2BIG;
		goto bad;
	}

	/* WQ_UNBOUND greatly improves performance when running on ramdisk */
	v->verify_wq = alloc_workqueue("kverityd", WQ_CPU_INTENSIVE | WQ_MEM_RECLAIM | WQ_UNBOUND, num_online_cpus());
	if (!v->verify_wq) {
		ti->error = "Cannot allocate workqueue";
		r = -ENOMEM;
		goto bad;
	}

	ti->per_io_data_size = sizeof(struct dm_verity_io) +
				v->ahash_reqsize + v->digest_size * 2;

	r = verity_fec_ctr(v);
	if (r)
		goto bad;

	ti->per_io_data_size = roundup(ti->per_io_data_size,
				       __alignof__(struct dm_verity_io));

	return 0;

bad:
	verity_dtr(ti);

	return r;
}

static struct target_type verity_target = {
	.name		= "verity",
	.features	= DM_TARGET_IMMUTABLE,
	.version	= {1, 4, 0},
	.module		= THIS_MODULE,
	.ctr		= verity_ctr,
	.dtr		= verity_dtr,
	.map		= verity_map,
	.status		= verity_status,
	.prepare_ioctl	= verity_prepare_ioctl,
	.iterate_devices = verity_iterate_devices,
	.io_hints	= verity_io_hints,
};

static int __init dm_verity_init(void)
{
	int r;

	r = dm_register_target(&verity_target);
	if (r < 0)
		DMERR("register failed %d", r);

	return r;
}

static void __exit dm_verity_exit(void)
{
	dm_unregister_target(&verity_target);
}

module_init(dm_verity_init);
module_exit(dm_verity_exit);

MODULE_AUTHOR("Mikulas Patocka <mpatocka@redhat.com>");
MODULE_AUTHOR("Mandeep Baines <msb@chromium.org>");
MODULE_AUTHOR("Will Drewry <wad@chromium.org>");
MODULE_DESCRIPTION(DM_NAME " target for transparent disk integrity checking");
MODULE_LICENSE("GPL");<|MERGE_RESOLUTION|>--- conflicted
+++ resolved
@@ -62,6 +62,14 @@
 struct buffer_aux {
 	int hash_verified;
 };
+/*
+ * While system shutdown, skip verity work for I/O error.
+ */
+static inline bool verity_is_system_shutting_down(void)
+{
+	return system_state == SYSTEM_HALT || system_state == SYSTEM_POWER_OFF
+		|| system_state == SYSTEM_RESTART;
+}
 
 /*
  * Initialize struct buffer_aux for a freshly created buffer.
@@ -538,25 +546,12 @@
 				return -EIO;
 			}
 			if (verity_handle_err(v, DM_VERITY_BLOCK_TYPE_DATA,
-<<<<<<< HEAD
-					   cur_block))
-=======
 					      cur_block))
->>>>>>> 3f57fb8b
 				return -EIO;
 		}
 	}
 
 	return 0;
-}
-
-/*
- * Skip verity work in response to I/O error when system is shutting down.
- */
-static inline bool verity_is_system_shutting_down(void)
-{
-	return system_state == SYSTEM_HALT || system_state == SYSTEM_POWER_OFF
-		|| system_state == SYSTEM_RESTART;
 }
 
 /*
@@ -1252,4 +1247,4 @@
 MODULE_AUTHOR("Mandeep Baines <msb@chromium.org>");
 MODULE_AUTHOR("Will Drewry <wad@chromium.org>");
 MODULE_DESCRIPTION(DM_NAME " target for transparent disk integrity checking");
-MODULE_LICENSE("GPL");+MODULE_LICENSE("GPL");

// SPDX-License-Identifier: GPL-2.0
/*
 * Copyright (c) 2016-2017, Linaro Ltd
 * Copyright (c) 2018-2021, The Linux Foundation. All rights reserved.
 */

#include <linux/idr.h>
#include <linux/interrupt.h>
#include <linux/io.h>
#include <linux/list.h>
#include <linux/mfd/syscon.h>
#include <linux/module.h>
#include <linux/of.h>
#include <linux/of_address.h>
#include <linux/of_irq.h>
#include <linux/platform_device.h>
#include <linux/regmap.h>
#include <linux/rpmsg.h>
#include <linux/sizes.h>
#include <linux/slab.h>
#include <linux/workqueue.h>
#include <linux/kthread.h>
#include <linux/mailbox_client.h>
#include <linux/ipc_logging.h>
#include <soc/qcom/subsystem_notif.h>

#include "rpmsg_internal.h"
#include "qcom_glink_native.h"

#define GLINK_LOG_PAGE_CNT 2
#define GLINK_INFO(ctxt, x, ...)					  \
do {									  \
	if (ctxt)							  \
		ipc_log_string(ctxt, "[%s]: "x, __func__, ##__VA_ARGS__); \
} while (0)

#define CH_INFO(ch, x, ...)						     \
do {									     \
	if (ch->glink && ch->glink->ilc)				     \
		ipc_log_string(ch->glink->ilc, "%s[%d:%d] %s: "x, ch->name,  \
			       ch->lcid, ch->rcid, __func__, ##__VA_ARGS__); \
} while (0)

#define GLINK_ERR(ctxt, x, ...)						  \
do {									  \
	pr_err_ratelimited("[%s]: "x, __func__, ##__VA_ARGS__);		  \
	if (ctxt)							  \
		ipc_log_string(ctxt, "[%s]: "x, __func__, ##__VA_ARGS__); \

#define CH_ERR(ch, x, ...)						     \
do {									     \
	if (ch->glink) {						     \
		ipc_log_string(ch->glink->ilc, "%s[%d:%d] %s: "x, ch->name,  \
			       ch->lcid, ch->rcid, __func__, ##__VA_ARGS__); \
		dev_err_ratelimited(ch->glink->dev, "[%s]: "x, __func__,     \
							##__VA_ARGS__);      \
	}								     \
} while (0)

#define GLINK_NAME_SIZE		32
#define GLINK_VERSION_1		1

#define RPM_GLINK_CID_MIN	1
#define RPM_GLINK_CID_MAX	65536

struct glink_msg {
	__le16 cmd;
	__le16 param1;
	__le32 param2;
	u8 data[];
} __packed;

/**
 * struct glink_defer_cmd - deferred incoming control message
 * @node:	list node
 * @msg:	message header
 * @data:	payload of the message
 *
 * Copy of a received control message, to be added to @rx_queue and processed
 * by @rx_work of @qcom_glink.
 */
struct glink_defer_cmd {
	struct list_head node;

	struct glink_msg msg;
	u8 data[];
};

/**
 * struct glink_core_rx_intent - RX intent
 * RX intent
 *
 * @data: pointer to the data (may be NULL for zero-copy)
 * @id: remote or local intent ID
 * @size: size of the original intent (do not modify)
 * @reuse: To mark if the intent can be reused after first use
 * @in_use: To mark if intent is already in use for the channel
 * @offset: next write offset (initially 0)
 * @node:	list node
 */
struct glink_core_rx_intent {
	void *data;
	u32 id;
	size_t size;
	bool reuse;
	bool in_use;
	bool advertised;
	u32 offset;

	struct list_head node;
};

/**
 * struct qcom_glink - driver context, relates to one remote subsystem
 * @dev:	reference to the associated struct device
 * @mbox_client: mailbox client
 * @mbox_chan:  mailbox channel
 * @rx_pipe:	pipe object for receive FIFO
 * @tx_pipe:	pipe object for transmit FIFO
 * @irq:	IRQ for signaling incoming events
 * @kworker:	kworker to handle rx_done work
 * @task:	kthread running @kworker
 * @rx_work:	worker for handling received control messages
 * @rx_lock:	protects the @rx_queue
 * @rx_queue:	queue of received control messages to be processed in @rx_work
 * @tx_lock:	synchronizes operations on the tx fifo
 * @idr_lock:	synchronizes @lcids and @rcids modifications
 * @lcids:	idr of all channels with a known local channel id
 * @rcids:	idr of all channels with a known remote channel id
 * @in_reset:	reset status of this edge
 * @features:	remote features
 * @intentless:	flag to indicate that there is no intent
 * @tx_avail_notify: Waitqueue for pending tx tasks
 * @sent_read_notify: flag to check cmd sent or not
 * @ilc:	ipc logging context reference
 */
struct qcom_glink {
	struct device *dev;

	const char *name;

	struct mbox_client mbox_client;
	struct mbox_chan *mbox_chan;

	struct qcom_glink_pipe *rx_pipe;
	struct qcom_glink_pipe *tx_pipe;

	int irq;
	char irqname[GLINK_NAME_SIZE];

	struct kthread_worker kworker;
	struct task_struct *task;

	struct work_struct rx_work;
	spinlock_t rx_lock;
	struct list_head rx_queue;

	spinlock_t tx_lock;

	spinlock_t idr_lock;
	struct idr lcids;
	struct idr rcids;

	atomic_t in_reset;
	unsigned long features;

	bool intentless;

	wait_queue_head_t tx_avail_notify;
	bool sent_read_notify;

	void *ilc;
};

enum {
	GLINK_STATE_CLOSED,
	GLINK_STATE_OPENING,
	GLINK_STATE_OPEN,
	GLINK_STATE_CLOSING,
};

/**
 * struct glink_channel - internal representation of a channel
 * @rpdev:	rpdev reference, only used for primary endpoints
 * @ept:	rpmsg endpoint this channel is associated with
 * @glink:	qcom_glink context handle
 * @refcount:	refcount for the channel object
 * @recv_lock:	guard for @ept.cb
 * @name:	unique channel name/identifier
 * @lcid:	channel id, in local space
 * @rcid:	channel id, in remote space
 * @intent_lock: lock for protection of @liids, @riids
 * @liids:	idr of all local intents
 * @riids:	idr of all remote intents
 * @intent_work: worker responsible for transmitting rx_done packets
 * @done_intents: list of intents that needs to be announced rx_done
 * @buf:	receive buffer, for gathering fragments
 * @buf_offset:	write offset in @buf
 * @buf_size:	size of current @buf
 * @open_ack:	completed once remote has acked the open-request
 * @open_req:	completed once open-request has been received
 * @intent_req_lock: Synchronises multiple intent requests
 * @intent_req_result: Result of intent request
 * @intent_req_comp: Status of intent request completion
 * @intent_req_event: Waitqueue for @intent_req_comp
 */
struct glink_channel {
	struct rpmsg_endpoint ept;

	struct rpmsg_device *rpdev;
	struct qcom_glink *glink;

	struct kref refcount;

	spinlock_t recv_lock;

	char *name;
	unsigned int lcid;
	unsigned int rcid;

	spinlock_t intent_lock;
	struct idr liids;
	struct idr riids;
	struct kthread_work intent_work;
	struct list_head done_intents;

	struct glink_core_rx_intent *buf;
	int buf_offset;
	int buf_size;

	unsigned int lsigs;
	unsigned int rsigs;

	struct completion open_ack;
	struct completion open_req;

	struct mutex intent_req_lock;
	bool intent_req_result;
	bool channel_ready;
	atomic_t intent_req_comp;
	wait_queue_head_t intent_req_event;
};

#define to_glink_channel(_ept) container_of(_ept, struct glink_channel, ept)

static const struct rpmsg_endpoint_ops glink_endpoint_ops;

#define RPM_CMD_VERSION			0
#define RPM_CMD_VERSION_ACK		1
#define RPM_CMD_OPEN			2
#define RPM_CMD_CLOSE			3
#define RPM_CMD_OPEN_ACK		4
#define RPM_CMD_INTENT			5
#define RPM_CMD_RX_DONE			6
#define RPM_CMD_RX_INTENT_REQ		7
#define RPM_CMD_RX_INTENT_REQ_ACK	8
#define RPM_CMD_TX_DATA			9
#define RPM_CMD_CLOSE_ACK		11
#define RPM_CMD_TX_DATA_CONT		12
#define RPM_CMD_READ_NOTIF		13
#define RPM_CMD_RX_DONE_W_REUSE		14
#define RPM_CMD_SIGNALS			15

#define GLINK_FEATURE_INTENTLESS	BIT(1)

static void qcom_glink_rx_done_work(struct kthread_work *work);

static struct glink_channel *qcom_glink_alloc_channel(struct qcom_glink *glink,
						      const char *name)
{
	struct glink_channel *channel;

	channel = kzalloc(sizeof(*channel), GFP_KERNEL);
	if (!channel)
		return ERR_PTR(-ENOMEM);

	/* Setup glink internal glink_channel data */
	spin_lock_init(&channel->recv_lock);
	spin_lock_init(&channel->intent_lock);
	mutex_init(&channel->intent_req_lock);

	channel->glink = glink;
	channel->name = kstrdup(name, GFP_KERNEL);

	init_completion(&channel->open_req);
	init_completion(&channel->open_ack);
	atomic_set(&channel->intent_req_comp, 0);
	init_waitqueue_head(&channel->intent_req_event);

	INIT_LIST_HEAD(&channel->done_intents);
	kthread_init_work(&channel->intent_work, qcom_glink_rx_done_work);

	idr_init(&channel->liids);
	idr_init(&channel->riids);
	kref_init(&channel->refcount);

	return channel;
}

static void qcom_glink_channel_release(struct kref *ref)
{
	struct glink_channel *channel = container_of(ref, struct glink_channel,
						     refcount);
	struct glink_core_rx_intent *intent;
	struct glink_core_rx_intent *tmp;
	unsigned long flags;
	int iid;

	CH_INFO(channel, "\n");
	wake_up(&channel->intent_req_event);

	/* cancel pending rx_done work */
	kthread_cancel_work_sync(&channel->intent_work);

	spin_lock_irqsave(&channel->intent_lock, flags);
	/* Free all non-reuse intents pending rx_done work */
	list_for_each_entry_safe(intent, tmp, &channel->done_intents, node) {
		if (!intent->reuse) {
			kfree(intent->data);
			kfree(intent);
		}
	}

	idr_for_each_entry(&channel->liids, tmp, iid) {
		kfree(tmp->data);
		kfree(tmp);
	}
	idr_destroy(&channel->liids);

	idr_for_each_entry(&channel->riids, tmp, iid)
		kfree(tmp);
	idr_destroy(&channel->riids);
	spin_unlock_irqrestore(&channel->intent_lock, flags);

	kfree(channel->name);
	kfree(channel);
}

static size_t qcom_glink_rx_avail(struct qcom_glink *glink)
{
	return glink->rx_pipe->avail(glink->rx_pipe);
}

static void qcom_glink_rx_peak(struct qcom_glink *glink,
			       void *data, unsigned int offset, size_t count)
{
	glink->rx_pipe->peak(glink->rx_pipe, data, offset, count);
}

static void qcom_glink_rx_advance(struct qcom_glink *glink, size_t count)
{
	glink->rx_pipe->advance(glink->rx_pipe, count);
}

static size_t qcom_glink_tx_avail(struct qcom_glink *glink)
{
	return glink->tx_pipe->avail(glink->tx_pipe);
}

static void qcom_glink_tx_write(struct qcom_glink *glink,
				const void *hdr, size_t hlen,
				const void *data, size_t dlen)
{
	glink->tx_pipe->write(glink->tx_pipe, hdr, hlen, data, dlen);
}

static void qcom_glink_pipe_reset(struct qcom_glink *glink)
{
	if (glink->tx_pipe->reset)
		glink->tx_pipe->reset(glink->tx_pipe);

	if (glink->rx_pipe->reset)
		glink->rx_pipe->reset(glink->rx_pipe);
}

static void qcom_glink_send_read_notify(struct qcom_glink *glink)
{
	struct glink_msg msg;

	msg.cmd = cpu_to_le16(RPM_CMD_READ_NOTIF);
	msg.param1 = 0;
	msg.param2 = 0;

	GLINK_INFO(glink->ilc, "send READ NOTIFY cmd\n");

	qcom_glink_tx_write(glink, &msg, sizeof(msg), NULL, 0);

	mbox_send_message(glink->mbox_chan, NULL);
	mbox_client_txdone(glink->mbox_chan, 0);
}

static int qcom_glink_tx(struct qcom_glink *glink,
			 const void *hdr, size_t hlen,
			 const void *data, size_t dlen, bool wait)
{
	unsigned int tlen = hlen + dlen;
	unsigned long flags;
	int ret = 0;

	/* Reject packets that are too big */
	if (tlen >= glink->tx_pipe->length)
		return -EINVAL;

	if (atomic_read(&glink->in_reset))
		return -ECONNRESET;

	spin_lock_irqsave(&glink->tx_lock, flags);

	while (qcom_glink_tx_avail(glink) < tlen) {
		if (!wait) {
			ret = -EAGAIN;
			goto out;
		}

		if (!glink->sent_read_notify) {
			glink->sent_read_notify = true;
			qcom_glink_send_read_notify(glink);
		}

		/* Wait without holding the tx_lock */
		spin_unlock_irqrestore(&glink->tx_lock, flags);

		wait_event_timeout(glink->tx_avail_notify,
				   (qcom_glink_tx_avail(glink) >= tlen
				   || atomic_read(&glink->in_reset)), 10 * HZ);

		spin_lock_irqsave(&glink->tx_lock, flags);

		if (atomic_read(&glink->in_reset)) {
			ret = -ECONNRESET;
			goto out;
		}

		if (qcom_glink_tx_avail(glink) >= tlen)
			glink->sent_read_notify = false;
	}

	qcom_glink_tx_write(glink, hdr, hlen, data, dlen);

	mbox_send_message(glink->mbox_chan, NULL);
	mbox_client_txdone(glink->mbox_chan, 0);

out:
	spin_unlock_irqrestore(&glink->tx_lock, flags);

	return ret;
}

static int qcom_glink_send_version(struct qcom_glink *glink)
{
	struct glink_msg msg;

	msg.cmd = cpu_to_le16(RPM_CMD_VERSION);
	msg.param1 = cpu_to_le16(GLINK_VERSION_1);
	msg.param2 = cpu_to_le32(glink->features);

	GLINK_INFO(glink->ilc, "vers:%d features:%d\n", msg.param1, msg.param2);
	return qcom_glink_tx(glink, &msg, sizeof(msg), NULL, 0, true);
}

static void qcom_glink_send_version_ack(struct qcom_glink *glink)
{
	struct glink_msg msg;

	msg.cmd = cpu_to_le16(RPM_CMD_VERSION_ACK);
	msg.param1 = cpu_to_le16(GLINK_VERSION_1);
	msg.param2 = cpu_to_le32(glink->features);

	GLINK_INFO(glink->ilc, "vers:%d features:%d\n", msg.param1, msg.param2);
	qcom_glink_tx(glink, &msg, sizeof(msg), NULL, 0, true);
}

static void qcom_glink_send_open_ack(struct qcom_glink *glink,
				     struct glink_channel *channel)
{
	struct glink_msg msg;

	msg.cmd = cpu_to_le16(RPM_CMD_OPEN_ACK);
	msg.param1 = cpu_to_le16(channel->rcid);
	msg.param2 = cpu_to_le32(0);

	CH_INFO(channel, "\n");
	qcom_glink_tx(glink, &msg, sizeof(msg), NULL, 0, true);
}

static void qcom_glink_handle_intent_req_ack(struct qcom_glink *glink,
					     unsigned int cid, bool granted)
{
	struct glink_channel *channel;
	unsigned long flags;

	spin_lock_irqsave(&glink->idr_lock, flags);
	channel = idr_find(&glink->rcids, cid);
	spin_unlock_irqrestore(&glink->idr_lock, flags);
	if (!channel) {
		dev_err(glink->dev, "unable to find channel\n");
		return;
	}

	channel->intent_req_result = granted;
	atomic_inc(&channel->intent_req_comp);
	wake_up(&channel->intent_req_event);
	CH_INFO(channel, "\n");
}

/**
 * qcom_glink_send_open_req() - send a RPM_CMD_OPEN request to the remote
 * @glink: Ptr to the glink edge
 * @channel: Ptr to the channel that the open req is sent
 *
 * Allocates a local channel id and sends a RPM_CMD_OPEN message to the remote.
 * Will return with refcount held, regardless of outcome.
 *
 * Returns 0 on success, negative errno otherwise.
 */
static int qcom_glink_send_open_req(struct qcom_glink *glink,
				    struct glink_channel *channel)
{
	struct {
		struct glink_msg msg;
		u8 name[GLINK_NAME_SIZE];
	} __packed req;
	int name_len = strlen(channel->name) + 1;
	int req_len = ALIGN(sizeof(req.msg) + name_len, 8);
	int ret;
	unsigned long flags;

	kref_get(&channel->refcount);

	spin_lock_irqsave(&glink->idr_lock, flags);
	ret = idr_alloc_cyclic(&glink->lcids, channel,
			       RPM_GLINK_CID_MIN, RPM_GLINK_CID_MAX,
			       GFP_ATOMIC);
	spin_unlock_irqrestore(&glink->idr_lock, flags);
	if (ret < 0)
		return ret;

	channel->lcid = ret;
	CH_INFO(channel, "\n");

	req.msg.cmd = cpu_to_le16(RPM_CMD_OPEN);
	req.msg.param1 = cpu_to_le16(channel->lcid);
	req.msg.param2 = cpu_to_le32(name_len);
	strlcpy(req.name, channel->name, GLINK_NAME_SIZE);

	ret = qcom_glink_tx(glink, &req, req_len, NULL, 0, true);
	if (ret)
		goto remove_idr;

	return 0;

remove_idr:
	CH_INFO(channel, "remote_idr\n");

	spin_lock_irqsave(&glink->idr_lock, flags);
	idr_remove(&glink->lcids, channel->lcid);
	channel->lcid = 0;
	spin_unlock_irqrestore(&glink->idr_lock, flags);

	return ret;
}

static void qcom_glink_send_close_req(struct qcom_glink *glink,
				      struct glink_channel *channel)
{
	struct glink_msg req;

	req.cmd = cpu_to_le16(RPM_CMD_CLOSE);
	req.param1 = cpu_to_le16(channel->lcid);
	req.param2 = 0;

	CH_INFO(channel, "\n");
	qcom_glink_tx(glink, &req, sizeof(req), NULL, 0, true);
}

static void qcom_glink_send_close_ack(struct qcom_glink *glink,
				      unsigned int rcid)
{
	struct glink_msg req;

	req.cmd = cpu_to_le16(RPM_CMD_CLOSE_ACK);
	req.param1 = cpu_to_le16(rcid);
	req.param2 = 0;

	GLINK_INFO(glink->ilc, "rcid:%d\n", rcid);
	qcom_glink_tx(glink, &req, sizeof(req), NULL, 0, true);
}


static int __qcom_glink_rx_done(struct qcom_glink *glink,
				struct glink_channel *channel,
				struct glink_core_rx_intent *intent,
				bool wait)
{
	struct {
		u16 id;
		u16 lcid;
		u32 liid;
	} __packed cmd;
	unsigned int cid = channel->lcid;
	unsigned int iid = intent->id;
	bool reuse = intent->reuse;
	int ret;

	cmd.id = reuse ? RPM_CMD_RX_DONE_W_REUSE : RPM_CMD_RX_DONE;
	cmd.lcid = cid;
	cmd.liid = iid;

	ret = qcom_glink_tx(glink, &cmd, sizeof(cmd), NULL, 0, wait);
	if (ret)
		return ret;

	if (!reuse) {
		kfree(intent->data);
		kfree(intent);
	}

	CH_INFO(channel, "reuse:%d liid:%d", reuse, iid);
	return 0;
}

static void qcom_glink_rx_done_work(struct kthread_work *work)
{
	struct glink_channel *channel = container_of(work, struct glink_channel,
						     intent_work);
	struct qcom_glink *glink = channel->glink;
	struct glink_core_rx_intent *intent, *tmp;
	unsigned long flags;

	spin_lock_irqsave(&channel->intent_lock, flags);
	list_for_each_entry_safe(intent, tmp, &channel->done_intents, node) {
		list_del(&intent->node);
		spin_unlock_irqrestore(&channel->intent_lock, flags);

		__qcom_glink_rx_done(glink, channel, intent, true);

		spin_lock_irqsave(&channel->intent_lock, flags);
	}
	spin_unlock_irqrestore(&channel->intent_lock, flags);
}

static void qcom_glink_rx_done(struct qcom_glink *glink,
			       struct glink_channel *channel,
			       struct glink_core_rx_intent *intent)
{
	int ret = -EAGAIN;

	/* We don't send RX_DONE to intentless systems */
	if (glink->intentless) {
		kfree(intent->data);
		kfree(intent);
		return;
	}

	/* Take it off the tree of receive intents */
	if (!intent->reuse) {
		spin_lock(&channel->intent_lock);
		idr_remove(&channel->liids, intent->id);
		spin_unlock(&channel->intent_lock);
	}

	/* Schedule the sending of a rx_done indication */
	spin_lock(&channel->intent_lock);
	if (list_empty(&channel->done_intents))
		ret = __qcom_glink_rx_done(glink, channel, intent, false);

	if (ret) {
		list_add_tail(&intent->node, &channel->done_intents);
		kthread_queue_work(&glink->kworker, &channel->intent_work);
	}
	spin_unlock(&channel->intent_lock);
}

/**
 * qcom_glink_receive_version() - receive version/features from remote system
 *
 * @glink:	pointer to transport interface
 * @version:	remote version
 * @features:	remote features
 *
 * This function is called in response to a remote-initiated version/feature
 * negotiation sequence.
 */
static void qcom_glink_receive_version(struct qcom_glink *glink,
				       u32 version,
				       u32 features)
{
	GLINK_INFO(glink->ilc, "vers:%d features:%d\n", version, features);

	switch (version) {
	case 0:
		break;
	case GLINK_VERSION_1:
		glink->features &= features;
		/* FALLTHROUGH */
	default:
		qcom_glink_send_version_ack(glink);
		break;
	}
}

/**
 * qcom_glink_receive_version_ack() - receive negotiation ack from remote system
 *
 * @glink:	pointer to transport interface
 * @version:	remote version response
 * @features:	remote features response
 *
 * This function is called in response to a local-initiated version/feature
 * negotiation sequence and is the counter-offer from the remote side based
 * upon the initial version and feature set requested.
 */
static void qcom_glink_receive_version_ack(struct qcom_glink *glink,
					   u32 version,
					   u32 features)
{
	GLINK_INFO(glink->ilc, "vers:%d features:%d\n", version, features);

	switch (version) {
	case 0:
		/* Version negotiation failed */
		break;
	case GLINK_VERSION_1:
		if (features == glink->features)
			break;

		glink->features &= features;
		/* FALLTHROUGH */
	default:
		qcom_glink_send_version(glink);
		break;
	}
}

/**
 * qcom_glink_send_intent_req_ack() - convert an rx intent request ack cmd to
 * 	wire format and transmit
 * @glink:	The transport to transmit on.
 * @channel:	The glink channel
 * @granted:	The request response to encode.
 *
 * Return: 0 on success or standard Linux error code.
 */
static int qcom_glink_send_intent_req_ack(struct qcom_glink *glink,
					  struct glink_channel *channel,
					  bool granted)
{
	struct glink_msg msg;

	msg.cmd = cpu_to_le16(RPM_CMD_RX_INTENT_REQ_ACK);
	msg.param1 = cpu_to_le16(channel->lcid);
	msg.param2 = cpu_to_le32(granted);

	CH_INFO(channel, "\n");
	qcom_glink_tx(glink, &msg, sizeof(msg), NULL, 0, true);

	return 0;
}

/**
 * qcom_glink_advertise_intent - convert an rx intent cmd to wire format and
 *			   transmit
 * @glink:	The transport to transmit on.
 * @channel:	The local channel
 * @intent:	The intent to pass on to remote.
 *
 * Return: 0 on success or standard Linux error code.
 */
static int qcom_glink_advertise_intent(struct qcom_glink *glink,
				       struct glink_channel *channel,
				       struct glink_core_rx_intent *intent)
{
	struct command {
		__le16 id;
		__le16 lcid;
		__le32 count;
		__le32 size;
		__le32 liid;
	} __packed;
	struct command cmd;
	unsigned long flags;

	spin_lock_irqsave(&channel->intent_lock, flags);
	if (intent->advertised) {
		spin_unlock_irqrestore(&channel->intent_lock, flags);
		return 0;
	}
	intent->advertised = true;
	spin_unlock_irqrestore(&channel->intent_lock, flags);

	cmd.id = cpu_to_le16(RPM_CMD_INTENT);
	cmd.lcid = cpu_to_le16(channel->lcid);
	cmd.count = cpu_to_le32(1);
	cmd.size = cpu_to_le32(intent->size);
	cmd.liid = cpu_to_le32(intent->id);

	CH_INFO(channel, "count:%d size:%zd liid:%d\n", 1,
		intent->size, intent->id);

	qcom_glink_tx(glink, &cmd, sizeof(cmd), NULL, 0, true);

	return 0;
}

static struct glink_core_rx_intent *
qcom_glink_alloc_intent(struct qcom_glink *glink,
			struct glink_channel *channel,
			size_t size,
			bool reuseable)
{
	struct glink_core_rx_intent *intent;
	int ret;
	unsigned long flags;

	intent = kzalloc(sizeof(*intent), GFP_KERNEL);
	if (!intent)
		return NULL;

	intent->data = kzalloc(size, GFP_KERNEL);
	if (!intent->data)
		goto free_intent;

	spin_lock_irqsave(&channel->intent_lock, flags);
	ret = idr_alloc_cyclic(&channel->liids, intent, 1, -1, GFP_ATOMIC);
	if (ret < 0) {
		spin_unlock_irqrestore(&channel->intent_lock, flags);
		goto free_data;
	}
	spin_unlock_irqrestore(&channel->intent_lock, flags);

	intent->id = ret;
	intent->size = size;
	intent->reuse = reuseable;

	return intent;

free_data:
	kfree(intent->data);
free_intent:
	kfree(intent);
	return NULL;
}

static void qcom_glink_handle_rx_done(struct qcom_glink *glink,
				      u32 cid, uint32_t iid,
				      bool reuse)
{
	struct glink_core_rx_intent *intent;
	struct glink_channel *channel;
	unsigned long flags;

	spin_lock_irqsave(&glink->idr_lock, flags);
	channel = idr_find(&glink->rcids, cid);
	spin_unlock_irqrestore(&glink->idr_lock, flags);
	if (!channel) {
		dev_err(glink->dev, "invalid channel id received\n");
		return;
	}

	spin_lock_irqsave(&channel->intent_lock, flags);
	intent = idr_find(&channel->riids, iid);

	if (!intent) {
		spin_unlock_irqrestore(&channel->intent_lock, flags);
		dev_err(glink->dev, "invalid intent id received\n");
		return;
	}

	intent->in_use = false;
	CH_INFO(channel, "reuse:%d iid:%d\n", reuse, intent->id);

	if (!reuse) {
		idr_remove(&channel->riids, intent->id);
		kfree(intent);
	}
	spin_unlock_irqrestore(&channel->intent_lock, flags);
}

/**
 * qcom_glink_handle_intent_req() - Receive a request for rx_intent
 *					    from remote side
 * @glink:      Pointer to the transport interface
 * @cid:	Remote channel ID
 * @size:	size of the intent
 *
 * The function searches for the local channel to which the request for
 * rx_intent has arrived and allocates and notifies the remote back
 */
static void qcom_glink_handle_intent_req(struct qcom_glink *glink,
					 u32 cid, size_t size)
{
	struct glink_core_rx_intent *intent = NULL;
	struct glink_core_rx_intent *tmp;
	struct glink_channel *channel;
	struct rpmsg_endpoint *ept;
	unsigned long flags;
	int iid;

	spin_lock_irqsave(&glink->idr_lock, flags);
	channel = idr_find(&glink->rcids, cid);
	spin_unlock_irqrestore(&glink->idr_lock, flags);

	if (!channel) {
		pr_err("%s channel not found for cid %d\n", __func__, cid);
		return;
	}

	spin_lock_irqsave(&channel->intent_lock, flags);
	idr_for_each_entry(&channel->liids, tmp, iid) {
		if (tmp->size >= size && tmp->reuse) {
			intent = tmp;
			break;
		}
	}
	spin_unlock_irqrestore(&channel->intent_lock, flags);
	if (intent) {
		qcom_glink_send_intent_req_ack(glink, channel, !!intent);
		return;
	}

	ept = &channel->ept;
	intent = qcom_glink_alloc_intent(glink, channel, size, false);
	if (intent && channel->channel_ready)
		qcom_glink_advertise_intent(glink, channel, intent);

	qcom_glink_send_intent_req_ack(glink, channel, !!intent);
}

static int qcom_glink_rx_defer(struct qcom_glink *glink, size_t extra)
{
	struct glink_defer_cmd *dcmd;

	extra = ALIGN(extra, 8);

	if (qcom_glink_rx_avail(glink) < sizeof(struct glink_msg) + extra) {
		dev_dbg(glink->dev, "Insufficient data in rx fifo");
		return -ENXIO;
	}

	dcmd = kzalloc(sizeof(*dcmd) + extra, GFP_ATOMIC);
	if (!dcmd)
		return -ENOMEM;

	INIT_LIST_HEAD(&dcmd->node);

	qcom_glink_rx_peak(glink, &dcmd->msg, 0, sizeof(dcmd->msg) + extra);

	spin_lock(&glink->rx_lock);
	list_add_tail(&dcmd->node, &glink->rx_queue);
	spin_unlock(&glink->rx_lock);

	schedule_work(&glink->rx_work);
	qcom_glink_rx_advance(glink, sizeof(dcmd->msg) + extra);

	return 0;
}

static int qcom_glink_rx_data(struct qcom_glink *glink, size_t avail)
{
	struct glink_core_rx_intent *intent;
	struct glink_channel *channel;
	struct {
		struct glink_msg msg;
		__le32 chunk_size;
		__le32 left_size;
	} __packed hdr;
	unsigned int chunk_size;
	unsigned int left_size;
	unsigned int rcid;
	unsigned int liid;
	int ret = 0;
	unsigned long flags;

	if (avail < sizeof(hdr)) {
		dev_dbg(glink->dev, "Not enough data in fifo\n");
		return -EAGAIN;
	}

	qcom_glink_rx_peak(glink, &hdr, 0, sizeof(hdr));
	chunk_size = le32_to_cpu(hdr.chunk_size);
	left_size = le32_to_cpu(hdr.left_size);

	if (avail < sizeof(hdr) + chunk_size) {
		dev_dbg(glink->dev, "Payload not yet in fifo\n");
		return -EAGAIN;
	}

	rcid = le16_to_cpu(hdr.msg.param1);
	spin_lock_irqsave(&glink->idr_lock, flags);
	channel = idr_find(&glink->rcids, rcid);
	spin_unlock_irqrestore(&glink->idr_lock, flags);
	if (!channel) {
		dev_dbg(glink->dev, "Data on non-existing channel\n");

		/* Drop the message */
		goto advance_rx;
	}

	if (!channel->ept.cb) {
		dev_err(glink->dev,
			"Callback not available on channel %s\n",
			channel->name);
		return -EAGAIN;
	}

	CH_INFO(channel, "chunk_size:%d left_size:%d\n", chunk_size, left_size);

	if (glink->intentless) {
		/* Might have an ongoing, fragmented, message to append */
		if (!channel->buf) {
			intent = kzalloc(sizeof(*intent), GFP_ATOMIC);
			if (!intent)
				return -ENOMEM;

			intent->data = kmalloc(chunk_size + left_size,
					       GFP_ATOMIC);
			if (!intent->data) {
				kfree(intent);
				return -ENOMEM;
			}

			intent->id = 0xbabababa;
			intent->size = chunk_size + left_size;
			intent->offset = 0;

			channel->buf = intent;
		} else {
			intent = channel->buf;
		}
	} else {
		liid = le32_to_cpu(hdr.msg.param2);

		spin_lock_irqsave(&channel->intent_lock, flags);
		intent = idr_find(&channel->liids, liid);
		spin_unlock_irqrestore(&channel->intent_lock, flags);

		if (!intent) {
			dev_err(glink->dev,
				"no intent found for channel %s intent %d",
				channel->name, liid);
			ret = -ENOENT;
			goto advance_rx;
		}
	}

	if (intent->size - intent->offset < chunk_size) {
		dev_err(glink->dev, "Insufficient space in intent\n");

		/* The packet header lied, drop payload */
		goto advance_rx;
	}

	qcom_glink_rx_peak(glink, intent->data + intent->offset,
			   sizeof(hdr), chunk_size);
	intent->offset += chunk_size;

	/* Handle message when no fragments remain to be received */
	if (!left_size) {
		spin_lock(&channel->recv_lock);
		if (channel->ept.cb) {
			ret = channel->ept.cb(channel->ept.rpdev,
					intent->data,
					intent->offset,
					channel->ept.priv,
					RPMSG_ADDR_ANY);

			if (ret < 0 && ret != -ENODEV) {
				CH_ERR(channel,
					"callback error ret = %d\n", ret);
				ret = 0;
			}
		} else {
			CH_ERR(channel, "callback not present\n");
		}
		spin_unlock(&channel->recv_lock);

		intent->offset = 0;
		channel->buf = NULL;

		qcom_glink_rx_done(glink, channel, intent);
	}

advance_rx:
	qcom_glink_rx_advance(glink, ALIGN(sizeof(hdr) + chunk_size, 8));

	return ret;
}

static void qcom_glink_handle_intent(struct qcom_glink *glink,
				     unsigned int cid,
				     unsigned int count,
				     size_t avail)
{
	struct glink_core_rx_intent *intent;
	struct glink_channel *channel;
	struct intent_pair {
		__le32 size;
		__le32 iid;
	};

	struct {
		struct glink_msg msg;
		struct intent_pair intents[];
	} __packed * msg;

	const size_t msglen = sizeof(*msg) + sizeof(struct intent_pair) * count;
	int ret;
	int i;
	unsigned long flags;

	if (avail < msglen) {
		dev_dbg(glink->dev, "Not enough data in fifo\n");
		return;
	}

	spin_lock_irqsave(&glink->idr_lock, flags);
	channel = idr_find(&glink->rcids, cid);
	spin_unlock_irqrestore(&glink->idr_lock, flags);
	if (!channel) {
		dev_err(glink->dev, "intents for non-existing channel\n");
		return;
	}

	msg = kmalloc(msglen, GFP_ATOMIC);
	if (!msg)
		return;

	qcom_glink_rx_peak(glink, msg, 0, msglen);

	for (i = 0; i < count; ++i) {
		intent = kzalloc(sizeof(*intent), GFP_ATOMIC);
		if (!intent)
			break;

		intent->id = le32_to_cpu(msg->intents[i].iid);
		intent->size = le32_to_cpu(msg->intents[i].size);

		CH_INFO(channel, "riid:%d size:%zd\n",
			intent->id, intent->size);

		spin_lock_irqsave(&channel->intent_lock, flags);
		ret = idr_alloc(&channel->riids, intent,
				intent->id, intent->id + 1, GFP_ATOMIC);
		spin_unlock_irqrestore(&channel->intent_lock, flags);

		if (ret < 0)
			dev_err(glink->dev, "failed to store remote intent\n");

	}

	kfree(msg);
	qcom_glink_rx_advance(glink, ALIGN(msglen, 8));
}

static int qcom_glink_rx_open_ack(struct qcom_glink *glink, unsigned int lcid)
{
	struct glink_channel *channel;

	spin_lock(&glink->idr_lock);
	channel = idr_find(&glink->lcids, lcid);
	spin_unlock(&glink->idr_lock);
	if (!channel) {
		dev_err(glink->dev, "Invalid open ack packet\n");
		return -EINVAL;
	}

	CH_INFO(channel, "\n");
	complete_all(&channel->open_ack);

	return 0;
}

/**
 * qcom_glink_send_signals() - convert a signal  cmd to wire format and transmit
 * @glink:	The transport to transmit on.
 * @channel:	The glink channel
 * @sigs:	The signals to encode.
 *
 * Return: 0 on success or standard Linux error code.
 */
static int qcom_glink_send_signals(struct qcom_glink *glink,
				   struct glink_channel *channel,
				   u32 sigs)
{
	struct glink_msg msg;

	msg.cmd = cpu_to_le16(RPM_CMD_SIGNALS);
	msg.param1 = cpu_to_le16(channel->lcid);
	msg.param2 = cpu_to_le32(sigs);

	GLINK_INFO(glink->ilc, "sigs:%d\n", sigs);
	return qcom_glink_tx(glink, &msg, sizeof(msg), NULL, 0, true);
}

static int qcom_glink_handle_signals(struct qcom_glink *glink,
				     unsigned int rcid, unsigned int signals)
{
	struct glink_channel *channel;
	unsigned long flags;
	u32 old;

	spin_lock_irqsave(&glink->idr_lock, flags);
	channel = idr_find(&glink->rcids, rcid);
	spin_unlock_irqrestore(&glink->idr_lock, flags);
	if (!channel) {
		dev_err(glink->dev, "signal for non-existing channel\n");
		return -EINVAL;
	}

	old = channel->rsigs;
	channel->rsigs = signals;

	if (channel->ept.sig_cb)
		channel->ept.sig_cb(channel->ept.rpdev, old, channel->rsigs);

	CH_INFO(channel, "old:%d new:%d\n", old, channel->rsigs);

	return 0;
}

static irqreturn_t qcom_glink_native_intr(int irq, void *data)
{
	struct qcom_glink *glink = data;
	struct glink_msg msg;
	unsigned int param1;
	unsigned int param2;
	unsigned int avail;
	unsigned int cmd;
	int ret = 0;

	/* To wakeup any blocking writers */
	wake_up_all(&glink->tx_avail_notify);

	for (;;) {
		avail = qcom_glink_rx_avail(glink);
		if (avail < sizeof(msg))
			break;

		qcom_glink_rx_peak(glink, &msg, 0, sizeof(msg));

		cmd = le16_to_cpu(msg.cmd);
		param1 = le16_to_cpu(msg.param1);
		param2 = le32_to_cpu(msg.param2);

		switch (cmd) {
		case RPM_CMD_VERSION:
		case RPM_CMD_VERSION_ACK:
		case RPM_CMD_CLOSE:
		case RPM_CMD_CLOSE_ACK:
		case RPM_CMD_RX_INTENT_REQ:
			ret = qcom_glink_rx_defer(glink, 0);
			break;
		case RPM_CMD_OPEN_ACK:
			ret = qcom_glink_rx_open_ack(glink, param1);
			qcom_glink_rx_advance(glink, ALIGN(sizeof(msg), 8));
			break;
		case RPM_CMD_OPEN:
			ret = qcom_glink_rx_defer(glink, param2);
			break;
		case RPM_CMD_TX_DATA:
		case RPM_CMD_TX_DATA_CONT:
			ret = qcom_glink_rx_data(glink, avail);
			break;
		case RPM_CMD_READ_NOTIF:
			qcom_glink_rx_advance(glink, ALIGN(sizeof(msg), 8));

			mbox_send_message(glink->mbox_chan, NULL);
			mbox_client_txdone(glink->mbox_chan, 0);
			break;
		case RPM_CMD_INTENT:
			qcom_glink_handle_intent(glink, param1, param2, avail);
			break;
		case RPM_CMD_RX_DONE:
			qcom_glink_handle_rx_done(glink, param1, param2, false);
			qcom_glink_rx_advance(glink, ALIGN(sizeof(msg), 8));
			break;
		case RPM_CMD_RX_DONE_W_REUSE:
			qcom_glink_handle_rx_done(glink, param1, param2, true);
			qcom_glink_rx_advance(glink, ALIGN(sizeof(msg), 8));
			break;
		case RPM_CMD_RX_INTENT_REQ_ACK:
			qcom_glink_handle_intent_req_ack(glink, param1, param2);
			qcom_glink_rx_advance(glink, ALIGN(sizeof(msg), 8));
			break;
		case RPM_CMD_SIGNALS:
			qcom_glink_handle_signals(glink, param1, param2);
			qcom_glink_rx_advance(glink, ALIGN(sizeof(msg), 8));
			break;
		default:
			dev_err(glink->dev, "unhandled rx cmd: %d\n", cmd);
			ret = -EINVAL;
			break;
		}

		if (ret)
			break;
	}

	return IRQ_HANDLED;
}

/* Locally initiated rpmsg_create_ept */
static struct glink_channel *qcom_glink_create_local(struct qcom_glink *glink,
						     const char *name)
{
	struct glink_channel *channel;
	int ret;
	unsigned long flags;

	channel = qcom_glink_alloc_channel(glink, name);
	if (IS_ERR(channel))
		return ERR_CAST(channel);

	CH_INFO(channel, "\n");
	ret = qcom_glink_send_open_req(glink, channel);
	if (ret)
		goto release_channel;

	ret = wait_for_completion_timeout(&channel->open_ack, 5 * HZ);
	if (!ret)
		goto err_timeout;

	ret = wait_for_completion_timeout(&channel->open_req, 5 * HZ);
	if (!ret)
		goto err_timeout;

	qcom_glink_send_open_ack(glink, channel);

	return channel;

err_timeout:
	CH_INFO(channel, "err_timeout\n");

	/* qcom_glink_send_open_req() did register the channel in lcids*/
	spin_lock_irqsave(&glink->idr_lock, flags);
	idr_remove(&glink->lcids, channel->lcid);
	spin_unlock_irqrestore(&glink->idr_lock, flags);

release_channel:
	CH_INFO(channel, "release_channel\n");
	/* Release qcom_glink_send_open_req() reference */
	kref_put(&channel->refcount, qcom_glink_channel_release);
	/* Release qcom_glink_alloc_channel() reference */
	kref_put(&channel->refcount, qcom_glink_channel_release);

	return ERR_PTR(-ETIMEDOUT);
}

/* Remote initiated rpmsg_create_ept */
static int qcom_glink_create_remote(struct qcom_glink *glink,
				    struct glink_channel *channel)
{
	int ret;

	CH_INFO(channel, "\n");

	qcom_glink_send_open_ack(glink, channel);

	ret = qcom_glink_send_open_req(glink, channel);
	if (ret)
		goto close_link;

	ret = wait_for_completion_timeout(&channel->open_ack, 5 * HZ);
	if (!ret) {
		ret = -ETIMEDOUT;
		goto close_link;
	}

	return 0;

close_link:
	CH_INFO(channel, "close_link %d\n", ret);

	/*
	 * Send a close request to "undo" our open-ack. The close-ack will
	 * release qcom_glink_send_open_req() reference and the last reference
	 * will be relesed after receiving remote_close or transport unregister
	 * by calling qcom_glink_native_remove().
	 */
	qcom_glink_send_close_req(glink, channel);

	return ret;
}

static struct rpmsg_endpoint *qcom_glink_create_ept(struct rpmsg_device *rpdev,
						    rpmsg_rx_cb_t cb,
						    void *priv,
						    struct rpmsg_channel_info
									chinfo)
{
	struct glink_channel *parent = to_glink_channel(rpdev->ept);
	struct glink_channel *channel;
	struct qcom_glink *glink = parent->glink;
	struct rpmsg_endpoint *ept;
	const char *name = chinfo.name;
	int cid;
	int ret;
	unsigned long flags;

	spin_lock_irqsave(&glink->idr_lock, flags);
	idr_for_each_entry(&glink->rcids, channel, cid) {
		if (!strcmp(channel->name, name))
			break;
	}
	spin_unlock_irqrestore(&glink->idr_lock, flags);

	if (!channel) {
		channel = qcom_glink_create_local(glink, name);
		if (IS_ERR(channel))
			return NULL;
	} else {
		ret = qcom_glink_create_remote(glink, channel);
		if (ret)
			return NULL;
	}
	CH_INFO(channel, "Initializing ept\n");

	ept = &channel->ept;
	ept->rpdev = rpdev;
	ept->cb = cb;
	ept->priv = priv;
	ept->ops = &glink_endpoint_ops;
	CH_INFO(channel, "Initialized ept\n");
	return ept;
}

static int qcom_glink_announce_create(struct rpmsg_device *rpdev)
{
	struct glink_channel *channel = to_glink_channel(rpdev->ept);
	struct device_node *np = rpdev->dev.of_node;
	struct qcom_glink *glink = channel->glink;
	struct glink_core_rx_intent *intent;
	struct glink_core_rx_intent *tmp;
	const struct property *prop = NULL;
	__be32 defaults[] = { cpu_to_be32(SZ_1K), cpu_to_be32(5) };
	int num_intents;
	int num_groups = 1;
	__be32 *val = defaults;
	unsigned long flags;
	int iid;
	int size;

	CH_INFO(channel, "Entered\n");
	if (glink->intentless || !completion_done(&channel->open_ack))
		return 0;

	channel->channel_ready = true;

	/*Serve any pending intent request*/
	spin_lock_irqsave(&channel->intent_lock, flags);
	idr_for_each_entry(&channel->liids, tmp, iid) {
		if (!tmp->reuse && !tmp->advertised) {
			intent = tmp;
			spin_unlock_irqrestore(&channel->intent_lock, flags);
			qcom_glink_advertise_intent(glink, channel, intent);
			spin_lock_irqsave(&channel->intent_lock, flags);
		}
	}
	spin_unlock_irqrestore(&channel->intent_lock, flags);

	prop = of_find_property(np, "qcom,intents", NULL);
	if (prop) {
		val = prop->value;
		num_groups = prop->length / sizeof(u32) / 2;
	}

	/* Channel is now open, advertise base set of intents */
	while (num_groups--) {
		size = be32_to_cpup(val++);
		num_intents = be32_to_cpup(val++);
		while (num_intents--) {
			intent = qcom_glink_alloc_intent(glink, channel, size,
							 true);
			if (!intent)
				break;

			qcom_glink_advertise_intent(glink, channel, intent);
		}
	}
	CH_INFO(channel, "Exit\n");
	return 0;
}

static void qcom_glink_destroy_ept(struct rpmsg_endpoint *ept)
{
	struct glink_channel *channel = to_glink_channel(ept);
	struct qcom_glink *glink = channel->glink;
	unsigned long flags;

	spin_lock_irqsave(&channel->recv_lock, flags);
	if (!channel->ept.cb) {
		spin_unlock_irqrestore(&channel->recv_lock, flags);
		return;
	}
	channel->ept.cb = NULL;
	spin_unlock_irqrestore(&channel->recv_lock, flags);

	qcom_glink_send_close_req(glink, channel);
}

static int qcom_glink_request_intent(struct qcom_glink *glink,
				     struct glink_channel *channel,
				     size_t size)
{
	struct {
		u16 id;
		u16 cid;
		u32 size;
	} __packed cmd;

	int ret;

	mutex_lock(&channel->intent_req_lock);

	atomic_set(&channel->intent_req_comp, 0);

	cmd.id = RPM_CMD_RX_INTENT_REQ;
	cmd.cid = channel->lcid;
	cmd.size = size;

	CH_INFO(channel, "size:%zd\n", size);

	ret = qcom_glink_tx(glink, &cmd, sizeof(cmd), NULL, 0, true);
	if (ret)
		goto unlock;

	ret = wait_event_timeout(channel->intent_req_event,
				 atomic_read(&channel->intent_req_comp) ||
				 atomic_read(&glink->in_reset), 10 * HZ);
	if (!ret) {
		dev_err(glink->dev, "intent request timed out\n");
		ret = -ETIMEDOUT;
	} else if (atomic_read(&glink->in_reset)) {
		CH_INFO(channel, "ssr detected\n");
		ret = -ECONNRESET;
	} else {
		ret = channel->intent_req_result ? 0 : -ECANCELED;
	}

unlock:
	mutex_unlock(&channel->intent_req_lock);
	return ret;
}

static int __qcom_glink_send(struct glink_channel *channel,
			     void *data, int len, bool wait)
{
	struct qcom_glink *glink = channel->glink;
	struct glink_core_rx_intent *intent = NULL;
	struct glink_core_rx_intent *tmp;
	int iid = 0;
	struct {
		struct glink_msg msg;
		__le32 chunk_size;
		__le32 left_size;
	} __packed req;
	int ret;
	unsigned long flags;
	int chunk_size = len;
	int left_size = 0;

	if (!glink->intentless) {
		while (!intent) {
			spin_lock_irqsave(&channel->intent_lock, flags);
			idr_for_each_entry(&channel->riids, tmp, iid) {
				if (tmp->size >= len && !tmp->in_use) {
					if (!intent)
						intent = tmp;
					else if (intent->size > tmp->size)
						intent = tmp;
					if (intent->size == len)
						break;
				}
			}
			if (intent)
				intent->in_use = true;
			spin_unlock_irqrestore(&channel->intent_lock, flags);

			/* We found an available intent */
			if (intent)
				break;

			if (atomic_read(&glink->in_reset))
				return -ECONNRESET;

			if (!wait)
				return -EBUSY;

			ret = qcom_glink_request_intent(glink, channel, len);
			if (ret < 0)
				return ret;
		}

		iid = intent->id;
	}

	if (wait && (chunk_size > SZ_8K)) {
		chunk_size = SZ_8K;
		left_size = len - chunk_size;
	}
	req.msg.cmd = cpu_to_le16(RPM_CMD_TX_DATA);
	req.msg.param1 = cpu_to_le16(channel->lcid);
	req.msg.param2 = cpu_to_le32(iid);
	req.chunk_size = cpu_to_le32(chunk_size);
	req.left_size = cpu_to_le32(left_size);

	ret = qcom_glink_tx(glink, &req, sizeof(req), data, chunk_size, wait);

	/* Mark intent available if we failed */
	if (ret && intent) {
		intent->in_use = false;
		return ret;
	}

	while (left_size > 0) {
		data = (void *)((char *)data + chunk_size);
		chunk_size = left_size;
		if (chunk_size > SZ_8K)
			chunk_size = SZ_8K;
		left_size -= chunk_size;

		req.msg.cmd = cpu_to_le16(RPM_CMD_TX_DATA_CONT);
		req.msg.param1 = cpu_to_le16(channel->lcid);
		req.msg.param2 = cpu_to_le32(iid);
		req.chunk_size = cpu_to_le32(chunk_size);
		req.left_size = cpu_to_le32(left_size);

		ret = qcom_glink_tx(glink, &req, sizeof(req), data,
				    chunk_size, wait);

		/* Mark intent available if we failed */
		if (ret && intent) {
			intent->in_use = false;
			break;
		}
	}
	return ret;
}

static int qcom_glink_send(struct rpmsg_endpoint *ept, void *data, int len)
{
	struct glink_channel *channel = to_glink_channel(ept);

	return __qcom_glink_send(channel, data, len, true);
}

static int qcom_glink_trysend(struct rpmsg_endpoint *ept, void *data, int len)
{
	struct glink_channel *channel = to_glink_channel(ept);

	return __qcom_glink_send(channel, data, len, false);
}

static int qcom_glink_get_sigs(struct rpmsg_endpoint *ept,
			       u32 *lsigs, u32 *rsigs)
{
	struct glink_channel *channel = to_glink_channel(ept);

	*lsigs = channel->lsigs;
	*rsigs = channel->rsigs;

	return 0;
}

static int qcom_glink_set_sigs(struct rpmsg_endpoint *ept, u32 sigs)
{
	struct glink_channel *channel = to_glink_channel(ept);
	struct qcom_glink *glink = channel->glink;

	channel->lsigs = sigs;

	return qcom_glink_send_signals(glink, channel, sigs);
}

/*
 * Finds the device_node for the glink child interested in this channel.
 */
static struct device_node *qcom_glink_match_channel(struct device_node *node,
						    const char *channel)
{
	struct device_node *child;
	const char *name;
	const char *key;
	int ret;

	for_each_available_child_of_node(node, child) {
		key = "qcom,glink-channels";
		ret = of_property_read_string(child, key, &name);
		if (ret)
			continue;

		if (strcmp(name, channel) == 0)
			return child;
	}

	return NULL;
}

static const struct rpmsg_device_ops glink_device_ops = {
	.create_ept = qcom_glink_create_ept,
	.announce_create = qcom_glink_announce_create,
};

static const struct rpmsg_endpoint_ops glink_endpoint_ops = {
	.destroy_ept = qcom_glink_destroy_ept,
	.send = qcom_glink_send,
	.trysend = qcom_glink_trysend,
	.get_sigs = qcom_glink_get_sigs,
	.set_sigs = qcom_glink_set_sigs,
};

static void qcom_glink_rpdev_release(struct device *dev)
{
	struct rpmsg_device *rpdev = to_rpmsg_device(dev);

	kfree(rpdev);
}

static int qcom_glink_rx_open(struct qcom_glink *glink, unsigned int rcid,
			      char *name)
{
	struct glink_channel *channel;
	struct rpmsg_device *rpdev;
	bool create_device = false;
	struct device_node *node;
	int lcid;
	int ret;
	unsigned long flags;

	spin_lock_irqsave(&glink->idr_lock, flags);
	idr_for_each_entry(&glink->lcids, channel, lcid) {
		if (!strcmp(channel->name, name))
			break;
	}
	spin_unlock_irqrestore(&glink->idr_lock, flags);

	if (!channel) {
		channel = qcom_glink_alloc_channel(glink, name);
		if (IS_ERR(channel))
			return PTR_ERR(channel);

		/* The opening dance was initiated by the remote */
		create_device = true;
	}

	spin_lock_irqsave(&glink->idr_lock, flags);
	ret = idr_alloc(&glink->rcids, channel, rcid, rcid + 1, GFP_ATOMIC);
	if (ret < 0) {
		dev_err(glink->dev, "Unable to insert channel into rcid list\n");
		spin_unlock_irqrestore(&glink->idr_lock, flags);
		goto free_channel;
	}
	channel->rcid = ret;
	spin_unlock_irqrestore(&glink->idr_lock, flags);

	complete_all(&channel->open_req);

	if (create_device) {
		rpdev = kzalloc(sizeof(*rpdev), GFP_KERNEL);
		if (!rpdev) {
			ret = -ENOMEM;
			goto rcid_remove;
		}

		rpdev->ept = &channel->ept;
		strlcpy(rpdev->id.name, name, RPMSG_NAME_SIZE);
		rpdev->src = RPMSG_ADDR_ANY;
		rpdev->dst = RPMSG_ADDR_ANY;
		rpdev->ops = &glink_device_ops;

		node = qcom_glink_match_channel(glink->dev->of_node, name);
		rpdev->dev.of_node = node;
		rpdev->dev.parent = glink->dev;
		rpdev->dev.release = qcom_glink_rpdev_release;

		ret = rpmsg_register_device(rpdev);
		if (ret)
			goto rcid_remove;

		channel->rpdev = rpdev;
	}
	CH_INFO(channel, "\n");

	return 0;

rcid_remove:
	CH_INFO(channel, "rcid_remove\n");
	spin_lock_irqsave(&glink->idr_lock, flags);
	idr_remove(&glink->rcids, channel->rcid);
	channel->rcid = 0;
	spin_unlock_irqrestore(&glink->idr_lock, flags);
free_channel:
	CH_INFO(channel, "free_channel\n");
	/* Release the reference, iff we took it */
	if (create_device)
		kref_put(&channel->refcount, qcom_glink_channel_release);

	return ret;
}

static void qcom_glink_rx_close(struct qcom_glink *glink, unsigned int rcid)
{
	struct rpmsg_channel_info chinfo;
	struct glink_channel *channel;
	unsigned long flags;

	spin_lock_irqsave(&glink->idr_lock, flags);
	channel = idr_find(&glink->rcids, rcid);
	spin_unlock_irqrestore(&glink->idr_lock, flags);
	if (WARN(!channel, "close request on unknown channel\n"))
		return;
	CH_INFO(channel, "\n");

	/* cancel pending rx_done work */
	kthread_cancel_work_sync(&channel->intent_work);

	if (channel->rpdev) {
<<<<<<< HEAD
		strlcpy(chinfo.name, channel->name, sizeof(chinfo.name));
=======
		strscpy_pad(chinfo.name, channel->name, sizeof(chinfo.name));
>>>>>>> 99c8c5d5
		chinfo.src = RPMSG_ADDR_ANY;
		chinfo.dst = RPMSG_ADDR_ANY;

		rpmsg_unregister_device(glink->dev, &chinfo);
	}
	channel->rpdev = NULL;

	qcom_glink_send_close_ack(glink, channel->rcid);

	spin_lock_irqsave(&glink->idr_lock, flags);
	idr_remove(&glink->rcids, channel->rcid);
	channel->rcid = 0;
	spin_unlock_irqrestore(&glink->idr_lock, flags);

	kref_put(&channel->refcount, qcom_glink_channel_release);
}

static void qcom_glink_rx_close_ack(struct qcom_glink *glink, unsigned int lcid)
{
	struct rpmsg_channel_info chinfo;
	struct glink_channel *channel;
	unsigned long flags;

	spin_lock_irqsave(&glink->idr_lock, flags);
	channel = idr_find(&glink->lcids, lcid);
	if (WARN(!channel, "close ack on unknown channel\n")) {
		spin_unlock_irqrestore(&glink->idr_lock, flags);
		return;
	}
	CH_INFO(channel, "\n");

	idr_remove(&glink->lcids, channel->lcid);
	channel->lcid = 0;
	spin_unlock_irqrestore(&glink->idr_lock, flags);

	/* Decouple the potential rpdev from the channel */
	if (channel->rpdev) {
		strlcpy(chinfo.name, channel->name, sizeof(chinfo.name));
		chinfo.src = RPMSG_ADDR_ANY;
		chinfo.dst = RPMSG_ADDR_ANY;

		rpmsg_unregister_device(glink->dev, &chinfo);
	}
	channel->rpdev = NULL;

	kref_put(&channel->refcount, qcom_glink_channel_release);
}

static void qcom_glink_work(struct work_struct *work)
{
	struct qcom_glink *glink = container_of(work, struct qcom_glink,
						rx_work);
	struct glink_defer_cmd *dcmd;
	struct glink_msg *msg;
	unsigned long flags;
	unsigned int param1;
	unsigned int param2;
	unsigned int cmd;

	for (;;) {
		spin_lock_irqsave(&glink->rx_lock, flags);
		if (list_empty(&glink->rx_queue)) {
			spin_unlock_irqrestore(&glink->rx_lock, flags);
			break;
		}
		dcmd = list_first_entry(&glink->rx_queue,
					struct glink_defer_cmd, node);
		list_del(&dcmd->node);
		spin_unlock_irqrestore(&glink->rx_lock, flags);

		msg = &dcmd->msg;
		cmd = le16_to_cpu(msg->cmd);
		param1 = le16_to_cpu(msg->param1);
		param2 = le32_to_cpu(msg->param2);

		switch (cmd) {
		case RPM_CMD_VERSION:
			qcom_glink_receive_version(glink, param1, param2);
			break;
		case RPM_CMD_VERSION_ACK:
			qcom_glink_receive_version_ack(glink, param1, param2);
			break;
		case RPM_CMD_OPEN:
			qcom_glink_rx_open(glink, param1, msg->data);
			break;
		case RPM_CMD_CLOSE:
			qcom_glink_rx_close(glink, param1);
			break;
		case RPM_CMD_CLOSE_ACK:
			qcom_glink_rx_close_ack(glink, param1);
			break;
		case RPM_CMD_RX_INTENT_REQ:
			qcom_glink_handle_intent_req(glink, param1, param2);
			break;
		default:
			WARN(1, "Unknown defer object %d\n", cmd);
			break;
		}

		kfree(dcmd);
	}
}

static ssize_t rpmsg_name_show(struct device *dev,
			       struct device_attribute *attr, char *buf)
{
	struct rpmsg_device *rpdev = to_rpmsg_device(dev);
	struct glink_channel *channel = to_glink_channel(rpdev->ept);

	return snprintf(buf, RPMSG_NAME_SIZE, "%s\n", channel->glink->name);
}
static DEVICE_ATTR_RO(rpmsg_name);

static struct attribute *qcom_glink_attrs[] = {
	&dev_attr_rpmsg_name.attr,
	NULL
};
ATTRIBUTE_GROUPS(qcom_glink);

static void qcom_glink_device_release(struct device *dev)
{
	struct rpmsg_device *rpdev = to_rpmsg_device(dev);
	struct glink_channel *channel = to_glink_channel(rpdev->ept);

	/* Release qcom_glink_alloc_channel() reference */
	kref_put(&channel->refcount, qcom_glink_channel_release);
	kfree(rpdev);
}

static int qcom_glink_create_chrdev(struct qcom_glink *glink)
{
	struct rpmsg_device *rpdev;
	struct glink_channel *channel;

	rpdev = kzalloc(sizeof(*rpdev), GFP_KERNEL);
	if (!rpdev)
		return -ENOMEM;

	channel = qcom_glink_alloc_channel(glink, "rpmsg_chrdev");
	if (IS_ERR(channel)) {
		kfree(rpdev);
		return PTR_ERR(channel);
	}
	channel->rpdev = rpdev;

	rpdev->ept = &channel->ept;
	rpdev->ops = &glink_device_ops;
	rpdev->dev.parent = glink->dev;
	rpdev->dev.release = qcom_glink_device_release;

	return rpmsg_chrdev_register_device(rpdev);
}

static void qcom_glink_set_affinity(struct qcom_glink *glink, u32 *arr,
				    size_t size)
{
	struct cpumask cpumask;
	int i;

	cpumask_clear(&cpumask);
	for (i = 0; i < size; i++) {
		if (arr[i] < num_possible_cpus())
			cpumask_set_cpu(arr[i], &cpumask);
	}
	if (irq_set_affinity(glink->irq, &cpumask))
		dev_err(glink->dev, "failed to set irq affinity\n");
	if (sched_setaffinity(glink->task->pid, &cpumask))
		dev_err(glink->dev, "failed to set task affinity\n");
}

static void qcom_glink_notif_reset(void *data)
{
	struct qcom_glink *glink = data;
	struct glink_channel *channel;
	unsigned long flags;
	int cid;

	if (!glink)
		return;
	atomic_inc(&glink->in_reset);

	/* To wakeup any blocking writers */
	wake_up_all(&glink->tx_avail_notify);

	spin_lock_irqsave(&glink->idr_lock, flags);
	idr_for_each_entry(&glink->lcids, channel, cid) {
		wake_up(&channel->intent_req_event);
	}
	spin_unlock_irqrestore(&glink->idr_lock, flags);
}

static void qcom_glink_cancel_rx_work(struct qcom_glink *glink)
{
	struct glink_defer_cmd *dcmd;
	struct glink_defer_cmd *tmp;

	/* cancel any pending deferred rx_work */
	cancel_work_sync(&glink->rx_work);

	list_for_each_entry_safe(dcmd, tmp, &glink->rx_queue, node)
		kfree(dcmd);
}

struct qcom_glink *qcom_glink_native_probe(struct device *dev,
					   unsigned long features,
					   struct qcom_glink_pipe *rx,
					   struct qcom_glink_pipe *tx,
					   bool intentless)
{
	struct qcom_glink *glink;
	u32 *arr;
	int size;
	int irq;
	int ret;

	glink = devm_kzalloc(dev, sizeof(*glink), GFP_KERNEL);
	if (!glink)
		return ERR_PTR(-ENOMEM);

	glink->dev = dev;
	glink->dev->groups = qcom_glink_groups;

	glink->tx_pipe = tx;
	glink->rx_pipe = rx;

	glink->features = features;
	glink->intentless = intentless;

	spin_lock_init(&glink->tx_lock);
	spin_lock_init(&glink->rx_lock);
	INIT_LIST_HEAD(&glink->rx_queue);
	INIT_WORK(&glink->rx_work, qcom_glink_work);
	init_waitqueue_head(&glink->tx_avail_notify);

	spin_lock_init(&glink->idr_lock);
	idr_init(&glink->lcids);
	idr_init(&glink->rcids);
	atomic_set(&glink->in_reset, 0);

	ret = of_property_read_string(dev->of_node, "label", &glink->name);
	if (ret < 0)
		glink->name = dev->of_node->name;

	glink->mbox_client.dev = dev;
	glink->mbox_client.knows_txdone = true;
	glink->mbox_chan = mbox_request_channel(&glink->mbox_client, 0);
	if (IS_ERR(glink->mbox_chan)) {
		if (PTR_ERR(glink->mbox_chan) != -EPROBE_DEFER)
			dev_err(dev, "failed to acquire IPC channel\n");
		return ERR_CAST(glink->mbox_chan);
	}

	kthread_init_worker(&glink->kworker);
	glink->task = kthread_run(kthread_worker_fn, &glink->kworker,
				  "glink_%s", glink->name);
	if (IS_ERR(glink->task)) {
		dev_err(dev, "failed to spawn intent kthread %ld\n",
			PTR_ERR(glink->task));
		return ERR_CAST(glink->task);
	}

	ret = subsys_register_early_notifier(glink->name, XPORT_LAYER_NOTIF,
					     qcom_glink_notif_reset, glink);
	if (ret)
		dev_err(dev, "failed to register early notif %d\n", ret);

	snprintf(glink->irqname, 32, "glink-native-%s", glink->name);

	irq = of_irq_get(dev->of_node, 0);
	ret = devm_request_irq(dev, irq,
			       qcom_glink_native_intr,
			       IRQF_NO_SUSPEND | IRQF_SHARED,
			       glink->irqname, glink);
	if (ret) {
		dev_err(dev, "failed to request IRQ\n");
		goto unregister;
	}

	glink->irq = irq;

	size = of_property_count_u32_elems(dev->of_node, "cpu-affinity");
	if (size > 0) {
		arr = kmalloc_array(size, sizeof(u32), GFP_KERNEL);
		if (!arr) {
			ret = -ENOMEM;
			goto unregister;
		}
		ret = of_property_read_u32_array(dev->of_node, "cpu-affinity",
						 arr, size);
		if (!ret)
			qcom_glink_set_affinity(glink, arr, size);
		kfree(arr);
	}

	ret = qcom_glink_send_version(glink);
	if (ret) {
		dev_err(dev, "failed to send version %d\n", ret);
		goto unregister;
	}

	ret = qcom_glink_create_chrdev(glink);
	if (ret)
		dev_err(glink->dev, "failed to register chrdev\n");

	glink->ilc = ipc_log_context_create(GLINK_LOG_PAGE_CNT, glink->name, 0);

	return glink;

unregister:
	subsys_unregister_early_notifier(glink->name, XPORT_LAYER_NOTIF);
	return ERR_PTR(ret);
}
EXPORT_SYMBOL_GPL(qcom_glink_native_probe);

static int qcom_glink_remove_device(struct device *dev, void *data)
{
	device_unregister(dev);

	return 0;
}

void qcom_glink_native_remove(struct qcom_glink *glink)
{
	struct glink_channel *channel;
	int cid;
	int ret;

	subsys_unregister_early_notifier(glink->name, XPORT_LAYER_NOTIF);
	qcom_glink_notif_reset(glink);
	disable_irq(glink->irq);
	qcom_glink_cancel_rx_work(glink);

	ret = device_for_each_child(glink->dev, NULL, qcom_glink_remove_device);
	if (ret)
		dev_warn(glink->dev, "Can't remove GLINK devices: %d\n", ret);

	/* Release any defunct local channels, waiting for close-ack */
	idr_for_each_entry(&glink->lcids, channel, cid) {
		kref_put(&channel->refcount, qcom_glink_channel_release);
		idr_remove(&glink->lcids, cid);
	}

	/* Release any defunct local channels, waiting for close-req */
	idr_for_each_entry(&glink->rcids, channel, cid) {
		kref_put(&channel->refcount, qcom_glink_channel_release);
		idr_remove(&glink->rcids, cid);
	}

	/* Release any defunct local channels, waiting for close-req */
	idr_for_each_entry(&glink->rcids, channel, cid)
		kref_put(&channel->refcount, qcom_glink_channel_release);

	idr_destroy(&glink->lcids);
	idr_destroy(&glink->rcids);

	kthread_flush_worker(&glink->kworker);
	kthread_stop(glink->task);
	qcom_glink_pipe_reset(glink);
	mbox_free_channel(glink->mbox_chan);
}
EXPORT_SYMBOL_GPL(qcom_glink_native_remove);

void qcom_glink_native_unregister(struct qcom_glink *glink)
{
	device_unregister(glink->dev);
}
EXPORT_SYMBOL_GPL(qcom_glink_native_unregister);

MODULE_DESCRIPTION("Qualcomm GLINK driver");
MODULE_LICENSE("GPL v2");<|MERGE_RESOLUTION|>--- conflicted
+++ resolved
@@ -1815,11 +1815,7 @@
 	kthread_cancel_work_sync(&channel->intent_work);
 
 	if (channel->rpdev) {
-<<<<<<< HEAD
-		strlcpy(chinfo.name, channel->name, sizeof(chinfo.name));
-=======
 		strscpy_pad(chinfo.name, channel->name, sizeof(chinfo.name));
->>>>>>> 99c8c5d5
 		chinfo.src = RPMSG_ADDR_ANY;
 		chinfo.dst = RPMSG_ADDR_ANY;
 

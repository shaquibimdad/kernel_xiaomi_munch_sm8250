/*
 *  Copyright (C) 2003 Russell King, All Rights Reserved.
 *  Copyright 2006-2007 Pierre Ossman
 *
 * This program is free software; you can redistribute it and/or modify
 * it under the terms of the GNU General Public License version 2 as
 * published by the Free Software Foundation.
 *
 */
#include <linux/slab.h>
#include <linux/module.h>
#include <linux/blkdev.h>
#include <linux/freezer.h>
#include <linux/kthread.h>
#include <linux/scatterlist.h>
#include <linux/dma-mapping.h>

#include <linux/mmc/card.h>
#include <linux/mmc/host.h>

#include "queue.h"
#include "block.h"
#include "core.h"
#include "crypto.h"
#include "card.h"
#include "host.h"

static inline bool mmc_cqe_dcmd_busy(struct mmc_queue *mq)
{
	/* Allow only 1 DCMD at a time */
	return mq->in_flight[MMC_ISSUE_DCMD];
}

void mmc_cqe_check_busy(struct mmc_queue *mq)
{
	if ((mq->cqe_busy & MMC_CQE_DCMD_BUSY) && !mmc_cqe_dcmd_busy(mq))
		mq->cqe_busy &= ~MMC_CQE_DCMD_BUSY;

	mq->cqe_busy &= ~MMC_CQE_QUEUE_FULL;
}

static inline bool mmc_cqe_can_dcmd(struct mmc_host *host)
{
	return host->caps2 & MMC_CAP2_CQE_DCMD;
}

static enum mmc_issue_type mmc_cqe_issue_type(struct mmc_host *host,
					      struct request *req)
{
	switch (req_op(req)) {
	case REQ_OP_DRV_IN:
	case REQ_OP_DRV_OUT:
	case REQ_OP_DISCARD:
	case REQ_OP_SECURE_ERASE:
		return MMC_ISSUE_SYNC;
	case REQ_OP_FLUSH:
		return mmc_cqe_can_dcmd(host) ? MMC_ISSUE_DCMD : MMC_ISSUE_SYNC;
	default:
		return MMC_ISSUE_ASYNC;
	}
}

enum mmc_issue_type mmc_issue_type(struct mmc_queue *mq, struct request *req)
{
	struct mmc_host *host = mq->card->host;

	if (mq->use_cqe)
		return mmc_cqe_issue_type(host, req);

	if (req_op(req) == REQ_OP_READ || req_op(req) == REQ_OP_WRITE)
		return MMC_ISSUE_ASYNC;

	return MMC_ISSUE_SYNC;
}

static void __mmc_cqe_recovery_notifier(struct mmc_queue *mq)
{
	if (!mq->recovery_needed) {
		mq->recovery_needed = true;
		schedule_work(&mq->recovery_work);
	}
}

void mmc_cqe_recovery_notifier(struct mmc_request *mrq)
{
	struct mmc_queue_req *mqrq = container_of(mrq, struct mmc_queue_req,
						  brq.mrq);
	struct request *req = mmc_queue_req_to_req(mqrq);
	struct request_queue *q = req->q;
	struct mmc_queue *mq = q->queuedata;
	unsigned long flags;

	spin_lock_irqsave(q->queue_lock, flags);
	__mmc_cqe_recovery_notifier(mq);
	spin_unlock_irqrestore(q->queue_lock, flags);
}

static enum blk_eh_timer_return mmc_cqe_timed_out(struct request *req)
{
	struct mmc_queue_req *mqrq = req_to_mmc_queue_req(req);
	struct mmc_request *mrq = &mqrq->brq.mrq;
	struct mmc_queue *mq = req->q->queuedata;
	struct mmc_host *host = mq->card->host;
	enum mmc_issue_type issue_type = mmc_issue_type(mq, req);
	bool recovery_needed = false;

	mmc_log_string(host,
			"Request timed out! Active reqs: %d Req: %p Tag: %d\n",
			mmc_cqe_qcnt(mq), req, req->tag);
	switch (issue_type) {
	case MMC_ISSUE_ASYNC:
	case MMC_ISSUE_DCMD:
		if (host->cqe_ops->cqe_timeout(host, mrq, &recovery_needed)) {
			if (recovery_needed)
				mmc_cqe_recovery_notifier(mrq);
			return BLK_EH_RESET_TIMER;
		}
<<<<<<< HEAD

		pr_info("%s: %s: Timeout even before req reaching LDD, completing the req. Active reqs: %d Req: %p Tag: %d\n",
				mmc_hostname(host), __func__,
				mmc_cqe_qcnt(mq), req, req->tag);
		mmc_log_string(host,
				"Timeout even before req reaching LDD,completing the req. Active reqs: %d Req: %p Tag: %d\n",
				mmc_cqe_qcnt(mq), req, req->tag);
=======
>>>>>>> 5e52a76e
		/* The request has gone already */
		return BLK_EH_DONE;
	default:
		/* Timeout is handled by mmc core */
		return BLK_EH_RESET_TIMER;
	}
}

static enum blk_eh_timer_return mmc_mq_timed_out(struct request *req,
						 bool reserved)
{
	struct request_queue *q = req->q;
	struct mmc_queue *mq = q->queuedata;
	unsigned long flags;
	int ret;

	spin_lock_irqsave(q->queue_lock, flags);

	if (mq->recovery_needed || !mq->use_cqe) {
		ret = BLK_EH_RESET_TIMER;
		spin_unlock_irqrestore(q->queue_lock, flags);
	} else {
		spin_unlock_irqrestore(q->queue_lock, flags);
		ret = mmc_cqe_timed_out(req);
	}

	return ret;
}

static void mmc_mq_recovery_handler(struct work_struct *work)
{
	struct mmc_queue *mq = container_of(work, struct mmc_queue,
					    recovery_work);
	struct request_queue *q = mq->queue;

	mmc_get_card(mq->card, &mq->ctx);

	mq->in_recovery = true;

	if (mq->use_cqe)
		mmc_blk_cqe_recovery(mq);
	else
		mmc_blk_mq_recovery(mq);

	mq->in_recovery = false;

	spin_lock_irq(q->queue_lock);
	mq->recovery_needed = false;
	spin_unlock_irq(q->queue_lock);

	mmc_put_card(mq->card, &mq->ctx);

	blk_mq_run_hw_queues(q, true);
}

static struct scatterlist *mmc_alloc_sg(int sg_len, gfp_t gfp)
{
	struct scatterlist *sg;

	sg = kmalloc_array(sg_len, sizeof(*sg), gfp);
	if (sg)
		sg_init_table(sg, sg_len);

	return sg;
}

static void mmc_queue_setup_discard(struct request_queue *q,
				    struct mmc_card *card)
{
	unsigned max_discard;

	max_discard = mmc_calc_max_discard(card);
	if (!max_discard)
		return;

	blk_queue_flag_set(QUEUE_FLAG_DISCARD, q);
	blk_queue_max_discard_sectors(q, max_discard);
	q->limits.discard_granularity = card->pref_erase << 9;
	/* granularity must not be greater than max. discard */
	if (card->pref_erase > max_discard)
		q->limits.discard_granularity = 0;
	if (mmc_can_secure_erase_trim(card))
		blk_queue_flag_set(QUEUE_FLAG_SECERASE, q);
}

/**
 * mmc_init_request() - initialize the MMC-specific per-request data
 * @q: the request queue
 * @req: the request
 * @gfp: memory allocation policy
 */
static int __mmc_init_request(struct mmc_queue *mq, struct request *req,
			      gfp_t gfp)
{
	struct mmc_queue_req *mq_rq = req_to_mmc_queue_req(req);
	struct mmc_host *host;

	if (!mq)
		return -ENODEV;
	host = mq->card->host;

	mq_rq->sg = mmc_alloc_sg(host->max_segs, gfp);
	if (!mq_rq->sg)
		return -ENOMEM;

	return 0;
}

static void mmc_exit_request(struct request_queue *q, struct request *req)
{
	struct mmc_queue_req *mq_rq = req_to_mmc_queue_req(req);

	kfree(mq_rq->sg);
	mq_rq->sg = NULL;
}

static int mmc_mq_init_request(struct blk_mq_tag_set *set, struct request *req,
			       unsigned int hctx_idx, unsigned int numa_node)
{
	return __mmc_init_request(set->driver_data, req, GFP_KERNEL);
}

static void mmc_mq_exit_request(struct blk_mq_tag_set *set, struct request *req,
				unsigned int hctx_idx)
{
	struct mmc_queue *mq = set->driver_data;

	mmc_exit_request(mq->queue, req);
}

static blk_status_t mmc_mq_queue_rq(struct blk_mq_hw_ctx *hctx,
				    const struct blk_mq_queue_data *bd)
{
	struct request *req = bd->rq;
	struct request_queue *q = req->q;
	struct mmc_queue *mq = q->queuedata;
	struct mmc_card *card = mq->card;
	struct mmc_host *host = card->host;
	enum mmc_issue_type issue_type;
	enum mmc_issued issued;
	bool get_card, cqe_retune_ok;
	int ret;

	if (mmc_card_removed(mq->card)) {
		req->rq_flags |= RQF_QUIET;
		return BLK_STS_IOERR;
	}

	issue_type = mmc_issue_type(mq, req);

	spin_lock_irq(q->queue_lock);

	if (mq->recovery_needed || mq->busy) {
		spin_unlock_irq(q->queue_lock);
		return BLK_STS_RESOURCE;
	}

	switch (issue_type) {
	case MMC_ISSUE_DCMD:
		if (mmc_cqe_dcmd_busy(mq)) {
			mq->cqe_busy |= MMC_CQE_DCMD_BUSY;
			spin_unlock_irq(q->queue_lock);
			return BLK_STS_RESOURCE;
		}
		break;
	case MMC_ISSUE_ASYNC:
		break;
	default:
		/*
		 * Timeouts are handled by mmc core, and we don't have a host
		 * API to abort requests, so we can't handle the timeout anyway.
		 * However, when the timeout happens, blk_mq_complete_request()
		 * no longer works (to stop the request disappearing under us).
		 * To avoid racing with that, set a large timeout.
		 */
		req->timeout = 600 * HZ;
		break;
	}

	/* Parallel dispatch of requests is not supported at the moment */
	mq->busy = true;

	mq->in_flight[issue_type] += 1;
	atomic_inc(&host->active_reqs);
	get_card = (mmc_tot_in_flight(mq) == 1);
	cqe_retune_ok = (mmc_cqe_qcnt(mq) == 1);

	spin_unlock_irq(q->queue_lock);

	if (!(req->rq_flags & RQF_DONTPREP)) {
		req_to_mmc_queue_req(req)->retries = 0;
		req->rq_flags |= RQF_DONTPREP;
	}

	if (get_card)
		mmc_get_card(card, &mq->ctx);

	if (mq->use_cqe) {
		host->retune_now = host->need_retune && cqe_retune_ok &&
				   !host->hold_retune;
	}

	blk_mq_start_request(req);

	issued = mmc_blk_mq_issue_rq(mq, req);

	switch (issued) {
	case MMC_REQ_BUSY:
		ret = BLK_STS_RESOURCE;
		break;
	case MMC_REQ_FAILED_TO_START:
		ret = BLK_STS_IOERR;
		break;
	default:
		ret = BLK_STS_OK;
		break;
	}

	if (issued != MMC_REQ_STARTED) {
		bool put_card = false;

		spin_lock_irq(q->queue_lock);
		mq->in_flight[issue_type] -= 1;
		atomic_dec(&host->active_reqs);
		if (mmc_tot_in_flight(mq) == 0)
			put_card = true;
		mq->busy = false;
		spin_unlock_irq(q->queue_lock);
		if (put_card)
			mmc_put_card(card, &mq->ctx);
	} else {
		WRITE_ONCE(mq->busy, false);
	}

	return ret;
}

static const struct blk_mq_ops mmc_mq_ops = {
	.queue_rq	= mmc_mq_queue_rq,
	.init_request	= mmc_mq_init_request,
	.exit_request	= mmc_mq_exit_request,
	.complete	= mmc_blk_mq_complete,
	.timeout	= mmc_mq_timed_out,
};

static void mmc_setup_queue(struct mmc_queue *mq, struct mmc_card *card)
{
	struct mmc_host *host = card->host;
	u64 limit = BLK_BOUNCE_HIGH;
	unsigned block_size = 512;

	if (mmc_dev(host)->dma_mask && *mmc_dev(host)->dma_mask)
		limit = (u64)dma_max_pfn(mmc_dev(host)) << PAGE_SHIFT;

	blk_queue_flag_set(QUEUE_FLAG_NONROT, mq->queue);
	blk_queue_flag_clear(QUEUE_FLAG_ADD_RANDOM, mq->queue);
	if (mmc_can_erase(card))
		mmc_queue_setup_discard(mq->queue, card);

	blk_queue_bounce_limit(mq->queue, limit);
	blk_queue_max_hw_sectors(mq->queue,
		min(host->max_blk_count, host->max_req_size / 512));
	blk_queue_max_segments(mq->queue, host->max_segs);

	if (host->ops->init)
		host->ops->init(host);

	if (mmc_card_mmc(card))
		block_size = card->ext_csd.data_sector_size;

	blk_queue_logical_block_size(mq->queue, block_size);
	blk_queue_max_segment_size(mq->queue,
			round_down(host->max_seg_size, block_size));

	INIT_WORK(&mq->recovery_work, mmc_mq_recovery_handler);
	INIT_WORK(&mq->complete_work, mmc_blk_mq_complete_work);

	mutex_init(&mq->complete_lock);

	init_waitqueue_head(&mq->wait);

	if (host->cqe_ops && host->cqe_ops->cqe_crypto_update_queue)
		host->cqe_ops->cqe_crypto_update_queue(host, mq->queue);
}

static int mmc_mq_init_queue(struct mmc_queue *mq, int q_depth,
			     const struct blk_mq_ops *mq_ops, spinlock_t *lock)
{
	int ret;

	memset(&mq->tag_set, 0, sizeof(mq->tag_set));
	mq->tag_set.ops = mq_ops;
	mq->tag_set.queue_depth = q_depth;
	mq->tag_set.numa_node = NUMA_NO_NODE;
	mq->tag_set.flags = BLK_MQ_F_SHOULD_MERGE | BLK_MQ_F_SG_MERGE |
			    BLK_MQ_F_BLOCKING;
	mq->tag_set.nr_hw_queues = 1;
	mq->tag_set.cmd_size = sizeof(struct mmc_queue_req);
	mq->tag_set.driver_data = mq;

	ret = blk_mq_alloc_tag_set(&mq->tag_set);
	if (ret)
		return ret;

	mq->queue = blk_mq_init_queue(&mq->tag_set);
	if (IS_ERR(mq->queue)) {
		ret = PTR_ERR(mq->queue);
		goto free_tag_set;
	}

	mq->queue->queue_lock = lock;
	mq->queue->queuedata = mq;

	return 0;

free_tag_set:
	blk_mq_free_tag_set(&mq->tag_set);

	return ret;
}

/* Set queue depth to get a reasonable value for q->nr_requests */
#define MMC_QUEUE_DEPTH 64

static int mmc_mq_init(struct mmc_queue *mq, struct mmc_card *card,
			 spinlock_t *lock)
{
	struct mmc_host *host = card->host;
	int q_depth;
	int ret;

	/*
	 * The queue depth for CQE must match the hardware because the request
	 * tag is used to index the hardware queue.
	 */
	if (mq->use_cqe)
		q_depth = min_t(int, card->ext_csd.cmdq_depth, host->cqe_qdepth);
	else
		q_depth = MMC_QUEUE_DEPTH;

	ret = mmc_mq_init_queue(mq, q_depth, &mmc_mq_ops, lock);
	if (ret)
		return ret;

	blk_queue_rq_timeout(mq->queue, 60 * HZ);

	mmc_setup_queue(mq, card);

	mmc_crypto_setup_queue(host, mq->queue);

	return 0;
}

/**
 * mmc_init_queue - initialise a queue structure.
 * @mq: mmc queue
 * @card: mmc card to attach this queue
 * @lock: queue lock
 * @subname: partition subname
 *
 * Initialise a MMC card request queue.
 */
int mmc_init_queue(struct mmc_queue *mq, struct mmc_card *card,
		   spinlock_t *lock, const char *subname)
{
	struct mmc_host *host = card->host;

	mq->card = card;

	mq->use_cqe = host->cqe_enabled;

	return mmc_mq_init(mq, card, lock);
}

void mmc_queue_suspend(struct mmc_queue *mq)
{
	blk_mq_quiesce_queue(mq->queue);

	/*
	 * The host remains claimed while there are outstanding requests, so
	 * simply claiming and releasing here ensures there are none.
	 */
	mmc_claim_host(mq->card->host);
	mmc_release_host(mq->card->host);
}

void mmc_queue_resume(struct mmc_queue *mq)
{
	blk_mq_unquiesce_queue(mq->queue);
}

void mmc_cleanup_queue(struct mmc_queue *mq)
{
	struct request_queue *q = mq->queue;

	/*
	 * The legacy code handled the possibility of being suspended,
	 * so do that here too.
	 */
	if (blk_queue_quiesced(q))
		blk_mq_unquiesce_queue(q);

	if (likely(!blk_queue_dead(q)))
		blk_cleanup_queue(q);
	blk_mq_free_tag_set(&mq->tag_set);

	/*
	 * A request can be completed before the next request, potentially
	 * leaving a complete_work with nothing to do. Such a work item might
	 * still be queued at this point. Flush it.
	 */
	flush_work(&mq->complete_work);

	mq->card = NULL;
}

/*
 * Prepare the sg list(s) to be handed of to the host driver
 */
unsigned int mmc_queue_map_sg(struct mmc_queue *mq, struct mmc_queue_req *mqrq)
{
	struct request *req = mmc_queue_req_to_req(mqrq);

	return blk_rq_map_sg(mq->queue, req, mqrq->sg);
}<|MERGE_RESOLUTION|>--- conflicted
+++ resolved
@@ -115,7 +115,6 @@
 				mmc_cqe_recovery_notifier(mrq);
 			return BLK_EH_RESET_TIMER;
 		}
-<<<<<<< HEAD
 
 		pr_info("%s: %s: Timeout even before req reaching LDD, completing the req. Active reqs: %d Req: %p Tag: %d\n",
 				mmc_hostname(host), __func__,
@@ -123,8 +122,6 @@
 		mmc_log_string(host,
 				"Timeout even before req reaching LDD,completing the req. Active reqs: %d Req: %p Tag: %d\n",
 				mmc_cqe_qcnt(mq), req, req->tag);
-=======
->>>>>>> 5e52a76e
 		/* The request has gone already */
 		return BLK_EH_DONE;
 	default:

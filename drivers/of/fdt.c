--- conflicted
+++ resolved
@@ -1209,14 +1209,8 @@
 int __init early_init_dt_scan_chosen(unsigned long node, const char *uname,
 				     int depth, void *data)
 {
-<<<<<<< HEAD
-	int l = 0;
-	const char *p = NULL;
-	char *cmdline = data;
-=======
 	int l;
 	const char *p;
->>>>>>> 6a10ec77
 	const void *rng_seed;
 
 	pr_debug("search \"chosen\", depth: %d, uname: %s\n", depth, uname);
@@ -1252,24 +1246,12 @@
 
 	pr_debug("Command line is: %s\n", (char*)data);
 
-<<<<<<< HEAD
-	early_init_dt_check_for_powerup_reason(node);
-
-=======
->>>>>>> 6a10ec77
 	rng_seed = of_get_flat_dt_prop(node, "rng-seed", &l);
 	if (rng_seed && l > 0) {
 		add_bootloader_randomness(rng_seed, l);
 
 		/* try to clear seed so it won't be found. */
 		fdt_nop_property(initial_boot_params, node, "rng-seed");
-<<<<<<< HEAD
-
-		/* update CRC check value */
-		of_fdt_crc32 = crc32_be(~0, initial_boot_params,
-				fdt_totalsize(initial_boot_params));
-=======
->>>>>>> 6a10ec77
 	}
 
 	/* break now */

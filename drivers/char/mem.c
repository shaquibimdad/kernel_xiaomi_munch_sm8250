// SPDX-License-Identifier: GPL-2.0
/*
 *  linux/drivers/char/mem.c
 *
 *  Copyright (C) 1991, 1992  Linus Torvalds
 *
 *  Added devfs support.
 *    Jan-11-1998, C. Scott Ananian <cananian@alumni.princeton.edu>
 *  Shared /dev/zero mmapping support, Feb 2000, Kanoj Sarcar <kanoj@sgi.com>
 */

#include <linux/mm.h>
#include <linux/miscdevice.h>
#include <linux/slab.h>
#include <linux/vmalloc.h>
#include <linux/mman.h>
#include <linux/random.h>
#include <linux/init.h>
#include <linux/raw.h>
#include <linux/tty.h>
#include <linux/capability.h>
#include <linux/ptrace.h>
#include <linux/device.h>
#include <linux/highmem.h>
#include <linux/backing-dev.h>
#include <linux/shmem_fs.h>
#include <linux/splice.h>
#include <linux/pfn.h>
#include <linux/export.h>
#include <linux/io.h>
#include <linux/uio.h>

#include <linux/uaccess.h>

#ifdef CONFIG_IA64
# include <linux/efi.h>
#endif

#define DEVPORT_MINOR	4

#ifdef CONFIG_SRANDOM
#include <linux/srandom.h>
#endif

static inline unsigned long size_inside_page(unsigned long start,
					     unsigned long size)
{
	unsigned long sz;

	sz = PAGE_SIZE - (start & (PAGE_SIZE - 1));

	return min(sz, size);
}

#ifndef ARCH_HAS_VALID_PHYS_ADDR_RANGE
static inline int valid_phys_addr_range(phys_addr_t addr, size_t count)
{
	return addr + count <= __pa(high_memory);
}

static inline int valid_mmap_phys_addr_range(unsigned long pfn, size_t size)
{
	return 1;
}
#endif

#ifdef CONFIG_STRICT_DEVMEM
static inline int page_is_allowed(unsigned long pfn)
{
	return devmem_is_allowed(pfn);
}
static inline int range_is_allowed(unsigned long pfn, unsigned long size)
{
	u64 from = ((u64)pfn) << PAGE_SHIFT;
	u64 to = from + size;
	u64 cursor = from;

	while (cursor < to) {
		if (!devmem_is_allowed(pfn))
			return 0;
		cursor += PAGE_SIZE;
		pfn++;
	}
	return 1;
}
#else
static inline int page_is_allowed(unsigned long pfn)
{
	return 1;
}
static inline int range_is_allowed(unsigned long pfn, unsigned long size)
{
	return 1;
}
#endif

#ifndef unxlate_dev_mem_ptr
#define unxlate_dev_mem_ptr unxlate_dev_mem_ptr
void __weak unxlate_dev_mem_ptr(phys_addr_t phys, void *addr)
{
}
#endif

static inline bool should_stop_iteration(void)
{
	if (need_resched())
		cond_resched();
	return fatal_signal_pending(current);
}

/*
 * This funcion reads the *physical* memory. The f_pos points directly to the
 * memory location.
 */
static ssize_t read_mem(struct file *file, char __user *buf,
			size_t count, loff_t *ppos)
{
	phys_addr_t p = *ppos;
	ssize_t read, sz;
	void *ptr;
	char *bounce;
	int err;

	if (p != *ppos)
		return 0;

	if (!valid_phys_addr_range(p, count))
		return -EFAULT;
	read = 0;
#ifdef __ARCH_HAS_NO_PAGE_ZERO_MAPPED
	/* we don't have page 0 mapped on sparc and m68k.. */
	if (p < PAGE_SIZE) {
		sz = size_inside_page(p, count);
		if (sz > 0) {
			if (clear_user(buf, sz))
				return -EFAULT;
			buf += sz;
			p += sz;
			count -= sz;
			read += sz;
		}
	}
#endif

	bounce = kmalloc(PAGE_SIZE, GFP_KERNEL);
	if (!bounce)
		return -ENOMEM;

	while (count > 0) {
		unsigned long remaining;
		int allowed, probe;

		sz = size_inside_page(p, count);

		err = -EPERM;
		allowed = page_is_allowed(p >> PAGE_SHIFT);
		if (!allowed)
			goto failed;

		err = -EFAULT;
		if (allowed == 2) {
			/* Show zeros for restricted memory. */
			remaining = clear_user(buf, sz);
		} else {
			/*
			 * On ia64 if a page has been mapped somewhere as
			 * uncached, then it must also be accessed uncached
			 * by the kernel or data corruption may occur.
			 */
			ptr = xlate_dev_mem_ptr(p);
			if (!ptr)
				goto failed;

			probe = probe_kernel_read(bounce, ptr, sz);
			unxlate_dev_mem_ptr(p, ptr);
			if (probe)
				goto failed;

			remaining = copy_to_user(buf, bounce, sz);
		}

		if (remaining)
			goto failed;

		buf += sz;
		p += sz;
		count -= sz;
		read += sz;
		if (should_stop_iteration())
			break;
	}
	kfree(bounce);

	*ppos += read;
	return read;

failed:
	kfree(bounce);
	return err;
}

static ssize_t write_mem(struct file *file, const char __user *buf,
			 size_t count, loff_t *ppos)
{
	phys_addr_t p = *ppos;
	ssize_t written, sz;
	unsigned long copied;
	void *ptr;

	if (p != *ppos)
		return -EFBIG;

	if (!valid_phys_addr_range(p, count))
		return -EFAULT;

	written = 0;

#ifdef __ARCH_HAS_NO_PAGE_ZERO_MAPPED
	/* we don't have page 0 mapped on sparc and m68k.. */
	if (p < PAGE_SIZE) {
		sz = size_inside_page(p, count);
		/* Hmm. Do something? */
		buf += sz;
		p += sz;
		count -= sz;
		written += sz;
	}
#endif

	while (count > 0) {
		int allowed;

		sz = size_inside_page(p, count);

		allowed = page_is_allowed(p >> PAGE_SHIFT);
		if (!allowed)
			return -EPERM;

		/* Skip actual writing when a page is marked as restricted. */
		if (allowed == 1) {
			/*
			 * On ia64 if a page has been mapped somewhere as
			 * uncached, then it must also be accessed uncached
			 * by the kernel or data corruption may occur.
			 */
			ptr = xlate_dev_mem_ptr(p);
			if (!ptr) {
				if (written)
					break;
				return -EFAULT;
			}

			copied = copy_from_user(ptr, buf, sz);
			unxlate_dev_mem_ptr(p, ptr);
			if (copied) {
				written += sz - copied;
				if (written)
					break;
				return -EFAULT;
			}
		}

		buf += sz;
		p += sz;
		count -= sz;
		written += sz;
		if (should_stop_iteration())
			break;
	}

	*ppos += written;
	return written;
}

int __weak phys_mem_access_prot_allowed(struct file *file,
	unsigned long pfn, unsigned long size, pgprot_t *vma_prot)
{
	return 1;
}

#ifndef __HAVE_PHYS_MEM_ACCESS_PROT

/*
 * Architectures vary in how they handle caching for addresses
 * outside of main memory.
 *
 */
#ifdef pgprot_noncached
static int uncached_access(struct file *file, phys_addr_t addr)
{
#if defined(CONFIG_IA64)
	/*
	 * On ia64, we ignore O_DSYNC because we cannot tolerate memory
	 * attribute aliases.
	 */
	return !(efi_mem_attributes(addr) & EFI_MEMORY_WB);
#elif defined(CONFIG_MIPS)
	{
		extern int __uncached_access(struct file *file,
					     unsigned long addr);

		return __uncached_access(file, addr);
	}
#else
	/*
	 * Accessing memory above the top the kernel knows about or through a
	 * file pointer
	 * that was marked O_DSYNC will be done non-cached.
	 */
	if (file->f_flags & O_DSYNC)
		return 1;
	return addr >= __pa(high_memory);
#endif
}
#endif

static pgprot_t phys_mem_access_prot(struct file *file, unsigned long pfn,
				     unsigned long size, pgprot_t vma_prot)
{
#ifdef pgprot_noncached
	phys_addr_t offset = pfn << PAGE_SHIFT;

	if (uncached_access(file, offset))
		return pgprot_noncached(vma_prot);
#endif
	return vma_prot;
}
#endif

#ifndef CONFIG_MMU
static unsigned long get_unmapped_area_mem(struct file *file,
					   unsigned long addr,
					   unsigned long len,
					   unsigned long pgoff,
					   unsigned long flags)
{
	if (!valid_mmap_phys_addr_range(pgoff, len))
		return (unsigned long) -EINVAL;
	return pgoff << PAGE_SHIFT;
}

/* permit direct mmap, for read, write or exec */
static unsigned memory_mmap_capabilities(struct file *file)
{
	return NOMMU_MAP_DIRECT |
		NOMMU_MAP_READ | NOMMU_MAP_WRITE | NOMMU_MAP_EXEC;
}

static unsigned zero_mmap_capabilities(struct file *file)
{
	return NOMMU_MAP_COPY;
}

/* can't do an in-place private mapping if there's no MMU */
static inline int private_mapping_ok(struct vm_area_struct *vma)
{
	return vma->vm_flags & VM_MAYSHARE;
}
#else

static inline int private_mapping_ok(struct vm_area_struct *vma)
{
	return 1;
}
#endif

static const struct vm_operations_struct mmap_mem_ops = {
#ifdef CONFIG_HAVE_IOREMAP_PROT
	.access = generic_access_phys
#endif
};

static int mmap_mem(struct file *file, struct vm_area_struct *vma)
{
	size_t size = vma->vm_end - vma->vm_start;
	phys_addr_t offset = (phys_addr_t)vma->vm_pgoff << PAGE_SHIFT;

	/* Does it even fit in phys_addr_t? */
	if (offset >> PAGE_SHIFT != vma->vm_pgoff)
		return -EINVAL;

	/* It's illegal to wrap around the end of the physical address space. */
	if (offset + (phys_addr_t)size - 1 < offset)
		return -EINVAL;

	if (!valid_mmap_phys_addr_range(vma->vm_pgoff, size))
		return -EINVAL;

	if (!private_mapping_ok(vma))
		return -ENOSYS;

	if (!range_is_allowed(vma->vm_pgoff, size))
		return -EPERM;

	if (!phys_mem_access_prot_allowed(file, vma->vm_pgoff, size,
						&vma->vm_page_prot))
		return -EINVAL;

	vma->vm_page_prot = phys_mem_access_prot(file, vma->vm_pgoff,
						 size,
						 vma->vm_page_prot);

	vma->vm_ops = &mmap_mem_ops;

	/* Remap-pfn-range will mark the range VM_IO */
	if (remap_pfn_range(vma,
			    vma->vm_start,
			    vma->vm_pgoff,
			    size,
			    vma->vm_page_prot)) {
		return -EAGAIN;
	}
	return 0;
}

static int mmap_kmem(struct file *file, struct vm_area_struct *vma)
{
	unsigned long pfn;

	/* Turn a kernel-virtual address into a physical page frame */
	pfn = __pa((u64)vma->vm_pgoff << PAGE_SHIFT) >> PAGE_SHIFT;

	/*
	 * RED-PEN: on some architectures there is more mapped memory than
	 * available in mem_map which pfn_valid checks for. Perhaps should add a
	 * new macro here.
	 *
	 * RED-PEN: vmalloc is not supported right now.
	 */
	if (!pfn_valid(pfn))
		return -EIO;

	vma->vm_pgoff = pfn;
	return mmap_mem(file, vma);
}

/*
 * This function reads the *virtual* memory as seen by the kernel.
 */
static ssize_t read_kmem(struct file *file, char __user *buf,
			 size_t count, loff_t *ppos)
{
	unsigned long p = *ppos;
	ssize_t low_count, read, sz;
	char *kbuf; /* k-addr because vread() takes vmlist_lock rwlock */
	int err = 0;

	read = 0;
	if (p < (unsigned long) high_memory) {
		low_count = count;
		if (count > (unsigned long)high_memory - p)
			low_count = (unsigned long)high_memory - p;

#ifdef __ARCH_HAS_NO_PAGE_ZERO_MAPPED
		/* we don't have page 0 mapped on sparc and m68k.. */
		if (p < PAGE_SIZE && low_count > 0) {
			sz = size_inside_page(p, low_count);
			if (clear_user(buf, sz))
				return -EFAULT;
			buf += sz;
			p += sz;
			read += sz;
			low_count -= sz;
			count -= sz;
		}
#endif
		while (low_count > 0) {
			sz = size_inside_page(p, low_count);

			/*
			 * On ia64 if a page has been mapped somewhere as
			 * uncached, then it must also be accessed uncached
			 * by the kernel or data corruption may occur
			 */
			kbuf = xlate_dev_kmem_ptr((void *)p);
			if (!virt_addr_valid(kbuf))
				return -ENXIO;

			if (copy_to_user(buf, kbuf, sz))
				return -EFAULT;
			buf += sz;
			p += sz;
			read += sz;
			low_count -= sz;
			count -= sz;
			if (should_stop_iteration()) {
				count = 0;
				break;
			}
		}
	}

	if (count > 0) {
		kbuf = (char *)__get_free_page(GFP_KERNEL);
		if (!kbuf)
			return -ENOMEM;
		while (count > 0) {
			sz = size_inside_page(p, count);
			if (!is_vmalloc_or_module_addr((void *)p)) {
				err = -ENXIO;
				break;
			}
			sz = vread(kbuf, (char *)p, sz);
			if (!sz)
				break;
			if (copy_to_user(buf, kbuf, sz)) {
				err = -EFAULT;
				break;
			}
			count -= sz;
			buf += sz;
			read += sz;
			p += sz;
			if (should_stop_iteration())
				break;
		}
		free_page((unsigned long)kbuf);
	}
	*ppos = p;
	return read ? read : err;
}


static ssize_t do_write_kmem(unsigned long p, const char __user *buf,
				size_t count, loff_t *ppos)
{
	ssize_t written, sz;
	unsigned long copied;

	written = 0;
#ifdef __ARCH_HAS_NO_PAGE_ZERO_MAPPED
	/* we don't have page 0 mapped on sparc and m68k.. */
	if (p < PAGE_SIZE) {
		sz = size_inside_page(p, count);
		/* Hmm. Do something? */
		buf += sz;
		p += sz;
		count -= sz;
		written += sz;
	}
#endif

	while (count > 0) {
		void *ptr;

		sz = size_inside_page(p, count);

		/*
		 * On ia64 if a page has been mapped somewhere as uncached, then
		 * it must also be accessed uncached by the kernel or data
		 * corruption may occur.
		 */
		ptr = xlate_dev_kmem_ptr((void *)p);
		if (!virt_addr_valid(ptr))
			return -ENXIO;

		copied = copy_from_user(ptr, buf, sz);
		if (copied) {
			written += sz - copied;
			if (written)
				break;
			return -EFAULT;
		}
		buf += sz;
		p += sz;
		count -= sz;
		written += sz;
		if (should_stop_iteration())
			break;
	}

	*ppos += written;
	return written;
}

/*
 * This function writes to the *virtual* memory as seen by the kernel.
 */
static ssize_t write_kmem(struct file *file, const char __user *buf,
			  size_t count, loff_t *ppos)
{
	unsigned long p = *ppos;
	ssize_t wrote = 0;
	ssize_t virtr = 0;
	char *kbuf; /* k-addr because vwrite() takes vmlist_lock rwlock */
	int err = 0;

	if (p < (unsigned long) high_memory) {
		unsigned long to_write = min_t(unsigned long, count,
					       (unsigned long)high_memory - p);
		wrote = do_write_kmem(p, buf, to_write, ppos);
		if (wrote != to_write)
			return wrote;
		p += wrote;
		buf += wrote;
		count -= wrote;
	}

	if (count > 0) {
		kbuf = (char *)__get_free_page(GFP_KERNEL);
		if (!kbuf)
			return wrote ? wrote : -ENOMEM;
		while (count > 0) {
			unsigned long sz = size_inside_page(p, count);
			unsigned long n;

			if (!is_vmalloc_or_module_addr((void *)p)) {
				err = -ENXIO;
				break;
			}
			n = copy_from_user(kbuf, buf, sz);
			if (n) {
				err = -EFAULT;
				break;
			}
			vwrite(kbuf, (char *)p, sz);
			count -= sz;
			buf += sz;
			virtr += sz;
			p += sz;
			if (should_stop_iteration())
				break;
		}
		free_page((unsigned long)kbuf);
	}

	*ppos = p;
	return virtr + wrote ? : err;
}

static ssize_t read_port(struct file *file, char __user *buf,
			 size_t count, loff_t *ppos)
{
	unsigned long i = *ppos;
	char __user *tmp = buf;

	if (!access_ok(VERIFY_WRITE, buf, count))
		return -EFAULT;
	while (count-- > 0 && i < 65536) {
		if (__put_user(inb(i), tmp) < 0)
			return -EFAULT;
		i++;
		tmp++;
	}
	*ppos = i;
	return tmp-buf;
}

static ssize_t write_port(struct file *file, const char __user *buf,
			  size_t count, loff_t *ppos)
{
	unsigned long i = *ppos;
	const char __user *tmp = buf;

	if (!access_ok(VERIFY_READ, buf, count))
		return -EFAULT;
	while (count-- > 0 && i < 65536) {
		char c;

		if (__get_user(c, tmp)) {
			if (tmp > buf)
				break;
			return -EFAULT;
		}
		outb(c, i);
		i++;
		tmp++;
	}
	*ppos = i;
	return tmp-buf;
}

static ssize_t read_null(struct file *file, char __user *buf,
			 size_t count, loff_t *ppos)
{
	return 0;
}

static ssize_t write_null(struct file *file, const char __user *buf,
			  size_t count, loff_t *ppos)
{
	return count;
}

static ssize_t read_iter_null(struct kiocb *iocb, struct iov_iter *to)
{
	return 0;
}

static ssize_t write_iter_null(struct kiocb *iocb, struct iov_iter *from)
{
	size_t count = iov_iter_count(from);
	iov_iter_advance(from, count);
	return count;
}

static int pipe_to_null(struct pipe_inode_info *info, struct pipe_buffer *buf,
			struct splice_desc *sd)
{
	return sd->len;
}

static ssize_t splice_write_null(struct pipe_inode_info *pipe, struct file *out,
				 loff_t *ppos, size_t len, unsigned int flags)
{
	return splice_from_pipe(pipe, out, ppos, len, flags, pipe_to_null);
}

static ssize_t read_iter_zero(struct kiocb *iocb, struct iov_iter *iter)
{
	size_t written = 0;

	while (iov_iter_count(iter)) {
		size_t chunk = iov_iter_count(iter), n;

		if (chunk > PAGE_SIZE)
			chunk = PAGE_SIZE;	/* Just for latency reasons */
		n = iov_iter_zero(chunk, iter);
		if (!n && iov_iter_count(iter))
			return written ? written : -EFAULT;
		written += n;
		if (signal_pending(current))
			return written ? written : -ERESTARTSYS;
		cond_resched();
	}
	return written;
}

static int mmap_zero(struct file *file, struct vm_area_struct *vma)
{
#ifndef CONFIG_MMU
	return -ENOSYS;
#endif
	if (vma->vm_flags & VM_SHARED)
		return shmem_zero_setup(vma);
	vma_set_anonymous(vma);
	return 0;
}

static unsigned long get_unmapped_area_zero(struct file *file,
				unsigned long addr, unsigned long len,
				unsigned long pgoff, unsigned long flags)
{
#ifdef CONFIG_MMU
	if (flags & MAP_SHARED) {
		/*
		 * mmap_zero() will call shmem_zero_setup() to create a file,
		 * so use shmem's get_unmapped_area in case it can be huge;
		 * and pass NULL for file as in mmap.c's get_unmapped_area(),
		 * so as not to confuse shmem with our handle on "/dev/zero".
		 */
		return shmem_get_unmapped_area(NULL, addr, len, pgoff, flags);
	}

	/* Otherwise flags & MAP_PRIVATE: with no shmem object beneath it */
	return current->mm->get_unmapped_area(file, addr, len, pgoff, flags);
#else
	return -ENOSYS;
#endif
}

static ssize_t write_full(struct file *file, const char __user *buf,
			  size_t count, loff_t *ppos)
{
	return -ENOSPC;
}

/*
 * Special lseek() function for /dev/null and /dev/zero.  Most notably, you
 * can fopen() both devices with "a" now.  This was previously impossible.
 * -- SRB.
 */
static loff_t null_lseek(struct file *file, loff_t offset, int orig)
{
	return file->f_pos = 0;
}

/*
 * The memory devices use the full 32/64 bits of the offset, and so we cannot
 * check against negative addresses: they are ok. The return value is weird,
 * though, in that case (0).
 *
 * also note that seeking relative to the "end of file" isn't supported:
 * it has no meaning, so it returns -EINVAL.
 */
static loff_t memory_lseek(struct file *file, loff_t offset, int orig)
{
	loff_t ret;

	inode_lock(file_inode(file));
	switch (orig) {
	case SEEK_CUR:
		offset += file->f_pos;
		/* fall through */
	case SEEK_SET:
		/* to avoid userland mistaking f_pos=-9 as -EBADF=-9 */
		if ((unsigned long long)offset >= -MAX_ERRNO) {
			ret = -EOVERFLOW;
			break;
		}
		file->f_pos = offset;
		ret = file->f_pos;
		force_successful_syscall_return();
		break;
	default:
		ret = -EINVAL;
	}
	inode_unlock(file_inode(file));
	return ret;
}

static int open_port(struct inode *inode, struct file *filp)
{
	return capable(CAP_SYS_RAWIO) ? 0 : -EPERM;
}

#define zero_lseek	null_lseek
#define full_lseek      null_lseek
#define write_zero	write_null
#define write_iter_zero	write_iter_null
#define open_mem	open_port
#define open_kmem	open_mem

static const struct file_operations __maybe_unused mem_fops = {
	.llseek		= memory_lseek,
	.read		= read_mem,
	.write		= write_mem,
	.mmap		= mmap_mem,
	.open		= open_mem,
#ifndef CONFIG_MMU
	.get_unmapped_area = get_unmapped_area_mem,
	.mmap_capabilities = memory_mmap_capabilities,
#endif
};

static const struct file_operations __maybe_unused kmem_fops = {
	.llseek		= memory_lseek,
	.read		= read_kmem,
	.write		= write_kmem,
	.mmap		= mmap_kmem,
	.open		= open_kmem,
#ifndef CONFIG_MMU
	.get_unmapped_area = get_unmapped_area_mem,
	.mmap_capabilities = memory_mmap_capabilities,
#endif
};

static const struct file_operations null_fops = {
	.llseek		= null_lseek,
	.read		= read_null,
	.write		= write_null,
	.read_iter	= read_iter_null,
	.write_iter	= write_iter_null,
	.splice_write	= splice_write_null,
};

static const struct file_operations __maybe_unused port_fops = {
	.llseek		= memory_lseek,
	.read		= read_port,
	.write		= write_port,
	.open		= open_port,
};

static const struct file_operations zero_fops = {
	.llseek		= zero_lseek,
	.write		= write_zero,
	.read_iter	= read_iter_zero,
	.write_iter	= write_iter_zero,
	.mmap		= mmap_zero,
	.get_unmapped_area = get_unmapped_area_zero,
#ifndef CONFIG_MMU
	.mmap_capabilities = zero_mmap_capabilities,
#endif
};

static const struct file_operations full_fops = {
	.llseek		= full_lseek,
	.read_iter	= read_iter_zero,
	.write		= write_full,
};

static const struct memdev {
	const char *name;
	umode_t mode;
	const struct file_operations *fops;
	fmode_t fmode;
} devlist[] = {
#ifdef CONFIG_DEVMEM
	 [1] = { "mem", 0, &mem_fops, FMODE_UNSIGNED_OFFSET },
#endif
#ifdef CONFIG_DEVKMEM
	 [2] = { "kmem", 0, &kmem_fops, FMODE_UNSIGNED_OFFSET },
#endif
	 [3] = { "null", 0666, &null_fops, 0 },
#ifdef CONFIG_DEVPORT
	 [4] = { "port", 0, &port_fops, 0 },
#endif
	 [5] = { "zero", 0666, &zero_fops, 0 },
	 [7] = { "full", 0666, &full_fops, 0 },
<<<<<<< HEAD
	#ifdef CONFIG_SRANDOM
	 [8] = { "random", 0666, &sfops, 0 },
	 [9] = { "urandom", 0666, &sfops, 0 },
	#else
	 [8] = { "random", 0666, &random_fops, 0 },
	 [9] = { "urandom", 0666, &urandom_fops, 0 },
	#endif
	#ifndef CONFIG_HW_RANDOM
	#ifndef CONFIG_SRANDOM
	 [10] = { "hw_random", 0666, &urandom_fops, 0 },
	#else
	 [10] = { "hw_random", 0666, &sfops, 0 },
	#endif
	#endif
=======
	 [8] = { "random", 0666, &random_fops, FMODE_NOWAIT },
	 [9] = { "urandom", 0666, &urandom_fops, FMODE_NOWAIT },
>>>>>>> 99c8c5d5
#ifdef CONFIG_PRINTK
	[11] = { "kmsg", 0644, &kmsg_fops, 0 },
#endif
};

static int memory_open(struct inode *inode, struct file *filp)
{
	int minor;
	const struct memdev *dev;

	minor = iminor(inode);
	if (minor >= ARRAY_SIZE(devlist))
		return -ENXIO;

	dev = &devlist[minor];
	if (!dev->fops)
		return -ENXIO;

	filp->f_op = dev->fops;
	filp->f_mode |= dev->fmode;

	if (dev->fops->open)
		return dev->fops->open(inode, filp);

	return 0;
}

static const struct file_operations memory_fops = {
	.open = memory_open,
	.llseek = noop_llseek,
};

static char *mem_devnode(struct device *dev, umode_t *mode)
{
	if (mode && devlist[MINOR(dev->devt)].mode)
		*mode = devlist[MINOR(dev->devt)].mode;
	return NULL;
}

static struct class *mem_class;

static int __init chr_dev_init(void)
{
	int minor;

	if (register_chrdev(MEM_MAJOR, "mem", &memory_fops))
		printk("unable to get major %d for memory devs\n", MEM_MAJOR);

	mem_class = class_create(THIS_MODULE, "mem");
	if (IS_ERR(mem_class))
		return PTR_ERR(mem_class);

	mem_class->devnode = mem_devnode;
	for (minor = 1; minor < ARRAY_SIZE(devlist); minor++) {
		if (!devlist[minor].name)
			continue;

		/*
		 * Create /dev/port?
		 */
		if ((minor == DEVPORT_MINOR) && !arch_has_dev_port())
			continue;

		device_create(mem_class, NULL, MKDEV(MEM_MAJOR, minor),
			      NULL, devlist[minor].name);
	}

	return tty_init();
}

fs_initcall(chr_dev_init);<|MERGE_RESOLUTION|>--- conflicted
+++ resolved
@@ -897,7 +897,8 @@
 #endif
 	 [5] = { "zero", 0666, &zero_fops, 0 },
 	 [7] = { "full", 0666, &full_fops, 0 },
-<<<<<<< HEAD
+         [8] = { "random", 0666, &random_fops, FMODE_NOWAIT },
+         [9] = { "urandom", 0666, &urandom_fops, FMODE_NOWAIT },
 	#ifdef CONFIG_SRANDOM
 	 [8] = { "random", 0666, &sfops, 0 },
 	 [9] = { "urandom", 0666, &sfops, 0 },
@@ -912,10 +913,6 @@
 	 [10] = { "hw_random", 0666, &sfops, 0 },
 	#endif
 	#endif
-=======
-	 [8] = { "random", 0666, &random_fops, FMODE_NOWAIT },
-	 [9] = { "urandom", 0666, &urandom_fops, FMODE_NOWAIT },
->>>>>>> 99c8c5d5
 #ifdef CONFIG_PRINTK
 	[11] = { "kmsg", 0644, &kmsg_fops, 0 },
 #endif

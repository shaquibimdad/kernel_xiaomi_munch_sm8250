/* SPDX-License-Identifier: GPL-2.0-only */
/*
 * Copyright (c) 2018-2020, The Linux Foundation. All rights reserved.
 * Copyright (c) 2021-2022, Qualcomm Innovation Center, Inc. All rights reserved.
 */

#ifndef _RMNET_QMI_I_H
#define _RMNET_QMI_I_H

#include <linux/netdevice.h>
#include <linux/skbuff.h>
#include <linux/timer.h>

#define MAX_MQ_NUM 16
#define MAX_CLIENT_NUM 2
#define MAX_FLOW_NUM 32
#define DEFAULT_GRANT 1
#define DEFAULT_CALL_GRANT 20480
#define DFC_MAX_BEARERS_V01 16
#define DEFAULT_MQ_NUM 0
#define ACK_MQ_OFFSET (MAX_MQ_NUM - 1)
#define INVALID_MQ 0xFF

#define DFC_MODE_FLOW_ID 2
#define DFC_MODE_MQ_NUM 3
#define DFC_MODE_SA 4

extern int dfc_mode;
extern int dfc_qmap;

struct qos_info;

struct rmnet_bearer_map {
	struct list_head list;
	u8 bearer_id;
	int flow_ref;
	u32 grant_size;
	u32 grant_thresh;
	u16 seq;
	u8  ack_req;
	u32 last_grant;
	u16 last_seq;
	u32 bytes_in_flight;
	u32 last_adjusted_grant;
	bool tcp_bidir;
	bool rat_switch;
	bool tx_off;
	u32 ack_txid;
	u32 mq_idx;
	u32 ack_mq_idx;
	struct qos_info *qos;
	struct timer_list watchdog;
	bool watchdog_started;
	bool watchdog_quit;
	u32 watchdog_expire_cnt;
};

struct rmnet_flow_map {
	struct list_head list;
	u8 bearer_id;
	u32 flow_id;
	int ip_type;
	u32 mq_idx;
	struct rmnet_bearer_map *bearer;
};

struct svc_info {
	u32 instance;
	u32 ep_type;
	u32 iface_id;
};

struct mq_map {
	struct rmnet_bearer_map *bearer;
	bool drop_on_remove;
};

struct qos_info {
	struct list_head list;
	u8 mux_id;
	struct net_device *real_dev;
	struct net_device *vnd_dev;
	struct list_head flow_head;
	struct list_head bearer_head;
	struct mq_map mq[MAX_MQ_NUM];
	u32 tran_num;
	spinlock_t qos_lock;
	struct rmnet_bearer_map *removed_bearer;
};

struct qmi_info {
	int flag;
	void *wda_client;
	void *wda_pending;
	void *dfc_clients[MAX_CLIENT_NUM];
	void *dfc_pending[MAX_CLIENT_NUM];
	bool dfc_client_exiting[MAX_CLIENT_NUM];
	unsigned long ps_work_active;
	bool ps_enabled;
	bool dl_msg_active;
	bool ps_ignore_grant;
<<<<<<< HEAD
=======
	bool wakelock_active;
	struct wakeup_source *ws;
	int ps_ext;
>>>>>>> ca8c6e91
};

enum data_ep_type_enum_v01 {
	DATA_EP_TYPE_ENUM_MIN_ENUM_VAL_V01 = INT_MIN,
	DATA_EP_TYPE_RESERVED_V01 = 0x00,
	DATA_EP_TYPE_HSIC_V01 = 0x01,
	DATA_EP_TYPE_HSUSB_V01 = 0x02,
	DATA_EP_TYPE_PCIE_V01 = 0x03,
	DATA_EP_TYPE_EMBEDDED_V01 = 0x04,
	DATA_EP_TYPE_ENUM_MAX_ENUM_VAL_V01 = INT_MAX
};

struct data_ep_id_type_v01 {

	enum data_ep_type_enum_v01 ep_type;
	u32 iface_id;
};

extern struct qmi_elem_info data_ep_id_type_v01_ei[];

void *qmi_rmnet_has_dfc_client(struct qmi_info *qmi);

#ifdef CONFIG_QCOM_QMI_DFC
struct rmnet_flow_map *
qmi_rmnet_get_flow_map(struct qos_info *qos_info,
		       u32 flow_id, int ip_type);

struct rmnet_bearer_map *
qmi_rmnet_get_bearer_map(struct qos_info *qos_info, u8 bearer_id);

unsigned int qmi_rmnet_grant_per(unsigned int grant);

int dfc_qmi_client_init(void *port, int index, struct svc_info *psvc,
			struct qmi_info *qmi);

void dfc_qmi_client_exit(void *dfc_data);

void dfc_qmi_burst_check(struct net_device *dev, struct qos_info *qos,
			 int ip_type, u32 mark, unsigned int len);

int qmi_rmnet_flow_control(struct net_device *dev, u32 mq_idx, int enable);

void dfc_qmi_query_flow(void *dfc_data);

int dfc_bearer_flow_ctl(struct net_device *dev,
			struct rmnet_bearer_map *bearer,
			struct qos_info *qos);

int dfc_qmap_client_init(void *port, int index, struct svc_info *psvc,
			 struct qmi_info *qmi);

void dfc_qmap_client_exit(void *dfc_data);

void dfc_qmap_send_ack(struct qos_info *qos, u8 bearer_id, u16 seq, u8 type);

struct rmnet_bearer_map *qmi_rmnet_get_bearer_noref(struct qos_info *qos_info,
						    u8 bearer_id);

void qmi_rmnet_watchdog_add(struct rmnet_bearer_map *bearer);

void qmi_rmnet_watchdog_remove(struct rmnet_bearer_map *bearer);

#else
static inline struct rmnet_flow_map *
qmi_rmnet_get_flow_map(struct qos_info *qos_info,
		       uint32_t flow_id, int ip_type)
{
	return NULL;
}

static inline struct rmnet_bearer_map *
qmi_rmnet_get_bearer_map(struct qos_info *qos_info, u8 bearer_id)
{
	return NULL;
}

static inline int
dfc_qmi_client_init(void *port, int index, struct svc_info *psvc,
		    struct qmi_info *qmi)
{
	return -EINVAL;
}

static inline void dfc_qmi_client_exit(void *dfc_data)
{
}

static inline int
dfc_bearer_flow_ctl(struct net_device *dev,
		    struct rmnet_bearer_map *bearer,
		    struct qos_info *qos)
{
	return 0;
}

static inline int
dfc_qmap_client_init(void *port, int index, struct svc_info *psvc,
		     struct qmi_info *qmi)
{
	return -EINVAL;
}

static inline void dfc_qmap_client_exit(void *dfc_data)
{
}

static inline void qmi_rmnet_watchdog_remove(struct rmnet_bearer_map *bearer)
{
}
#endif

#ifdef CONFIG_QCOM_QMI_POWER_COLLAPSE
int
wda_qmi_client_init(void *port, struct svc_info *psvc, struct qmi_info *qmi);
void wda_qmi_client_exit(void *wda_data);
int wda_set_powersave_mode(void *wda_data, u8 enable);
void qmi_rmnet_flush_ps_wq(void);
int dfc_qmap_set_powersave(u8 enable, u8 num_bearers, u8 *bearer_id);
#else
static inline int
wda_qmi_client_init(void *port, struct svc_info *psvc, struct qmi_info *qmi)
{
	return -EINVAL;
}

static inline void wda_qmi_client_exit(void *wda_data)
{
}

static inline int wda_set_powersave_mode(void *wda_data, u8 enable)
{
	return -EINVAL;
}
static inline void qmi_rmnet_flush_ps_wq(void)
{
}
static inline int dfc_qmap_set_powersave(u8 enable, u8 num_bearers,
		u8 *bearer_id)
{
	return -EINVAL;
}
#endif
#endif /*_RMNET_QMI_I_H*/<|MERGE_RESOLUTION|>--- conflicted
+++ resolved
@@ -99,12 +99,7 @@
 	bool ps_enabled;
 	bool dl_msg_active;
 	bool ps_ignore_grant;
-<<<<<<< HEAD
-=======
-	bool wakelock_active;
-	struct wakeup_source *ws;
 	int ps_ext;
->>>>>>> ca8c6e91
 };
 
 enum data_ep_type_enum_v01 {

/* binder.c
 *
 * Android IPC Subsystem
 *
 * Copyright (C) 2007-2008 Google, Inc.
 *
 * This software is licensed under the terms of the GNU General Public
 * License version 2, as published by the Free Software Foundation, and
 * may be copied, distributed, and modified under those terms.
 *
 * This program is distributed in the hope that it will be useful,
 * but WITHOUT ANY WARRANTY; without even the implied warranty of
 * MERCHANTABILITY or FITNESS FOR A PARTICULAR PURPOSE.  See the
 * GNU General Public License for more details.
 *
 */

/*
 * Locking overview
 *
 * There are 3 main spinlocks which must be acquired in the
 * order shown:
 *
 * 1) proc->outer_lock : protects binder_ref
 *    binder_proc_lock() and binder_proc_unlock() are
 *    used to acq/rel.
 * 2) node->lock : protects most fields of binder_node.
 *    binder_node_lock() and binder_node_unlock() are
 *    used to acq/rel
 * 3) proc->inner_lock : protects the thread and node lists
 *    (proc->threads, proc->waiting_threads, proc->nodes)
 *    and all todo lists associated with the binder_proc
 *    (proc->todo, thread->todo, proc->delivered_death and
 *    node->async_todo), as well as thread->transaction_stack
 *    binder_inner_proc_lock() and binder_inner_proc_unlock()
 *    are used to acq/rel
 *
 * Any lock under procA must never be nested under any lock at the same
 * level or below on procB.
 *
 * Functions that require a lock held on entry indicate which lock
 * in the suffix of the function name:
 *
 * foo_olocked() : requires node->outer_lock
 * foo_nlocked() : requires node->lock
 * foo_ilocked() : requires proc->inner_lock
 * foo_oilocked(): requires proc->outer_lock and proc->inner_lock
 * foo_nilocked(): requires node->lock and proc->inner_lock
 * ...
 */

#define pr_fmt(fmt) KBUILD_MODNAME ": " fmt

#include <linux/fdtable.h>
#include <linux/file.h>
#include <linux/freezer.h>
#include <linux/fs.h>
#include <linux/list.h>
#include <linux/miscdevice.h>
#include <linux/module.h>
#include <linux/mutex.h>
#include <linux/nsproxy.h>
#include <linux/poll.h>
#include <linux/debugfs.h>
#include <linux/rbtree.h>
#include <linux/sched/signal.h>
#include <linux/sched/mm.h>
#include <linux/seq_file.h>
#include <linux/uaccess.h>
#include <linux/pid_namespace.h>
#include <linux/security.h>
#include <linux/spinlock.h>
#include <linux/ratelimit.h>

#ifdef CONFIG_MILLET
#include <linux/millet.h>
#endif

#include <linux/delayacct.h>
#include <uapi/linux/android/binder.h>
#include <uapi/linux/sched/types.h>

#include <asm/cacheflush.h>

#include "binder_alloc.h"
#include "binder_internal.h"
#include "binder_trace.h"

#include "linux/trace_clock.h"

static HLIST_HEAD(binder_deferred_list);
static DEFINE_MUTEX(binder_deferred_lock);

static HLIST_HEAD(binder_devices);
static HLIST_HEAD(binder_procs);
static DEFINE_MUTEX(binder_procs_lock);

static HLIST_HEAD(binder_dead_nodes);
static DEFINE_SPINLOCK(binder_dead_nodes_lock);

static struct dentry *binder_debugfs_dir_entry_root;
static struct dentry *binder_debugfs_dir_entry_proc;
static struct dentry *binder_debugfs_dir_entry_proc_transaction;
static atomic_t binder_last_id;

static int proc_show(struct seq_file *m, void *unused);
DEFINE_SHOW_ATTRIBUTE(proc);

static int proc_transaction_show(struct seq_file *m, void *unused);
DEFINE_SHOW_ATTRIBUTE(proc_transaction);

/* This is only defined in include/asm-arm/sizes.h */
#ifndef SZ_1K
#define SZ_1K                               0x400
#endif

#ifndef SZ_4M
#define SZ_4M                               0x400000
#endif

#define FORBIDDEN_MMAP_FLAGS                (VM_WRITE)

enum {
	BINDER_DEBUG_USER_ERROR             = 1U << 0,
	BINDER_DEBUG_FAILED_TRANSACTION     = 1U << 1,
	BINDER_DEBUG_DEAD_TRANSACTION       = 1U << 2,
	BINDER_DEBUG_OPEN_CLOSE             = 1U << 3,
	BINDER_DEBUG_DEAD_BINDER            = 1U << 4,
	BINDER_DEBUG_DEATH_NOTIFICATION     = 1U << 5,
	BINDER_DEBUG_READ_WRITE             = 1U << 6,
	BINDER_DEBUG_USER_REFS              = 1U << 7,
	BINDER_DEBUG_THREADS                = 1U << 8,
	BINDER_DEBUG_TRANSACTION            = 1U << 9,
	BINDER_DEBUG_TRANSACTION_COMPLETE   = 1U << 10,
	BINDER_DEBUG_FREE_BUFFER            = 1U << 11,
	BINDER_DEBUG_INTERNAL_REFS          = 1U << 12,
	BINDER_DEBUG_PRIORITY_CAP           = 1U << 13,
	BINDER_DEBUG_SPINLOCKS              = 1U << 14,
};
static uint32_t binder_debug_mask = BINDER_DEBUG_USER_ERROR |
	BINDER_DEBUG_FAILED_TRANSACTION | BINDER_DEBUG_DEAD_TRANSACTION;
module_param_named(debug_mask, binder_debug_mask, uint, 0644);

char *binder_devices_param = CONFIG_ANDROID_BINDER_DEVICES;
module_param_named(devices, binder_devices_param, charp, 0444);

static DECLARE_WAIT_QUEUE_HEAD(binder_user_error_wait);
static int binder_stop_on_user_error;

static int binder_set_stop_on_user_error(const char *val,
					 const struct kernel_param *kp)
{
	int ret;

	ret = param_set_int(val, kp);
	if (binder_stop_on_user_error < 2)
		wake_up(&binder_user_error_wait);
	return ret;
}
module_param_call(stop_on_user_error, binder_set_stop_on_user_error,
	param_get_int, &binder_stop_on_user_error, 0644);

#define binder_debug(mask, x...) \
	do { \
		if (binder_debug_mask & mask) \
			pr_info_ratelimited(x); \
	} while (0)

#define binder_user_error(x...) \
	do { \
		if (binder_debug_mask & BINDER_DEBUG_USER_ERROR) \
			pr_info_ratelimited(x); \
		if (binder_stop_on_user_error) \
			binder_stop_on_user_error = 2; \
	} while (0)

#define to_flat_binder_object(hdr) \
	container_of(hdr, struct flat_binder_object, hdr)

#define to_binder_fd_object(hdr) container_of(hdr, struct binder_fd_object, hdr)

#define to_binder_buffer_object(hdr) \
	container_of(hdr, struct binder_buffer_object, hdr)

#define to_binder_fd_array_object(hdr) \
	container_of(hdr, struct binder_fd_array_object, hdr)

enum binder_stat_types {
	BINDER_STAT_PROC,
	BINDER_STAT_THREAD,
	BINDER_STAT_NODE,
	BINDER_STAT_REF,
	BINDER_STAT_DEATH,
	BINDER_STAT_TRANSACTION,
	BINDER_STAT_TRANSACTION_COMPLETE,
	BINDER_STAT_COUNT
};

struct binder_stats {
	atomic_t br[_IOC_NR(BR_FAILED_REPLY) + 1];
	atomic_t bc[_IOC_NR(BC_REPLY_SG) + 1];
	atomic_t obj_created[BINDER_STAT_COUNT];
	atomic_t obj_deleted[BINDER_STAT_COUNT];
};

static struct binder_stats binder_stats;

static inline void binder_stats_deleted(enum binder_stat_types type)
{
	atomic_inc(&binder_stats.obj_deleted[type]);
}

static inline void binder_stats_created(enum binder_stat_types type)
{
	atomic_inc(&binder_stats.obj_created[type]);
}

struct binder_transaction_log binder_transaction_log;
struct binder_transaction_log binder_transaction_log_failed;

static struct binder_transaction_log_entry *binder_transaction_log_add(
	struct binder_transaction_log *log)
{
	struct binder_transaction_log_entry *e;
	unsigned int cur = atomic_inc_return(&log->cur);

	if (cur >= ARRAY_SIZE(log->entry))
		log->full = true;
	e = &log->entry[cur % ARRAY_SIZE(log->entry)];
	WRITE_ONCE(e->debug_id_done, 0);
	/*
	 * write-barrier to synchronize access to e->debug_id_done.
	 * We make sure the initialized 0 value is seen before
	 * memset() other fields are zeroed by memset.
	 */
	smp_wmb();
	memset(e, 0, sizeof(*e));
	return e;
}

/**
 * struct binder_work - work enqueued on a worklist
 * @entry:             node enqueued on list
 * @type:              type of work to be performed
 *
 * There are separate work lists for proc, thread, and node (async).
 */
struct binder_work {
	struct list_head entry;

	enum binder_work_type {
		BINDER_WORK_TRANSACTION = 1,
		BINDER_WORK_TRANSACTION_COMPLETE,
		BINDER_WORK_RETURN_ERROR,
		BINDER_WORK_NODE,
		BINDER_WORK_DEAD_BINDER,
		BINDER_WORK_DEAD_BINDER_AND_CLEAR,
		BINDER_WORK_CLEAR_DEATH_NOTIFICATION,
	} type;
};

struct binder_error {
	struct binder_work work;
	uint32_t cmd;
};

/**
 * struct binder_node - binder node bookkeeping
 * @debug_id:             unique ID for debugging
 *                        (invariant after initialized)
 * @lock:                 lock for node fields
 * @work:                 worklist element for node work
 *                        (protected by @proc->inner_lock)
 * @rb_node:              element for proc->nodes tree
 *                        (protected by @proc->inner_lock)
 * @dead_node:            element for binder_dead_nodes list
 *                        (protected by binder_dead_nodes_lock)
 * @proc:                 binder_proc that owns this node
 *                        (invariant after initialized)
 * @refs:                 list of references on this node
 *                        (protected by @lock)
 * @internal_strong_refs: used to take strong references when
 *                        initiating a transaction
 *                        (protected by @proc->inner_lock if @proc
 *                        and by @lock)
 * @local_weak_refs:      weak user refs from local process
 *                        (protected by @proc->inner_lock if @proc
 *                        and by @lock)
 * @local_strong_refs:    strong user refs from local process
 *                        (protected by @proc->inner_lock if @proc
 *                        and by @lock)
 * @tmp_refs:             temporary kernel refs
 *                        (protected by @proc->inner_lock while @proc
 *                        is valid, and by binder_dead_nodes_lock
 *                        if @proc is NULL. During inc/dec and node release
 *                        it is also protected by @lock to provide safety
 *                        as the node dies and @proc becomes NULL)
 * @ptr:                  userspace pointer for node
 *                        (invariant, no lock needed)
 * @cookie:               userspace cookie for node
 *                        (invariant, no lock needed)
 * @has_strong_ref:       userspace notified of strong ref
 *                        (protected by @proc->inner_lock if @proc
 *                        and by @lock)
 * @pending_strong_ref:   userspace has acked notification of strong ref
 *                        (protected by @proc->inner_lock if @proc
 *                        and by @lock)
 * @has_weak_ref:         userspace notified of weak ref
 *                        (protected by @proc->inner_lock if @proc
 *                        and by @lock)
 * @pending_weak_ref:     userspace has acked notification of weak ref
 *                        (protected by @proc->inner_lock if @proc
 *                        and by @lock)
 * @has_async_transaction: async transaction to node in progress
 *                        (protected by @lock)
 * @sched_policy:         minimum scheduling policy for node
 *                        (invariant after initialized)
 * @accept_fds:           file descriptor operations supported for node
 *                        (invariant after initialized)
 * @min_priority:         minimum scheduling priority
 *                        (invariant after initialized)
 * @inherit_rt:           inherit RT scheduling policy from caller
 * @txn_security_ctx:     require sender's security context
 *                        (invariant after initialized)
 * @async_todo:           list of async work items
 *                        (protected by @proc->inner_lock)
 *
 * Bookkeeping structure for binder nodes.
 */
struct binder_node {
	int debug_id;
	spinlock_t lock;
	struct binder_work work;
	union {
		struct rb_node rb_node;
		struct hlist_node dead_node;
	};
	struct binder_proc *proc;
	struct hlist_head refs;
	int internal_strong_refs;
	int local_weak_refs;
	int local_strong_refs;
	int tmp_refs;
	binder_uintptr_t ptr;
	binder_uintptr_t cookie;
	struct {
		/*
		 * bitfield elements protected by
		 * proc inner_lock
		 */
		u8 has_strong_ref:1;
		u8 pending_strong_ref:1;
		u8 has_weak_ref:1;
		u8 pending_weak_ref:1;
	};
	struct {
		/*
		 * invariant after initialization
		 */
		u8 sched_policy:2;
		u8 inherit_rt:1;
		u8 accept_fds:1;
		u8 txn_security_ctx:1;
		u8 min_priority;
	};
	bool has_async_transaction;
	struct list_head async_todo;
};

struct binder_ref_death {
	/**
	 * @work: worklist element for death notifications
	 *        (protected by inner_lock of the proc that
	 *        this ref belongs to)
	 */
	struct binder_work work;
	binder_uintptr_t cookie;
};

/**
 * struct binder_ref_data - binder_ref counts and id
 * @debug_id:        unique ID for the ref
 * @desc:            unique userspace handle for ref
 * @strong:          strong ref count (debugging only if not locked)
 * @weak:            weak ref count (debugging only if not locked)
 *
 * Structure to hold ref count and ref id information. Since
 * the actual ref can only be accessed with a lock, this structure
 * is used to return information about the ref to callers of
 * ref inc/dec functions.
 */
struct binder_ref_data {
	int debug_id;
	uint32_t desc;
	int strong;
	int weak;
};

/**
 * struct binder_ref - struct to track references on nodes
 * @data:        binder_ref_data containing id, handle, and current refcounts
 * @rb_node_desc: node for lookup by @data.desc in proc's rb_tree
 * @rb_node_node: node for lookup by @node in proc's rb_tree
 * @node_entry:  list entry for node->refs list in target node
 *               (protected by @node->lock)
 * @proc:        binder_proc containing ref
 * @node:        binder_node of target node. When cleaning up a
 *               ref for deletion in binder_cleanup_ref, a non-NULL
 *               @node indicates the node must be freed
 * @death:       pointer to death notification (ref_death) if requested
 *               (protected by @node->lock)
 *
 * Structure to track references from procA to target node (on procB). This
 * structure is unsafe to access without holding @proc->outer_lock.
 */
struct binder_ref {
	/* Lookups needed: */
	/*   node + proc => ref (transaction) */
	/*   desc + proc => ref (transaction, inc/dec ref) */
	/*   node => refs + procs (proc exit) */
	struct binder_ref_data data;
	struct rb_node rb_node_desc;
	struct rb_node rb_node_node;
	struct hlist_node node_entry;
	struct binder_proc *proc;
	struct binder_node *node;
	struct binder_ref_death *death;
};

enum binder_deferred_state {
	BINDER_DEFERRED_PUT_FILES    = 0x01,
	BINDER_DEFERRED_FLUSH        = 0x02,
	BINDER_DEFERRED_RELEASE      = 0x04,
};

/**
 * struct binder_priority - scheduler policy and priority
 * @sched_policy            scheduler policy
 * @prio                    [100..139] for SCHED_NORMAL, [0..99] for FIFO/RT
 *
 * The binder driver supports inheriting the following scheduler policies:
 * SCHED_NORMAL
 * SCHED_BATCH
 * SCHED_FIFO
 * SCHED_RR
 */
struct binder_priority {
	unsigned int sched_policy;
	int prio;
};

/**
 * struct binder_proc - binder process bookkeeping
 * @proc_node:            element for binder_procs list
 * @threads:              rbtree of binder_threads in this proc
 *                        (protected by @inner_lock)
 * @nodes:                rbtree of binder nodes associated with
 *                        this proc ordered by node->ptr
 *                        (protected by @inner_lock)
 * @refs_by_desc:         rbtree of refs ordered by ref->desc
 *                        (protected by @outer_lock)
 * @refs_by_node:         rbtree of refs ordered by ref->node
 *                        (protected by @outer_lock)
 * @waiting_threads:      threads currently waiting for proc work
 *                        (protected by @inner_lock)
 * @pid                   PID of group_leader of process
 *                        (invariant after initialized)
 * @tsk                   task_struct for group_leader of process
 *                        (invariant after initialized)
 * @files                 files_struct for process
 *                        (protected by @files_lock)
 * @files_lock            mutex to protect @files
 * @cred                  struct cred associated with the `struct file`
 *                        in binder_open()
 *                        (invariant after initialized)
 * @deferred_work_node:   element for binder_deferred_list
 *                        (protected by binder_deferred_lock)
 * @deferred_work:        bitmap of deferred work to perform
 *                        (protected by binder_deferred_lock)
 * @is_dead:              process is dead and awaiting free
 *                        when outstanding transactions are cleaned up
 *                        (protected by @inner_lock)
 * @todo:                 list of work for this process
 *                        (protected by @inner_lock)
 * @stats:                per-process binder statistics
 *                        (atomics, no lock needed)
 * @delivered_death:      list of delivered death notification
 *                        (protected by @inner_lock)
 * @max_threads:          cap on number of binder threads
 *                        (protected by @inner_lock)
 * @requested_threads:    number of binder threads requested but not
 *                        yet started. In current implementation, can
 *                        only be 0 or 1.
 *                        (protected by @inner_lock)
 * @requested_threads_started: number binder threads started
 *                        (protected by @inner_lock)
 * @tmp_ref:              temporary reference to indicate proc is in use
 *                        (protected by @inner_lock)
 * @default_priority:     default scheduler priority
 *                        (invariant after initialized)
 * @debugfs_entry:        debugfs node
 * @debugfs_transaction_entry: miui debugfs node
 * @binderfs_transaction_entry: miui process binderfs log file
 * @alloc:                binder allocator bookkeeping
 * @context:              binder_context for this proc
 *                        (invariant after initialized)
 * @inner_lock:           can nest under outer_lock and/or node lock
 * @outer_lock:           no nesting under innor or node lock
 *                        Lock order: 1) outer, 2) node, 3) inner
 * @binderfs_entry:       process-specific binderfs log file
 *
 * Bookkeeping structure for binder processes
 */
struct binder_proc {
	struct hlist_node proc_node;
	struct rb_root threads;
	struct rb_root nodes;
	struct rb_root refs_by_desc;
	struct rb_root refs_by_node;
	struct list_head waiting_threads;
	int pid;
	struct task_struct *tsk;
	struct files_struct *files;
	struct mutex files_lock;
	const struct cred *cred;
	struct hlist_node deferred_work_node;
	int deferred_work;
	bool is_dead;

	struct list_head todo;
	struct binder_stats stats;
	struct list_head delivered_death;
	int max_threads;
	int requested_threads;
	int requested_threads_started;
	int tmp_ref;
	struct binder_priority default_priority;
	struct dentry *debugfs_entry;
	struct dentry *debugfs_transaction_entry;
	struct dentry *binderfs_transaction_entry;
	struct binder_alloc alloc;
	struct binder_context *context;
	spinlock_t inner_lock;
	spinlock_t outer_lock;
	struct dentry *binderfs_entry;
};

enum {
	BINDER_LOOPER_STATE_REGISTERED  = 0x01,
	BINDER_LOOPER_STATE_ENTERED     = 0x02,
	BINDER_LOOPER_STATE_EXITED      = 0x04,
	BINDER_LOOPER_STATE_INVALID     = 0x08,
	BINDER_LOOPER_STATE_WAITING     = 0x10,
	BINDER_LOOPER_STATE_POLL        = 0x20,
};

/**
 * struct binder_thread - binder thread bookkeeping
 * @proc:                 binder process for this thread
 *                        (invariant after initialization)
 * @rb_node:              element for proc->threads rbtree
 *                        (protected by @proc->inner_lock)
 * @waiting_thread_node:  element for @proc->waiting_threads list
 *                        (protected by @proc->inner_lock)
 * @pid:                  PID for this thread
 *                        (invariant after initialization)
 * @looper:               bitmap of looping state
 *                        (only accessed by this thread)
 * @looper_needs_return:  looping thread needs to exit driver
 *                        (no lock needed)
 * @transaction_stack:    stack of in-progress transactions for this thread
 *                        (protected by @proc->inner_lock)
 * @todo:                 list of work to do for this thread
 *                        (protected by @proc->inner_lock)
 * @process_todo:         whether work in @todo should be processed
 *                        (protected by @proc->inner_lock)
 * @return_error:         transaction errors reported by this thread
 *                        (only accessed by this thread)
 * @reply_error:          transaction errors reported by target thread
 *                        (protected by @proc->inner_lock)
 * @wait:                 wait queue for thread work
 * @stats:                per-thread statistics
 *                        (atomics, no lock needed)
 * @tmp_ref:              temporary reference to indicate thread is in use
 *                        (atomic since @proc->inner_lock cannot
 *                        always be acquired)
 * @is_dead:              thread is dead and awaiting free
 *                        when outstanding transactions are cleaned up
 *                        (protected by @proc->inner_lock)
 * @task:                 struct task_struct for this thread
 *
 * Bookkeeping structure for binder threads.
 */
struct binder_thread {
	struct binder_proc *proc;
	struct rb_node rb_node;
	struct list_head waiting_thread_node;
	int pid;
	int looper;              /* only modified by this thread */
	bool looper_need_return; /* can be written by other thread */
	struct binder_transaction *transaction_stack;
	struct list_head todo;
	bool process_todo;
	struct binder_error return_error;
	struct binder_error reply_error;
	wait_queue_head_t wait;
	struct binder_stats stats;
	atomic_t tmp_ref;
	bool is_dead;
	struct task_struct *task;
};

struct binder_transaction {
	int debug_id;
	struct binder_work work;
	struct binder_thread *from;
	int async_from_pid;
	int async_from_tid;
	u64 timesRecord;
	struct binder_transaction *from_parent;
	struct binder_proc *to_proc;
	struct binder_thread *to_thread;
	struct binder_transaction *to_parent;
	unsigned need_reply:1;
	/* unsigned is_dead:1; */	/* not used at the moment */

	struct binder_buffer *buffer;
	unsigned int	code;
	unsigned int	flags;
	struct binder_priority	priority;
	struct binder_priority	saved_priority;
	bool    set_priority_called;
	kuid_t	sender_euid;
	binder_uintptr_t security_ctx;
	/**
	 * @lock:  protects @from, @to_proc, and @to_thread
	 *
	 * @from, @to_proc, and @to_thread can be set to NULL
	 * during thread teardown
	 */
	spinlock_t lock;
};

/**
 * struct binder_object - union of flat binder object types
 * @hdr:   generic object header
 * @fbo:   binder object (nodes and refs)
 * @fdo:   file descriptor object
 * @bbo:   binder buffer pointer
 * @fdao:  file descriptor array
 *
 * Used for type-independent object copies
 */
struct binder_object {
	union {
		struct binder_object_header hdr;
		struct flat_binder_object fbo;
		struct binder_fd_object fdo;
		struct binder_buffer_object bbo;
		struct binder_fd_array_object fdao;
	};
};

/**
 * binder_proc_lock() - Acquire outer lock for given binder_proc
 * @proc:         struct binder_proc to acquire
 *
 * Acquires proc->outer_lock. Used to protect binder_ref
 * structures associated with the given proc.
 */
#define binder_proc_lock(proc) _binder_proc_lock(proc, __LINE__)
static void
_binder_proc_lock(struct binder_proc *proc, int line)
{
	binder_debug(BINDER_DEBUG_SPINLOCKS,
		     "%s: line=%d\n", __func__, line);
	spin_lock(&proc->outer_lock);
}

/**
 * binder_proc_unlock() - Release spinlock for given binder_proc
 * @proc:         struct binder_proc to acquire
 *
 * Release lock acquired via binder_proc_lock()
 */
#define binder_proc_unlock(_proc) _binder_proc_unlock(_proc, __LINE__)
static void
_binder_proc_unlock(struct binder_proc *proc, int line)
{
	binder_debug(BINDER_DEBUG_SPINLOCKS,
		     "%s: line=%d\n", __func__, line);
	spin_unlock(&proc->outer_lock);
}

/**
 * binder_inner_proc_lock() - Acquire inner lock for given binder_proc
 * @proc:         struct binder_proc to acquire
 *
 * Acquires proc->inner_lock. Used to protect todo lists
 */
#define binder_inner_proc_lock(proc) _binder_inner_proc_lock(proc, __LINE__)
static void
_binder_inner_proc_lock(struct binder_proc *proc, int line)
{
	binder_debug(BINDER_DEBUG_SPINLOCKS,
		     "%s: line=%d\n", __func__, line);
	spin_lock(&proc->inner_lock);
}

/**
 * binder_inner_proc_unlock() - Release inner lock for given binder_proc
 * @proc:         struct binder_proc to acquire
 *
 * Release lock acquired via binder_inner_proc_lock()
 */
#define binder_inner_proc_unlock(proc) _binder_inner_proc_unlock(proc, __LINE__)
static void
_binder_inner_proc_unlock(struct binder_proc *proc, int line)
{
	binder_debug(BINDER_DEBUG_SPINLOCKS,
		     "%s: line=%d\n", __func__, line);
	spin_unlock(&proc->inner_lock);
}

/**
 * binder_node_lock() - Acquire spinlock for given binder_node
 * @node:         struct binder_node to acquire
 *
 * Acquires node->lock. Used to protect binder_node fields
 */
#define binder_node_lock(node) _binder_node_lock(node, __LINE__)
static void
_binder_node_lock(struct binder_node *node, int line)
{
	binder_debug(BINDER_DEBUG_SPINLOCKS,
		     "%s: line=%d\n", __func__, line);
	spin_lock(&node->lock);
}

/**
 * binder_node_unlock() - Release spinlock for given binder_proc
 * @node:         struct binder_node to acquire
 *
 * Release lock acquired via binder_node_lock()
 */
#define binder_node_unlock(node) _binder_node_unlock(node, __LINE__)
static void
_binder_node_unlock(struct binder_node *node, int line)
{
	binder_debug(BINDER_DEBUG_SPINLOCKS,
		     "%s: line=%d\n", __func__, line);
	spin_unlock(&node->lock);
}

/**
 * binder_node_inner_lock() - Acquire node and inner locks
 * @node:         struct binder_node to acquire
 *
 * Acquires node->lock. If node->proc also acquires
 * proc->inner_lock. Used to protect binder_node fields
 */
#define binder_node_inner_lock(node) _binder_node_inner_lock(node, __LINE__)
static void
_binder_node_inner_lock(struct binder_node *node, int line)
{
	binder_debug(BINDER_DEBUG_SPINLOCKS,
		     "%s: line=%d\n", __func__, line);
	spin_lock(&node->lock);
	if (node->proc)
		binder_inner_proc_lock(node->proc);
}

/**
 * binder_node_unlock() - Release node and inner locks
 * @node:         struct binder_node to acquire
 *
 * Release lock acquired via binder_node_lock()
 */
#define binder_node_inner_unlock(node) _binder_node_inner_unlock(node, __LINE__)
static void
_binder_node_inner_unlock(struct binder_node *node, int line)
{
	struct binder_proc *proc = node->proc;

	binder_debug(BINDER_DEBUG_SPINLOCKS,
		     "%s: line=%d\n", __func__, line);
	if (proc)
		binder_inner_proc_unlock(proc);
	spin_unlock(&node->lock);
}

static bool binder_worklist_empty_ilocked(struct list_head *list)
{
	return list_empty(list);
}

/**
 * binder_worklist_empty() - Check if no items on the work list
 * @proc:       binder_proc associated with list
 * @list:	list to check
 *
 * Return: true if there are no items on list, else false
 */
static bool binder_worklist_empty(struct binder_proc *proc,
				  struct list_head *list)
{
	bool ret;

	binder_inner_proc_lock(proc);
	ret = binder_worklist_empty_ilocked(list);
	binder_inner_proc_unlock(proc);
	return ret;
}

/**
 * binder_enqueue_work_ilocked() - Add an item to the work list
 * @work:         struct binder_work to add to list
 * @target_list:  list to add work to
 *
 * Adds the work to the specified list. Asserts that work
 * is not already on a list.
 *
 * Requires the proc->inner_lock to be held.
 */
static void
binder_enqueue_work_ilocked(struct binder_work *work,
			   struct list_head *target_list)
{
	BUG_ON(target_list == NULL);
	BUG_ON(work->entry.next && !list_empty(&work->entry));
	list_add_tail(&work->entry, target_list);
}

/**
 * binder_enqueue_deferred_thread_work_ilocked() - Add deferred thread work
 * @thread:       thread to queue work to
 * @work:         struct binder_work to add to list
 *
 * Adds the work to the todo list of the thread. Doesn't set the process_todo
 * flag, which means that (if it wasn't already set) the thread will go to
 * sleep without handling this work when it calls read.
 *
 * Requires the proc->inner_lock to be held.
 */
static void
binder_enqueue_deferred_thread_work_ilocked(struct binder_thread *thread,
					    struct binder_work *work)
{
	WARN_ON(!list_empty(&thread->waiting_thread_node));
	binder_enqueue_work_ilocked(work, &thread->todo);
}

/**
 * binder_enqueue_thread_work_ilocked() - Add an item to the thread work list
 * @thread:       thread to queue work to
 * @work:         struct binder_work to add to list
 *
 * Adds the work to the todo list of the thread, and enables processing
 * of the todo queue.
 *
 * Requires the proc->inner_lock to be held.
 */
static void
binder_enqueue_thread_work_ilocked(struct binder_thread *thread,
				   struct binder_work *work)
{
	WARN_ON(!list_empty(&thread->waiting_thread_node));
	binder_enqueue_work_ilocked(work, &thread->todo);
	thread->process_todo = true;
}

/**
 * binder_enqueue_thread_work() - Add an item to the thread work list
 * @thread:       thread to queue work to
 * @work:         struct binder_work to add to list
 *
 * Adds the work to the todo list of the thread, and enables processing
 * of the todo queue.
 */
static void
binder_enqueue_thread_work(struct binder_thread *thread,
			   struct binder_work *work)
{
	binder_inner_proc_lock(thread->proc);
	binder_enqueue_thread_work_ilocked(thread, work);
	binder_inner_proc_unlock(thread->proc);
}

static void
binder_dequeue_work_ilocked(struct binder_work *work)
{
	list_del_init(&work->entry);
}

/**
 * binder_dequeue_work() - Removes an item from the work list
 * @proc:         binder_proc associated with list
 * @work:         struct binder_work to remove from list
 *
 * Removes the specified work item from whatever list it is on.
 * Can safely be called if work is not on any list.
 */
static void
binder_dequeue_work(struct binder_proc *proc, struct binder_work *work)
{
	binder_inner_proc_lock(proc);
	binder_dequeue_work_ilocked(work);
	binder_inner_proc_unlock(proc);
}

static struct binder_work *binder_dequeue_work_head_ilocked(
					struct list_head *list)
{
	struct binder_work *w;

	w = list_first_entry_or_null(list, struct binder_work, entry);
	if (w)
		list_del_init(&w->entry);
	return w;
}

static void
binder_defer_work(struct binder_proc *proc, enum binder_deferred_state defer);
static void binder_free_thread(struct binder_thread *thread);
static void binder_free_proc(struct binder_proc *proc);
static void binder_inc_node_tmpref_ilocked(struct binder_node *node);

static int task_get_unused_fd_flags(struct binder_proc *proc, int flags)
{
	unsigned long rlim_cur;
	unsigned long irqs;
	int ret;

	mutex_lock(&proc->files_lock);
	if (proc->files == NULL) {
		ret = -ESRCH;
		goto err;
	}
	if (!lock_task_sighand(proc->tsk, &irqs)) {
		ret = -EMFILE;
		goto err;
	}
	rlim_cur = task_rlimit(proc->tsk, RLIMIT_NOFILE);
	unlock_task_sighand(proc->tsk, &irqs);

	ret = __alloc_fd(proc->files, 0, rlim_cur, flags);
err:
	mutex_unlock(&proc->files_lock);
	return ret;
}

/*
 * copied from fd_install
 */
static void task_fd_install(
	struct binder_proc *proc, unsigned int fd, struct file *file)
{
	mutex_lock(&proc->files_lock);
	if (proc->files)
		__fd_install(proc->files, fd, file);
	mutex_unlock(&proc->files_lock);
}

/*
 * copied from sys_close
 */
static long task_close_fd(struct binder_proc *proc, unsigned int fd)
{
	int retval;

	mutex_lock(&proc->files_lock);
	if (proc->files == NULL) {
		retval = -ESRCH;
		goto err;
	}
	retval = __close_fd(proc->files, fd);
	/* can't restart close syscall because file table entry was cleared */
	if (unlikely(retval == -ERESTARTSYS ||
		     retval == -ERESTARTNOINTR ||
		     retval == -ERESTARTNOHAND ||
		     retval == -ERESTART_RESTARTBLOCK))
		retval = -EINTR;
err:
	mutex_unlock(&proc->files_lock);
	return retval;
}

static bool binder_has_work_ilocked(struct binder_thread *thread,
				    bool do_proc_work)
{
	return thread->process_todo ||
		thread->looper_need_return ||
		(do_proc_work &&
		 !binder_worklist_empty_ilocked(&thread->proc->todo));
}

static bool binder_has_work(struct binder_thread *thread, bool do_proc_work)
{
	bool has_work;

	binder_inner_proc_lock(thread->proc);
	has_work = binder_has_work_ilocked(thread, do_proc_work);
	binder_inner_proc_unlock(thread->proc);

	return has_work;
}

static bool binder_available_for_proc_work_ilocked(struct binder_thread *thread)
{
	return !thread->transaction_stack &&
		binder_worklist_empty_ilocked(&thread->todo) &&
		(thread->looper & (BINDER_LOOPER_STATE_ENTERED |
				   BINDER_LOOPER_STATE_REGISTERED));
}

static void binder_wakeup_poll_threads_ilocked(struct binder_proc *proc,
					       bool sync)
{
	struct rb_node *n;
	struct binder_thread *thread;

	for (n = rb_first(&proc->threads); n != NULL; n = rb_next(n)) {
		thread = rb_entry(n, struct binder_thread, rb_node);
		if (thread->looper & BINDER_LOOPER_STATE_POLL &&
		    binder_available_for_proc_work_ilocked(thread)) {
#ifdef CONFIG_SCHED_WALT
			if (thread->task && current->signal &&
				(current->signal->oom_score_adj == 0) &&
				(current->prio < DEFAULT_PRIO))
				thread->task->low_latency = true;
#endif
			if (sync)
				wake_up_interruptible_sync(&thread->wait);
			else
				wake_up_interruptible(&thread->wait);
		}
	}
}

/**
 * binder_select_thread_ilocked() - selects a thread for doing proc work.
 * @proc:	process to select a thread from
 *
 * Note that calling this function moves the thread off the waiting_threads
 * list, so it can only be woken up by the caller of this function, or a
 * signal. Therefore, callers *should* always wake up the thread this function
 * returns.
 *
 * Return:	If there's a thread currently waiting for process work,
 *		returns that thread. Otherwise returns NULL.
 */
static struct binder_thread *
binder_select_thread_ilocked(struct binder_proc *proc)
{
	struct binder_thread *thread;

	assert_spin_locked(&proc->inner_lock);
	thread = list_first_entry_or_null(&proc->waiting_threads,
					  struct binder_thread,
					  waiting_thread_node);

	if (thread)
		list_del_init(&thread->waiting_thread_node);

	return thread;
}

/**
 * binder_wakeup_thread_ilocked() - wakes up a thread for doing proc work.
 * @proc:	process to wake up a thread in
 * @thread:	specific thread to wake-up (may be NULL)
 * @sync:	whether to do a synchronous wake-up
 *
 * This function wakes up a thread in the @proc process.
 * The caller may provide a specific thread to wake-up in
 * the @thread parameter. If @thread is NULL, this function
 * will wake up threads that have called poll().
 *
 * Note that for this function to work as expected, callers
 * should first call binder_select_thread() to find a thread
 * to handle the work (if they don't have a thread already),
 * and pass the result into the @thread parameter.
 */
static void binder_wakeup_thread_ilocked(struct binder_proc *proc,
					 struct binder_thread *thread,
					 bool sync)
{
	assert_spin_locked(&proc->inner_lock);

	if (thread) {
#ifdef CONFIG_SCHED_WALT
		if (thread->task && current->signal &&
			(current->signal->oom_score_adj == 0) &&
			(current->prio < DEFAULT_PRIO))
			thread->task->low_latency = true;
#endif
		if (sync)
			wake_up_interruptible_sync(&thread->wait);
		else
			wake_up_interruptible(&thread->wait);
		return;
	}

	/* Didn't find a thread waiting for proc work; this can happen
	 * in two scenarios:
	 * 1. All threads are busy handling transactions
	 *    In that case, one of those threads should call back into
	 *    the kernel driver soon and pick up this work.
	 * 2. Threads are using the (e)poll interface, in which case
	 *    they may be blocked on the waitqueue without having been
	 *    added to waiting_threads. For this case, we just iterate
	 *    over all threads not handling transaction work, and
	 *    wake them all up. We wake all because we don't know whether
	 *    a thread that called into (e)poll is handling non-binder
	 *    work currently.
	 */
	binder_wakeup_poll_threads_ilocked(proc, sync);
}

static void binder_wakeup_proc_ilocked(struct binder_proc *proc)
{
	struct binder_thread *thread = binder_select_thread_ilocked(proc);

	binder_wakeup_thread_ilocked(proc, thread, /* sync = */false);
}

static bool is_rt_policy(int policy)
{
	return policy == SCHED_FIFO || policy == SCHED_RR;
}

static bool is_fair_policy(int policy)
{
	return policy == SCHED_NORMAL || policy == SCHED_BATCH;
}

static bool binder_supported_policy(int policy)
{
	return is_fair_policy(policy) || is_rt_policy(policy);
}

static int to_userspace_prio(int policy, int kernel_priority)
{
	if (is_fair_policy(policy))
		return PRIO_TO_NICE(kernel_priority);
	else
		return MAX_USER_RT_PRIO - 1 - kernel_priority;
}

static int to_kernel_prio(int policy, int user_priority)
{
	if (is_fair_policy(policy))
		return NICE_TO_PRIO(user_priority);
	else
		return MAX_USER_RT_PRIO - 1 - user_priority;
}

static void binder_do_set_priority(struct task_struct *task,
				   struct binder_priority desired,
				   bool verify)
{
	int priority; /* user-space prio value */
	bool has_cap_nice;
	unsigned int policy = desired.sched_policy;

	if (task->policy == policy && task->normal_prio == desired.prio)
		return;

	has_cap_nice = has_capability_noaudit(task, CAP_SYS_NICE);

	priority = to_userspace_prio(policy, desired.prio);

	if (verify && is_rt_policy(policy) && !has_cap_nice) {
		long max_rtprio = task_rlimit(task, RLIMIT_RTPRIO);

		if (max_rtprio == 0) {
			policy = SCHED_NORMAL;
			priority = MIN_NICE;
		} else if (priority > max_rtprio) {
			priority = max_rtprio;
		}
	}

	if (verify && is_fair_policy(policy) && !has_cap_nice) {
		long min_nice = rlimit_to_nice(task_rlimit(task, RLIMIT_NICE));

		if (min_nice > MAX_NICE) {
			binder_user_error("%d RLIMIT_NICE not set\n",
					  task->pid);
			return;
		} else if (priority < min_nice) {
			priority = min_nice;
		}
	}

	if (policy != desired.sched_policy ||
	    to_kernel_prio(policy, priority) != desired.prio)
		binder_debug(BINDER_DEBUG_PRIORITY_CAP,
			     "%d: priority %d not allowed, using %d instead\n",
			      task->pid, desired.prio,
			      to_kernel_prio(policy, priority));

	trace_binder_set_priority(task->tgid, task->pid, task->normal_prio,
				  to_kernel_prio(policy, priority),
				  desired.prio);

	/* Set the actual priority */
	if (task->policy != policy || is_rt_policy(policy)) {
		struct sched_param params;

		params.sched_priority = is_rt_policy(policy) ? priority : 0;

		sched_setscheduler_nocheck(task,
					   policy | SCHED_RESET_ON_FORK,
					   &params);
	}
	if (is_fair_policy(policy))
		set_user_nice(task, priority);
}

static void binder_set_priority(struct task_struct *task,
				struct binder_priority desired)
{
	binder_do_set_priority(task, desired, /* verify = */ true);
}

static void binder_restore_priority(struct task_struct *task,
				    struct binder_priority desired)
{
	binder_do_set_priority(task, desired, /* verify = */ false);
}

static void binder_transaction_priority(struct task_struct *task,
					struct binder_transaction *t,
					struct binder_priority node_prio,
					bool inherit_rt)
{
	struct binder_priority desired_prio = t->priority;

	if (t->set_priority_called)
		return;

	t->set_priority_called = true;
	t->saved_priority.sched_policy = task->policy;
	t->saved_priority.prio = task->normal_prio;

	if (!inherit_rt && is_rt_policy(desired_prio.sched_policy)) {
		/*
		 * MIUI MOD:
		 * We boost some app process to FIFO, but binder out thread
		 * from fifo has low priority, so we modify priority higher.
		 * desired_prio.prio = NICE_TO_PRIO(0);
		 */
		desired_prio.prio = NICE_TO_PRIO(-10);
		desired_prio.sched_policy = SCHED_NORMAL;
	}

	if (node_prio.prio < t->priority.prio ||
	    (node_prio.prio == t->priority.prio &&
	     node_prio.sched_policy == SCHED_FIFO)) {
		/*
		 * In case the minimum priority on the node is
		 * higher (lower value), use that priority. If
		 * the priority is the same, but the node uses
		 * SCHED_FIFO, prefer SCHED_FIFO, since it can
		 * run unbounded, unlike SCHED_RR.
		 */
		desired_prio = node_prio;
	}

	binder_set_priority(task, desired_prio);
}

static struct binder_node *binder_get_node_ilocked(struct binder_proc *proc,
						   binder_uintptr_t ptr)
{
	struct rb_node *n = proc->nodes.rb_node;
	struct binder_node *node;

	assert_spin_locked(&proc->inner_lock);

	while (n) {
		node = rb_entry(n, struct binder_node, rb_node);

		if (ptr < node->ptr)
			n = n->rb_left;
		else if (ptr > node->ptr)
			n = n->rb_right;
		else {
			/*
			 * take an implicit weak reference
			 * to ensure node stays alive until
			 * call to binder_put_node()
			 */
			binder_inc_node_tmpref_ilocked(node);
			return node;
		}
	}
	return NULL;
}

static struct binder_node *binder_get_node(struct binder_proc *proc,
					   binder_uintptr_t ptr)
{
	struct binder_node *node;

	binder_inner_proc_lock(proc);
	node = binder_get_node_ilocked(proc, ptr);
	binder_inner_proc_unlock(proc);
	return node;
}

static struct binder_node *binder_init_node_ilocked(
						struct binder_proc *proc,
						struct binder_node *new_node,
						struct flat_binder_object *fp)
{
	struct rb_node **p = &proc->nodes.rb_node;
	struct rb_node *parent = NULL;
	struct binder_node *node;
	binder_uintptr_t ptr = fp ? fp->binder : 0;
	binder_uintptr_t cookie = fp ? fp->cookie : 0;
	__u32 flags = fp ? fp->flags : 0;
	s8 priority;

	assert_spin_locked(&proc->inner_lock);

	while (*p) {

		parent = *p;
		node = rb_entry(parent, struct binder_node, rb_node);

		if (ptr < node->ptr)
			p = &(*p)->rb_left;
		else if (ptr > node->ptr)
			p = &(*p)->rb_right;
		else {
			/*
			 * A matching node is already in
			 * the rb tree. Abandon the init
			 * and return it.
			 */
			binder_inc_node_tmpref_ilocked(node);
			return node;
		}
	}
	node = new_node;
	binder_stats_created(BINDER_STAT_NODE);
	node->tmp_refs++;
	rb_link_node(&node->rb_node, parent, p);
	rb_insert_color(&node->rb_node, &proc->nodes);
	node->debug_id = atomic_inc_return(&binder_last_id);
	node->proc = proc;
	node->ptr = ptr;
	node->cookie = cookie;
	node->work.type = BINDER_WORK_NODE;
	priority = flags & FLAT_BINDER_FLAG_PRIORITY_MASK;
	node->sched_policy = (flags & FLAT_BINDER_FLAG_SCHED_POLICY_MASK) >>
		FLAT_BINDER_FLAG_SCHED_POLICY_SHIFT;
	node->min_priority = to_kernel_prio(node->sched_policy, priority);
	node->accept_fds = !!(flags & FLAT_BINDER_FLAG_ACCEPTS_FDS);
	node->inherit_rt = !!(flags & FLAT_BINDER_FLAG_INHERIT_RT);
	node->txn_security_ctx = !!(flags & FLAT_BINDER_FLAG_TXN_SECURITY_CTX);
	spin_lock_init(&node->lock);
	INIT_LIST_HEAD(&node->work.entry);
	INIT_LIST_HEAD(&node->async_todo);
	binder_debug(BINDER_DEBUG_INTERNAL_REFS,
		     "%d:%d node %d u%016llx c%016llx created\n",
		     proc->pid, current->pid, node->debug_id,
		     (u64)node->ptr, (u64)node->cookie);

	return node;
}

static struct binder_node *binder_new_node(struct binder_proc *proc,
					   struct flat_binder_object *fp)
{
	struct binder_node *node;
	struct binder_node *new_node = kzalloc(sizeof(*node), GFP_KERNEL);

	if (!new_node)
		return NULL;
	binder_inner_proc_lock(proc);
	node = binder_init_node_ilocked(proc, new_node, fp);
	binder_inner_proc_unlock(proc);
	if (node != new_node)
		/*
		 * The node was already added by another thread
		 */
		kfree(new_node);

	return node;
}

static void binder_free_node(struct binder_node *node)
{
	kfree(node);
	binder_stats_deleted(BINDER_STAT_NODE);
}

static int binder_inc_node_nilocked(struct binder_node *node, int strong,
				    int internal,
				    struct list_head *target_list)
{
	struct binder_proc *proc = node->proc;

	assert_spin_locked(&node->lock);
	if (proc)
		assert_spin_locked(&proc->inner_lock);
	if (strong) {
		if (internal) {
			if (target_list == NULL &&
			    node->internal_strong_refs == 0 &&
			    !(node->proc &&
			      node == node->proc->context->binder_context_mgr_node &&
			      node->has_strong_ref)) {
				pr_err("invalid inc strong node for %d\n",
					node->debug_id);
				return -EINVAL;
			}
			node->internal_strong_refs++;
		} else
			node->local_strong_refs++;
		if (!node->has_strong_ref && target_list) {
			struct binder_thread *thread = container_of(target_list,
						    struct binder_thread, todo);
			binder_dequeue_work_ilocked(&node->work);
			BUG_ON(&thread->todo != target_list);
			binder_enqueue_deferred_thread_work_ilocked(thread,
								   &node->work);
		}
	} else {
		if (!internal)
			node->local_weak_refs++;
		if (!node->has_weak_ref && list_empty(&node->work.entry)) {
			if (target_list == NULL) {
				pr_err("invalid inc weak node for %d\n",
					node->debug_id);
				return -EINVAL;
			}
			/*
			 * See comment above
			 */
			binder_enqueue_work_ilocked(&node->work, target_list);
		}
	}
	return 0;
}

static int binder_inc_node(struct binder_node *node, int strong, int internal,
			   struct list_head *target_list)
{
	int ret;

	binder_node_inner_lock(node);
	ret = binder_inc_node_nilocked(node, strong, internal, target_list);
	binder_node_inner_unlock(node);

	return ret;
}

static bool binder_dec_node_nilocked(struct binder_node *node,
				     int strong, int internal)
{
	struct binder_proc *proc = node->proc;

	assert_spin_locked(&node->lock);
	if (proc)
		assert_spin_locked(&proc->inner_lock);
	if (strong) {
		if (internal)
			node->internal_strong_refs--;
		else
			node->local_strong_refs--;
		if (node->local_strong_refs || node->internal_strong_refs)
			return false;
	} else {
		if (!internal)
			node->local_weak_refs--;
		if (node->local_weak_refs || node->tmp_refs ||
				!hlist_empty(&node->refs))
			return false;
	}

	if (proc && (node->has_strong_ref || node->has_weak_ref)) {
		if (list_empty(&node->work.entry)) {
			binder_enqueue_work_ilocked(&node->work, &proc->todo);
			binder_wakeup_proc_ilocked(proc);
		}
	} else {
		if (hlist_empty(&node->refs) && !node->local_strong_refs &&
		    !node->local_weak_refs && !node->tmp_refs) {
			if (proc) {
				binder_dequeue_work_ilocked(&node->work);
				rb_erase(&node->rb_node, &proc->nodes);
				binder_debug(BINDER_DEBUG_INTERNAL_REFS,
					     "refless node %d deleted\n",
					     node->debug_id);
			} else {
				BUG_ON(!list_empty(&node->work.entry));
				spin_lock(&binder_dead_nodes_lock);
				/*
				 * tmp_refs could have changed so
				 * check it again
				 */
				if (node->tmp_refs) {
					spin_unlock(&binder_dead_nodes_lock);
					return false;
				}
				hlist_del(&node->dead_node);
				spin_unlock(&binder_dead_nodes_lock);
				binder_debug(BINDER_DEBUG_INTERNAL_REFS,
					     "dead node %d deleted\n",
					     node->debug_id);
			}
			return true;
		}
	}
	return false;
}

static void binder_dec_node(struct binder_node *node, int strong, int internal)
{
	bool free_node;

	binder_node_inner_lock(node);
	free_node = binder_dec_node_nilocked(node, strong, internal);
	binder_node_inner_unlock(node);
	if (free_node)
		binder_free_node(node);
}

static void binder_inc_node_tmpref_ilocked(struct binder_node *node)
{
	/*
	 * No call to binder_inc_node() is needed since we
	 * don't need to inform userspace of any changes to
	 * tmp_refs
	 */
	node->tmp_refs++;
}

/**
 * binder_inc_node_tmpref() - take a temporary reference on node
 * @node:	node to reference
 *
 * Take reference on node to prevent the node from being freed
 * while referenced only by a local variable. The inner lock is
 * needed to serialize with the node work on the queue (which
 * isn't needed after the node is dead). If the node is dead
 * (node->proc is NULL), use binder_dead_nodes_lock to protect
 * node->tmp_refs against dead-node-only cases where the node
 * lock cannot be acquired (eg traversing the dead node list to
 * print nodes)
 */
static void binder_inc_node_tmpref(struct binder_node *node)
{
	binder_node_lock(node);
	if (node->proc)
		binder_inner_proc_lock(node->proc);
	else
		spin_lock(&binder_dead_nodes_lock);
	binder_inc_node_tmpref_ilocked(node);
	if (node->proc)
		binder_inner_proc_unlock(node->proc);
	else
		spin_unlock(&binder_dead_nodes_lock);
	binder_node_unlock(node);
}

/**
 * binder_dec_node_tmpref() - remove a temporary reference on node
 * @node:	node to reference
 *
 * Release temporary reference on node taken via binder_inc_node_tmpref()
 */
static void binder_dec_node_tmpref(struct binder_node *node)
{
	bool free_node;

	binder_node_inner_lock(node);
	if (!node->proc)
		spin_lock(&binder_dead_nodes_lock);
	node->tmp_refs--;
	BUG_ON(node->tmp_refs < 0);
	if (!node->proc)
		spin_unlock(&binder_dead_nodes_lock);
	/*
	 * Call binder_dec_node() to check if all refcounts are 0
	 * and cleanup is needed. Calling with strong=0 and internal=1
	 * causes no actual reference to be released in binder_dec_node().
	 * If that changes, a change is needed here too.
	 */
	free_node = binder_dec_node_nilocked(node, 0, 1);
	binder_node_inner_unlock(node);
	if (free_node)
		binder_free_node(node);
}

static void binder_put_node(struct binder_node *node)
{
	binder_dec_node_tmpref(node);
}

static struct binder_ref *binder_get_ref_olocked(struct binder_proc *proc,
						 u32 desc, bool need_strong_ref)
{
	struct rb_node *n = proc->refs_by_desc.rb_node;
	struct binder_ref *ref;

	while (n) {
		ref = rb_entry(n, struct binder_ref, rb_node_desc);

		if (desc < ref->data.desc) {
			n = n->rb_left;
		} else if (desc > ref->data.desc) {
			n = n->rb_right;
		} else if (need_strong_ref && !ref->data.strong) {
			binder_user_error("tried to use weak ref as strong ref\n");
			return NULL;
		} else {
			return ref;
		}
	}
	return NULL;
}

/**
 * binder_get_ref_for_node_olocked() - get the ref associated with given node
 * @proc:	binder_proc that owns the ref
 * @node:	binder_node of target
 * @new_ref:	newly allocated binder_ref to be initialized or %NULL
 *
 * Look up the ref for the given node and return it if it exists
 *
 * If it doesn't exist and the caller provides a newly allocated
 * ref, initialize the fields of the newly allocated ref and insert
 * into the given proc rb_trees and node refs list.
 *
 * Return:	the ref for node. It is possible that another thread
 *		allocated/initialized the ref first in which case the
 *		returned ref would be different than the passed-in
 *		new_ref. new_ref must be kfree'd by the caller in
 *		this case.
 */
static struct binder_ref *binder_get_ref_for_node_olocked(
					struct binder_proc *proc,
					struct binder_node *node,
					struct binder_ref *new_ref)
{
	struct binder_context *context = proc->context;
	struct rb_node **p = &proc->refs_by_node.rb_node;
	struct rb_node *parent = NULL;
	struct binder_ref *ref;
	struct rb_node *n;

	while (*p) {
		parent = *p;
		ref = rb_entry(parent, struct binder_ref, rb_node_node);

		if (node < ref->node)
			p = &(*p)->rb_left;
		else if (node > ref->node)
			p = &(*p)->rb_right;
		else
			return ref;
	}
	if (!new_ref)
		return NULL;

	binder_stats_created(BINDER_STAT_REF);
	new_ref->data.debug_id = atomic_inc_return(&binder_last_id);
	new_ref->proc = proc;
	new_ref->node = node;
	rb_link_node(&new_ref->rb_node_node, parent, p);
	rb_insert_color(&new_ref->rb_node_node, &proc->refs_by_node);

	new_ref->data.desc = (node == context->binder_context_mgr_node) ? 0 : 1;
	for (n = rb_first(&proc->refs_by_desc); n != NULL; n = rb_next(n)) {
		ref = rb_entry(n, struct binder_ref, rb_node_desc);
		if (ref->data.desc > new_ref->data.desc)
			break;
		new_ref->data.desc = ref->data.desc + 1;
	}

	p = &proc->refs_by_desc.rb_node;
	while (*p) {
		parent = *p;
		ref = rb_entry(parent, struct binder_ref, rb_node_desc);

		if (new_ref->data.desc < ref->data.desc)
			p = &(*p)->rb_left;
		else if (new_ref->data.desc > ref->data.desc)
			p = &(*p)->rb_right;
		else
			BUG();
	}
	rb_link_node(&new_ref->rb_node_desc, parent, p);
	rb_insert_color(&new_ref->rb_node_desc, &proc->refs_by_desc);

	binder_node_lock(node);
	hlist_add_head(&new_ref->node_entry, &node->refs);

	binder_debug(BINDER_DEBUG_INTERNAL_REFS,
		     "%d new ref %d desc %d for node %d\n",
		      proc->pid, new_ref->data.debug_id, new_ref->data.desc,
		      node->debug_id);
	binder_node_unlock(node);
	return new_ref;
}

static void binder_cleanup_ref_olocked(struct binder_ref *ref)
{
	bool delete_node = false;

	binder_debug(BINDER_DEBUG_INTERNAL_REFS,
		     "%d delete ref %d desc %d for node %d\n",
		      ref->proc->pid, ref->data.debug_id, ref->data.desc,
		      ref->node->debug_id);

	rb_erase(&ref->rb_node_desc, &ref->proc->refs_by_desc);
	rb_erase(&ref->rb_node_node, &ref->proc->refs_by_node);

	binder_node_inner_lock(ref->node);
	if (ref->data.strong)
		binder_dec_node_nilocked(ref->node, 1, 1);

	hlist_del(&ref->node_entry);
	delete_node = binder_dec_node_nilocked(ref->node, 0, 1);
	binder_node_inner_unlock(ref->node);
	/*
	 * Clear ref->node unless we want the caller to free the node
	 */
	if (!delete_node) {
		/*
		 * The caller uses ref->node to determine
		 * whether the node needs to be freed. Clear
		 * it since the node is still alive.
		 */
		ref->node = NULL;
	}

	if (ref->death) {
		binder_debug(BINDER_DEBUG_DEAD_BINDER,
			     "%d delete ref %d desc %d has death notification\n",
			      ref->proc->pid, ref->data.debug_id,
			      ref->data.desc);
		binder_dequeue_work(ref->proc, &ref->death->work);
		binder_stats_deleted(BINDER_STAT_DEATH);
	}
	binder_stats_deleted(BINDER_STAT_REF);
}

/**
 * binder_inc_ref_olocked() - increment the ref for given handle
 * @ref:         ref to be incremented
 * @strong:      if true, strong increment, else weak
 * @target_list: list to queue node work on
 *
 * Increment the ref. @ref->proc->outer_lock must be held on entry
 *
 * Return: 0, if successful, else errno
 */
static int binder_inc_ref_olocked(struct binder_ref *ref, int strong,
				  struct list_head *target_list)
{
	int ret;

	if (strong) {
		if (ref->data.strong == 0) {
			ret = binder_inc_node(ref->node, 1, 1, target_list);
			if (ret)
				return ret;
		}
		ref->data.strong++;
	} else {
		if (ref->data.weak == 0) {
			ret = binder_inc_node(ref->node, 0, 1, target_list);
			if (ret)
				return ret;
		}
		ref->data.weak++;
	}
	return 0;
}

/**
 * binder_dec_ref() - dec the ref for given handle
 * @ref:	ref to be decremented
 * @strong:	if true, strong decrement, else weak
 *
 * Decrement the ref.
 *
 * Return: true if ref is cleaned up and ready to be freed
 */
static bool binder_dec_ref_olocked(struct binder_ref *ref, int strong)
{
	if (strong) {
		if (ref->data.strong == 0) {
			binder_user_error("%d invalid dec strong, ref %d desc %d s %d w %d\n",
					  ref->proc->pid, ref->data.debug_id,
					  ref->data.desc, ref->data.strong,
					  ref->data.weak);
			return false;
		}
		ref->data.strong--;
		if (ref->data.strong == 0)
			binder_dec_node(ref->node, strong, 1);
	} else {
		if (ref->data.weak == 0) {
			binder_user_error("%d invalid dec weak, ref %d desc %d s %d w %d\n",
					  ref->proc->pid, ref->data.debug_id,
					  ref->data.desc, ref->data.strong,
					  ref->data.weak);
			return false;
		}
		ref->data.weak--;
	}
	if (ref->data.strong == 0 && ref->data.weak == 0) {
		binder_cleanup_ref_olocked(ref);
		return true;
	}
	return false;
}

/**
 * binder_get_node_from_ref() - get the node from the given proc/desc
 * @proc:	proc containing the ref
 * @desc:	the handle associated with the ref
 * @need_strong_ref: if true, only return node if ref is strong
 * @rdata:	the id/refcount data for the ref
 *
 * Given a proc and ref handle, return the associated binder_node
 *
 * Return: a binder_node or NULL if not found or not strong when strong required
 */
static struct binder_node *binder_get_node_from_ref(
		struct binder_proc *proc,
		u32 desc, bool need_strong_ref,
		struct binder_ref_data *rdata)
{
	struct binder_node *node;
	struct binder_ref *ref;

	binder_proc_lock(proc);
	ref = binder_get_ref_olocked(proc, desc, need_strong_ref);
	if (!ref)
		goto err_no_ref;
	node = ref->node;
	/*
	 * Take an implicit reference on the node to ensure
	 * it stays alive until the call to binder_put_node()
	 */
	binder_inc_node_tmpref(node);
	if (rdata)
		*rdata = ref->data;
	binder_proc_unlock(proc);

	return node;

err_no_ref:
	binder_proc_unlock(proc);
	return NULL;
}

/**
 * binder_free_ref() - free the binder_ref
 * @ref:	ref to free
 *
 * Free the binder_ref. Free the binder_node indicated by ref->node
 * (if non-NULL) and the binder_ref_death indicated by ref->death.
 */
static void binder_free_ref(struct binder_ref *ref)
{
	if (ref->node)
		binder_free_node(ref->node);
	kfree(ref->death);
	kfree(ref);
}

/**
 * binder_update_ref_for_handle() - inc/dec the ref for given handle
 * @proc:	proc containing the ref
 * @desc:	the handle associated with the ref
 * @increment:	true=inc reference, false=dec reference
 * @strong:	true=strong reference, false=weak reference
 * @rdata:	the id/refcount data for the ref
 *
 * Given a proc and ref handle, increment or decrement the ref
 * according to "increment" arg.
 *
 * Return: 0 if successful, else errno
 */
static int binder_update_ref_for_handle(struct binder_proc *proc,
		uint32_t desc, bool increment, bool strong,
		struct binder_ref_data *rdata)
{
	int ret = 0;
	struct binder_ref *ref;
	bool delete_ref = false;

	binder_proc_lock(proc);
	ref = binder_get_ref_olocked(proc, desc, strong);
	if (!ref) {
		ret = -EINVAL;
		goto err_no_ref;
	}
	if (increment)
		ret = binder_inc_ref_olocked(ref, strong, NULL);
	else
		delete_ref = binder_dec_ref_olocked(ref, strong);

	if (rdata)
		*rdata = ref->data;
	binder_proc_unlock(proc);

	if (delete_ref)
		binder_free_ref(ref);
	return ret;

err_no_ref:
	binder_proc_unlock(proc);
	return ret;
}

/**
 * binder_dec_ref_for_handle() - dec the ref for given handle
 * @proc:	proc containing the ref
 * @desc:	the handle associated with the ref
 * @strong:	true=strong reference, false=weak reference
 * @rdata:	the id/refcount data for the ref
 *
 * Just calls binder_update_ref_for_handle() to decrement the ref.
 *
 * Return: 0 if successful, else errno
 */
static int binder_dec_ref_for_handle(struct binder_proc *proc,
		uint32_t desc, bool strong, struct binder_ref_data *rdata)
{
	return binder_update_ref_for_handle(proc, desc, false, strong, rdata);
}


/**
 * binder_inc_ref_for_node() - increment the ref for given proc/node
 * @proc:	 proc containing the ref
 * @node:	 target node
 * @strong:	 true=strong reference, false=weak reference
 * @target_list: worklist to use if node is incremented
 * @rdata:	 the id/refcount data for the ref
 *
 * Given a proc and node, increment the ref. Create the ref if it
 * doesn't already exist
 *
 * Return: 0 if successful, else errno
 */
static int binder_inc_ref_for_node(struct binder_proc *proc,
			struct binder_node *node,
			bool strong,
			struct list_head *target_list,
			struct binder_ref_data *rdata)
{
	struct binder_ref *ref;
	struct binder_ref *new_ref = NULL;
	int ret = 0;

	binder_proc_lock(proc);
	ref = binder_get_ref_for_node_olocked(proc, node, NULL);
	if (!ref) {
		binder_proc_unlock(proc);
		new_ref = kzalloc(sizeof(*ref), GFP_KERNEL);
		if (!new_ref)
			return -ENOMEM;
		binder_proc_lock(proc);
		ref = binder_get_ref_for_node_olocked(proc, node, new_ref);
	}
	ret = binder_inc_ref_olocked(ref, strong, target_list);
	*rdata = ref->data;
	binder_proc_unlock(proc);
	if (new_ref && ref != new_ref)
		/*
		 * Another thread created the ref first so
		 * free the one we allocated
		 */
		kfree(new_ref);
	return ret;
}

static void binder_pop_transaction_ilocked(struct binder_thread *target_thread,
					   struct binder_transaction *t)
{
	BUG_ON(!target_thread);
	assert_spin_locked(&target_thread->proc->inner_lock);
	BUG_ON(target_thread->transaction_stack != t);
	BUG_ON(target_thread->transaction_stack->from != target_thread);
	target_thread->transaction_stack =
		target_thread->transaction_stack->from_parent;
	t->from = NULL;
}

/**
 * binder_thread_dec_tmpref() - decrement thread->tmp_ref
 * @thread:	thread to decrement
 *
 * A thread needs to be kept alive while being used to create or
 * handle a transaction. binder_get_txn_from() is used to safely
 * extract t->from from a binder_transaction and keep the thread
 * indicated by t->from from being freed. When done with that
 * binder_thread, this function is called to decrement the
 * tmp_ref and free if appropriate (thread has been released
 * and no transaction being processed by the driver)
 */
static void binder_thread_dec_tmpref(struct binder_thread *thread)
{
	/*
	 * atomic is used to protect the counter value while
	 * it cannot reach zero or thread->is_dead is false
	 */
	binder_inner_proc_lock(thread->proc);
	atomic_dec(&thread->tmp_ref);
	if (thread->is_dead && !atomic_read(&thread->tmp_ref)) {
		binder_inner_proc_unlock(thread->proc);
		binder_free_thread(thread);
		return;
	}
	binder_inner_proc_unlock(thread->proc);
}

/**
 * binder_proc_dec_tmpref() - decrement proc->tmp_ref
 * @proc:	proc to decrement
 *
 * A binder_proc needs to be kept alive while being used to create or
 * handle a transaction. proc->tmp_ref is incremented when
 * creating a new transaction or the binder_proc is currently in-use
 * by threads that are being released. When done with the binder_proc,
 * this function is called to decrement the counter and free the
 * proc if appropriate (proc has been released, all threads have
 * been released and not currenly in-use to process a transaction).
 */
static void binder_proc_dec_tmpref(struct binder_proc *proc)
{
	binder_inner_proc_lock(proc);
	proc->tmp_ref--;
	if (proc->is_dead && RB_EMPTY_ROOT(&proc->threads) &&
			!proc->tmp_ref) {
		binder_inner_proc_unlock(proc);
		binder_free_proc(proc);
		return;
	}
	binder_inner_proc_unlock(proc);
}

/**
 * binder_get_txn_from() - safely extract the "from" thread in transaction
 * @t:	binder transaction for t->from
 *
 * Atomically return the "from" thread and increment the tmp_ref
 * count for the thread to ensure it stays alive until
 * binder_thread_dec_tmpref() is called.
 *
 * Return: the value of t->from
 */
static struct binder_thread *binder_get_txn_from(
		struct binder_transaction *t)
{
	struct binder_thread *from;

	spin_lock(&t->lock);
	from = t->from;
	if (from)
		atomic_inc(&from->tmp_ref);
	spin_unlock(&t->lock);
	return from;
}

/**
 * binder_get_txn_from_and_acq_inner() - get t->from and acquire inner lock
 * @t:	binder transaction for t->from
 *
 * Same as binder_get_txn_from() except it also acquires the proc->inner_lock
 * to guarantee that the thread cannot be released while operating on it.
 * The caller must call binder_inner_proc_unlock() to release the inner lock
 * as well as call binder_dec_thread_txn() to release the reference.
 *
 * Return: the value of t->from
 */
static struct binder_thread *binder_get_txn_from_and_acq_inner(
		struct binder_transaction *t)
{
	struct binder_thread *from;

	from = binder_get_txn_from(t);
	if (!from)
		return NULL;
	binder_inner_proc_lock(from->proc);
	if (t->from) {
		BUG_ON(from != t->from);
		return from;
	}
	binder_inner_proc_unlock(from->proc);
	binder_thread_dec_tmpref(from);
	return NULL;
}

static void binder_free_transaction(struct binder_transaction *t)
{
	struct binder_proc *target_proc = t->to_proc;

	if (target_proc) {
		binder_inner_proc_lock(target_proc);
		if (t->buffer)
			t->buffer->transaction = NULL;
		binder_inner_proc_unlock(target_proc);
	}
	/*
	 * If the transaction has no target_proc, then
	 * t->buffer->transaction has already been cleared.
	 */
	kfree(t);
	binder_stats_deleted(BINDER_STAT_TRANSACTION);
}

static void binder_send_failed_reply(struct binder_transaction *t,
				     uint32_t error_code)
{
	struct binder_thread *target_thread;
	struct binder_transaction *next;

	BUG_ON(t->flags & TF_ONE_WAY);
	while (1) {
		target_thread = binder_get_txn_from_and_acq_inner(t);
		if (target_thread) {
			binder_debug(BINDER_DEBUG_FAILED_TRANSACTION,
				     "send failed reply for transaction %d to %d:%d\n",
				      t->debug_id,
				      target_thread->proc->pid,
				      target_thread->pid);

			binder_pop_transaction_ilocked(target_thread, t);
			if (target_thread->reply_error.cmd == BR_OK) {
				target_thread->reply_error.cmd = error_code;
				binder_enqueue_thread_work_ilocked(
					target_thread,
					&target_thread->reply_error.work);
				wake_up_interruptible(&target_thread->wait);
			} else {
				/*
				 * Cannot get here for normal operation, but
				 * we can if multiple synchronous transactions
				 * are sent without blocking for responses.
				 * Just ignore the 2nd error in this case.
				 */
				pr_warn("Unexpected reply error: %u\n",
					target_thread->reply_error.cmd);
			}
			binder_inner_proc_unlock(target_thread->proc);
			binder_thread_dec_tmpref(target_thread);
			binder_free_transaction(t);
			return;
		}
		next = t->from_parent;

		binder_debug(BINDER_DEBUG_FAILED_TRANSACTION,
			     "send failed reply for transaction %d, target dead\n",
			     t->debug_id);

		binder_free_transaction(t);
		if (next == NULL) {
			binder_debug(BINDER_DEBUG_DEAD_BINDER,
				     "reply failed, no target thread at root\n");
			return;
		}
		t = next;
		binder_debug(BINDER_DEBUG_DEAD_BINDER,
			     "reply failed, no target thread -- retry %d\n",
			      t->debug_id);
	}
}

/**
 * binder_cleanup_transaction() - cleans up undelivered transaction
 * @t:		transaction that needs to be cleaned up
 * @reason:	reason the transaction wasn't delivered
 * @error_code:	error to return to caller (if synchronous call)
 */
static void binder_cleanup_transaction(struct binder_transaction *t,
				       const char *reason,
				       uint32_t error_code)
{
	if (t->buffer->target_node && !(t->flags & TF_ONE_WAY)) {
		binder_send_failed_reply(t, error_code);
	} else {
		binder_debug(BINDER_DEBUG_DEAD_TRANSACTION,
			"undelivered transaction %d, %s\n",
			t->debug_id, reason);
		binder_free_transaction(t);
	}
}

/**
 * binder_get_object() - gets object and checks for valid metadata
 * @proc:	binder_proc owning the buffer
 * @buffer:	binder_buffer that we're parsing.
 * @offset:	offset in the @buffer at which to validate an object.
 * @object:	struct binder_object to read into
 *
 * Return:	If there's a valid metadata object at @offset in @buffer, the
 *		size of that object. Otherwise, it returns zero. The object
 *		is read into the struct binder_object pointed to by @object.
 */
static size_t binder_get_object(struct binder_proc *proc,
				struct binder_buffer *buffer,
				unsigned long offset,
				struct binder_object *object)
{
	size_t read_size;
	struct binder_object_header *hdr;
	size_t object_size = 0;

	read_size = min_t(size_t, sizeof(*object), buffer->data_size - offset);
	if (offset > buffer->data_size || read_size < sizeof(*hdr) ||
	    !IS_ALIGNED(offset, sizeof(u32)))
		return 0;
	binder_alloc_copy_from_buffer(&proc->alloc, object, buffer,
				      offset, read_size);

	/* Ok, now see if we read a complete object. */
	hdr = &object->hdr;
	switch (hdr->type) {
	case BINDER_TYPE_BINDER:
	case BINDER_TYPE_WEAK_BINDER:
	case BINDER_TYPE_HANDLE:
	case BINDER_TYPE_WEAK_HANDLE:
		object_size = sizeof(struct flat_binder_object);
		break;
	case BINDER_TYPE_FD:
		object_size = sizeof(struct binder_fd_object);
		break;
	case BINDER_TYPE_PTR:
		object_size = sizeof(struct binder_buffer_object);
		break;
	case BINDER_TYPE_FDA:
		object_size = sizeof(struct binder_fd_array_object);
		break;
	default:
		return 0;
	}
	if (offset <= buffer->data_size - object_size &&
	    buffer->data_size >= object_size)
		return object_size;
	else
		return 0;
}

/**
 * binder_validate_ptr() - validates binder_buffer_object in a binder_buffer.
 * @proc:	binder_proc owning the buffer
 * @b:		binder_buffer containing the object
 * @object:	struct binder_object to read into
 * @index:	index in offset array at which the binder_buffer_object is
 *		located
 * @start_offset: points to the start of the offset array
 * @object_offsetp: offset of @object read from @b
 * @num_valid:	the number of valid offsets in the offset array
 *
 * Return:	If @index is within the valid range of the offset array
 *		described by @start and @num_valid, and if there's a valid
 *		binder_buffer_object at the offset found in index @index
 *		of the offset array, that object is returned. Otherwise,
 *		%NULL is returned.
 *		Note that the offset found in index @index itself is not
 *		verified; this function assumes that @num_valid elements
 *		from @start were previously verified to have valid offsets.
 *		If @object_offsetp is non-NULL, then the offset within
 *		@b is written to it.
 */
static struct binder_buffer_object *binder_validate_ptr(
						struct binder_proc *proc,
						struct binder_buffer *b,
						struct binder_object *object,
						binder_size_t index,
						binder_size_t start_offset,
						binder_size_t *object_offsetp,
						binder_size_t num_valid)
{
	size_t object_size;
	binder_size_t object_offset;
	unsigned long buffer_offset;

	if (index >= num_valid)
		return NULL;

	buffer_offset = start_offset + sizeof(binder_size_t) * index;
	binder_alloc_copy_from_buffer(&proc->alloc, &object_offset,
				      b, buffer_offset, sizeof(object_offset));
	object_size = binder_get_object(proc, b, object_offset, object);
	if (!object_size || object->hdr.type != BINDER_TYPE_PTR)
		return NULL;
	if (object_offsetp)
		*object_offsetp = object_offset;

	return &object->bbo;
}

/**
 * binder_validate_fixup() - validates pointer/fd fixups happen in order.
 * @proc:		binder_proc owning the buffer
 * @b:			transaction buffer
 * @objects_start_offset: offset to start of objects buffer
 * @buffer_obj_offset:	offset to binder_buffer_object in which to fix up
 * @fixup_offset:	start offset in @buffer to fix up
 * @last_obj_offset:	offset to last binder_buffer_object that we fixed
 * @last_min_offset:	minimum fixup offset in object at @last_obj_offset
 *
 * Return:		%true if a fixup in buffer @buffer at offset @offset is
 *			allowed.
 *
 * For safety reasons, we only allow fixups inside a buffer to happen
 * at increasing offsets; additionally, we only allow fixup on the last
 * buffer object that was verified, or one of its parents.
 *
 * Example of what is allowed:
 *
 * A
 *   B (parent = A, offset = 0)
 *   C (parent = A, offset = 16)
 *     D (parent = C, offset = 0)
 *   E (parent = A, offset = 32) // min_offset is 16 (C.parent_offset)
 *
 * Examples of what is not allowed:
 *
 * Decreasing offsets within the same parent:
 * A
 *   C (parent = A, offset = 16)
 *   B (parent = A, offset = 0) // decreasing offset within A
 *
 * Referring to a parent that wasn't the last object or any of its parents:
 * A
 *   B (parent = A, offset = 0)
 *   C (parent = A, offset = 0)
 *   C (parent = A, offset = 16)
 *     D (parent = B, offset = 0) // B is not A or any of A's parents
 */
static bool binder_validate_fixup(struct binder_proc *proc,
				  struct binder_buffer *b,
				  binder_size_t objects_start_offset,
				  binder_size_t buffer_obj_offset,
				  binder_size_t fixup_offset,
				  binder_size_t last_obj_offset,
				  binder_size_t last_min_offset)
{
	if (!last_obj_offset) {
		/* Nothing to fix up in */
		return false;
	}

	while (last_obj_offset != buffer_obj_offset) {
		unsigned long buffer_offset;
		struct binder_object last_object;
		struct binder_buffer_object *last_bbo;
		size_t object_size = binder_get_object(proc, b, last_obj_offset,
						       &last_object);
		if (object_size != sizeof(*last_bbo))
			return false;

		last_bbo = &last_object.bbo;
		/*
		 * Safe to retrieve the parent of last_obj, since it
		 * was already previously verified by the driver.
		 */
		if ((last_bbo->flags & BINDER_BUFFER_FLAG_HAS_PARENT) == 0)
			return false;
		last_min_offset = last_bbo->parent_offset + sizeof(uintptr_t);
		buffer_offset = objects_start_offset +
			sizeof(binder_size_t) * last_bbo->parent,
		binder_alloc_copy_from_buffer(&proc->alloc, &last_obj_offset,
					      b, buffer_offset,
					      sizeof(last_obj_offset));
	}
	return (fixup_offset >= last_min_offset);
}

static void binder_transaction_buffer_release(struct binder_proc *proc,
					      struct binder_buffer *buffer,
					      binder_size_t failed_at,
					      bool is_failure)
{
	int debug_id = buffer->debug_id;
	binder_size_t off_start_offset, buffer_offset, off_end_offset;

	binder_debug(BINDER_DEBUG_TRANSACTION,
		     "%d buffer release %d, size %zd-%zd, failed at %llx\n",
		     proc->pid, buffer->debug_id,
		     buffer->data_size, buffer->offsets_size,
		     (unsigned long long)failed_at);

	if (buffer->target_node)
		binder_dec_node(buffer->target_node, 1, 0);

	off_start_offset = ALIGN(buffer->data_size, sizeof(void *));
	off_end_offset = is_failure ? failed_at :
				off_start_offset + buffer->offsets_size;
	for (buffer_offset = off_start_offset; buffer_offset < off_end_offset;
	     buffer_offset += sizeof(binder_size_t)) {
		struct binder_object_header *hdr;
		size_t object_size;
		struct binder_object object;
		binder_size_t object_offset;

		binder_alloc_copy_from_buffer(&proc->alloc, &object_offset,
					      buffer, buffer_offset,
					      sizeof(object_offset));
		object_size = binder_get_object(proc, buffer,
						object_offset, &object);
		if (object_size == 0) {
			pr_err("transaction release %d bad object at offset %lld, size %zd\n",
			       debug_id, (u64)object_offset, buffer->data_size);
			continue;
		}
		hdr = &object.hdr;
		switch (hdr->type) {
		case BINDER_TYPE_BINDER:
		case BINDER_TYPE_WEAK_BINDER: {
			struct flat_binder_object *fp;
			struct binder_node *node;

			fp = to_flat_binder_object(hdr);
			node = binder_get_node(proc, fp->binder);
			if (node == NULL) {
				pr_err("transaction release %d bad node %016llx\n",
				       debug_id, (u64)fp->binder);
				break;
			}
			binder_debug(BINDER_DEBUG_TRANSACTION,
				     "        node %d u%016llx\n",
				     node->debug_id, (u64)node->ptr);
			binder_dec_node(node, hdr->type == BINDER_TYPE_BINDER,
					0);
			binder_put_node(node);
		} break;
		case BINDER_TYPE_HANDLE:
		case BINDER_TYPE_WEAK_HANDLE: {
			struct flat_binder_object *fp;
			struct binder_ref_data rdata;
			int ret;

			fp = to_flat_binder_object(hdr);
			ret = binder_dec_ref_for_handle(proc, fp->handle,
				hdr->type == BINDER_TYPE_HANDLE, &rdata);

			if (ret) {
				pr_err("transaction release %d bad handle %d, ret = %d\n",
				 debug_id, fp->handle, ret);
				break;
			}
			binder_debug(BINDER_DEBUG_TRANSACTION,
				     "        ref %d desc %d\n",
				     rdata.debug_id, rdata.desc);
		} break;

		case BINDER_TYPE_FD: {
			struct binder_fd_object *fp = to_binder_fd_object(hdr);

			binder_debug(BINDER_DEBUG_TRANSACTION,
				     "        fd %d\n", fp->fd);
			if (failed_at)
				task_close_fd(proc, fp->fd);
		} break;
		case BINDER_TYPE_PTR:
			/*
			 * Nothing to do here, this will get cleaned up when the
			 * transaction buffer gets freed
			 */
			break;
		case BINDER_TYPE_FDA: {
			struct binder_fd_array_object *fda;
			struct binder_buffer_object *parent;
			struct binder_object ptr_object;
			binder_size_t fda_offset;
			size_t fd_index;
			binder_size_t fd_buf_size;
			binder_size_t num_valid;

			num_valid = (buffer_offset - off_start_offset) /
						sizeof(binder_size_t);
			fda = to_binder_fd_array_object(hdr);
			parent = binder_validate_ptr(proc, buffer, &ptr_object,
						     fda->parent,
						     off_start_offset,
						     NULL,
						     num_valid);
			if (!parent) {
				pr_err("transaction release %d bad parent offset\n",
				       debug_id);
				continue;
			}
			fd_buf_size = sizeof(u32) * fda->num_fds;
			if (fda->num_fds >= SIZE_MAX / sizeof(u32)) {
				pr_err("transaction release %d invalid number of fds (%lld)\n",
				       debug_id, (u64)fda->num_fds);
				continue;
			}
			if (fd_buf_size > parent->length ||
			    fda->parent_offset > parent->length - fd_buf_size) {
				/* No space for all file descriptors here. */
				pr_err("transaction release %d not enough space for %lld fds in buffer\n",
				       debug_id, (u64)fda->num_fds);
				continue;
			}
			/*
			 * the source data for binder_buffer_object is visible
			 * to user-space and the @buffer element is the user
			 * pointer to the buffer_object containing the fd_array.
			 * Convert the address to an offset relative to
			 * the base of the transaction buffer.
			 */
			fda_offset =
			    (parent->buffer - (uintptr_t)buffer->user_data) +
			    fda->parent_offset;
			for (fd_index = 0; fd_index < fda->num_fds;
			     fd_index++) {
				u32 fd;
				binder_size_t offset = fda_offset +
					fd_index * sizeof(fd);

				binder_alloc_copy_from_buffer(&proc->alloc,
							      &fd,
							      buffer,
							      offset,
							      sizeof(fd));
				task_close_fd(proc, fd);
			}
		} break;
		default:
			pr_err("transaction release %d bad object type %x\n",
				debug_id, hdr->type);
			break;
		}
	}
}

static int binder_translate_binder(struct flat_binder_object *fp,
				   struct binder_transaction *t,
				   struct binder_thread *thread)
{
	struct binder_node *node;
	struct binder_proc *proc = thread->proc;
	struct binder_proc *target_proc = t->to_proc;
	struct binder_ref_data rdata;
	int ret = 0;

	node = binder_get_node(proc, fp->binder);
	if (!node) {
		node = binder_new_node(proc, fp);
		if (!node)
			return -ENOMEM;
	}
	if (fp->cookie != node->cookie) {
		binder_user_error("%d:%d sending u%016llx node %d, cookie mismatch %016llx != %016llx\n",
				  proc->pid, thread->pid, (u64)fp->binder,
				  node->debug_id, (u64)fp->cookie,
				  (u64)node->cookie);
		ret = -EINVAL;
		goto done;
	}
	if (security_binder_transfer_binder(proc->cred, target_proc->cred)) {
		ret = -EPERM;
		goto done;
	}

	ret = binder_inc_ref_for_node(target_proc, node,
			fp->hdr.type == BINDER_TYPE_BINDER,
			&thread->todo, &rdata);
	if (ret)
		goto done;

	if (fp->hdr.type == BINDER_TYPE_BINDER)
		fp->hdr.type = BINDER_TYPE_HANDLE;
	else
		fp->hdr.type = BINDER_TYPE_WEAK_HANDLE;
	fp->binder = 0;
	fp->handle = rdata.desc;
	fp->cookie = 0;

	trace_binder_transaction_node_to_ref(t, node, &rdata);
	binder_debug(BINDER_DEBUG_TRANSACTION,
		     "        node %d u%016llx -> ref %d desc %d\n",
		     node->debug_id, (u64)node->ptr,
		     rdata.debug_id, rdata.desc);
done:
	binder_put_node(node);
	return ret;
}

static int binder_translate_handle(struct flat_binder_object *fp,
				   struct binder_transaction *t,
				   struct binder_thread *thread)
{
	struct binder_proc *proc = thread->proc;
	struct binder_proc *target_proc = t->to_proc;
	struct binder_node *node;
	struct binder_ref_data src_rdata;
	int ret = 0;

	node = binder_get_node_from_ref(proc, fp->handle,
			fp->hdr.type == BINDER_TYPE_HANDLE, &src_rdata);
	if (!node) {
		binder_user_error("%d:%d got transaction with invalid handle, %d\n",
				  proc->pid, thread->pid, fp->handle);
		return -EINVAL;
	}
	if (security_binder_transfer_binder(proc->cred, target_proc->cred)) {
		ret = -EPERM;
		goto done;
	}

	binder_node_lock(node);
	if (node->proc == target_proc) {
		if (fp->hdr.type == BINDER_TYPE_HANDLE)
			fp->hdr.type = BINDER_TYPE_BINDER;
		else
			fp->hdr.type = BINDER_TYPE_WEAK_BINDER;
		fp->binder = node->ptr;
		fp->cookie = node->cookie;
		if (node->proc)
			binder_inner_proc_lock(node->proc);
		binder_inc_node_nilocked(node,
					 fp->hdr.type == BINDER_TYPE_BINDER,
					 0, NULL);
		if (node->proc)
			binder_inner_proc_unlock(node->proc);
		trace_binder_transaction_ref_to_node(t, node, &src_rdata);
		binder_debug(BINDER_DEBUG_TRANSACTION,
			     "        ref %d desc %d -> node %d u%016llx\n",
			     src_rdata.debug_id, src_rdata.desc, node->debug_id,
			     (u64)node->ptr);
		binder_node_unlock(node);
	} else {
		struct binder_ref_data dest_rdata;

		binder_node_unlock(node);
		ret = binder_inc_ref_for_node(target_proc, node,
				fp->hdr.type == BINDER_TYPE_HANDLE,
				NULL, &dest_rdata);
		if (ret)
			goto done;

		fp->binder = 0;
		fp->handle = dest_rdata.desc;
		fp->cookie = 0;
		trace_binder_transaction_ref_to_ref(t, node, &src_rdata,
						    &dest_rdata);
		binder_debug(BINDER_DEBUG_TRANSACTION,
			     "        ref %d desc %d -> ref %d desc %d (node %d)\n",
			     src_rdata.debug_id, src_rdata.desc,
			     dest_rdata.debug_id, dest_rdata.desc,
			     node->debug_id);
	}
done:
	binder_put_node(node);
	return ret;
}

static int binder_translate_fd(int fd,
			       struct binder_transaction *t,
			       struct binder_thread *thread,
			       struct binder_transaction *in_reply_to)
{
	struct binder_proc *proc = thread->proc;
	struct binder_proc *target_proc = t->to_proc;
	int target_fd;
	struct file *file;
	int ret;
	bool target_allows_fd;

	if (in_reply_to)
		target_allows_fd = !!(in_reply_to->flags & TF_ACCEPT_FDS);
	else
		target_allows_fd = t->buffer->target_node->accept_fds;
	if (!target_allows_fd) {
		binder_user_error("%d:%d got %s with fd, %d, but target does not allow fds\n",
				  proc->pid, thread->pid,
				  in_reply_to ? "reply" : "transaction",
				  fd);
		ret = -EPERM;
		goto err_fd_not_accepted;
	}

	file = fget(fd);
	if (!file) {
		binder_user_error("%d:%d got transaction with invalid fd, %d\n",
				  proc->pid, thread->pid, fd);
		ret = -EBADF;
		goto err_fget;
	}
	ret = security_binder_transfer_file(proc->cred, target_proc->cred, file);
	if (ret < 0) {
		ret = -EPERM;
		goto err_security;
	}

	target_fd = task_get_unused_fd_flags(target_proc, O_CLOEXEC);
	if (target_fd < 0) {
		ret = -ENOMEM;
		goto err_get_unused_fd;
	}
	task_fd_install(target_proc, target_fd, file);
	trace_binder_transaction_fd(t, fd, target_fd);
	binder_debug(BINDER_DEBUG_TRANSACTION, "        fd %d -> %d\n",
		     fd, target_fd);

	return target_fd;

err_get_unused_fd:
err_security:
	fput(file);
err_fget:
err_fd_not_accepted:
	return ret;
}

static int binder_translate_fd_array(struct binder_fd_array_object *fda,
				     struct binder_buffer_object *parent,
				     struct binder_transaction *t,
				     struct binder_thread *thread,
				     struct binder_transaction *in_reply_to)
{
	binder_size_t fdi, fd_buf_size, num_installed_fds;
	binder_size_t fda_offset;
	int target_fd;
	struct binder_proc *proc = thread->proc;
	struct binder_proc *target_proc = t->to_proc;

	fd_buf_size = sizeof(u32) * fda->num_fds;
	if (fda->num_fds >= SIZE_MAX / sizeof(u32)) {
		binder_user_error("%d:%d got transaction with invalid number of fds (%lld)\n",
				  proc->pid, thread->pid, (u64)fda->num_fds);
		return -EINVAL;
	}
	if (fd_buf_size > parent->length ||
	    fda->parent_offset > parent->length - fd_buf_size) {
		/* No space for all file descriptors here. */
		binder_user_error("%d:%d not enough space to store %lld fds in buffer\n",
				  proc->pid, thread->pid, (u64)fda->num_fds);
		return -EINVAL;
	}
	/*
	 * the source data for binder_buffer_object is visible
	 * to user-space and the @buffer element is the user
	 * pointer to the buffer_object containing the fd_array.
	 * Convert the address to an offset relative to
	 * the base of the transaction buffer.
	 */
	fda_offset = (parent->buffer - (uintptr_t)t->buffer->user_data) +
		fda->parent_offset;
	if (!IS_ALIGNED((unsigned long)fda_offset, sizeof(u32))) {
		binder_user_error("%d:%d parent offset not aligned correctly.\n",
				  proc->pid, thread->pid);
		return -EINVAL;
	}
	for (fdi = 0; fdi < fda->num_fds; fdi++) {
		u32 fd;

		binder_size_t offset = fda_offset + fdi * sizeof(fd);

		binder_alloc_copy_from_buffer(&target_proc->alloc,
					      &fd, t->buffer,
					      offset, sizeof(fd));
		target_fd = binder_translate_fd(fd, t, thread, in_reply_to);
		if (target_fd < 0)
			goto err_translate_fd_failed;
		binder_alloc_copy_to_buffer(&target_proc->alloc,
					    t->buffer, offset,
					    &target_fd, sizeof(fd));
	}
	return 0;

err_translate_fd_failed:
	/*
	 * Failed to allocate fd or security error, free fds
	 * installed so far.
	 */
	num_installed_fds = fdi;
	for (fdi = 0; fdi < num_installed_fds; fdi++) {
		u32 fd;
		binder_size_t offset = fda_offset + fdi * sizeof(fd);
		binder_alloc_copy_from_buffer(&target_proc->alloc,
					      &fd, t->buffer,
					      offset, sizeof(fd));
		task_close_fd(target_proc, fd);
	}
	return target_fd;
}

static int binder_fixup_parent(struct binder_transaction *t,
			       struct binder_thread *thread,
			       struct binder_buffer_object *bp,
			       binder_size_t off_start_offset,
			       binder_size_t num_valid,
			       binder_size_t last_fixup_obj_off,
			       binder_size_t last_fixup_min_off)
{
	struct binder_buffer_object *parent;
	struct binder_buffer *b = t->buffer;
	struct binder_proc *proc = thread->proc;
	struct binder_proc *target_proc = t->to_proc;
	struct binder_object object;
	binder_size_t buffer_offset;
	binder_size_t parent_offset;

	if (!(bp->flags & BINDER_BUFFER_FLAG_HAS_PARENT))
		return 0;

	parent = binder_validate_ptr(target_proc, b, &object, bp->parent,
				     off_start_offset, &parent_offset,
				     num_valid);
	if (!parent) {
		binder_user_error("%d:%d got transaction with invalid parent offset or type\n",
				  proc->pid, thread->pid);
		return -EINVAL;
	}

	if (!binder_validate_fixup(target_proc, b, off_start_offset,
				   parent_offset, bp->parent_offset,
				   last_fixup_obj_off,
				   last_fixup_min_off)) {
		binder_user_error("%d:%d got transaction with out-of-order buffer fixup\n",
				  proc->pid, thread->pid);
		return -EINVAL;
	}

	if (parent->length < sizeof(binder_uintptr_t) ||
	    bp->parent_offset > parent->length - sizeof(binder_uintptr_t)) {
		/* No space for a pointer here! */
		binder_user_error("%d:%d got transaction with invalid parent offset\n",
				  proc->pid, thread->pid);
		return -EINVAL;
	}
	buffer_offset = bp->parent_offset +
			(uintptr_t)parent->buffer - (uintptr_t)b->user_data;
	binder_alloc_copy_to_buffer(&target_proc->alloc, b, buffer_offset,
				    &bp->buffer, sizeof(bp->buffer));

	return 0;
}

#ifdef CONFIG_BINDER_OPT
static inline void binder_thread_set_inherit_top_app(
		struct binder_thread *thread, struct binder_thread *from)
{
	if (from && is_critical_task(from->task))
		set_inherit_top_app(thread->task, from->task);
}

static inline void binder_thread_restore_inherit_top_app(struct binder_thread *thread)
{
	if (thread)
		restore_inherit_top_app(thread->task);
}
#else
static inline void binder_thread_set_inherit_top_app(
		struct binder_thread *thread, struct binder_thread *from)
{
	// Do nothing.
}

static inline void binder_thread_restore_inherit_top_app(struct binder_thread *thread)
{
	// Do nothing.
}

#endif

/**
 * binder_proc_transaction() - sends a transaction to a process and wakes it up
 * @t:		transaction to send
 * @proc:	process to send the transaction to
 * @thread:	thread in @proc to send the transaction to (may be NULL)
 *
 * This function queues a transaction to the specified process. It will try
 * to find a thread in the target process to handle the transaction and
 * wake it up. If no thread is found, the work is queued to the proc
 * waitqueue.
 *
 * If the @thread parameter is not NULL, the transaction is always queued
 * to the waitlist of that specific thread.
 *
 * Return:	true if the transactions was successfully queued
 *		false if the target process or thread is dead
 */
static bool binder_proc_transaction(struct binder_transaction *t,
				    struct binder_proc *proc,
				    struct binder_thread *thread)
{
	struct binder_node *node = t->buffer->target_node;
	struct binder_priority node_prio;
	bool oneway = !!(t->flags & TF_ONE_WAY);
	bool pending_async = false;

	BUG_ON(!node);
	binder_node_lock(node);
	node_prio.prio = node->min_priority;
	node_prio.sched_policy = node->sched_policy;

	if (oneway) {
		BUG_ON(thread);
		if (node->has_async_transaction) {
			pending_async = true;
		} else {
			node->has_async_transaction = true;
		}
	}

	binder_inner_proc_lock(proc);

	if (proc->is_dead || (thread && thread->is_dead)) {
		binder_inner_proc_unlock(proc);
		binder_node_unlock(node);
		return false;
	}

	if (!thread && !pending_async)
		thread = binder_select_thread_ilocked(proc);

	if (thread) {
		if (!oneway)
    			binder_thread_set_inherit_top_app(thread, t->from);
		binder_transaction_priority(thread->task, t, node_prio,
					    node->inherit_rt);
		binder_enqueue_thread_work_ilocked(thread, &t->work);
	} else if (!pending_async) {
		binder_enqueue_work_ilocked(&t->work, &proc->todo);
	} else {
		binder_enqueue_work_ilocked(&t->work, &node->async_todo);
	}

	if (!pending_async)
		binder_wakeup_thread_ilocked(proc, thread, !oneway /* sync */);

	binder_inner_proc_unlock(proc);
	binder_node_unlock(node);

	return true;
}

/**
 * binder_get_node_refs_for_txn() - Get required refs on node for txn
 * @node:         struct binder_node for which to get refs
 * @proc:         returns @node->proc if valid
 * @error:        if no @proc then returns BR_DEAD_REPLY
 *
 * User-space normally keeps the node alive when creating a transaction
 * since it has a reference to the target. The local strong ref keeps it
 * alive if the sending process dies before the target process processes
 * the transaction. If the source process is malicious or has a reference
 * counting bug, relying on the local strong ref can fail.
 *
 * Since user-space can cause the local strong ref to go away, we also take
 * a tmpref on the node to ensure it survives while we are constructing
 * the transaction. We also need a tmpref on the proc while we are
 * constructing the transaction, so we take that here as well.
 *
 * Return: The target_node with refs taken or NULL if no @node->proc is NULL.
 * Also sets @proc if valid. If the @node->proc is NULL indicating that the
 * target proc has died, @error is set to BR_DEAD_REPLY
 */
static struct binder_node *binder_get_node_refs_for_txn(
		struct binder_node *node,
		struct binder_proc **procp,
		uint32_t *error)
{
	struct binder_node *target_node = NULL;

	binder_node_inner_lock(node);
	if (node->proc) {
		target_node = node;
		binder_inc_node_nilocked(node, 1, 0, NULL);
		binder_inc_node_tmpref_ilocked(node);
		node->proc->tmp_ref++;
		*procp = node->proc;
	} else
		*error = BR_DEAD_REPLY;
	binder_node_inner_unlock(node);

	return target_node;
}

static inline u64 binder_clock(void)
{
	return trace_clock_local();
}

static void binder_transaction(struct binder_proc *proc,
			       struct binder_thread *thread,
			       struct binder_transaction_data *tr, int reply,
			       binder_size_t extra_buffers_size)
{
	int ret;
	struct binder_transaction *t;
	struct binder_work *w;
	struct binder_work *tcomplete;
	binder_size_t buffer_offset = 0;
	binder_size_t off_start_offset, off_end_offset;
	binder_size_t off_min;
	binder_size_t sg_buf_offset, sg_buf_end_offset;
	struct binder_proc *target_proc = NULL;
	struct binder_thread *target_thread = NULL;
	struct binder_node *target_node = NULL;
	struct binder_transaction *in_reply_to = NULL;
	struct binder_transaction_log_entry *e;
	uint32_t return_error = 0;
	uint32_t return_error_param = 0;
	uint32_t return_error_line = 0;
	binder_size_t last_fixup_obj_off = 0;
	binder_size_t last_fixup_min_off = 0;
	struct binder_context *context = proc->context;
	int t_debug_id = atomic_inc_return(&binder_last_id);
	char *secctx = NULL;
	u32 secctx_sz = 0;

	e = binder_transaction_log_add(&binder_transaction_log);
	e->debug_id = t_debug_id;
	e->call_type = reply ? 2 : !!(tr->flags & TF_ONE_WAY);
	e->from_proc = proc->pid;
	e->from_thread = thread->pid;
	e->target_handle = tr->target.handle;
	e->data_size = tr->data_size;
	e->offsets_size = tr->offsets_size;
	e->context_name = proc->context->name;

	if (reply) {
		binder_inner_proc_lock(proc);
		in_reply_to = thread->transaction_stack;
		if (in_reply_to == NULL) {
			binder_inner_proc_unlock(proc);
			binder_user_error("%d:%d got reply transaction with no transaction stack\n",
					  proc->pid, thread->pid);
			return_error = BR_FAILED_REPLY;
			return_error_param = -EPROTO;
			return_error_line = __LINE__;
			goto err_empty_call_stack;
		}
		if (in_reply_to->to_thread != thread) {
			spin_lock(&in_reply_to->lock);
			binder_user_error("%d:%d got reply transaction with bad transaction stack, transaction %d has target %d:%d\n",
				proc->pid, thread->pid, in_reply_to->debug_id,
				in_reply_to->to_proc ?
				in_reply_to->to_proc->pid : 0,
				in_reply_to->to_thread ?
				in_reply_to->to_thread->pid : 0);
			spin_unlock(&in_reply_to->lock);
			binder_inner_proc_unlock(proc);
			return_error = BR_FAILED_REPLY;
			return_error_param = -EPROTO;
			return_error_line = __LINE__;
			in_reply_to = NULL;
			goto err_bad_call_stack;
		}
		thread->transaction_stack = in_reply_to->to_parent;
		binder_inner_proc_unlock(proc);
		target_thread = binder_get_txn_from_and_acq_inner(in_reply_to);
		if (target_thread == NULL) {
			return_error = BR_DEAD_REPLY;
			return_error_line = __LINE__;
			goto err_dead_binder;
		}
		if (target_thread->transaction_stack != in_reply_to) {
			binder_user_error("%d:%d got reply transaction with bad target transaction stack %d, expected %d\n",
				proc->pid, thread->pid,
				target_thread->transaction_stack ?
				target_thread->transaction_stack->debug_id : 0,
				in_reply_to->debug_id);
			binder_inner_proc_unlock(target_thread->proc);
			return_error = BR_FAILED_REPLY;
			return_error_param = -EPROTO;
			return_error_line = __LINE__;
			in_reply_to = NULL;
			target_thread = NULL;
			goto err_dead_binder;
		}
		target_proc = target_thread->proc;
		target_proc->tmp_ref++;
		binder_inner_proc_unlock(target_thread->proc);
#ifdef CONFIG_MILLET
		if (target_proc
			&& target_proc->tsk
			&& (task_uid(target_proc->tsk).val <= frozen_uid_min)) {
			struct millet_data data;

			memset(&data, 0, sizeof(struct millet_data));
			data.pri[0] =  BINDER_REPLY;
			data.mod.k_priv.binder.trans.src_task = proc->tsk;
			data.mod.k_priv.binder.trans.caller_tid = thread->pid;
			data.mod.k_priv.binder.trans.dst_task = target_proc->tsk;
			data.mod.k_priv.binder.trans.tf_oneway = tr->flags & TF_ONE_WAY;
			data.mod.k_priv.binder.trans.code = tr->code;
			millet_sendmsg(BINDER_TYPE, target_proc->tsk, &data);
		}
#endif
	} else {
		if (tr->target.handle) {
			struct binder_ref *ref;

			/*
			 * There must already be a strong ref
			 * on this node. If so, do a strong
			 * increment on the node to ensure it
			 * stays alive until the transaction is
			 * done.
			 */
			binder_proc_lock(proc);
			ref = binder_get_ref_olocked(proc, tr->target.handle,
						     true);
			if (ref) {
				target_node = binder_get_node_refs_for_txn(
						ref->node, &target_proc,
						&return_error);
			} else {
				binder_user_error("%d:%d got transaction to invalid handle\n",
						  proc->pid, thread->pid);
				return_error = BR_FAILED_REPLY;
			}
			binder_proc_unlock(proc);
		} else {
			mutex_lock(&context->context_mgr_node_lock);
			target_node = context->binder_context_mgr_node;
			if (target_node)
				target_node = binder_get_node_refs_for_txn(
						target_node, &target_proc,
						&return_error);
			else
				return_error = BR_DEAD_REPLY;
			mutex_unlock(&context->context_mgr_node_lock);
			if (target_node && target_proc->pid == proc->pid) {
				binder_user_error("%d:%d got transaction to context manager from process owning it\n",
						  proc->pid, thread->pid);
				return_error = BR_FAILED_REPLY;
				return_error_param = -EINVAL;
				return_error_line = __LINE__;
				goto err_invalid_target_handle;
			}
		}
		if (!target_node) {
			/*
			 * return_error is set above
			 */
			return_error_param = -EINVAL;
			return_error_line = __LINE__;
			goto err_dead_binder;
		}
		e->to_node = target_node->debug_id;
#ifdef CONFIG_MILLET
		if (target_proc
			&& target_proc->tsk
			&& (task_uid(target_proc->tsk).val > 10000)
			&& (proc->pid != target_proc->pid)) {
			struct millet_data data;

			memset(&data, 0, sizeof(struct millet_data));
			data.pri[0] =  BINDER_TRANS;
			data.mod.k_priv.binder.trans.src_task = proc->tsk;
			data.mod.k_priv.binder.trans.caller_tid = thread->pid;
			data.mod.k_priv.binder.trans.dst_task = target_proc->tsk;
			data.mod.k_priv.binder.trans.tf_oneway = tr->flags & TF_ONE_WAY;
			data.mod.k_priv.binder.trans.code = tr->code;
			millet_sendmsg(BINDER_TYPE, target_proc->tsk, &data);
		}
#endif
		if (security_binder_transaction(proc->cred,
						target_proc->cred) < 0) {
			return_error = BR_FAILED_REPLY;
			return_error_param = -EPERM;
			return_error_line = __LINE__;
			goto err_invalid_target_handle;
		}
		binder_inner_proc_lock(proc);

		w = list_first_entry_or_null(&thread->todo,
					     struct binder_work, entry);
		if (!(tr->flags & TF_ONE_WAY) && w &&
		    w->type == BINDER_WORK_TRANSACTION) {
			/*
			 * Do not allow new outgoing transaction from a
			 * thread that has a transaction at the head of
			 * its todo list. Only need to check the head
			 * because binder_select_thread_ilocked picks a
			 * thread from proc->waiting_threads to enqueue
			 * the transaction, and nothing is queued to the
			 * todo list while the thread is on waiting_threads.
			 */
			binder_user_error("%d:%d new transaction not allowed when there is a transaction on thread todo\n",
					  proc->pid, thread->pid);
			binder_inner_proc_unlock(proc);
			return_error = BR_FAILED_REPLY;
			return_error_param = -EPROTO;
			return_error_line = __LINE__;
			goto err_bad_todo_list;
		}

		if (!(tr->flags & TF_ONE_WAY) && thread->transaction_stack) {
			struct binder_transaction *tmp;

			tmp = thread->transaction_stack;
			if (tmp->to_thread != thread) {
				spin_lock(&tmp->lock);
				binder_user_error("%d:%d got new transaction with bad transaction stack, transaction %d has target %d:%d\n",
					proc->pid, thread->pid, tmp->debug_id,
					tmp->to_proc ? tmp->to_proc->pid : 0,
					tmp->to_thread ?
					tmp->to_thread->pid : 0);
				spin_unlock(&tmp->lock);
				binder_inner_proc_unlock(proc);
				return_error = BR_FAILED_REPLY;
				return_error_param = -EPROTO;
				return_error_line = __LINE__;
				goto err_bad_call_stack;
			}
			while (tmp) {
				struct binder_thread *from;

				spin_lock(&tmp->lock);
				from = tmp->from;
				if (from && from->proc == target_proc) {
					atomic_inc(&from->tmp_ref);
					target_thread = from;
					spin_unlock(&tmp->lock);
					break;
				}
				spin_unlock(&tmp->lock);
				tmp = tmp->from_parent;
			}
		}
		binder_inner_proc_unlock(proc);
	}
	if (target_thread)
		e->to_thread = target_thread->pid;
	e->to_proc = target_proc->pid;

	/* TODO: reuse incoming transaction for reply */
	t = kzalloc(sizeof(*t), GFP_KERNEL);
	if (t == NULL) {
		return_error = BR_FAILED_REPLY;
		return_error_param = -ENOMEM;
		return_error_line = __LINE__;
		goto err_alloc_t_failed;
	}
	binder_stats_created(BINDER_STAT_TRANSACTION);
	spin_lock_init(&t->lock);

	tcomplete = kzalloc(sizeof(*tcomplete), GFP_KERNEL);
	if (tcomplete == NULL) {
		return_error = BR_FAILED_REPLY;
		return_error_param = -ENOMEM;
		return_error_line = __LINE__;
		goto err_alloc_tcomplete_failed;
	}
	binder_stats_created(BINDER_STAT_TRANSACTION_COMPLETE);

	t->debug_id = t_debug_id;

	if (reply) {
		binder_debug(BINDER_DEBUG_TRANSACTION,
			     "%d:%d BC_REPLY %d -> %d:%d, data %016llx-%016llx size %lld-%lld-%lld\n",
			     proc->pid, thread->pid, t->debug_id,
			     target_proc->pid, target_thread->pid,
			     (u64)tr->data.ptr.buffer,
			     (u64)tr->data.ptr.offsets,
			     (u64)tr->data_size, (u64)tr->offsets_size,
			     (u64)extra_buffers_size);
	} else {
		binder_debug(BINDER_DEBUG_TRANSACTION,
			     "%d:%d BC_TRANSACTION %d -> %d - node %d, data %016llx-%016llx size %lld-%lld-%lld\n",
			     proc->pid, thread->pid, t->debug_id,
			     target_proc->pid, target_node->debug_id,
			     (u64)tr->data.ptr.buffer,
			     (u64)tr->data.ptr.offsets,
			     (u64)tr->data_size, (u64)tr->offsets_size,
			     (u64)extra_buffers_size);
	}

	if (!reply && !(tr->flags & TF_ONE_WAY)) {
		t->from = thread;
		t->async_from_pid = -1;
		t->async_from_tid = -1;
	} else {
		t->from = NULL;
<<<<<<< HEAD
		t->async_from_pid = thread->proc->pid;
		t->async_from_tid = thread->pid;
	}

	t->sender_euid = proc->cred->euid;
=======
	t->sender_euid = task_euid(proc->tsk);
>>>>>>> 24e6b472
	t->to_proc = target_proc;
	t->to_thread = target_thread;
	t->code = tr->code;
	t->flags = tr->flags;
	if (!(t->flags & TF_ONE_WAY) &&
	    binder_supported_policy(current->policy)) {
		/* Inherit supported policies for synchronous transactions */
		t->priority.sched_policy = current->policy;
		t->priority.prio = current->normal_prio;
	} else {
		/* Otherwise, fall back to the default priority */
		t->priority = target_proc->default_priority;
	}

	if (target_node && target_node->txn_security_ctx) {
		u32 secid;
		size_t added_size;

		security_task_getsecid(proc->tsk, &secid);
		ret = security_secid_to_secctx(secid, &secctx, &secctx_sz);
		if (ret) {
			return_error = BR_FAILED_REPLY;
			return_error_param = ret;
			return_error_line = __LINE__;
			goto err_get_secctx_failed;
		}
		added_size = ALIGN(secctx_sz, sizeof(u64));
		extra_buffers_size += added_size;
		if (extra_buffers_size < added_size) {
			/* integer overflow of extra_buffers_size */
			return_error = BR_FAILED_REPLY;
			return_error_param = EINVAL;
			return_error_line = __LINE__;
			goto err_bad_extra_size;
		}
	}

	trace_binder_transaction(reply, t, target_node);

	t->buffer = binder_alloc_new_buf(&target_proc->alloc, tr->data_size,
		tr->offsets_size, extra_buffers_size,
		!reply && (t->flags & TF_ONE_WAY), current->tgid);
	if (IS_ERR(t->buffer)) {
		/*
		 * -ESRCH indicates VMA cleared. The target is dying.
		 */
		return_error_param = PTR_ERR(t->buffer);
		return_error = return_error_param == -ESRCH ?
			BR_DEAD_REPLY : BR_FAILED_REPLY;
		return_error_line = __LINE__;
		t->buffer = NULL;
		goto err_binder_alloc_buf_failed;
	}
	if (secctx) {
		size_t buf_offset = ALIGN(tr->data_size, sizeof(void *)) +
				    ALIGN(tr->offsets_size, sizeof(void *)) +
				    ALIGN(extra_buffers_size, sizeof(void *)) -
				    ALIGN(secctx_sz, sizeof(u64));

		t->security_ctx = (uintptr_t)t->buffer->user_data + buf_offset;
		binder_alloc_copy_to_buffer(&target_proc->alloc,
					    t->buffer, buf_offset,
					    secctx, secctx_sz);
		security_release_secctx(secctx, secctx_sz);
		secctx = NULL;
	}
	t->buffer->debug_id = t->debug_id;
	t->buffer->transaction = t;
	t->buffer->target_node = target_node;
	trace_binder_transaction_alloc_buf(t->buffer);

	if (binder_alloc_copy_user_to_buffer(
				&target_proc->alloc,
				t->buffer, 0,
				(const void __user *)
					(uintptr_t)tr->data.ptr.buffer,
				tr->data_size)) {
		binder_user_error("%d:%d got transaction with invalid data ptr\n",
				proc->pid, thread->pid);
		return_error = BR_FAILED_REPLY;
		return_error_param = -EFAULT;
		return_error_line = __LINE__;
		goto err_copy_data_failed;
	}
	if (binder_alloc_copy_user_to_buffer(
				&target_proc->alloc,
				t->buffer,
				ALIGN(tr->data_size, sizeof(void *)),
				(const void __user *)
					(uintptr_t)tr->data.ptr.offsets,
				tr->offsets_size)) {
		binder_user_error("%d:%d got transaction with invalid offsets ptr\n",
				proc->pid, thread->pid);
		return_error = BR_FAILED_REPLY;
		return_error_param = -EFAULT;
		return_error_line = __LINE__;
		goto err_copy_data_failed;
	}
	if (!IS_ALIGNED(tr->offsets_size, sizeof(binder_size_t))) {
		binder_user_error("%d:%d got transaction with invalid offsets size, %lld\n",
				proc->pid, thread->pid, (u64)tr->offsets_size);
		return_error = BR_FAILED_REPLY;
		return_error_param = -EINVAL;
		return_error_line = __LINE__;
		goto err_bad_offset;
	}
	if (!IS_ALIGNED(extra_buffers_size, sizeof(u64))) {
		binder_user_error("%d:%d got transaction with unaligned buffers size, %lld\n",
				  proc->pid, thread->pid,
				  (u64)extra_buffers_size);
		return_error = BR_FAILED_REPLY;
		return_error_param = -EINVAL;
		return_error_line = __LINE__;
		goto err_bad_offset;
	}
	off_start_offset = ALIGN(tr->data_size, sizeof(void *));
	buffer_offset = off_start_offset;
	off_end_offset = off_start_offset + tr->offsets_size;
	sg_buf_offset = ALIGN(off_end_offset, sizeof(void *));
	sg_buf_end_offset = sg_buf_offset + extra_buffers_size -
		ALIGN(secctx_sz, sizeof(u64));
	off_min = 0;
	for (buffer_offset = off_start_offset; buffer_offset < off_end_offset;
	     buffer_offset += sizeof(binder_size_t)) {
		struct binder_object_header *hdr;
		size_t object_size;
		struct binder_object object;
		binder_size_t object_offset;

		binder_alloc_copy_from_buffer(&target_proc->alloc,
					      &object_offset,
					      t->buffer,
					      buffer_offset,
					      sizeof(object_offset));
		object_size = binder_get_object(target_proc, t->buffer,
						object_offset, &object);
		if (object_size == 0 || object_offset < off_min) {
			binder_user_error("%d:%d got transaction with invalid offset (%lld, min %lld max %lld) or object.\n",
					  proc->pid, thread->pid,
					  (u64)object_offset,
					  (u64)off_min,
					  (u64)t->buffer->data_size);
			return_error = BR_FAILED_REPLY;
			return_error_param = -EINVAL;
			return_error_line = __LINE__;
			goto err_bad_offset;
		}

		hdr = &object.hdr;
		off_min = object_offset + object_size;
		switch (hdr->type) {
		case BINDER_TYPE_BINDER:
		case BINDER_TYPE_WEAK_BINDER: {
			struct flat_binder_object *fp;

			fp = to_flat_binder_object(hdr);
			ret = binder_translate_binder(fp, t, thread);
			if (ret < 0) {
				return_error = BR_FAILED_REPLY;
				return_error_param = ret;
				return_error_line = __LINE__;
				goto err_translate_failed;
			}
			binder_alloc_copy_to_buffer(&target_proc->alloc,
						    t->buffer, object_offset,
						    fp, sizeof(*fp));
		} break;
		case BINDER_TYPE_HANDLE:
		case BINDER_TYPE_WEAK_HANDLE: {
			struct flat_binder_object *fp;

			fp = to_flat_binder_object(hdr);
			ret = binder_translate_handle(fp, t, thread);
			if (ret < 0) {
				return_error = BR_FAILED_REPLY;
				return_error_param = ret;
				return_error_line = __LINE__;
				goto err_translate_failed;
			}
			binder_alloc_copy_to_buffer(&target_proc->alloc,
						    t->buffer, object_offset,
						    fp, sizeof(*fp));
		} break;

		case BINDER_TYPE_FD: {
			struct binder_fd_object *fp = to_binder_fd_object(hdr);
			int target_fd = binder_translate_fd(fp->fd, t, thread,
							    in_reply_to);

			if (target_fd < 0) {
				return_error = BR_FAILED_REPLY;
				return_error_param = target_fd;
				return_error_line = __LINE__;
				goto err_translate_failed;
			}
			fp->pad_binder = 0;
			fp->fd = target_fd;
			binder_alloc_copy_to_buffer(&target_proc->alloc,
						    t->buffer, object_offset,
						    fp, sizeof(*fp));
		} break;
		case BINDER_TYPE_FDA: {
			struct binder_object ptr_object;
			binder_size_t parent_offset;
			struct binder_fd_array_object *fda =
				to_binder_fd_array_object(hdr);
			size_t num_valid = (buffer_offset - off_start_offset) /
						sizeof(binder_size_t);
			struct binder_buffer_object *parent =
				binder_validate_ptr(target_proc, t->buffer,
						    &ptr_object, fda->parent,
						    off_start_offset,
						    &parent_offset,
						    num_valid);
			if (!parent) {
				binder_user_error("%d:%d got transaction with invalid parent offset or type\n",
						  proc->pid, thread->pid);
				return_error = BR_FAILED_REPLY;
				return_error_param = -EINVAL;
				return_error_line = __LINE__;
				goto err_bad_parent;
			}
			if (!binder_validate_fixup(target_proc, t->buffer,
						   off_start_offset,
						   parent_offset,
						   fda->parent_offset,
						   last_fixup_obj_off,
						   last_fixup_min_off)) {
				binder_user_error("%d:%d got transaction with out-of-order buffer fixup\n",
						  proc->pid, thread->pid);
				return_error = BR_FAILED_REPLY;
				return_error_param = -EINVAL;
				return_error_line = __LINE__;
				goto err_bad_parent;
			}
			ret = binder_translate_fd_array(fda, parent, t, thread,
							in_reply_to);
			if (ret < 0) {
				return_error = BR_FAILED_REPLY;
				return_error_param = ret;
				return_error_line = __LINE__;
				goto err_translate_failed;
			}
			last_fixup_obj_off = parent_offset;
			last_fixup_min_off =
				fda->parent_offset + sizeof(u32) * fda->num_fds;
		} break;
		case BINDER_TYPE_PTR: {
			struct binder_buffer_object *bp =
				to_binder_buffer_object(hdr);
			size_t buf_left = sg_buf_end_offset - sg_buf_offset;
			size_t num_valid;

			if (bp->length > buf_left) {
				binder_user_error("%d:%d got transaction with too large buffer\n",
						  proc->pid, thread->pid);
				return_error = BR_FAILED_REPLY;
				return_error_param = -EINVAL;
				return_error_line = __LINE__;
				goto err_bad_offset;
			}
			if (binder_alloc_copy_user_to_buffer(
						&target_proc->alloc,
						t->buffer,
						sg_buf_offset,
						(const void __user *)
							(uintptr_t)bp->buffer,
						bp->length)) {
				binder_user_error("%d:%d got transaction with invalid offsets ptr\n",
						  proc->pid, thread->pid);
				return_error_param = -EFAULT;
				return_error = BR_FAILED_REPLY;
				return_error_line = __LINE__;
				goto err_copy_data_failed;
			}
			/* Fixup buffer pointer to target proc address space */
			bp->buffer = (uintptr_t)
				t->buffer->user_data + sg_buf_offset;
			sg_buf_offset += ALIGN(bp->length, sizeof(u64));

			num_valid = (buffer_offset - off_start_offset) /
					sizeof(binder_size_t);
			ret = binder_fixup_parent(t, thread, bp,
						  off_start_offset,
						  num_valid,
						  last_fixup_obj_off,
						  last_fixup_min_off);
			if (ret < 0) {
				return_error = BR_FAILED_REPLY;
				return_error_param = ret;
				return_error_line = __LINE__;
				goto err_translate_failed;
			}
			binder_alloc_copy_to_buffer(&target_proc->alloc,
						    t->buffer, object_offset,
						    bp, sizeof(*bp));
			last_fixup_obj_off = object_offset;
			last_fixup_min_off = 0;
		} break;
		default:
			binder_user_error("%d:%d got transaction with invalid object type, %x\n",
				proc->pid, thread->pid, hdr->type);
			return_error = BR_FAILED_REPLY;
			return_error_param = -EINVAL;
			return_error_line = __LINE__;
			goto err_bad_object_type;
		}
	}
	tcomplete->type = BINDER_WORK_TRANSACTION_COMPLETE;
	t->work.type = BINDER_WORK_TRANSACTION;

	if (reply) {
		binder_enqueue_thread_work(thread, tcomplete);
		binder_inner_proc_lock(target_proc);
		if (target_thread->is_dead) {
			binder_inner_proc_unlock(target_proc);
			goto err_dead_proc_or_thread;
		}
		BUG_ON(t->buffer->async_transaction != 0);
		t->timesRecord = in_reply_to->timesRecord;
		binder_pop_transaction_ilocked(target_thread, in_reply_to);
		binder_enqueue_thread_work_ilocked(target_thread, &t->work);
		binder_inner_proc_unlock(target_proc);

		wake_up_interruptible_sync(&target_thread->wait);
		binder_thread_restore_inherit_top_app(thread);
		binder_restore_priority(current, in_reply_to->saved_priority);
		binder_free_transaction(in_reply_to);
	} else if (!(t->flags & TF_ONE_WAY)) {
		BUG_ON(t->buffer->async_transaction != 0);
		binder_inner_proc_lock(proc);
		/*
		 * Defer the TRANSACTION_COMPLETE, so we don't return to
		 * userspace immediately; this allows the target process to
		 * immediately start processing this transaction, reducing
		 * latency. We will then return the TRANSACTION_COMPLETE when
		 * the target replies (or there is an error).
		 */
		binder_enqueue_deferred_thread_work_ilocked(thread, tcomplete);
		t->need_reply = 1;
		t->from_parent = thread->transaction_stack;
		thread->transaction_stack = t;
		t->timesRecord = binder_clock();
		binder_inner_proc_unlock(proc);
		if (!binder_proc_transaction(t, target_proc, target_thread)) {
			binder_inner_proc_lock(proc);
			binder_pop_transaction_ilocked(thread, t);
			binder_inner_proc_unlock(proc);
			goto err_dead_proc_or_thread;
		}
	} else {
		BUG_ON(target_node == NULL);
		BUG_ON(t->buffer->async_transaction != 1);
		binder_enqueue_thread_work(thread, tcomplete);
		t->timesRecord = binder_clock();
		if (!binder_proc_transaction(t, target_proc, NULL))
			goto err_dead_proc_or_thread;
	}
	if (target_thread)
		binder_thread_dec_tmpref(target_thread);
	binder_proc_dec_tmpref(target_proc);
	if (target_node)
		binder_dec_node_tmpref(target_node);
	/*
	 * write barrier to synchronize with initialization
	 * of log entry
	 */
	smp_wmb();
	WRITE_ONCE(e->debug_id_done, t_debug_id);
	return;

err_dead_proc_or_thread:
	return_error = BR_DEAD_REPLY;
	return_error_line = __LINE__;
	binder_dequeue_work(proc, tcomplete);
err_translate_failed:
err_bad_object_type:
err_bad_offset:
err_bad_parent:
err_copy_data_failed:
	trace_binder_transaction_failed_buffer_release(t->buffer);
	binder_transaction_buffer_release(target_proc, t->buffer,
					  buffer_offset, true);
	if (target_node)
		binder_dec_node_tmpref(target_node);
	target_node = NULL;
	t->buffer->transaction = NULL;
	binder_alloc_free_buf(&target_proc->alloc, t->buffer);
err_binder_alloc_buf_failed:
err_bad_extra_size:
	if (secctx)
		security_release_secctx(secctx, secctx_sz);
err_get_secctx_failed:
	kfree(tcomplete);
	binder_stats_deleted(BINDER_STAT_TRANSACTION_COMPLETE);
err_alloc_tcomplete_failed:
	kfree(t);
	binder_stats_deleted(BINDER_STAT_TRANSACTION);
err_alloc_t_failed:
err_bad_todo_list:
err_bad_call_stack:
err_empty_call_stack:
err_dead_binder:
err_invalid_target_handle:
	if (target_thread)
		binder_thread_dec_tmpref(target_thread);
	if (target_proc)
		binder_proc_dec_tmpref(target_proc);
	if (target_node) {
		binder_dec_node(target_node, 1, 0);
		binder_dec_node_tmpref(target_node);
	}

	binder_debug(BINDER_DEBUG_FAILED_TRANSACTION,
		     "%d:%d transaction failed %d/%d, size %lld-%lld line %d\n",
		     proc->pid, thread->pid, return_error, return_error_param,
		     (u64)tr->data_size, (u64)tr->offsets_size,
		     return_error_line);

	{
		struct binder_transaction_log_entry *fe;

		e->return_error = return_error;
		e->return_error_param = return_error_param;
		e->return_error_line = return_error_line;
		fe = binder_transaction_log_add(&binder_transaction_log_failed);
		*fe = *e;
		/*
		 * write barrier to synchronize with initialization
		 * of log entry
		 */
		smp_wmb();
		WRITE_ONCE(e->debug_id_done, t_debug_id);
		WRITE_ONCE(fe->debug_id_done, t_debug_id);
	}

	BUG_ON(thread->return_error.cmd != BR_OK);
	if (in_reply_to) {
		binder_restore_priority(current, in_reply_to->saved_priority);
		thread->return_error.cmd = BR_TRANSACTION_COMPLETE;
		binder_enqueue_thread_work(thread, &thread->return_error.work);
		binder_send_failed_reply(in_reply_to, return_error);
	} else {
		thread->return_error.cmd = return_error;
		binder_enqueue_thread_work(thread, &thread->return_error.work);
	}
}

static int binder_thread_write(struct binder_proc *proc,
			struct binder_thread *thread,
			binder_uintptr_t binder_buffer, size_t size,
			binder_size_t *consumed)
{
	uint32_t cmd;
	struct binder_context *context = proc->context;
	void __user *buffer = (void __user *)(uintptr_t)binder_buffer;
	void __user *ptr = buffer + *consumed;
	void __user *end = buffer + size;

	while (ptr < end && thread->return_error.cmd == BR_OK) {
		int ret;

		if (get_user(cmd, (uint32_t __user *)ptr))
			return -EFAULT;
		ptr += sizeof(uint32_t);
		trace_binder_command(cmd);
		if (_IOC_NR(cmd) < ARRAY_SIZE(binder_stats.bc)) {
			atomic_inc(&binder_stats.bc[_IOC_NR(cmd)]);
			atomic_inc(&proc->stats.bc[_IOC_NR(cmd)]);
			atomic_inc(&thread->stats.bc[_IOC_NR(cmd)]);
		}
		switch (cmd) {
		case BC_INCREFS:
		case BC_ACQUIRE:
		case BC_RELEASE:
		case BC_DECREFS: {
			uint32_t target;
			const char *debug_string;
			bool strong = cmd == BC_ACQUIRE || cmd == BC_RELEASE;
			bool increment = cmd == BC_INCREFS || cmd == BC_ACQUIRE;
			struct binder_ref_data rdata;

			if (get_user(target, (uint32_t __user *)ptr))
				return -EFAULT;

			ptr += sizeof(uint32_t);
			ret = -1;
			if (increment && !target) {
				struct binder_node *ctx_mgr_node;
				mutex_lock(&context->context_mgr_node_lock);
				ctx_mgr_node = context->binder_context_mgr_node;
				if (ctx_mgr_node)
					ret = binder_inc_ref_for_node(
							proc, ctx_mgr_node,
							strong, NULL, &rdata);
				mutex_unlock(&context->context_mgr_node_lock);
			}
			if (ret)
				ret = binder_update_ref_for_handle(
						proc, target, increment, strong,
						&rdata);
			if (!ret && rdata.desc != target) {
				binder_user_error("%d:%d tried to acquire reference to desc %d, got %d instead\n",
					proc->pid, thread->pid,
					target, rdata.desc);
			}
			switch (cmd) {
			case BC_INCREFS:
				debug_string = "IncRefs";
				break;
			case BC_ACQUIRE:
				debug_string = "Acquire";
				break;
			case BC_RELEASE:
				debug_string = "Release";
				break;
			case BC_DECREFS:
			default:
				debug_string = "DecRefs";
				break;
			}
			if (ret) {
				binder_user_error("%d:%d %s %d refcount change on invalid ref %d ret %d\n",
					proc->pid, thread->pid, debug_string,
					strong, target, ret);
				break;
			}
			binder_debug(BINDER_DEBUG_USER_REFS,
				     "%d:%d %s ref %d desc %d s %d w %d\n",
				     proc->pid, thread->pid, debug_string,
				     rdata.debug_id, rdata.desc, rdata.strong,
				     rdata.weak);
			break;
		}
		case BC_INCREFS_DONE:
		case BC_ACQUIRE_DONE: {
			binder_uintptr_t node_ptr;
			binder_uintptr_t cookie;
			struct binder_node *node;
			bool free_node;

			if (get_user(node_ptr, (binder_uintptr_t __user *)ptr))
				return -EFAULT;
			ptr += sizeof(binder_uintptr_t);
			if (get_user(cookie, (binder_uintptr_t __user *)ptr))
				return -EFAULT;
			ptr += sizeof(binder_uintptr_t);
			node = binder_get_node(proc, node_ptr);
			if (node == NULL) {
				binder_user_error("%d:%d %s u%016llx no match\n",
					proc->pid, thread->pid,
					cmd == BC_INCREFS_DONE ?
					"BC_INCREFS_DONE" :
					"BC_ACQUIRE_DONE",
					(u64)node_ptr);
				break;
			}
			if (cookie != node->cookie) {
				binder_user_error("%d:%d %s u%016llx node %d cookie mismatch %016llx != %016llx\n",
					proc->pid, thread->pid,
					cmd == BC_INCREFS_DONE ?
					"BC_INCREFS_DONE" : "BC_ACQUIRE_DONE",
					(u64)node_ptr, node->debug_id,
					(u64)cookie, (u64)node->cookie);
				binder_put_node(node);
				break;
			}
			binder_node_inner_lock(node);
			if (cmd == BC_ACQUIRE_DONE) {
				if (node->pending_strong_ref == 0) {
					binder_user_error("%d:%d BC_ACQUIRE_DONE node %d has no pending acquire request\n",
						proc->pid, thread->pid,
						node->debug_id);
					binder_node_inner_unlock(node);
					binder_put_node(node);
					break;
				}
				node->pending_strong_ref = 0;
			} else {
				if (node->pending_weak_ref == 0) {
					binder_user_error("%d:%d BC_INCREFS_DONE node %d has no pending increfs request\n",
						proc->pid, thread->pid,
						node->debug_id);
					binder_node_inner_unlock(node);
					binder_put_node(node);
					break;
				}
				node->pending_weak_ref = 0;
			}
			free_node = binder_dec_node_nilocked(node,
					cmd == BC_ACQUIRE_DONE, 0);
			WARN_ON(free_node);
			binder_debug(BINDER_DEBUG_USER_REFS,
				     "%d:%d %s node %d ls %d lw %d tr %d\n",
				     proc->pid, thread->pid,
				     cmd == BC_INCREFS_DONE ? "BC_INCREFS_DONE" : "BC_ACQUIRE_DONE",
				     node->debug_id, node->local_strong_refs,
				     node->local_weak_refs, node->tmp_refs);
			binder_node_inner_unlock(node);
			binder_put_node(node);
			break;
		}
		case BC_ATTEMPT_ACQUIRE:
			pr_err("BC_ATTEMPT_ACQUIRE not supported\n");
			return -EINVAL;
		case BC_ACQUIRE_RESULT:
			pr_err("BC_ACQUIRE_RESULT not supported\n");
			return -EINVAL;

		case BC_FREE_BUFFER: {
			binder_uintptr_t data_ptr;
			struct binder_buffer *buffer;

			if (get_user(data_ptr, (binder_uintptr_t __user *)ptr))
				return -EFAULT;
			ptr += sizeof(binder_uintptr_t);

			buffer = binder_alloc_prepare_to_free(&proc->alloc,
							      data_ptr);
			if (IS_ERR_OR_NULL(buffer)) {
				if (PTR_ERR(buffer) == -EPERM) {
					binder_user_error(
						"%d:%d BC_FREE_BUFFER u%016llx matched unreturned or currently freeing buffer\n",
						proc->pid, thread->pid,
						(u64)data_ptr);
				} else {
					binder_user_error(
						"%d:%d BC_FREE_BUFFER u%016llx no match\n",
						proc->pid, thread->pid,
						(u64)data_ptr);
				}
				break;
			}
			binder_debug(BINDER_DEBUG_FREE_BUFFER,
				     "%d:%d BC_FREE_BUFFER u%016llx found buffer %d for %s transaction\n",
				     proc->pid, thread->pid, (u64)data_ptr,
				     buffer->debug_id,
				     buffer->transaction ? "active" : "finished");

			binder_inner_proc_lock(proc);
			if (buffer->transaction) {
				buffer->transaction->buffer = NULL;
				buffer->transaction = NULL;
			}
			binder_inner_proc_unlock(proc);
			if (buffer->async_transaction && buffer->target_node) {
				struct binder_node *buf_node;
				struct binder_work *w;

				buf_node = buffer->target_node;
				binder_node_inner_lock(buf_node);
				BUG_ON(!buf_node->has_async_transaction);
				BUG_ON(buf_node->proc != proc);
				w = binder_dequeue_work_head_ilocked(
						&buf_node->async_todo);
				if (!w) {
					buf_node->has_async_transaction = false;
				} else {
					binder_enqueue_work_ilocked(
							w, &proc->todo);
					binder_wakeup_proc_ilocked(proc);
				}
				binder_node_inner_unlock(buf_node);
			}
			trace_binder_transaction_buffer_release(buffer);
			binder_transaction_buffer_release(proc, buffer, 0, false);
			binder_alloc_free_buf(&proc->alloc, buffer);
			break;
		}

		case BC_TRANSACTION_SG:
		case BC_REPLY_SG: {
			struct binder_transaction_data_sg tr;

			if (copy_from_user(&tr, ptr, sizeof(tr)))
				return -EFAULT;
			ptr += sizeof(tr);
			binder_transaction(proc, thread, &tr.transaction_data,
					   cmd == BC_REPLY_SG, tr.buffers_size);
			break;
		}
		case BC_TRANSACTION:
		case BC_REPLY: {
			struct binder_transaction_data tr;

			if (copy_from_user(&tr, ptr, sizeof(tr)))
				return -EFAULT;
			ptr += sizeof(tr);
			binder_transaction(proc, thread, &tr,
					   cmd == BC_REPLY, 0);
			break;
		}

		case BC_REGISTER_LOOPER:
			binder_debug(BINDER_DEBUG_THREADS,
				     "%d:%d BC_REGISTER_LOOPER\n",
				     proc->pid, thread->pid);
			binder_inner_proc_lock(proc);
			if (thread->looper & BINDER_LOOPER_STATE_ENTERED) {
				thread->looper |= BINDER_LOOPER_STATE_INVALID;
				binder_user_error("%d:%d ERROR: BC_REGISTER_LOOPER called after BC_ENTER_LOOPER\n",
					proc->pid, thread->pid);
			} else if (proc->requested_threads == 0) {
				thread->looper |= BINDER_LOOPER_STATE_INVALID;
				binder_user_error("%d:%d ERROR: BC_REGISTER_LOOPER called without request\n",
					proc->pid, thread->pid);
			} else {
				proc->requested_threads--;
				proc->requested_threads_started++;
			}
			thread->looper |= BINDER_LOOPER_STATE_REGISTERED;
			binder_inner_proc_unlock(proc);
			break;
		case BC_ENTER_LOOPER:
			binder_debug(BINDER_DEBUG_THREADS,
				     "%d:%d BC_ENTER_LOOPER\n",
				     proc->pid, thread->pid);
			if (thread->looper & BINDER_LOOPER_STATE_REGISTERED) {
				thread->looper |= BINDER_LOOPER_STATE_INVALID;
				binder_user_error("%d:%d ERROR: BC_ENTER_LOOPER called after BC_REGISTER_LOOPER\n",
					proc->pid, thread->pid);
			}
			thread->looper |= BINDER_LOOPER_STATE_ENTERED;
			break;
		case BC_EXIT_LOOPER:
			binder_debug(BINDER_DEBUG_THREADS,
				     "%d:%d BC_EXIT_LOOPER\n",
				     proc->pid, thread->pid);
			thread->looper |= BINDER_LOOPER_STATE_EXITED;
			break;

		case BC_REQUEST_DEATH_NOTIFICATION:
		case BC_CLEAR_DEATH_NOTIFICATION: {
			uint32_t target;
			binder_uintptr_t cookie;
			struct binder_ref *ref;
			struct binder_ref_death *death = NULL;

			if (get_user(target, (uint32_t __user *)ptr))
				return -EFAULT;
			ptr += sizeof(uint32_t);
			if (get_user(cookie, (binder_uintptr_t __user *)ptr))
				return -EFAULT;
			ptr += sizeof(binder_uintptr_t);
			if (cmd == BC_REQUEST_DEATH_NOTIFICATION) {
				/*
				 * Allocate memory for death notification
				 * before taking lock
				 */
				death = kzalloc(sizeof(*death), GFP_KERNEL);
				if (death == NULL) {
					WARN_ON(thread->return_error.cmd !=
						BR_OK);
					thread->return_error.cmd = BR_ERROR;
					binder_enqueue_thread_work(
						thread,
						&thread->return_error.work);
					binder_debug(
						BINDER_DEBUG_FAILED_TRANSACTION,
						"%d:%d BC_REQUEST_DEATH_NOTIFICATION failed\n",
						proc->pid, thread->pid);
					break;
				}
			}
			binder_proc_lock(proc);
			ref = binder_get_ref_olocked(proc, target, false);
			if (ref == NULL) {
				binder_user_error("%d:%d %s invalid ref %d\n",
					proc->pid, thread->pid,
					cmd == BC_REQUEST_DEATH_NOTIFICATION ?
					"BC_REQUEST_DEATH_NOTIFICATION" :
					"BC_CLEAR_DEATH_NOTIFICATION",
					target);
				binder_proc_unlock(proc);
				kfree(death);
				break;
			}

			binder_debug(BINDER_DEBUG_DEATH_NOTIFICATION,
				     "%d:%d %s %016llx ref %d desc %d s %d w %d for node %d\n",
				     proc->pid, thread->pid,
				     cmd == BC_REQUEST_DEATH_NOTIFICATION ?
				     "BC_REQUEST_DEATH_NOTIFICATION" :
				     "BC_CLEAR_DEATH_NOTIFICATION",
				     (u64)cookie, ref->data.debug_id,
				     ref->data.desc, ref->data.strong,
				     ref->data.weak, ref->node->debug_id);

			binder_node_lock(ref->node);
			if (cmd == BC_REQUEST_DEATH_NOTIFICATION) {
				if (ref->death) {
					binder_user_error("%d:%d BC_REQUEST_DEATH_NOTIFICATION death notification already set\n",
						proc->pid, thread->pid);
					binder_node_unlock(ref->node);
					binder_proc_unlock(proc);
					kfree(death);
					break;
				}
				binder_stats_created(BINDER_STAT_DEATH);
				INIT_LIST_HEAD(&death->work.entry);
				death->cookie = cookie;
				ref->death = death;
				if (ref->node->proc == NULL) {
					ref->death->work.type = BINDER_WORK_DEAD_BINDER;

					binder_inner_proc_lock(proc);
					binder_enqueue_work_ilocked(
						&ref->death->work, &proc->todo);
					binder_wakeup_proc_ilocked(proc);
					binder_inner_proc_unlock(proc);
				}
			} else {
				if (ref->death == NULL) {
					binder_user_error("%d:%d BC_CLEAR_DEATH_NOTIFICATION death notification not active\n",
						proc->pid, thread->pid);
					binder_node_unlock(ref->node);
					binder_proc_unlock(proc);
					break;
				}
				death = ref->death;
				if (death->cookie != cookie) {
					binder_user_error("%d:%d BC_CLEAR_DEATH_NOTIFICATION death notification cookie mismatch %016llx != %016llx\n",
						proc->pid, thread->pid,
						(u64)death->cookie,
						(u64)cookie);
					binder_node_unlock(ref->node);
					binder_proc_unlock(proc);
					break;
				}
				ref->death = NULL;
				binder_inner_proc_lock(proc);
				if (list_empty(&death->work.entry)) {
					death->work.type = BINDER_WORK_CLEAR_DEATH_NOTIFICATION;
					if (thread->looper &
					    (BINDER_LOOPER_STATE_REGISTERED |
					     BINDER_LOOPER_STATE_ENTERED))
						binder_enqueue_thread_work_ilocked(
								thread,
								&death->work);
					else {
						binder_enqueue_work_ilocked(
								&death->work,
								&proc->todo);
						binder_wakeup_proc_ilocked(
								proc);
					}
				} else {
					BUG_ON(death->work.type != BINDER_WORK_DEAD_BINDER);
					death->work.type = BINDER_WORK_DEAD_BINDER_AND_CLEAR;
				}
				binder_inner_proc_unlock(proc);
			}
			binder_node_unlock(ref->node);
			binder_proc_unlock(proc);
		} break;
		case BC_DEAD_BINDER_DONE: {
			struct binder_work *w;
			binder_uintptr_t cookie;
			struct binder_ref_death *death = NULL;

			if (get_user(cookie, (binder_uintptr_t __user *)ptr))
				return -EFAULT;

			ptr += sizeof(cookie);
			binder_inner_proc_lock(proc);
			list_for_each_entry(w, &proc->delivered_death,
					    entry) {
				struct binder_ref_death *tmp_death =
					container_of(w,
						     struct binder_ref_death,
						     work);

				if (tmp_death->cookie == cookie) {
					death = tmp_death;
					break;
				}
			}
			binder_debug(BINDER_DEBUG_DEAD_BINDER,
				     "%d:%d BC_DEAD_BINDER_DONE %016llx found %pK\n",
				     proc->pid, thread->pid, (u64)cookie,
				     death);
			if (death == NULL) {
				binder_user_error("%d:%d BC_DEAD_BINDER_DONE %016llx not found\n",
					proc->pid, thread->pid, (u64)cookie);
				binder_inner_proc_unlock(proc);
				break;
			}
			binder_dequeue_work_ilocked(&death->work);
			if (death->work.type == BINDER_WORK_DEAD_BINDER_AND_CLEAR) {
				death->work.type = BINDER_WORK_CLEAR_DEATH_NOTIFICATION;
				if (thread->looper &
					(BINDER_LOOPER_STATE_REGISTERED |
					 BINDER_LOOPER_STATE_ENTERED))
					binder_enqueue_thread_work_ilocked(
						thread, &death->work);
				else {
					binder_enqueue_work_ilocked(
							&death->work,
							&proc->todo);
					binder_wakeup_proc_ilocked(proc);
				}
			}
			binder_inner_proc_unlock(proc);
		} break;

		default:
			pr_err("%d:%d unknown command %d\n",
			       proc->pid, thread->pid, cmd);
			return -EINVAL;
		}
		*consumed = ptr - buffer;
	}
	return 0;
}

static void binder_stat_br(struct binder_proc *proc,
			   struct binder_thread *thread, uint32_t cmd)
{
	trace_binder_return(cmd);
	if (_IOC_NR(cmd) < ARRAY_SIZE(binder_stats.br)) {
		atomic_inc(&binder_stats.br[_IOC_NR(cmd)]);
		atomic_inc(&proc->stats.br[_IOC_NR(cmd)]);
		atomic_inc(&thread->stats.br[_IOC_NR(cmd)]);
	}
}

static int binder_put_node_cmd(struct binder_proc *proc,
			       struct binder_thread *thread,
			       void __user **ptrp,
			       binder_uintptr_t node_ptr,
			       binder_uintptr_t node_cookie,
			       int node_debug_id,
			       uint32_t cmd, const char *cmd_name)
{
	void __user *ptr = *ptrp;

	if (put_user(cmd, (uint32_t __user *)ptr))
		return -EFAULT;
	ptr += sizeof(uint32_t);

	if (put_user(node_ptr, (binder_uintptr_t __user *)ptr))
		return -EFAULT;
	ptr += sizeof(binder_uintptr_t);

	if (put_user(node_cookie, (binder_uintptr_t __user *)ptr))
		return -EFAULT;
	ptr += sizeof(binder_uintptr_t);

	binder_stat_br(proc, thread, cmd);
	binder_debug(BINDER_DEBUG_USER_REFS, "%d:%d %s %d u%016llx c%016llx\n",
		     proc->pid, thread->pid, cmd_name, node_debug_id,
		     (u64)node_ptr, (u64)node_cookie);

	*ptrp = ptr;
	return 0;
}

static int binder_wait_for_work(struct binder_thread *thread,
				bool do_proc_work)
{
	DEFINE_WAIT(wait);
	struct binder_proc *proc = thread->proc;
#ifdef CONFIG_MILLET
	struct binder_transaction *t;
	struct binder_proc *target_proc;
#endif
	int ret = 0;

	freezer_do_not_count();
	binder_inner_proc_lock(proc);
	for (;;) {
		prepare_to_wait(&thread->wait, &wait, TASK_INTERRUPTIBLE);
		if (binder_has_work_ilocked(thread, do_proc_work))
			break;
#ifdef CONFIG_MILLET
		target_proc = NULL;
		t = thread->transaction_stack;
		if (t)
			target_proc = t->to_proc;

		if (target_proc
			&& (!(t->flags & TF_ONE_WAY))
			&& target_proc->tsk
			&& (task_uid(target_proc->tsk).val <= frozen_uid_min)
			&& (proc->pid != target_proc->pid)) {
			struct millet_data data;

			memset(&data, 0, sizeof(struct millet_data));
			data.pri[0] =  BINDER_THREAD_HAS_WORK;
			data.mod.k_priv.binder.trans.src_task = proc->tsk;
			data.mod.k_priv.binder.trans.caller_tid = thread->pid;
			data.mod.k_priv.binder.trans.dst_task = target_proc->tsk;
			data.mod.k_priv.binder.trans.tf_oneway = t->flags & TF_ONE_WAY;
			data.mod.k_priv.binder.trans.code = t->code;
			millet_sendmsg(BINDER_TYPE, target_proc->tsk, &data);
		}
#endif
		if (do_proc_work)
			list_add(&thread->waiting_thread_node,
				 &proc->waiting_threads);
		binder_inner_proc_unlock(proc);
		schedule();
		binder_inner_proc_lock(proc);
		list_del_init(&thread->waiting_thread_node);
		if (signal_pending(current)) {
			ret = -ERESTARTSYS;
			break;
		}
	}
	finish_wait(&thread->wait, &wait);
	binder_inner_proc_unlock(proc);
	freezer_count();

	return ret;
}

static int binder_thread_read(struct binder_proc *proc,
			      struct binder_thread *thread,
			      binder_uintptr_t binder_buffer, size_t size,
			      binder_size_t *consumed, int non_block)
{
	void __user *buffer = (void __user *)(uintptr_t)binder_buffer;
	void __user *ptr = buffer + *consumed;
	void __user *end = buffer + size;

	int ret = 0;
	int wait_for_proc_work;

	if (*consumed == 0) {
		if (put_user(BR_NOOP, (uint32_t __user *)ptr))
			return -EFAULT;
		ptr += sizeof(uint32_t);
	}

retry:
	binder_inner_proc_lock(proc);
	wait_for_proc_work = binder_available_for_proc_work_ilocked(thread);
	binder_inner_proc_unlock(proc);

	thread->looper |= BINDER_LOOPER_STATE_WAITING;

	trace_binder_wait_for_work(wait_for_proc_work,
				   !!thread->transaction_stack,
				   !binder_worklist_empty(proc, &thread->todo));
	if (wait_for_proc_work) {
		if (!(thread->looper & (BINDER_LOOPER_STATE_REGISTERED |
					BINDER_LOOPER_STATE_ENTERED))) {
			binder_user_error("%d:%d ERROR: Thread waiting for process work before calling BC_REGISTER_LOOPER or BC_ENTER_LOOPER (state %x)\n",
				proc->pid, thread->pid, thread->looper);
			wait_event_interruptible(binder_user_error_wait,
						 binder_stop_on_user_error < 2);
		}
		binder_restore_priority(current, proc->default_priority);
	}

	if (non_block) {
		if (!binder_has_work(thread, wait_for_proc_work))
			ret = -EAGAIN;
	} else {
		ret = binder_wait_for_work(thread, wait_for_proc_work);
	}

	thread->looper &= ~BINDER_LOOPER_STATE_WAITING;

	if (ret)
		return ret;

	while (1) {
		uint32_t cmd;
		struct binder_transaction_data_secctx tr;
		struct binder_transaction_data *trd = &tr.transaction_data;
		struct binder_work *w = NULL;
		struct list_head *list = NULL;
		struct binder_transaction *t = NULL;
		struct binder_thread *t_from;
		size_t trsize = sizeof(*trd);

		binder_inner_proc_lock(proc);
		if (!binder_worklist_empty_ilocked(&thread->todo))
			list = &thread->todo;
		else if (!binder_worklist_empty_ilocked(&proc->todo) &&
			   wait_for_proc_work)
			list = &proc->todo;
		else {
			binder_inner_proc_unlock(proc);

			/* no data added */
			if (ptr - buffer == 4 && !thread->looper_need_return)
				goto retry;
			break;
		}

		if (end - ptr < sizeof(tr) + 4) {
			binder_inner_proc_unlock(proc);
			break;
		}
		w = binder_dequeue_work_head_ilocked(list);
		if (binder_worklist_empty_ilocked(&thread->todo))
			thread->process_todo = false;

		switch (w->type) {
		case BINDER_WORK_TRANSACTION: {
			binder_inner_proc_unlock(proc);
			t = container_of(w, struct binder_transaction, work);
		} break;
		case BINDER_WORK_RETURN_ERROR: {
			struct binder_error *e = container_of(
					w, struct binder_error, work);

			WARN_ON(e->cmd == BR_OK);
			binder_inner_proc_unlock(proc);
			if (put_user(e->cmd, (uint32_t __user *)ptr))
				return -EFAULT;
			cmd = e->cmd;
			e->cmd = BR_OK;
			ptr += sizeof(uint32_t);

			binder_stat_br(proc, thread, cmd);
		} break;
		case BINDER_WORK_TRANSACTION_COMPLETE: {
			binder_inner_proc_unlock(proc);
			cmd = BR_TRANSACTION_COMPLETE;
			kfree(w);
			binder_stats_deleted(BINDER_STAT_TRANSACTION_COMPLETE);
			if (put_user(cmd, (uint32_t __user *)ptr))
				return -EFAULT;
			ptr += sizeof(uint32_t);

			binder_stat_br(proc, thread, cmd);
			binder_debug(BINDER_DEBUG_TRANSACTION_COMPLETE,
				     "%d:%d BR_TRANSACTION_COMPLETE\n",
				     proc->pid, thread->pid);
		} break;
		case BINDER_WORK_NODE: {
			struct binder_node *node = container_of(w, struct binder_node, work);
			int strong, weak;
			binder_uintptr_t node_ptr = node->ptr;
			binder_uintptr_t node_cookie = node->cookie;
			int node_debug_id = node->debug_id;
			int has_weak_ref;
			int has_strong_ref;
			void __user *orig_ptr = ptr;

			BUG_ON(proc != node->proc);
			strong = node->internal_strong_refs ||
					node->local_strong_refs;
			weak = !hlist_empty(&node->refs) ||
					node->local_weak_refs ||
					node->tmp_refs || strong;
			has_strong_ref = node->has_strong_ref;
			has_weak_ref = node->has_weak_ref;

			if (weak && !has_weak_ref) {
				node->has_weak_ref = 1;
				node->pending_weak_ref = 1;
				node->local_weak_refs++;
			}
			if (strong && !has_strong_ref) {
				node->has_strong_ref = 1;
				node->pending_strong_ref = 1;
				node->local_strong_refs++;
			}
			if (!strong && has_strong_ref)
				node->has_strong_ref = 0;
			if (!weak && has_weak_ref)
				node->has_weak_ref = 0;
			if (!weak && !strong) {
				binder_debug(BINDER_DEBUG_INTERNAL_REFS,
					     "%d:%d node %d u%016llx c%016llx deleted\n",
					     proc->pid, thread->pid,
					     node_debug_id,
					     (u64)node_ptr,
					     (u64)node_cookie);
				rb_erase(&node->rb_node, &proc->nodes);
				binder_inner_proc_unlock(proc);
				binder_node_lock(node);
				/*
				 * Acquire the node lock before freeing the
				 * node to serialize with other threads that
				 * may have been holding the node lock while
				 * decrementing this node (avoids race where
				 * this thread frees while the other thread
				 * is unlocking the node after the final
				 * decrement)
				 */
				binder_node_unlock(node);
				binder_free_node(node);
			} else
				binder_inner_proc_unlock(proc);

			if (weak && !has_weak_ref)
				ret = binder_put_node_cmd(
						proc, thread, &ptr, node_ptr,
						node_cookie, node_debug_id,
						BR_INCREFS, "BR_INCREFS");
			if (!ret && strong && !has_strong_ref)
				ret = binder_put_node_cmd(
						proc, thread, &ptr, node_ptr,
						node_cookie, node_debug_id,
						BR_ACQUIRE, "BR_ACQUIRE");
			if (!ret && !strong && has_strong_ref)
				ret = binder_put_node_cmd(
						proc, thread, &ptr, node_ptr,
						node_cookie, node_debug_id,
						BR_RELEASE, "BR_RELEASE");
			if (!ret && !weak && has_weak_ref)
				ret = binder_put_node_cmd(
						proc, thread, &ptr, node_ptr,
						node_cookie, node_debug_id,
						BR_DECREFS, "BR_DECREFS");
			if (orig_ptr == ptr)
				binder_debug(BINDER_DEBUG_INTERNAL_REFS,
					     "%d:%d node %d u%016llx c%016llx state unchanged\n",
					     proc->pid, thread->pid,
					     node_debug_id,
					     (u64)node_ptr,
					     (u64)node_cookie);
			if (ret)
				return ret;
		} break;
		case BINDER_WORK_DEAD_BINDER:
		case BINDER_WORK_DEAD_BINDER_AND_CLEAR:
		case BINDER_WORK_CLEAR_DEATH_NOTIFICATION: {
			struct binder_ref_death *death;
			uint32_t cmd;
			binder_uintptr_t cookie;

			death = container_of(w, struct binder_ref_death, work);
			if (w->type == BINDER_WORK_CLEAR_DEATH_NOTIFICATION)
				cmd = BR_CLEAR_DEATH_NOTIFICATION_DONE;
			else
				cmd = BR_DEAD_BINDER;
			cookie = death->cookie;

			binder_debug(BINDER_DEBUG_DEATH_NOTIFICATION,
				     "%d:%d %s %016llx\n",
				      proc->pid, thread->pid,
				      cmd == BR_DEAD_BINDER ?
				      "BR_DEAD_BINDER" :
				      "BR_CLEAR_DEATH_NOTIFICATION_DONE",
				      (u64)cookie);
			if (w->type == BINDER_WORK_CLEAR_DEATH_NOTIFICATION) {
				binder_inner_proc_unlock(proc);
				kfree(death);
				binder_stats_deleted(BINDER_STAT_DEATH);
			} else {
				binder_enqueue_work_ilocked(
						w, &proc->delivered_death);
				binder_inner_proc_unlock(proc);
			}
			if (put_user(cmd, (uint32_t __user *)ptr))
				return -EFAULT;
			ptr += sizeof(uint32_t);
			if (put_user(cookie,
				     (binder_uintptr_t __user *)ptr))
				return -EFAULT;
			ptr += sizeof(binder_uintptr_t);
			binder_stat_br(proc, thread, cmd);
			if (cmd == BR_DEAD_BINDER)
				goto done; /* DEAD_BINDER notifications can cause transactions */
		} break;
		}

		if (!t)
			continue;

		BUG_ON(t->buffer == NULL);
		if (t->buffer->target_node) {
			struct binder_node *target_node = t->buffer->target_node;
			struct binder_priority node_prio;

			trd->target.ptr = target_node->ptr;
			trd->cookie =  target_node->cookie;
			node_prio.sched_policy = target_node->sched_policy;
			node_prio.prio = target_node->min_priority;
			binder_transaction_priority(current, t, node_prio,
						    target_node->inherit_rt);
			cmd = BR_TRANSACTION;
		} else {
			trd->target.ptr = 0;
			trd->cookie = 0;
			cmd = BR_REPLY;
		}
		trd->code = t->code;
		trd->flags = t->flags;
		trd->sender_euid = from_kuid(current_user_ns(), t->sender_euid);

		t_from = binder_get_txn_from(t);
		if (t_from) {
			struct task_struct *sender = t_from->proc->tsk;

			trd->sender_pid =
				task_tgid_nr_ns(sender,
						task_active_pid_ns(current));
		} else {
			trd->sender_pid = 0;
		}

		trd->data_size = t->buffer->data_size;
		trd->offsets_size = t->buffer->offsets_size;
		trd->data.ptr.buffer = (uintptr_t)t->buffer->user_data;
		trd->data.ptr.offsets = trd->data.ptr.buffer +
					ALIGN(t->buffer->data_size,
					    sizeof(void *));

		tr.secctx = t->security_ctx;
		if (t->security_ctx) {
			cmd = BR_TRANSACTION_SEC_CTX;
			trsize = sizeof(tr);
		}
		if (put_user(cmd, (uint32_t __user *)ptr)) {
			if (t_from)
				binder_thread_dec_tmpref(t_from);

			binder_cleanup_transaction(t, "put_user failed",
						   BR_FAILED_REPLY);

			return -EFAULT;
		}
		ptr += sizeof(uint32_t);
		if (copy_to_user(ptr, &tr, trsize)) {
			if (t_from)
				binder_thread_dec_tmpref(t_from);

			binder_cleanup_transaction(t, "copy_to_user failed",
						   BR_FAILED_REPLY);

			return -EFAULT;
		}
		ptr += trsize;

		trace_binder_transaction_received(t);
#ifdef CONFIG_SCHED_WALT
		if (current->low_latency)
			current->low_latency = false;
#endif
		binder_stat_br(proc, thread, cmd);
		binder_debug(BINDER_DEBUG_TRANSACTION,
			     "%d:%d %s %d %d:%d, cmd %d size %zd-%zd ptr %016llx-%016llx\n",
			     proc->pid, thread->pid,
			     (cmd == BR_TRANSACTION) ? "BR_TRANSACTION" :
				(cmd == BR_TRANSACTION_SEC_CTX) ?
				     "BR_TRANSACTION_SEC_CTX" : "BR_REPLY",
			     t->debug_id, t_from ? t_from->proc->pid : 0,
			     t_from ? t_from->pid : 0, cmd,
			     t->buffer->data_size, t->buffer->offsets_size,
			     (u64)trd->data.ptr.buffer,
			     (u64)trd->data.ptr.offsets);

		if (t_from)
			binder_thread_dec_tmpref(t_from);
		t->buffer->allow_user_free = 1;
		if (cmd != BR_REPLY && !(t->flags & TF_ONE_WAY)) {
			binder_inner_proc_lock(thread->proc);
			t->to_parent = thread->transaction_stack;
			t->to_thread = thread;
			thread->transaction_stack = t;
			binder_inner_proc_unlock(thread->proc);
		} else {
			binder_free_transaction(t);
		}
		break;
	}

done:

	*consumed = ptr - buffer;
	binder_inner_proc_lock(proc);
	if (proc->requested_threads == 0 &&
	    list_empty(&thread->proc->waiting_threads) &&
	    proc->requested_threads_started < proc->max_threads &&
	    (thread->looper & (BINDER_LOOPER_STATE_REGISTERED |
	     BINDER_LOOPER_STATE_ENTERED)) /* the user-space code fails to */
	     /*spawn a new thread if we leave this out */) {
		proc->requested_threads++;
		binder_inner_proc_unlock(proc);
		binder_debug(BINDER_DEBUG_THREADS,
			     "%d:%d BR_SPAWN_LOOPER\n",
			     proc->pid, thread->pid);
		if (put_user(BR_SPAWN_LOOPER, (uint32_t __user *)buffer))
			return -EFAULT;
		binder_stat_br(proc, thread, BR_SPAWN_LOOPER);
	} else
		binder_inner_proc_unlock(proc);
	return 0;
}

static void binder_release_work(struct binder_proc *proc,
				struct list_head *list)
{
	struct binder_work *w;
	enum binder_work_type wtype;

	while (1) {
		binder_inner_proc_lock(proc);
		w = binder_dequeue_work_head_ilocked(list);
		wtype = w ? w->type : 0;
		binder_inner_proc_unlock(proc);
		if (!w)
			return;

		switch (wtype) {
		case BINDER_WORK_TRANSACTION: {
			struct binder_transaction *t;

			t = container_of(w, struct binder_transaction, work);

			binder_cleanup_transaction(t, "process died.",
						   BR_DEAD_REPLY);
		} break;
		case BINDER_WORK_RETURN_ERROR: {
			struct binder_error *e = container_of(
					w, struct binder_error, work);

			binder_debug(BINDER_DEBUG_DEAD_TRANSACTION,
				"undelivered TRANSACTION_ERROR: %u\n",
				e->cmd);
		} break;
		case BINDER_WORK_TRANSACTION_COMPLETE: {
			binder_debug(BINDER_DEBUG_DEAD_TRANSACTION,
				"undelivered TRANSACTION_COMPLETE\n");
			kfree(w);
			binder_stats_deleted(BINDER_STAT_TRANSACTION_COMPLETE);
		} break;
		case BINDER_WORK_DEAD_BINDER_AND_CLEAR:
		case BINDER_WORK_CLEAR_DEATH_NOTIFICATION: {
			struct binder_ref_death *death;

			death = container_of(w, struct binder_ref_death, work);
			binder_debug(BINDER_DEBUG_DEAD_TRANSACTION,
				"undelivered death notification, %016llx\n",
				(u64)death->cookie);
			kfree(death);
			binder_stats_deleted(BINDER_STAT_DEATH);
		} break;
		case BINDER_WORK_NODE:
			break;
		default:
			pr_err("unexpected work type, %d, not freed\n",
			       wtype);
			break;
		}
	}

}

static struct binder_thread *binder_get_thread_ilocked(
		struct binder_proc *proc, struct binder_thread *new_thread)
{
	struct binder_thread *thread = NULL;
	struct rb_node *parent = NULL;
	struct rb_node **p = &proc->threads.rb_node;

	while (*p) {
		parent = *p;
		thread = rb_entry(parent, struct binder_thread, rb_node);

		if (current->pid < thread->pid)
			p = &(*p)->rb_left;
		else if (current->pid > thread->pid)
			p = &(*p)->rb_right;
		else
			return thread;
	}
	if (!new_thread)
		return NULL;
	thread = new_thread;
	binder_stats_created(BINDER_STAT_THREAD);
	thread->proc = proc;
	thread->pid = current->pid;
	get_task_struct(current);
	thread->task = current;
	atomic_set(&thread->tmp_ref, 0);
	init_waitqueue_head(&thread->wait);
	INIT_LIST_HEAD(&thread->todo);
	rb_link_node(&thread->rb_node, parent, p);
	rb_insert_color(&thread->rb_node, &proc->threads);
	thread->looper_need_return = true;
	thread->return_error.work.type = BINDER_WORK_RETURN_ERROR;
	thread->return_error.cmd = BR_OK;
	thread->reply_error.work.type = BINDER_WORK_RETURN_ERROR;
	thread->reply_error.cmd = BR_OK;
	INIT_LIST_HEAD(&new_thread->waiting_thread_node);
	return thread;
}

static struct binder_thread *binder_get_thread(struct binder_proc *proc)
{
	struct binder_thread *thread;
	struct binder_thread *new_thread;

	binder_inner_proc_lock(proc);
	thread = binder_get_thread_ilocked(proc, NULL);
	binder_inner_proc_unlock(proc);
	if (!thread) {
		new_thread = kzalloc(sizeof(*thread), GFP_KERNEL);
		if (new_thread == NULL)
			return NULL;
		binder_inner_proc_lock(proc);
		thread = binder_get_thread_ilocked(proc, new_thread);
		binder_inner_proc_unlock(proc);
		if (thread != new_thread)
			kfree(new_thread);
	}
	return thread;
}

static void binder_free_proc(struct binder_proc *proc)
{
	struct binder_device *device;

	BUG_ON(!list_empty(&proc->todo));
	BUG_ON(!list_empty(&proc->delivered_death));
	device = container_of(proc->context, struct binder_device, context);
	if (refcount_dec_and_test(&device->ref)) {
		kfree(proc->context->name);
		kfree(device);
	}
	binder_alloc_deferred_release(&proc->alloc);
	put_task_struct(proc->tsk);
	put_cred(proc->cred);
	binder_stats_deleted(BINDER_STAT_PROC);
	kfree(proc);
}

static void binder_free_thread(struct binder_thread *thread)
{
	BUG_ON(!list_empty(&thread->todo));
	binder_stats_deleted(BINDER_STAT_THREAD);
	binder_proc_dec_tmpref(thread->proc);
	put_task_struct(thread->task);
	kfree(thread);
}

static int binder_thread_release(struct binder_proc *proc,
				 struct binder_thread *thread)
{
	struct binder_transaction *t;
	struct binder_transaction *send_reply = NULL;
	int active_transactions = 0;
	struct binder_transaction *last_t = NULL;

	binder_inner_proc_lock(thread->proc);
	/*
	 * take a ref on the proc so it survives
	 * after we remove this thread from proc->threads.
	 * The corresponding dec is when we actually
	 * free the thread in binder_free_thread()
	 */
	proc->tmp_ref++;
	/*
	 * take a ref on this thread to ensure it
	 * survives while we are releasing it
	 */
	atomic_inc(&thread->tmp_ref);
	rb_erase(&thread->rb_node, &proc->threads);
	t = thread->transaction_stack;
	if (t) {
		spin_lock(&t->lock);
		if (t->to_thread == thread)
			send_reply = t;
	}
	thread->is_dead = true;

	while (t) {
		last_t = t;
		active_transactions++;
		binder_debug(BINDER_DEBUG_DEAD_TRANSACTION,
			     "release %d:%d transaction %d %s, still active\n",
			      proc->pid, thread->pid,
			     t->debug_id,
			     (t->to_thread == thread) ? "in" : "out");

		if (t->to_thread == thread) {
			t->to_proc = NULL;
			t->to_thread = NULL;
			if (t->buffer) {
				t->buffer->transaction = NULL;
				t->buffer = NULL;
			}
			t = t->to_parent;
		} else if (t->from == thread) {
			t->from = NULL;
			t->async_from_pid = -1;
			t->async_from_tid = -1;
			t = t->from_parent;
		} else
			BUG();
		spin_unlock(&last_t->lock);
		if (t)
			spin_lock(&t->lock);
	}

	/*
	 * If this thread used poll, make sure we remove the waitqueue
	 * from any epoll data structures holding it with POLLFREE.
	 * waitqueue_active() is safe to use here because we're holding
	 * the inner lock.
	 */
	if ((thread->looper & BINDER_LOOPER_STATE_POLL) &&
	    waitqueue_active(&thread->wait)) {
		wake_up_poll(&thread->wait, EPOLLHUP | POLLFREE);
	}

	binder_inner_proc_unlock(thread->proc);

	/*
	 * This is needed to avoid races between wake_up_poll() above and
	 * and ep_remove_waitqueue() called for other reasons (eg the epoll file
	 * descriptor being closed); ep_remove_waitqueue() holds an RCU read
	 * lock, so we can be sure it's done after calling synchronize_rcu().
	 */
	if (thread->looper & BINDER_LOOPER_STATE_POLL)
		synchronize_rcu();

	if (send_reply)
		binder_send_failed_reply(send_reply, BR_DEAD_REPLY);
	binder_release_work(proc, &thread->todo);
	binder_thread_dec_tmpref(thread);
	return active_transactions;
}

static __poll_t binder_poll(struct file *filp,
				struct poll_table_struct *wait)
{
	struct binder_proc *proc = filp->private_data;
	struct binder_thread *thread = NULL;
	bool wait_for_proc_work;

	thread = binder_get_thread(proc);
	if (!thread)
		return POLLERR;

	binder_inner_proc_lock(thread->proc);
	thread->looper |= BINDER_LOOPER_STATE_POLL;
	wait_for_proc_work = binder_available_for_proc_work_ilocked(thread);

	binder_inner_proc_unlock(thread->proc);

	poll_wait(filp, &thread->wait, wait);

	if (binder_has_work(thread, wait_for_proc_work))
		return EPOLLIN;

	return 0;
}

static int binder_ioctl_write_read(struct file *filp,
				unsigned int cmd, unsigned long arg,
				struct binder_thread *thread)
{
	int ret = 0;
	struct binder_proc *proc = filp->private_data;
	unsigned int size = _IOC_SIZE(cmd);
	void __user *ubuf = (void __user *)arg;
	struct binder_write_read bwr;

	if (size != sizeof(struct binder_write_read)) {
		ret = -EINVAL;
		goto out;
	}
	if (copy_from_user(&bwr, ubuf, sizeof(bwr))) {
		ret = -EFAULT;
		goto out;
	}
	binder_debug(BINDER_DEBUG_READ_WRITE,
		     "%d:%d write %lld at %016llx, read %lld at %016llx\n",
		     proc->pid, thread->pid,
		     (u64)bwr.write_size, (u64)bwr.write_buffer,
		     (u64)bwr.read_size, (u64)bwr.read_buffer);

	if (bwr.write_size > 0) {
		ret = binder_thread_write(proc, thread,
					  bwr.write_buffer,
					  bwr.write_size,
					  &bwr.write_consumed);
		trace_binder_write_done(ret);
		if (ret < 0) {
			bwr.read_consumed = 0;
			if (copy_to_user(ubuf, &bwr, sizeof(bwr)))
				ret = -EFAULT;
			goto out;
		}
	}
	if (bwr.read_size > 0) {
		ret = binder_thread_read(proc, thread, bwr.read_buffer,
					 bwr.read_size,
					 &bwr.read_consumed,
					 filp->f_flags & O_NONBLOCK);
		trace_binder_read_done(ret);
		binder_inner_proc_lock(proc);
		if (!binder_worklist_empty_ilocked(&proc->todo))
			binder_wakeup_proc_ilocked(proc);
		binder_inner_proc_unlock(proc);
		if (ret < 0) {
			if (copy_to_user(ubuf, &bwr, sizeof(bwr)))
				ret = -EFAULT;
			goto out;
		}
	}
	binder_debug(BINDER_DEBUG_READ_WRITE,
		     "%d:%d wrote %lld of %lld, read return %lld of %lld\n",
		     proc->pid, thread->pid,
		     (u64)bwr.write_consumed, (u64)bwr.write_size,
		     (u64)bwr.read_consumed, (u64)bwr.read_size);
	if (copy_to_user(ubuf, &bwr, sizeof(bwr))) {
		ret = -EFAULT;
		goto out;
	}
out:
	return ret;
}

static int binder_ioctl_set_ctx_mgr(struct file *filp,
				    struct flat_binder_object *fbo)
{
	int ret = 0;
	struct binder_proc *proc = filp->private_data;
	struct binder_context *context = proc->context;
	struct binder_node *new_node;
	kuid_t curr_euid = current_euid();

	mutex_lock(&context->context_mgr_node_lock);
	if (context->binder_context_mgr_node) {
		pr_err("BINDER_SET_CONTEXT_MGR already set\n");
		ret = -EBUSY;
		goto out;
	}
	ret = security_binder_set_context_mgr(proc->cred);
	if (ret < 0)
		goto out;
	if (uid_valid(context->binder_context_mgr_uid)) {
		if (!uid_eq(context->binder_context_mgr_uid, curr_euid)) {
			pr_err("BINDER_SET_CONTEXT_MGR bad uid %d != %d\n",
			       from_kuid(&init_user_ns, curr_euid),
			       from_kuid(&init_user_ns,
					 context->binder_context_mgr_uid));
			ret = -EPERM;
			goto out;
		}
	} else {
		context->binder_context_mgr_uid = curr_euid;
	}
	new_node = binder_new_node(proc, fbo);
	if (!new_node) {
		ret = -ENOMEM;
		goto out;
	}
	binder_node_lock(new_node);
	new_node->local_weak_refs++;
	new_node->local_strong_refs++;
	new_node->has_strong_ref = 1;
	new_node->has_weak_ref = 1;
	context->binder_context_mgr_node = new_node;
	binder_node_unlock(new_node);
	binder_put_node(new_node);
out:
	mutex_unlock(&context->context_mgr_node_lock);
	return ret;
}

static int binder_ioctl_get_node_info_for_ref(struct binder_proc *proc,
		struct binder_node_info_for_ref *info)
{
	struct binder_node *node;
	struct binder_context *context = proc->context;
	__u32 handle = info->handle;

	if (info->strong_count || info->weak_count || info->reserved1 ||
	    info->reserved2 || info->reserved3) {
		binder_user_error("%d BINDER_GET_NODE_INFO_FOR_REF: only handle may be non-zero.",
				  proc->pid);
		return -EINVAL;
	}

	/* This ioctl may only be used by the context manager */
	mutex_lock(&context->context_mgr_node_lock);
	if (!context->binder_context_mgr_node ||
		context->binder_context_mgr_node->proc != proc) {
		mutex_unlock(&context->context_mgr_node_lock);
		return -EPERM;
	}
	mutex_unlock(&context->context_mgr_node_lock);

	node = binder_get_node_from_ref(proc, handle, true, NULL);
	if (!node)
		return -EINVAL;

	info->strong_count = node->local_strong_refs +
		node->internal_strong_refs;
	info->weak_count = node->local_weak_refs;

	binder_put_node(node);

	return 0;
}

static int binder_ioctl_get_node_debug_info(struct binder_proc *proc,
				struct binder_node_debug_info *info)
{
	struct rb_node *n;
	binder_uintptr_t ptr = info->ptr;

	memset(info, 0, sizeof(*info));

	binder_inner_proc_lock(proc);
	for (n = rb_first(&proc->nodes); n != NULL; n = rb_next(n)) {
		struct binder_node *node = rb_entry(n, struct binder_node,
						    rb_node);
		if (node->ptr > ptr) {
			info->ptr = node->ptr;
			info->cookie = node->cookie;
			info->has_strong_ref = node->has_strong_ref;
			info->has_weak_ref = node->has_weak_ref;
			break;
		}
	}
	binder_inner_proc_unlock(proc);

	return 0;
}

static long binder_ioctl(struct file *filp, unsigned int cmd, unsigned long arg)
{
	int ret;
	struct binder_proc *proc = filp->private_data;
	struct binder_thread *thread;
	unsigned int size = _IOC_SIZE(cmd);
	void __user *ubuf = (void __user *)arg;

	/*pr_info("binder_ioctl: %d:%d %x %lx\n",
			proc->pid, current->pid, cmd, arg);*/

	binder_selftest_alloc(&proc->alloc);

	trace_binder_ioctl(cmd, arg);

	ret = wait_event_interruptible(binder_user_error_wait, binder_stop_on_user_error < 2);
	if (ret)
		goto err_unlocked;

	thread = binder_get_thread(proc);
	if (thread == NULL) {
		ret = -ENOMEM;
		goto err;
	}

	switch (cmd) {
	case BINDER_WRITE_READ:
		delayacct_binder_start();
		ret = binder_ioctl_write_read(filp, cmd, arg, thread);
		delayacct_binder_end();
		if (ret)
			goto err;
		break;
	case BINDER_SET_MAX_THREADS: {
		int max_threads;

		if (copy_from_user(&max_threads, ubuf,
				   sizeof(max_threads))) {
			ret = -EINVAL;
			goto err;
		}
		binder_inner_proc_lock(proc);
		proc->max_threads = max_threads;
		binder_inner_proc_unlock(proc);
		break;
	}
	case BINDER_SET_CONTEXT_MGR_EXT: {
		struct flat_binder_object fbo;

		if (copy_from_user(&fbo, ubuf, sizeof(fbo))) {
			ret = -EINVAL;
			goto err;
		}
		ret = binder_ioctl_set_ctx_mgr(filp, &fbo);
		if (ret)
			goto err;
		break;
	}
	case BINDER_SET_CONTEXT_MGR:
		ret = binder_ioctl_set_ctx_mgr(filp, NULL);
		if (ret)
			goto err;
		break;
	case BINDER_THREAD_EXIT:
		binder_debug(BINDER_DEBUG_THREADS, "%d:%d exit\n",
			     proc->pid, thread->pid);
		binder_thread_release(proc, thread);
		thread = NULL;
		break;
	case BINDER_VERSION: {
		struct binder_version __user *ver = ubuf;

		if (size != sizeof(struct binder_version)) {
			ret = -EINVAL;
			goto err;
		}
		if (put_user(BINDER_CURRENT_PROTOCOL_VERSION,
			     &ver->protocol_version)) {
			ret = -EINVAL;
			goto err;
		}
		break;
	}
	case BINDER_GET_NODE_INFO_FOR_REF: {
		struct binder_node_info_for_ref info;

		if (copy_from_user(&info, ubuf, sizeof(info))) {
			ret = -EFAULT;
			goto err;
		}

		ret = binder_ioctl_get_node_info_for_ref(proc, &info);
		if (ret < 0)
			goto err;

		if (copy_to_user(ubuf, &info, sizeof(info))) {
			ret = -EFAULT;
			goto err;
		}

		break;
	}
	case BINDER_GET_NODE_DEBUG_INFO: {
		struct binder_node_debug_info info;

		if (copy_from_user(&info, ubuf, sizeof(info))) {
			ret = -EFAULT;
			goto err;
		}

		ret = binder_ioctl_get_node_debug_info(proc, &info);
		if (ret < 0)
			goto err;

		if (copy_to_user(ubuf, &info, sizeof(info))) {
			ret = -EFAULT;
			goto err;
		}
		break;
	}
	default:
		ret = -EINVAL;
		goto err;
	}
	ret = 0;
err:
	if (thread)
		thread->looper_need_return = false;
	wait_event_interruptible(binder_user_error_wait, binder_stop_on_user_error < 2);
	if (ret && ret != -ERESTARTSYS)
		pr_info("%d:%d ioctl %x %lx returned %d\n", proc->pid, current->pid, cmd, arg, ret);
err_unlocked:
	trace_binder_ioctl_done(ret);
	return ret;
}

static void binder_vma_open(struct vm_area_struct *vma)
{
	struct binder_proc *proc = vma->vm_private_data;

	binder_debug(BINDER_DEBUG_OPEN_CLOSE,
		     "%d open vm area %lx-%lx (%ld K) vma %lx pagep %lx\n",
		     proc->pid, vma->vm_start, vma->vm_end,
		     (vma->vm_end - vma->vm_start) / SZ_1K, vma->vm_flags,
		     (unsigned long)pgprot_val(vma->vm_page_prot));
}

static void binder_vma_close(struct vm_area_struct *vma)
{
	struct binder_proc *proc = vma->vm_private_data;

	binder_debug(BINDER_DEBUG_OPEN_CLOSE,
		     "%d close vm area %lx-%lx (%ld K) vma %lx pagep %lx\n",
		     proc->pid, vma->vm_start, vma->vm_end,
		     (vma->vm_end - vma->vm_start) / SZ_1K, vma->vm_flags,
		     (unsigned long)pgprot_val(vma->vm_page_prot));
	binder_alloc_vma_close(&proc->alloc);
	binder_defer_work(proc, BINDER_DEFERRED_PUT_FILES);
}

static vm_fault_t binder_vm_fault(struct vm_fault *vmf)
{
	return VM_FAULT_SIGBUS;
}

static const struct vm_operations_struct binder_vm_ops = {
	.open = binder_vma_open,
	.close = binder_vma_close,
	.fault = binder_vm_fault,
};

static int binder_mmap(struct file *filp, struct vm_area_struct *vma)
{
	int ret;
	struct binder_proc *proc = filp->private_data;
	const char *failure_string;

	if (proc->tsk != current->group_leader)
		return -EINVAL;

	if ((vma->vm_end - vma->vm_start) > SZ_4M)
		vma->vm_end = vma->vm_start + SZ_4M;

	binder_debug(BINDER_DEBUG_OPEN_CLOSE,
		     "%s: %d %lx-%lx (%ld K) vma %lx pagep %lx\n",
		     __func__, proc->pid, vma->vm_start, vma->vm_end,
		     (vma->vm_end - vma->vm_start) / SZ_1K, vma->vm_flags,
		     (unsigned long)pgprot_val(vma->vm_page_prot));

	if (vma->vm_flags & FORBIDDEN_MMAP_FLAGS) {
		ret = -EPERM;
		failure_string = "bad vm_flags";
		goto err_bad_arg;
	}
	vma->vm_flags |= VM_DONTCOPY | VM_MIXEDMAP;
	vma->vm_flags &= ~VM_MAYWRITE;

	vma->vm_ops = &binder_vm_ops;
	vma->vm_private_data = proc;

	ret = binder_alloc_mmap_handler(&proc->alloc, vma);
	if (ret)
		return ret;
	mutex_lock(&proc->files_lock);
	proc->files = get_files_struct(current);
	mutex_unlock(&proc->files_lock);
	return 0;

err_bad_arg:
	pr_err("%s: %d %lx-%lx %s failed %d\n", __func__,
	       proc->pid, vma->vm_start, vma->vm_end, failure_string, ret);
	return ret;
}

static int binder_open(struct inode *nodp, struct file *filp)
{
	struct binder_proc *proc;
	struct binder_device *binder_dev;
	struct binderfs_info *info;
	struct dentry *binder_binderfs_dir_entry_proc = NULL;
	struct dentry *binder_binderfs_dir_entry_proc_transaction = NULL;

	binder_debug(BINDER_DEBUG_OPEN_CLOSE, "%s: %d:%d\n", __func__,
		     current->group_leader->pid, current->pid);

	proc = kzalloc(sizeof(*proc), GFP_KERNEL);
	if (proc == NULL)
		return -ENOMEM;
	spin_lock_init(&proc->inner_lock);
	spin_lock_init(&proc->outer_lock);
	get_task_struct(current->group_leader);
	proc->tsk = current->group_leader;
	mutex_init(&proc->files_lock);
	proc->cred = get_cred(filp->f_cred);
	INIT_LIST_HEAD(&proc->todo);
	if (binder_supported_policy(current->policy)) {
		proc->default_priority.sched_policy = current->policy;
		proc->default_priority.prio = current->normal_prio;
	} else {
		proc->default_priority.sched_policy = SCHED_NORMAL;
		proc->default_priority.prio = NICE_TO_PRIO(0);
	}

	/* binderfs stashes devices in i_private */
	if (is_binderfs_device(nodp)) {
		binder_dev = nodp->i_private;
		info = nodp->i_sb->s_fs_info;
		binder_binderfs_dir_entry_proc = info->proc_log_dir;
		binder_binderfs_dir_entry_proc_transaction = info->proc_transaction_log_dir;
	} else {
		binder_dev = container_of(filp->private_data,
					  struct binder_device, miscdev);
	}
	refcount_inc(&binder_dev->ref);
	proc->context = &binder_dev->context;
	binder_alloc_init(&proc->alloc);

	binder_stats_created(BINDER_STAT_PROC);
	proc->pid = current->group_leader->pid;
	INIT_LIST_HEAD(&proc->delivered_death);
	INIT_LIST_HEAD(&proc->waiting_threads);
	filp->private_data = proc;

	mutex_lock(&binder_procs_lock);
	hlist_add_head(&proc->proc_node, &binder_procs);
	mutex_unlock(&binder_procs_lock);

	if (binder_debugfs_dir_entry_proc) {
		char strbuf[11];

		snprintf(strbuf, sizeof(strbuf), "%u", proc->pid);
		/*
		 * proc debug entries are shared between contexts, so
		 * this will fail if the process tries to open the driver
		 * again with a different context. The priting code will
		 * anyway print all contexts that a given PID has, so this
		 * is not a problem.
		 */
		proc->debugfs_entry = debugfs_create_file(strbuf, 0444,
			binder_debugfs_dir_entry_proc,
			(void *)(unsigned long)proc->pid,
			&proc_fops);
	}

	if (binder_binderfs_dir_entry_proc) {
		char strbuf[11];
		struct dentry *binderfs_entry;

		snprintf(strbuf, sizeof(strbuf), "%u", proc->pid);
		/*
		 * Similar to debugfs, the process specific log file is shared
		 * between contexts. If the file has already been created for a
		 * process, the following binderfs_create_file() call will
		 * fail with error code EEXIST if another context of the same
		 * process invoked binder_open(). This is ok since same as
		 * debugfs, the log file will contain information on all
		 * contexts of a given PID.
		 */
		binderfs_entry = binderfs_create_file(binder_binderfs_dir_entry_proc,
			strbuf, &proc_fops, (void *)(unsigned long)proc->pid);
		if (!IS_ERR(binderfs_entry)) {
			proc->binderfs_entry = binderfs_entry;
		} else {
			int error;

			error = PTR_ERR(binderfs_entry);
			if (error != -EEXIST) {
				pr_warn("Unable to create file %s in binderfs (error %d)\n",
					strbuf, error);
			}
		}
	}

	if (binder_debugfs_dir_entry_proc_transaction) {
		char strbuf[11];
		snprintf(strbuf, sizeof(strbuf), "%u", proc->pid);
		proc->debugfs_transaction_entry = debugfs_create_file(strbuf, 0444,
			binder_debugfs_dir_entry_proc_transaction,
			(void *)(unsigned long)proc->pid,
			&proc_transaction_fops);
	}

	if (binder_binderfs_dir_entry_proc_transaction) {
		char strbuf[11];
		struct dentry *binderfs_transaction_entry;

		snprintf(strbuf, sizeof(strbuf), "%u", proc->pid);
		binderfs_transaction_entry = binderfs_create_file(binder_binderfs_dir_entry_proc_transaction,
			strbuf, &proc_transaction_fops, (void *)(unsigned long)proc->pid);
		if (!IS_ERR(binderfs_transaction_entry)) {
			proc->binderfs_transaction_entry = binderfs_transaction_entry;
		} else {
			int error;
			error = PTR_ERR(binderfs_transaction_entry);
			if (error != -EEXIST) {
				pr_warn("Unable to create file %s in binderfs (error %d)\n",
					strbuf, error);
			}
		}
	}
	return 0;
}

#ifdef CONFIG_MILLET
static enum BINDER_STAT query_binder_stats(struct binder_proc *proc)
{
	struct rb_node *n = NULL;
	struct binder_thread *thread = NULL;
	struct millet_data data;
	struct task_struct *tsk;
	int uid = 0;

	if (proc->tsk)
		uid = task_uid(proc->tsk).val;
	data.uid = uid;

	binder_inner_proc_lock(proc);
	if (proc->tsk && !binder_worklist_empty_ilocked(&proc->todo)) {
		data.mod.k_priv.binder.stat.task = proc->tsk;
		data.mod.k_priv.binder.stat.pid = task_pid_nr(proc->tsk);
		data.mod.k_priv.binder.stat.reason = BINDER_PROC_IN_BUSY;
		goto busy;
	}

	for (n = rb_first(&proc->threads); n != NULL; n = rb_next(n)) {
		thread = rb_entry(n, struct binder_thread, rb_node);
		if (!thread->task)
			continue;

		if (!binder_worklist_empty_ilocked(&thread->todo)) {
			data.mod.k_priv.binder.stat.task = thread->task;
			data.mod.k_priv.binder.stat.tid = thread->pid;
			data.mod.k_priv.binder.stat.pid = task_tgid_nr(thread->task);
			data.mod.k_priv.binder.stat.reason = BINDER_THREAD_IN_BUSY;
			goto busy;
		}

		if (!thread->transaction_stack)
			continue;

		spin_lock(&thread->transaction_stack->lock);
		if (thread->transaction_stack->to_thread == thread) {
			data.mod.k_priv.binder.stat.task = thread->task;
			data.mod.k_priv.binder.stat.tid = thread->pid;
			data.mod.k_priv.binder.stat.pid = task_tgid_nr(thread->task);
			data.mod.k_priv.binder.stat.reason = BINDER_IN_TRANSACTION;
			spin_unlock(&thread->transaction_stack->lock);
			goto busy;
		}
		spin_unlock(&thread->transaction_stack->lock);
	}

	binder_inner_proc_unlock(proc);
	return BINDER_IN_IDLE;
busy:
	tsk = data.mod.k_priv.binder.stat.task;
	binder_inner_proc_unlock(proc);
	millet_sendmsg(BINDER_ST_TYPE, tsk, &data);
	return data.mod.k_priv.binder.stat.reason;
}

static void binder_recv_hook(void *data, unsigned int len)
{
	struct millet_userconf *payload = (struct millet_userconf *)data;
	int uid = payload->mod.u_priv.binder_st.uid;
	struct binder_proc *proc;
	bool idle_f = true;
	struct millet_data sdata;

	mutex_lock(&binder_procs_lock);
	hlist_for_each_entry(proc, &binder_procs, proc_node) {
		if (proc != NULL && proc->tsk
			&& (task_uid(proc->tsk).val == uid)) {
			if (query_binder_stats(proc) != BINDER_IN_IDLE)
				idle_f = false;
		}
	}

	sdata.mod.k_priv.binder.stat.task = current;

	if (idle_f)
		sdata.mod.k_priv.binder.stat.reason = BINDER_IN_IDLE;
	else
		sdata.mod.k_priv.binder.stat.reason = BINDER_IN_BUSY;

	sdata.uid = uid;
	millet_sendmsg(BINDER_ST_TYPE, current, &sdata);
	mutex_unlock(&binder_procs_lock);
}

static int binder_sendmsg(struct task_struct *tsk,
		struct millet_data *data, struct millet_sock *sk)
{
	int ret = 0;
	struct task_struct *src_task;
	struct task_struct *dst_task;

	if (!sk || !data || !tsk) {
		pr_err("%s input invalid\n", __FUNCTION__);
		return RET_ERR;
	}

	data->msg_type = MSG_TO_USER;
	data->owner = BINDER_TYPE;
	src_task = (struct task_struct *)data->mod.k_priv.binder.trans.src_task;
	data->mod.k_priv.binder.trans.caller_pid = task_pid_nr(src_task);
	data->mod.k_priv.binder.trans.caller_uid = task_uid(src_task).val;
	dst_task = (struct task_struct *)data->mod.k_priv.binder.trans.dst_task;
	data->mod.k_priv.binder.trans.dst_pid = task_pid_nr(dst_task);
	data->uid = task_uid(dst_task).val;

	if (frozen_task_group(tsk))
		ret = millet_sendto_user(tsk, data, sk);

	return ret;
}

static void binder_init_millet(struct millet_sock *sk)
{
	if (sk)
		sk->mod[BINDER_TYPE].monitor = BINDER_TYPE;
}

static int binder_st_sendmsg(struct task_struct *tsk,
		struct millet_data *data, struct millet_sock *sk)

{
	int ret = RET_OK;
	struct task_struct *task_node;

	if (!sk || !data || !tsk) {
		pr_err("%s input invalid\n", __FUNCTION__);
		return RET_ERR;
	}

	task_node = (struct task_struct *)(data->mod.k_priv.binder.stat.task);
	data->msg_type = MSG_TO_USER;
	data->owner = BINDER_ST_TYPE;
	ret = millet_sendto_user(tsk, data, sk);

	return ret;
}

static void binder_st_init_millet(struct millet_sock *sk)
{
	if (sk)
		sk->mod[BINDER_ST_TYPE].monitor = BINDER_TYPE;
}
#endif

static int binder_flush(struct file *filp, fl_owner_t id)
{
	struct binder_proc *proc = filp->private_data;

	binder_defer_work(proc, BINDER_DEFERRED_FLUSH);

	return 0;
}

static void binder_deferred_flush(struct binder_proc *proc)
{
	struct rb_node *n;
	int wake_count = 0;

	binder_inner_proc_lock(proc);
	for (n = rb_first(&proc->threads); n != NULL; n = rb_next(n)) {
		struct binder_thread *thread = rb_entry(n, struct binder_thread, rb_node);

		thread->looper_need_return = true;
		if (thread->looper & BINDER_LOOPER_STATE_WAITING) {
			wake_up_interruptible(&thread->wait);
			wake_count++;
		}
	}
	binder_inner_proc_unlock(proc);

	binder_debug(BINDER_DEBUG_OPEN_CLOSE,
		     "binder_flush: %d woke %d threads\n", proc->pid,
		     wake_count);
}

static int binder_release(struct inode *nodp, struct file *filp)
{
	struct binder_proc *proc = filp->private_data;

	debugfs_remove(proc->debugfs_entry);
	debugfs_remove(proc->debugfs_transaction_entry);
	if (proc->binderfs_transaction_entry) {
		binderfs_remove_file(proc->binderfs_transaction_entry);
		proc->binderfs_transaction_entry = NULL;
	}

	if (proc->binderfs_entry) {
		binderfs_remove_file(proc->binderfs_entry);
		proc->binderfs_entry = NULL;
	}

	binder_defer_work(proc, BINDER_DEFERRED_RELEASE);

	return 0;
}

static int binder_node_release(struct binder_node *node, int refs)
{
	struct binder_ref *ref;
	int death = 0;
	struct binder_proc *proc = node->proc;

	binder_release_work(proc, &node->async_todo);

	binder_node_lock(node);
	binder_inner_proc_lock(proc);
	binder_dequeue_work_ilocked(&node->work);
	/*
	 * The caller must have taken a temporary ref on the node,
	 */
	BUG_ON(!node->tmp_refs);
	if (hlist_empty(&node->refs) && node->tmp_refs == 1) {
		binder_inner_proc_unlock(proc);
		binder_node_unlock(node);
		binder_free_node(node);

		return refs;
	}

	node->proc = NULL;
	node->local_strong_refs = 0;
	node->local_weak_refs = 0;
	binder_inner_proc_unlock(proc);

	spin_lock(&binder_dead_nodes_lock);
	hlist_add_head(&node->dead_node, &binder_dead_nodes);
	spin_unlock(&binder_dead_nodes_lock);

	hlist_for_each_entry(ref, &node->refs, node_entry) {
		refs++;
		/*
		 * Need the node lock to synchronize
		 * with new notification requests and the
		 * inner lock to synchronize with queued
		 * death notifications.
		 */
		binder_inner_proc_lock(ref->proc);
		if (!ref->death) {
			binder_inner_proc_unlock(ref->proc);
			continue;
		}

		death++;

		BUG_ON(!list_empty(&ref->death->work.entry));
		ref->death->work.type = BINDER_WORK_DEAD_BINDER;
		binder_enqueue_work_ilocked(&ref->death->work,
					    &ref->proc->todo);
		binder_wakeup_proc_ilocked(ref->proc);
		binder_inner_proc_unlock(ref->proc);
	}

	binder_debug(BINDER_DEBUG_DEAD_BINDER,
		     "node %d now dead, refs %d, death %d\n",
		     node->debug_id, refs, death);
	binder_node_unlock(node);
	binder_put_node(node);

	return refs;
}

static void binder_deferred_release(struct binder_proc *proc)
{
	struct binder_context *context = proc->context;
	struct rb_node *n;
	int threads, nodes, incoming_refs, outgoing_refs, active_transactions;

	BUG_ON(proc->files);

	mutex_lock(&binder_procs_lock);
	hlist_del(&proc->proc_node);
	mutex_unlock(&binder_procs_lock);

	mutex_lock(&context->context_mgr_node_lock);
	if (context->binder_context_mgr_node &&
	    context->binder_context_mgr_node->proc == proc) {
		binder_debug(BINDER_DEBUG_DEAD_BINDER,
			     "%s: %d context_mgr_node gone\n",
			     __func__, proc->pid);
		context->binder_context_mgr_node = NULL;
	}
	mutex_unlock(&context->context_mgr_node_lock);
	binder_inner_proc_lock(proc);
	/*
	 * Make sure proc stays alive after we
	 * remove all the threads
	 */
	proc->tmp_ref++;

	proc->is_dead = true;
	threads = 0;
	active_transactions = 0;
	while ((n = rb_first(&proc->threads))) {
		struct binder_thread *thread;

		thread = rb_entry(n, struct binder_thread, rb_node);
		binder_inner_proc_unlock(proc);
		threads++;
		active_transactions += binder_thread_release(proc, thread);
		binder_inner_proc_lock(proc);
	}

	nodes = 0;
	incoming_refs = 0;
	while ((n = rb_first(&proc->nodes))) {
		struct binder_node *node;

		node = rb_entry(n, struct binder_node, rb_node);
		nodes++;
		/*
		 * take a temporary ref on the node before
		 * calling binder_node_release() which will either
		 * kfree() the node or call binder_put_node()
		 */
		binder_inc_node_tmpref_ilocked(node);
		rb_erase(&node->rb_node, &proc->nodes);
		binder_inner_proc_unlock(proc);
		incoming_refs = binder_node_release(node, incoming_refs);
		binder_inner_proc_lock(proc);
	}
	binder_inner_proc_unlock(proc);

	outgoing_refs = 0;
	binder_proc_lock(proc);
	while ((n = rb_first(&proc->refs_by_desc))) {
		struct binder_ref *ref;

		ref = rb_entry(n, struct binder_ref, rb_node_desc);
		outgoing_refs++;
		binder_cleanup_ref_olocked(ref);
		binder_proc_unlock(proc);
		binder_free_ref(ref);
		binder_proc_lock(proc);
	}
	binder_proc_unlock(proc);

	binder_release_work(proc, &proc->todo);
	binder_release_work(proc, &proc->delivered_death);

	binder_debug(BINDER_DEBUG_OPEN_CLOSE,
		     "%s: %d threads %d, nodes %d (ref %d), refs %d, active transactions %d\n",
		     __func__, proc->pid, threads, nodes, incoming_refs,
		     outgoing_refs, active_transactions);

	binder_proc_dec_tmpref(proc);
}

static void binder_deferred_func(struct work_struct *work)
{
	struct binder_proc *proc;
	struct files_struct *files;

	int defer;

	do {
		mutex_lock(&binder_deferred_lock);
		if (!hlist_empty(&binder_deferred_list)) {
			proc = hlist_entry(binder_deferred_list.first,
					struct binder_proc, deferred_work_node);
			hlist_del_init(&proc->deferred_work_node);
			defer = proc->deferred_work;
			proc->deferred_work = 0;
		} else {
			proc = NULL;
			defer = 0;
		}
		mutex_unlock(&binder_deferred_lock);

		files = NULL;
		if (defer & BINDER_DEFERRED_PUT_FILES) {
			mutex_lock(&proc->files_lock);
			files = proc->files;
			if (files)
				proc->files = NULL;
			mutex_unlock(&proc->files_lock);
		}

		if (defer & BINDER_DEFERRED_FLUSH)
			binder_deferred_flush(proc);

		if (defer & BINDER_DEFERRED_RELEASE)
			binder_deferred_release(proc); /* frees proc */

		if (files)
			put_files_struct(files);
	} while (proc);
}
static DECLARE_WORK(binder_deferred_work, binder_deferred_func);

static void
binder_defer_work(struct binder_proc *proc, enum binder_deferred_state defer)
{
	mutex_lock(&binder_deferred_lock);
	proc->deferred_work |= defer;
	if (hlist_unhashed(&proc->deferred_work_node)) {
		hlist_add_head(&proc->deferred_work_node,
				&binder_deferred_list);
		schedule_work(&binder_deferred_work);
	}
	mutex_unlock(&binder_deferred_lock);
}

static void print_binder_transaction_ilocked(struct seq_file *m,
					     struct binder_proc *proc,
					     const char *prefix,
					     struct binder_transaction *t)
{
	struct binder_proc *to_proc;
	struct binder_buffer *buffer = t->buffer;

	spin_lock(&t->lock);
	to_proc = t->to_proc;
	seq_printf(m,
		   "%s %d: %pK from %d:%d to %d:%d code %x flags %x pri %d:%d r%d",
		   prefix, t->debug_id, t,
		   t->from ? t->from->proc->pid : 0,
		   t->from ? t->from->pid : 0,
		   to_proc ? to_proc->pid : 0,
		   t->to_thread ? t->to_thread->pid : 0,
		   t->code, t->flags, t->priority.sched_policy,
		   t->priority.prio, t->need_reply);
	spin_unlock(&t->lock);

	if (proc != to_proc) {
		/*
		 * Can only safely deref buffer if we are holding the
		 * correct proc inner lock for this node
		 */
		seq_puts(m, "\n");
		return;
	}

	if (buffer == NULL) {
		seq_puts(m, " buffer free\n");
		return;
	}
	if (buffer->target_node)
		seq_printf(m, " node %d", buffer->target_node->debug_id);
	seq_printf(m, " size %zd:%zd data %pK\n",
		   buffer->data_size, buffer->offsets_size,
		   buffer->user_data);
}

static void print_binder_work_ilocked(struct seq_file *m,
				     struct binder_proc *proc,
				     const char *prefix,
				     const char *transaction_prefix,
				     struct binder_work *w)
{
	struct binder_node *node;
	struct binder_transaction *t;

	switch (w->type) {
	case BINDER_WORK_TRANSACTION:
		t = container_of(w, struct binder_transaction, work);
		print_binder_transaction_ilocked(
				m, proc, transaction_prefix, t);
		break;
	case BINDER_WORK_RETURN_ERROR: {
		struct binder_error *e = container_of(
				w, struct binder_error, work);

		seq_printf(m, "%stransaction error: %u\n",
			   prefix, e->cmd);
	} break;
	case BINDER_WORK_TRANSACTION_COMPLETE:
		seq_printf(m, "%stransaction complete\n", prefix);
		break;
	case BINDER_WORK_NODE:
		node = container_of(w, struct binder_node, work);
		seq_printf(m, "%snode work %d: u%016llx c%016llx\n",
			   prefix, node->debug_id,
			   (u64)node->ptr, (u64)node->cookie);
		break;
	case BINDER_WORK_DEAD_BINDER:
		seq_printf(m, "%shas dead binder\n", prefix);
		break;
	case BINDER_WORK_DEAD_BINDER_AND_CLEAR:
		seq_printf(m, "%shas cleared dead binder\n", prefix);
		break;
	case BINDER_WORK_CLEAR_DEATH_NOTIFICATION:
		seq_printf(m, "%shas cleared death notification\n", prefix);
		break;
	default:
		seq_printf(m, "%sunknown work: type %d\n", prefix, w->type);
		break;
	}
}

static void print_binder_thread_ilocked(struct seq_file *m,
					struct binder_thread *thread,
					int print_always)
{
	struct binder_transaction *t;
	struct binder_work *w;
	size_t start_pos = m->count;
	size_t header_pos;

	seq_printf(m, "  thread %d: l %02x need_return %d tr %d\n",
			thread->pid, thread->looper,
			thread->looper_need_return,
			atomic_read(&thread->tmp_ref));
	header_pos = m->count;
	t = thread->transaction_stack;
	while (t) {
		if (t->from == thread) {
			print_binder_transaction_ilocked(m, thread->proc,
					"    outgoing transaction", t);
			t = t->from_parent;
		} else if (t->to_thread == thread) {
			print_binder_transaction_ilocked(m, thread->proc,
						 "    incoming transaction", t);
			t = t->to_parent;
		} else {
			print_binder_transaction_ilocked(m, thread->proc,
					"    bad transaction", t);
			t = NULL;
		}
	}
	list_for_each_entry(w, &thread->todo, entry) {
		print_binder_work_ilocked(m, thread->proc, "    ",
					  "    pending transaction", w);
	}
	if (!print_always && m->count == header_pos)
		m->count = start_pos;
}

static void print_binder_node_nilocked(struct seq_file *m,
				       struct binder_node *node)
{
	struct binder_ref *ref;
	struct binder_work *w;
	int count;

	count = 0;
	hlist_for_each_entry(ref, &node->refs, node_entry)
		count++;

	seq_printf(m, "  node %d: u%016llx c%016llx pri %d:%d hs %d hw %d ls %d lw %d is %d iw %d tr %d",
		   node->debug_id, (u64)node->ptr, (u64)node->cookie,
		   node->sched_policy, node->min_priority,
		   node->has_strong_ref, node->has_weak_ref,
		   node->local_strong_refs, node->local_weak_refs,
		   node->internal_strong_refs, count, node->tmp_refs);
	if (count) {
		seq_puts(m, " proc");
		hlist_for_each_entry(ref, &node->refs, node_entry)
			seq_printf(m, " %d", ref->proc->pid);
	}
	seq_puts(m, "\n");
	if (node->proc) {
		list_for_each_entry(w, &node->async_todo, entry)
			print_binder_work_ilocked(m, node->proc, "    ",
					  "    pending async transaction", w);
	}
}

static void print_binder_ref_olocked(struct seq_file *m,
				     struct binder_ref *ref)
{
	binder_node_lock(ref->node);
	seq_printf(m, "  ref %d: desc %d %snode %d s %d w %d d %pK\n",
		   ref->data.debug_id, ref->data.desc,
		   ref->node->proc ? "" : "dead ",
		   ref->node->debug_id, ref->data.strong,
		   ref->data.weak, ref->death);
	binder_node_unlock(ref->node);
}

static void print_binder_proc(struct seq_file *m,
			      struct binder_proc *proc, int print_all)
{
	struct binder_work *w;
	struct rb_node *n;
	size_t start_pos = m->count;
	size_t header_pos;
	struct binder_node *last_node = NULL;

	seq_printf(m, "proc %d\n", proc->pid);
	seq_printf(m, "context %s\n", proc->context->name);
	header_pos = m->count;

	binder_inner_proc_lock(proc);
	for (n = rb_first(&proc->threads); n != NULL; n = rb_next(n))
		print_binder_thread_ilocked(m, rb_entry(n, struct binder_thread,
						rb_node), print_all);

	for (n = rb_first(&proc->nodes); n != NULL; n = rb_next(n)) {
		struct binder_node *node = rb_entry(n, struct binder_node,
						    rb_node);
		if (!print_all && !node->has_async_transaction)
			continue;

		/*
		 * take a temporary reference on the node so it
		 * survives and isn't removed from the tree
		 * while we print it.
		 */
		binder_inc_node_tmpref_ilocked(node);
		/* Need to drop inner lock to take node lock */
		binder_inner_proc_unlock(proc);
		if (last_node)
			binder_put_node(last_node);
		binder_node_inner_lock(node);
		print_binder_node_nilocked(m, node);
		binder_node_inner_unlock(node);
		last_node = node;
		binder_inner_proc_lock(proc);
	}
	binder_inner_proc_unlock(proc);
	if (last_node)
		binder_put_node(last_node);

	if (print_all) {
		binder_proc_lock(proc);
		for (n = rb_first(&proc->refs_by_desc);
		     n != NULL;
		     n = rb_next(n))
			print_binder_ref_olocked(m, rb_entry(n,
							    struct binder_ref,
							    rb_node_desc));
		binder_proc_unlock(proc);
	}
	binder_alloc_print_allocated(m, &proc->alloc);
	binder_inner_proc_lock(proc);
	list_for_each_entry(w, &proc->todo, entry)
		print_binder_work_ilocked(m, proc, "  ",
					  "  pending transaction", w);
	list_for_each_entry(w, &proc->delivered_death, entry) {
		seq_puts(m, "  has delivered dead binder\n");
		break;
	}
	binder_inner_proc_unlock(proc);
	if (!print_all && m->count == header_pos)
		m->count = start_pos;
}

static const char * const binder_return_strings[] = {
	"BR_ERROR",
	"BR_OK",
	"BR_TRANSACTION",
	"BR_REPLY",
	"BR_ACQUIRE_RESULT",
	"BR_DEAD_REPLY",
	"BR_TRANSACTION_COMPLETE",
	"BR_INCREFS",
	"BR_ACQUIRE",
	"BR_RELEASE",
	"BR_DECREFS",
	"BR_ATTEMPT_ACQUIRE",
	"BR_NOOP",
	"BR_SPAWN_LOOPER",
	"BR_FINISHED",
	"BR_DEAD_BINDER",
	"BR_CLEAR_DEATH_NOTIFICATION_DONE",
	"BR_FAILED_REPLY"
};

static const char * const binder_command_strings[] = {
	"BC_TRANSACTION",
	"BC_REPLY",
	"BC_ACQUIRE_RESULT",
	"BC_FREE_BUFFER",
	"BC_INCREFS",
	"BC_ACQUIRE",
	"BC_RELEASE",
	"BC_DECREFS",
	"BC_INCREFS_DONE",
	"BC_ACQUIRE_DONE",
	"BC_ATTEMPT_ACQUIRE",
	"BC_REGISTER_LOOPER",
	"BC_ENTER_LOOPER",
	"BC_EXIT_LOOPER",
	"BC_REQUEST_DEATH_NOTIFICATION",
	"BC_CLEAR_DEATH_NOTIFICATION",
	"BC_DEAD_BINDER_DONE",
	"BC_TRANSACTION_SG",
	"BC_REPLY_SG",
};

static const char * const binder_objstat_strings[] = {
	"proc",
	"thread",
	"node",
	"ref",
	"death",
	"transaction",
	"transaction_complete"
};

static void print_binder_stats(struct seq_file *m, const char *prefix,
			       struct binder_stats *stats)
{
	int i;

	BUILD_BUG_ON(ARRAY_SIZE(stats->bc) !=
		     ARRAY_SIZE(binder_command_strings));
	for (i = 0; i < ARRAY_SIZE(stats->bc); i++) {
		int temp = atomic_read(&stats->bc[i]);

		if (temp)
			seq_printf(m, "%s%s: %d\n", prefix,
				   binder_command_strings[i], temp);
	}

	BUILD_BUG_ON(ARRAY_SIZE(stats->br) !=
		     ARRAY_SIZE(binder_return_strings));
	for (i = 0; i < ARRAY_SIZE(stats->br); i++) {
		int temp = atomic_read(&stats->br[i]);

		if (temp)
			seq_printf(m, "%s%s: %d\n", prefix,
				   binder_return_strings[i], temp);
	}

	BUILD_BUG_ON(ARRAY_SIZE(stats->obj_created) !=
		     ARRAY_SIZE(binder_objstat_strings));
	BUILD_BUG_ON(ARRAY_SIZE(stats->obj_created) !=
		     ARRAY_SIZE(stats->obj_deleted));
	for (i = 0; i < ARRAY_SIZE(stats->obj_created); i++) {
		int created = atomic_read(&stats->obj_created[i]);
		int deleted = atomic_read(&stats->obj_deleted[i]);

		if (created || deleted)
			seq_printf(m, "%s%s: active %d total %d\n",
				prefix,
				binder_objstat_strings[i],
				created - deleted,
				created);
	}
}

static void print_binder_proc_stats(struct seq_file *m,
				    struct binder_proc *proc)
{
	struct binder_work *w;
	struct binder_thread *thread;
	struct rb_node *n;
	int count, strong, weak, ready_threads;
	size_t free_async_space =
		binder_alloc_get_free_async_space(&proc->alloc);

	seq_printf(m, "proc %d\n", proc->pid);
	seq_printf(m, "context %s\n", proc->context->name);
	count = 0;
	ready_threads = 0;
	binder_inner_proc_lock(proc);
	for (n = rb_first(&proc->threads); n != NULL; n = rb_next(n))
		count++;

	list_for_each_entry(thread, &proc->waiting_threads, waiting_thread_node)
		ready_threads++;

	seq_printf(m, "  threads: %d\n", count);
	seq_printf(m, "  requested threads: %d+%d/%d\n"
			"  ready threads %d\n"
			"  free async space %zd\n", proc->requested_threads,
			proc->requested_threads_started, proc->max_threads,
			ready_threads,
			free_async_space);
	count = 0;
	for (n = rb_first(&proc->nodes); n != NULL; n = rb_next(n))
		count++;
	binder_inner_proc_unlock(proc);
	seq_printf(m, "  nodes: %d\n", count);
	count = 0;
	strong = 0;
	weak = 0;
	binder_proc_lock(proc);
	for (n = rb_first(&proc->refs_by_desc); n != NULL; n = rb_next(n)) {
		struct binder_ref *ref = rb_entry(n, struct binder_ref,
						  rb_node_desc);
		count++;
		strong += ref->data.strong;
		weak += ref->data.weak;
	}
	binder_proc_unlock(proc);
	seq_printf(m, "  refs: %d s %d w %d\n", count, strong, weak);

	count = binder_alloc_get_allocated_count(&proc->alloc);
	seq_printf(m, "  buffers: %d\n", count);

	binder_alloc_print_pages(m, &proc->alloc);

	count = 0;
	binder_inner_proc_lock(proc);
	list_for_each_entry(w, &proc->todo, entry) {
		if (w->type == BINDER_WORK_TRANSACTION)
			count++;
	}
	binder_inner_proc_unlock(proc);
	seq_printf(m, "  pending transactions: %d\n", count);

	print_binder_stats(m, "  ", &proc->stats);
}


int binder_state_show(struct seq_file *m, void *unused)
{
	struct binder_proc *proc;
	struct binder_node *node;
	struct binder_node *last_node = NULL;

	seq_puts(m, "binder state:\n");

	spin_lock(&binder_dead_nodes_lock);
	if (!hlist_empty(&binder_dead_nodes))
		seq_puts(m, "dead nodes:\n");
	hlist_for_each_entry(node, &binder_dead_nodes, dead_node) {
		/*
		 * take a temporary reference on the node so it
		 * survives and isn't removed from the list
		 * while we print it.
		 */
		node->tmp_refs++;
		spin_unlock(&binder_dead_nodes_lock);
		if (last_node)
			binder_put_node(last_node);
		binder_node_lock(node);
		print_binder_node_nilocked(m, node);
		binder_node_unlock(node);
		last_node = node;
		spin_lock(&binder_dead_nodes_lock);
	}
	spin_unlock(&binder_dead_nodes_lock);
	if (last_node)
		binder_put_node(last_node);

	mutex_lock(&binder_procs_lock);
	hlist_for_each_entry(proc, &binder_procs, proc_node)
		print_binder_proc(m, proc, 1);
	mutex_unlock(&binder_procs_lock);

	return 0;
}

int binder_stats_show(struct seq_file *m, void *unused)
{
	struct binder_proc *proc;

	seq_puts(m, "binder stats:\n");

	print_binder_stats(m, "", &binder_stats);

	mutex_lock(&binder_procs_lock);
	hlist_for_each_entry(proc, &binder_procs, proc_node)
		print_binder_proc_stats(m, proc);
	mutex_unlock(&binder_procs_lock);

	return 0;
}

int binder_transactions_show(struct seq_file *m, void *unused)
{
	struct binder_proc *proc;

	seq_puts(m, "binder transactions:\n");
	mutex_lock(&binder_procs_lock);
	hlist_for_each_entry(proc, &binder_procs, proc_node)
		print_binder_proc(m, proc, 0);
	mutex_unlock(&binder_procs_lock);

	return 0;
}

static int proc_show(struct seq_file *m, void *unused)
{
	struct binder_proc *itr;
	int pid = (unsigned long)m->private;

	mutex_lock(&binder_procs_lock);
	hlist_for_each_entry(itr, &binder_procs, proc_node) {
		if (itr->pid == pid) {
			seq_puts(m, "binder proc state:\n");
			print_binder_proc(m, itr, 1);
		}
	}
	mutex_unlock(&binder_procs_lock);

	return 0;
}

static void print_binder_transaction_log_entry(struct seq_file *m,
					struct binder_transaction_log_entry *e)
{
	int debug_id = READ_ONCE(e->debug_id_done);
	/*
	 * read barrier to guarantee debug_id_done read before
	 * we print the log values
	 */
	smp_rmb();
	seq_printf(m,
		   "%d: %s from %d:%d to %d:%d context %s node %d handle %d size %d:%d ret %d/%d l=%d",
		   e->debug_id, (e->call_type == 2) ? "reply" :
		   ((e->call_type == 1) ? "async" : "call "), e->from_proc,
		   e->from_thread, e->to_proc, e->to_thread, e->context_name,
		   e->to_node, e->target_handle, e->data_size, e->offsets_size,
		   e->return_error, e->return_error_param,
		   e->return_error_line);
	/*
	 * read-barrier to guarantee read of debug_id_done after
	 * done printing the fields of the entry
	 */
	smp_rmb();
	seq_printf(m, debug_id && debug_id == READ_ONCE(e->debug_id_done) ?
			"\n" : " (incomplete)\n");
}

int binder_transaction_log_show(struct seq_file *m, void *unused)
{
	struct binder_transaction_log *log = m->private;
	unsigned int log_cur = atomic_read(&log->cur);
	unsigned int count;
	unsigned int cur;
	int i;

	count = log_cur + 1;
	cur = count < ARRAY_SIZE(log->entry) && !log->full ?
		0 : count % ARRAY_SIZE(log->entry);
	if (count > ARRAY_SIZE(log->entry) || log->full)
		count = ARRAY_SIZE(log->entry);
	for (i = 0; i < count; i++) {
		unsigned int index = cur++ % ARRAY_SIZE(log->entry);

		print_binder_transaction_log_entry(m, &log->entry[index]);
	}
	return 0;
}

static void print_binder_proc_transaction_ilocked(
				struct seq_file *m,
				struct binder_proc *proc,
				const char *prefix,
				struct binder_transaction *t,
				u64 timesRecord)
{
	struct binder_proc *to_proc = NULL;
	int from_pid = 0;
	int from_tid = 0;
	int to_pid = 0;
	int to_tid = 0;

	spin_lock(&t->lock);
	to_proc = t->to_proc;
	from_pid = t->from ? (t->from->proc ? t->from->proc->pid : 0) : t->async_from_pid;
	from_tid = t->from ? t->from->pid : t->async_from_tid;
	to_pid = to_proc ? to_proc->pid : 0;
	to_tid = t->to_thread ? t->to_thread->pid : 0;

	seq_printf(m,
		"%s: from %5d:%5d to %5d:%5d context:%s code:%3d duration:%6lld.%02lld s\n",
		prefix,
		from_pid, from_tid,
		to_pid, to_tid,
		proc->context->name,
		t->code,
		timesRecord > t->timesRecord ? (timesRecord - t->timesRecord) / 1000000000 : 0,
		timesRecord > t->timesRecord ? (timesRecord - t->timesRecord) % 1000000000 / 10000000 : 0
	);
	spin_unlock(&t->lock);
}

static void print_binder_proc_work_transaction_ilocked(
				struct seq_file *m,
				struct binder_proc *proc,
				const char *prefix,
				struct binder_work *w,
				u64 timesRecord)
{
	struct binder_transaction *t = NULL;
	switch (w->type) {
	case BINDER_WORK_TRANSACTION:
		t = container_of(w, struct binder_transaction, work);
		print_binder_proc_transaction_ilocked(
				m, proc, prefix, t, timesRecord);
		break;
	default:
		break;
	}
}

static void print_binder_proc_transaction_info(struct seq_file *m,
			      struct binder_proc *proc, u64 timesRecord)
{
	struct binder_work *w = NULL;
	struct rb_node *n = NULL;
	struct binder_node *last_node = NULL;
	size_t start_pos = m->count;
	size_t header_pos = m->count;

	binder_inner_proc_lock(proc);
	for (n = rb_first(&proc->threads); n != NULL; n = rb_next(n)) {
		struct binder_thread *thread = rb_entry(n, struct binder_thread, rb_node);
		struct binder_transaction *t = thread->transaction_stack;
		while (t) {
			if (t->from == thread) {
				print_binder_proc_transaction_ilocked(m, proc,
						 "outgoing transaction", t, timesRecord);
				t = t->from_parent;
			} else if (t->to_thread == thread) {
				print_binder_proc_transaction_ilocked(m, proc,
						 "incoming transaction", t, timesRecord);
				t = t->to_parent;
			} else {
				t = NULL;
			}
		}
	}

	for (n = rb_first(&proc->nodes); n != NULL; n = rb_next(n)) {
		struct binder_node *node = rb_entry(n, struct binder_node, rb_node);
		/*
		 * take a temporary reference on the node so it
		 * survives and isn't removed from the tree
		 * while we print it.
		 */
		binder_inc_node_tmpref_ilocked(node);
		/* Need to drop inner lock to take node lock */
		binder_inner_proc_unlock(proc);
		if (last_node)
			binder_put_node(last_node);
		binder_node_inner_lock(node);
		list_for_each_entry(w, &node->async_todo, entry)
			print_binder_proc_work_transaction_ilocked(m, proc,
						 "pending async transaction", w, timesRecord);
		binder_node_inner_unlock(node);
		last_node = node;
		binder_inner_proc_lock(proc);
	}
	binder_inner_proc_unlock(proc);

	if (last_node) {
		binder_put_node(last_node);
	}

	binder_inner_proc_lock(proc);
	list_for_each_entry(w, &proc->todo, entry)
		print_binder_proc_work_transaction_ilocked(m, proc,
					 "pending transaction", w, timesRecord);
	binder_inner_proc_unlock(proc);

	if (m->count == header_pos)
		m->count = start_pos;
}

static void print_binder_proc_info(struct seq_file *m, struct binder_proc *proc)
{
	struct binder_thread *thread = NULL;
	int ready_threads = 0;
	int count = 0;
	struct rb_node *n;
	size_t free_async_space = binder_alloc_get_free_async_space(&proc->alloc);
	size_t free_space = binder_alloc_get_free_space(&proc->alloc);

	seq_printf(m, "pid(%d)\t", proc->pid);
	seq_printf(m, "context(%s)\t", proc->context->name);
	binder_inner_proc_lock(proc);
	for (n = rb_first(&proc->threads); n != NULL; n = rb_next(n))
		count++;

	list_for_each_entry(thread, &proc->waiting_threads, waiting_thread_node)
		ready_threads++;

	seq_printf(m, "threads(%d)\t", count);
	seq_printf(m, "requested_threads(%d+%d/%d)\t ready_threads(%d)\t"
		"free_space(%zd)\tfree_async_space(%zd)\n", proc->requested_threads,
		proc->requested_threads_started, proc->max_threads,
		ready_threads,
		free_space,
		free_async_space);
	binder_inner_proc_unlock(proc);
}

static int proc_transaction_show(struct seq_file *m, void *unused)
{
	struct binder_proc *proc;
	u64 now = 0;
	int pid = (unsigned long)m->private;
	seq_printf(m, "proc %d\n", pid);
	seq_puts(m, "binder transaction info:\n");
	mutex_lock(&binder_procs_lock);
	now = binder_clock();
	hlist_for_each_entry(proc, &binder_procs, proc_node) {
		if (proc->pid == pid)
			print_binder_proc_transaction_info(m, proc, now);
	}
	seq_puts(m, "\nbinder proc state:\n");
	hlist_for_each_entry(proc, &binder_procs, proc_node) {
		if (proc->pid == pid)
			print_binder_proc_info(m, proc);
	}
	mutex_unlock(&binder_procs_lock);

	return 0;
}

const struct file_operations binder_fops = {
	.owner = THIS_MODULE,
	.poll = binder_poll,
	.unlocked_ioctl = binder_ioctl,
	.compat_ioctl = binder_ioctl,
	.mmap = binder_mmap,
	.open = binder_open,
	.flush = binder_flush,
	.release = binder_release,
};

static int __init init_binder_device(const char *name)
{
	int ret;
	struct binder_device *binder_device;

	binder_device = kzalloc(sizeof(*binder_device), GFP_KERNEL);
	if (!binder_device)
		return -ENOMEM;

	binder_device->miscdev.fops = &binder_fops;
	binder_device->miscdev.minor = MISC_DYNAMIC_MINOR;
	binder_device->miscdev.name = name;

	refcount_set(&binder_device->ref, 1);
	binder_device->context.binder_context_mgr_uid = INVALID_UID;
	binder_device->context.name = name;
	mutex_init(&binder_device->context.context_mgr_node_lock);

	ret = misc_register(&binder_device->miscdev);
	if (ret < 0) {
		kfree(binder_device);
		return ret;
	}

	hlist_add_head(&binder_device->hlist, &binder_devices);

	return ret;
}

static int __init binder_init(void)
{
	int ret;
	char *device_name, *device_tmp;
	struct binder_device *device;
	struct hlist_node *tmp;
	char *device_names = NULL;

	ret = binder_alloc_shrinker_init();
	if (ret)
		return ret;

	atomic_set(&binder_transaction_log.cur, ~0U);
	atomic_set(&binder_transaction_log_failed.cur, ~0U);

	binder_debugfs_dir_entry_root = debugfs_create_dir("binder", NULL);
	if (binder_debugfs_dir_entry_root) {
		binder_debugfs_dir_entry_proc = debugfs_create_dir("proc",
						 binder_debugfs_dir_entry_root);
		binder_debugfs_dir_entry_proc_transaction = debugfs_create_dir("proc_transaction",
						 binder_debugfs_dir_entry_root);
	}

	if (binder_debugfs_dir_entry_root) {
		debugfs_create_file("state",
				    0444,
				    binder_debugfs_dir_entry_root,
				    NULL,
				    &binder_state_fops);
		debugfs_create_file("stats",
				    0444,
				    binder_debugfs_dir_entry_root,
				    NULL,
				    &binder_stats_fops);
		debugfs_create_file("transactions",
				    0444,
				    binder_debugfs_dir_entry_root,
				    NULL,
				    &binder_transactions_fops);
		debugfs_create_file("transaction_log",
				    0444,
				    binder_debugfs_dir_entry_root,
				    &binder_transaction_log,
				    &binder_transaction_log_fops);
		debugfs_create_file("failed_transaction_log",
				    0444,
				    binder_debugfs_dir_entry_root,
				    &binder_transaction_log_failed,
				    &binder_transaction_log_fops);
	}

	if (!IS_ENABLED(CONFIG_ANDROID_BINDERFS) &&
	    strcmp(binder_devices_param, "") != 0) {
		/*
		* Copy the module_parameter string, because we don't want to
		* tokenize it in-place.
		 */
		device_names = kstrdup(binder_devices_param, GFP_KERNEL);
		if (!device_names) {
			ret = -ENOMEM;
			goto err_alloc_device_names_failed;
		}

		device_tmp = device_names;
		while ((device_name = strsep(&device_tmp, ","))) {
			ret = init_binder_device(device_name);
			if (ret)
				goto err_init_binder_device_failed;
		}
	}

#ifdef CONFIG_MILLET
	register_millet_hook(BINDER_TYPE, NULL,
			binder_sendmsg, binder_init_millet);
	register_millet_hook(BINDER_ST_TYPE, binder_recv_hook,
			binder_st_sendmsg, binder_st_init_millet);
#endif

	ret = init_binderfs();
	if (ret)
		goto err_init_binder_device_failed;

	return ret;

err_init_binder_device_failed:
	hlist_for_each_entry_safe(device, tmp, &binder_devices, hlist) {
		misc_deregister(&device->miscdev);
		hlist_del(&device->hlist);
		kfree(device);
	}

	kfree(device_names);

err_alloc_device_names_failed:
	debugfs_remove_recursive(binder_debugfs_dir_entry_root);

	return ret;
}

device_initcall(binder_init);

#ifdef CONFIG_MILLET
struct task_struct *binder_buff_owner(struct binder_alloc *alloc)
{
	struct binder_proc *proc = NULL;
	if (!alloc)
		return NULL;

	proc = container_of(alloc, struct binder_proc, alloc);
	return proc->tsk;
}
#endif


#define CREATE_TRACE_POINTS
#include "binder_trace.h"

MODULE_LICENSE("GPL v2");<|MERGE_RESOLUTION|>--- conflicted
+++ resolved
@@ -3283,17 +3283,9 @@
 		t->from = thread;
 		t->async_from_pid = -1;
 		t->async_from_tid = -1;
-	} else {
+	} else
 		t->from = NULL;
-<<<<<<< HEAD
-		t->async_from_pid = thread->proc->pid;
-		t->async_from_tid = thread->pid;
-	}
-
-	t->sender_euid = proc->cred->euid;
-=======
 	t->sender_euid = task_euid(proc->tsk);
->>>>>>> 24e6b472
 	t->to_proc = target_proc;
 	t->to_thread = target_thread;
 	t->code = tr->code;

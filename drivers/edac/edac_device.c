
/*
 * edac_device.c
 * (C) 2007 www.douglaskthompson.com
 *
 * This file may be distributed under the terms of the
 * GNU General Public License.
 *
 * Written by Doug Thompson <norsk5@xmission.com>
 *
 * edac_device API implementation
 * 19 Jan 2007
 */

#include <asm/page.h>
#include <linux/uaccess.h>
#include <linux/ctype.h>
#include <linux/highmem.h>
#include <linux/init.h>
#include <linux/jiffies.h>
#include <linux/module.h>
#include <linux/slab.h>
#include <linux/smp.h>
#include <linux/spinlock.h>
#include <linux/sysctl.h>
#include <linux/timer.h>

#include "edac_device.h"
#include "edac_module.h"

/* lock for the list: 'edac_device_list', manipulation of this list
 * is protected by the 'device_ctls_mutex' lock
 */
static DEFINE_MUTEX(device_ctls_mutex);
static LIST_HEAD(edac_device_list);

/* Default workqueue processing interval on this instance, in msecs */
#define DEFAULT_POLL_INTERVAL 1000

#ifdef CONFIG_EDAC_DEBUG
static void edac_device_dump_device(struct edac_device_ctl_info *edac_dev)
{
	edac_dbg(3, "\tedac_dev = %p dev_idx=%d\n",
		 edac_dev, edac_dev->dev_idx);
	edac_dbg(4, "\tedac_dev->edac_check = %p\n", edac_dev->edac_check);
	edac_dbg(3, "\tdev = %p\n", edac_dev->dev);
	edac_dbg(3, "\tmod_name:ctl_name = %s:%s\n",
		 edac_dev->mod_name, edac_dev->ctl_name);
	edac_dbg(3, "\tpvt_info = %p\n\n", edac_dev->pvt_info);
}
#endif				/* CONFIG_EDAC_DEBUG */

struct edac_device_ctl_info *edac_device_alloc_ctl_info(
	unsigned sz_private,
	char *edac_device_name, unsigned nr_instances,
	char *edac_block_name, unsigned nr_blocks,
	unsigned offset_value,		/* zero, 1, or other based offset */
	struct edac_dev_sysfs_block_attribute *attrib_spec, unsigned nr_attrib,
	int device_index)
{
	struct edac_device_ctl_info *dev_ctl;
	struct edac_device_instance *dev_inst, *inst;
	struct edac_device_block *dev_blk, *blk_p, *blk;
	struct edac_dev_sysfs_block_attribute *dev_attrib, *attrib_p, *attrib;
	unsigned total_size;
	unsigned count;
	unsigned instance, block, attr;
	void *pvt, *p;
	int err;

	edac_dbg(4, "instances=%d blocks=%d\n", nr_instances, nr_blocks);

	/* Calculate the size of memory we need to allocate AND
	 * determine the offsets of the various item arrays
	 * (instance,block,attrib) from the start of an  allocated structure.
	 * We want the alignment of each item  (instance,block,attrib)
	 * to be at least as stringent as what the compiler would
	 * provide if we could simply hardcode everything into a single struct.
	 */
	p = NULL;
	dev_ctl = edac_align_ptr(&p, sizeof(*dev_ctl), 1);

	/* Calc the 'end' offset past end of ONE ctl_info structure
	 * which will become the start of the 'instance' array
	 */
	dev_inst = edac_align_ptr(&p, sizeof(*dev_inst), nr_instances);

	/* Calc the 'end' offset past the instance array within the ctl_info
	 * which will become the start of the block array
	 */
	count = nr_instances * nr_blocks;
	dev_blk = edac_align_ptr(&p, sizeof(*dev_blk), count);

	/* Calc the 'end' offset past the dev_blk array
	 * which will become the start of the attrib array, if any.
	 */
	/* calc how many nr_attrib we need */
	if (nr_attrib > 0)
		count *= nr_attrib;
	dev_attrib = edac_align_ptr(&p, sizeof(*dev_attrib), count);

	/* Calc the 'end' offset past the attributes array */
	pvt = edac_align_ptr(&p, sz_private, 1);

	/* 'pvt' now points to where the private data area is.
	 * At this point 'pvt' (like dev_inst,dev_blk and dev_attrib)
	 * is baselined at ZERO
	 */
	total_size = ((unsigned long)pvt) + sz_private;

	/* Allocate the amount of memory for the set of control structures */
	dev_ctl = kzalloc(total_size, GFP_KERNEL);
	if (dev_ctl == NULL)
		return NULL;

	/* Adjust pointers so they point within the actual memory we
	 * just allocated rather than an imaginary chunk of memory
	 * located at address 0.
	 * 'dev_ctl' points to REAL memory, while the others are
	 * ZERO based and thus need to be adjusted to point within
	 * the allocated memory.
	 */
	dev_inst = (struct edac_device_instance *)
		(((char *)dev_ctl) + ((unsigned long)dev_inst));
	dev_blk = (struct edac_device_block *)
		(((char *)dev_ctl) + ((unsigned long)dev_blk));
	dev_attrib = (struct edac_dev_sysfs_block_attribute *)
		(((char *)dev_ctl) + ((unsigned long)dev_attrib));
	pvt = sz_private ? (((char *)dev_ctl) + ((unsigned long)pvt)) : NULL;

	/* Begin storing the information into the control info structure */
	dev_ctl->dev_idx = device_index;
	dev_ctl->nr_instances = nr_instances;
	dev_ctl->instances = dev_inst;
	dev_ctl->pvt_info = pvt;

	/* Default logging of CEs and UEs */
	dev_ctl->log_ce = 1;
	dev_ctl->log_ue = 1;

	/* Name of this edac device */
	snprintf(dev_ctl->name,sizeof(dev_ctl->name),"%s",edac_device_name);

	edac_dbg(4, "edac_dev=%p next after end=%p\n",
		 dev_ctl, pvt + sz_private);

	/* Initialize every Instance */
	for (instance = 0; instance < nr_instances; instance++) {
		inst = &dev_inst[instance];
		inst->ctl = dev_ctl;
		inst->nr_blocks = nr_blocks;
		blk_p = &dev_blk[instance * nr_blocks];
		inst->blocks = blk_p;

		/* name of this instance */
		snprintf(inst->name, sizeof(inst->name),
			 "%s%u", edac_device_name, instance);

		/* Initialize every block in each instance */
		for (block = 0; block < nr_blocks; block++) {
			blk = &blk_p[block];
			blk->instance = inst;
			snprintf(blk->name, sizeof(blk->name),
				 "%s%d", edac_block_name, block+offset_value);

			edac_dbg(4, "instance=%d inst_p=%p block=#%d block_p=%p name='%s'\n",
				 instance, inst, block, blk, blk->name);

			/* if there are NO attributes OR no attribute pointer
			 * then continue on to next block iteration
			 */
			if ((nr_attrib == 0) || (attrib_spec == NULL))
				continue;

			/* setup the attribute array for this block */
			blk->nr_attribs = nr_attrib;
			attrib_p = &dev_attrib[block*nr_instances*nr_attrib];
			blk->block_attributes = attrib_p;

			edac_dbg(4, "THIS BLOCK_ATTRIB=%p\n",
				 blk->block_attributes);

			/* Initialize every user specified attribute in this
			 * block with the data the caller passed in
			 * Each block gets its own copy of pointers,
			 * and its unique 'value'
			 */
			for (attr = 0; attr < nr_attrib; attr++) {
				attrib = &attrib_p[attr];

				/* populate the unique per attrib
				 * with the code pointers and info
				 */
				attrib->attr = attrib_spec[attr].attr;
				attrib->show = attrib_spec[attr].show;
				attrib->store = attrib_spec[attr].store;

				attrib->block = blk;	/* up link */

				edac_dbg(4, "alloc-attrib=%p attrib_name='%s' attrib-spec=%p spec-name=%s\n",
					 attrib, attrib->attr.name,
					 &attrib_spec[attr],
					 attrib_spec[attr].attr.name
					);
			}
		}
	}

	/* Mark this instance as merely ALLOCATED */
	dev_ctl->op_state = OP_ALLOC;

	/*
	 * Initialize the 'root' kobj for the edac_device controller
	 */
	err = edac_device_register_sysfs_main_kobj(dev_ctl);
	if (err) {
		kfree(dev_ctl);
		return NULL;
	}

	/* at this point, the root kobj is valid, and in order to
	 * 'free' the object, then the function:
	 *	edac_device_unregister_sysfs_main_kobj() must be called
	 * which will perform kobj unregistration and the actual free
	 * will occur during the kobject callback operation
	 */

	return dev_ctl;
}
EXPORT_SYMBOL_GPL(edac_device_alloc_ctl_info);

void edac_device_free_ctl_info(struct edac_device_ctl_info *ctl_info)
{
	edac_device_unregister_sysfs_main_kobj(ctl_info);
}
EXPORT_SYMBOL_GPL(edac_device_free_ctl_info);

/*
 * find_edac_device_by_dev
 *	scans the edac_device list for a specific 'struct device *'
 *
 *	lock to be held prior to call:	device_ctls_mutex
 *
 *	Return:
 *		pointer to control structure managing 'dev'
 *		NULL if not found on list
 */
static struct edac_device_ctl_info *find_edac_device_by_dev(struct device *dev)
{
	struct edac_device_ctl_info *edac_dev;
	struct list_head *item;

	edac_dbg(0, "\n");

	list_for_each(item, &edac_device_list) {
		edac_dev = list_entry(item, struct edac_device_ctl_info, link);

		if (edac_dev->dev == dev)
			return edac_dev;
	}

	return NULL;
}

/*
 * add_edac_dev_to_global_list
 *	Before calling this function, caller must
 *	assign a unique value to edac_dev->dev_idx.
 *
 *	lock to be held prior to call:	device_ctls_mutex
 *
 *	Return:
 *		0 on success
 *		1 on failure.
 */
static int add_edac_dev_to_global_list(struct edac_device_ctl_info *edac_dev)
{
	struct list_head *item, *insert_before;
	struct edac_device_ctl_info *rover;

	insert_before = &edac_device_list;

	/* Determine if already on the list */
	rover = find_edac_device_by_dev(edac_dev->dev);
	if (unlikely(rover != NULL))
		goto fail0;

	/* Insert in ascending order by 'dev_idx', so find position */
	list_for_each(item, &edac_device_list) {
		rover = list_entry(item, struct edac_device_ctl_info, link);

		if (rover->dev_idx >= edac_dev->dev_idx) {
			if (unlikely(rover->dev_idx == edac_dev->dev_idx))
				goto fail1;

			insert_before = item;
			break;
		}
	}

	list_add_tail_rcu(&edac_dev->link, insert_before);
	return 0;

fail0:
	edac_printk(KERN_WARNING, EDAC_MC,
			"%s (%s) %s %s already assigned %d\n",
			dev_name(rover->dev), edac_dev_name(rover),
			rover->mod_name, rover->ctl_name, rover->dev_idx);
	return 1;

fail1:
	edac_printk(KERN_WARNING, EDAC_MC,
			"bug in low-level driver: attempt to assign\n"
			"    duplicate dev_idx %d in %s()\n", rover->dev_idx,
			__func__);
	return 1;
}

/*
 * del_edac_device_from_global_list
 */
static void del_edac_device_from_global_list(struct edac_device_ctl_info
						*edac_device)
{
	list_del_rcu(&edac_device->link);

	/* these are for safe removal of devices from global list while
	 * NMI handlers may be traversing list
	 */
	synchronize_rcu();
	INIT_LIST_HEAD(&edac_device->link);
}

/*
 * edac_device_workq_function
 *	performs the operation scheduled by a workq request
 *
 *	this workq is embedded within an edac_device_ctl_info
 *	structure, that needs to be polled for possible error events.
 *
 *	This operation is to acquire the list mutex lock
 *	(thus preventing insertation or deletion)
 *	and then call the device's poll function IFF this device is
 *	running polled and there is a poll function defined.
 */
static void edac_device_workq_function(struct work_struct *work_req)
{
	struct delayed_work *d_work = to_delayed_work(work_req);
	struct edac_device_ctl_info *edac_dev = to_edac_device_ctl_work(d_work);

	mutex_lock(&device_ctls_mutex);

	/* If we are being removed, bail out immediately */
	if (edac_dev->op_state == OP_OFFLINE) {
		mutex_unlock(&device_ctls_mutex);
		return;
	}

	/* Only poll controllers that are running polled and have a check */
	if ((edac_dev->op_state == OP_RUNNING_POLL) &&
		(edac_dev->edac_check != NULL)) {
			edac_dev->edac_check(edac_dev);
	}

	mutex_unlock(&device_ctls_mutex);

	/* Reschedule the workq for the next time period to start again
	 * if the number of msec is for 1 sec, then adjust to the next
	 * whole one second to save timers firing all over the period
	 * between integral seconds
	 */
	if (edac_dev->poll_msec == DEFAULT_POLL_INTERVAL)
		edac_queue_work(&edac_dev->work, round_jiffies_relative(edac_dev->delay));
	else
		edac_queue_work(&edac_dev->work, edac_dev->delay);
}

/*
 * edac_device_workq_setup
 *	initialize a workq item for this edac_device instance
 *	passing in the new delay period in msec
 */
static void edac_device_workq_setup(struct edac_device_ctl_info *edac_dev,
				    unsigned msec)
{
	edac_dbg(0, "\n");

	/* take the arg 'msec' and set it into the control structure
	 * to used in the time period calculation
	 * then calc the number of jiffies that represents. Also, force
	 * polling period to 1 second if it is smaller than that, as
	 * anything less than 1 second does not make sense.
	 */
	if (msec <= 1000) {
		edac_device_printk(edac_dev, KERN_WARNING,
				   "Forcing polling period to 1 second\n");
		msec = 1000;
	}

	edac_dev->poll_msec = msec;
	edac_dev->delay = msecs_to_jiffies(msec);

	if (edac_dev->defer_work)
		INIT_DEFERRABLE_WORK(&edac_dev->work,
					edac_device_workq_function);
	else
		INIT_DELAYED_WORK(&edac_dev->work, edac_device_workq_function);

	/* optimize here for the 1 second case, which will be normal value, to
	 * fire ON the 1 second time event. This helps reduce all sorts of
	 * timers firing on sub-second basis, while they are happy
	 * to fire together on the 1 second exactly
	 */
	if (edac_dev->poll_msec == DEFAULT_POLL_INTERVAL)
		edac_queue_work(&edac_dev->work, round_jiffies_relative(edac_dev->delay));
	else
		edac_queue_work(&edac_dev->work, edac_dev->delay);
}

/*
 * edac_device_workq_teardown
 *	stop the workq processing on this edac_dev
 */
static void edac_device_workq_teardown(struct edac_device_ctl_info *edac_dev)
{
	if (!edac_dev->edac_check)
		return;

	edac_dev->op_state = OP_OFFLINE;

	edac_stop_work(&edac_dev->work);
}

/*
 * edac_device_reset_delay_period
 *
 *	need to stop any outstanding workq queued up at this time
 *	because we will be resetting the sleep time.
 *	Then restart the workq on the new delay
 */
void edac_device_reset_delay_period(struct edac_device_ctl_info *edac_dev,
				    unsigned long msec)
{
	edac_dev->poll_msec = msec;
	edac_dev->delay	    = msecs_to_jiffies(msec);

	/* See comment in edac_device_workq_setup() above */
	if (edac_dev->poll_msec == DEFAULT_POLL_INTERVAL)
		edac_mod_work(&edac_dev->work, round_jiffies_relative(edac_dev->delay));
	else
		edac_mod_work(&edac_dev->work, edac_dev->delay);
}

int edac_device_alloc_index(void)
{
	static atomic_t device_indexes = ATOMIC_INIT(0);

	return atomic_inc_return(&device_indexes) - 1;
}
EXPORT_SYMBOL_GPL(edac_device_alloc_index);

int edac_device_add_device(struct edac_device_ctl_info *edac_dev)
{
	edac_dbg(0, "\n");

#ifdef CONFIG_EDAC_DEBUG
	if (edac_debug_level >= 3)
		edac_device_dump_device(edac_dev);
#endif
	mutex_lock(&device_ctls_mutex);

	if (add_edac_dev_to_global_list(edac_dev))
		goto fail0;

	/* set load time so that error rate can be tracked */
	edac_dev->start_time = jiffies;

	/* create this instance's sysfs entries */
	if (edac_device_create_sysfs(edac_dev)) {
		edac_device_printk(edac_dev, KERN_WARNING,
					"failed to create sysfs device\n");
		goto fail1;
	}

	/* If there IS a check routine, then we are running POLLED */
	if (edac_dev->edac_check != NULL) {
		/* This instance is NOW RUNNING */
		edac_dev->op_state = OP_RUNNING_POLL;

<<<<<<< HEAD
		/*
		 * enable workq processing on this instance,
		 * default = 1000 msec
		 */
		edac_device_workq_setup(edac_dev, edac_dev->poll_msec);
=======
		edac_device_workq_setup(edac_dev, edac_dev->poll_msec ?: DEFAULT_POLL_INTERVAL);
>>>>>>> 2e3d9118
	} else {
		edac_dev->op_state = OP_RUNNING_INTERRUPT;
	}

	/* Report action taken */
	edac_device_printk(edac_dev, KERN_INFO,
		"Giving out device to module %s controller %s: DEV %s (%s)\n",
		edac_dev->mod_name, edac_dev->ctl_name, edac_dev->dev_name,
		edac_op_state_to_string(edac_dev->op_state));

	mutex_unlock(&device_ctls_mutex);
	return 0;

fail1:
	/* Some error, so remove the entry from the lsit */
	del_edac_device_from_global_list(edac_dev);

fail0:
	mutex_unlock(&device_ctls_mutex);
	return 1;
}
EXPORT_SYMBOL_GPL(edac_device_add_device);

struct edac_device_ctl_info *edac_device_del_device(struct device *dev)
{
	struct edac_device_ctl_info *edac_dev;

	edac_dbg(0, "\n");

	mutex_lock(&device_ctls_mutex);

	/* Find the structure on the list, if not there, then leave */
	edac_dev = find_edac_device_by_dev(dev);
	if (edac_dev == NULL) {
		mutex_unlock(&device_ctls_mutex);
		return NULL;
	}

	/* mark this instance as OFFLINE */
	edac_dev->op_state = OP_OFFLINE;

	/* deregister from global list */
	del_edac_device_from_global_list(edac_dev);

	mutex_unlock(&device_ctls_mutex);

	/* clear workq processing on this instance */
	edac_device_workq_teardown(edac_dev);

	/* Tear down the sysfs entries for this instance */
	edac_device_remove_sysfs(edac_dev);

	edac_printk(KERN_INFO, EDAC_MC,
		"Removed device %d for %s %s: DEV %s\n",
		edac_dev->dev_idx,
		edac_dev->mod_name, edac_dev->ctl_name, edac_dev_name(edac_dev));

	return edac_dev;
}
EXPORT_SYMBOL_GPL(edac_device_del_device);

static inline int edac_device_get_log_ce(struct edac_device_ctl_info *edac_dev)
{
	return edac_dev->log_ce;
}

static inline int edac_device_get_log_ue(struct edac_device_ctl_info *edac_dev)
{
	return edac_dev->log_ue;
}

static inline int edac_device_get_panic_on_ce(struct edac_device_ctl_info
					*edac_dev)
{
	return edac_dev->panic_on_ce;
}

static inline int edac_device_get_panic_on_ue(struct edac_device_ctl_info
					*edac_dev)
{
	return edac_dev->panic_on_ue;
}

void edac_device_handle_ce(struct edac_device_ctl_info *edac_dev,
			int inst_nr, int block_nr, const char *msg)
{
	struct edac_device_instance *instance;
	struct edac_device_block *block = NULL;

	if ((inst_nr >= edac_dev->nr_instances) || (inst_nr < 0)) {
		edac_device_printk(edac_dev, KERN_ERR,
				"INTERNAL ERROR: 'instance' out of range "
				"(%d >= %d)\n", inst_nr,
				edac_dev->nr_instances);
		return;
	}

	instance = edac_dev->instances + inst_nr;

	if ((block_nr >= instance->nr_blocks) || (block_nr < 0)) {
		edac_device_printk(edac_dev, KERN_ERR,
				"INTERNAL ERROR: instance %d 'block' "
				"out of range (%d >= %d)\n",
				inst_nr, block_nr,
				instance->nr_blocks);
		return;
	}

	if (instance->nr_blocks > 0) {
		block = instance->blocks + block_nr;
		block->counters.ce_count++;
	}

	/* Propagate the count up the 'totals' tree */
	instance->counters.ce_count++;
	edac_dev->counters.ce_count++;

	if (edac_device_get_log_ce(edac_dev))
		edac_device_printk(edac_dev, KERN_WARNING,
				"CE: %s instance: %s block: %s '%s'\n",
				edac_dev->ctl_name, instance->name,
				block ? block->name : "N/A", msg);

	if (edac_device_get_panic_on_ce(edac_dev))
		panic("EDAC %s: CE instance: %s block %s '%s'\n",
			edac_dev->ctl_name, instance->name,
			block ? block->name : "N/A", msg);
}
EXPORT_SYMBOL_GPL(edac_device_handle_ce);

void edac_device_handle_ue(struct edac_device_ctl_info *edac_dev,
			int inst_nr, int block_nr, const char *msg)
{
	struct edac_device_instance *instance;
	struct edac_device_block *block = NULL;

	if ((inst_nr >= edac_dev->nr_instances) || (inst_nr < 0)) {
		edac_device_printk(edac_dev, KERN_ERR,
				"INTERNAL ERROR: 'instance' out of range "
				"(%d >= %d)\n", inst_nr,
				edac_dev->nr_instances);
		return;
	}

	instance = edac_dev->instances + inst_nr;

	if ((block_nr >= instance->nr_blocks) || (block_nr < 0)) {
		edac_device_printk(edac_dev, KERN_ERR,
				"INTERNAL ERROR: instance %d 'block' "
				"out of range (%d >= %d)\n",
				inst_nr, block_nr,
				instance->nr_blocks);
		return;
	}

	if (instance->nr_blocks > 0) {
		block = instance->blocks + block_nr;
		block->counters.ue_count++;
	}

	/* Propagate the count up the 'totals' tree */
	instance->counters.ue_count++;
	edac_dev->counters.ue_count++;

	if (edac_device_get_log_ue(edac_dev))
		edac_device_printk(edac_dev, KERN_EMERG,
				"UE: %s instance: %s block: %s '%s'\n",
				edac_dev->ctl_name, instance->name,
				block ? block->name : "N/A", msg);

	if (edac_device_get_panic_on_ue(edac_dev))
		panic("EDAC %s: UE instance: %s block %s '%s'\n",
			edac_dev->ctl_name, instance->name,
			block ? block->name : "N/A", msg);
}
EXPORT_SYMBOL_GPL(edac_device_handle_ue);<|MERGE_RESOLUTION|>--- conflicted
+++ resolved
@@ -487,15 +487,11 @@
 		/* This instance is NOW RUNNING */
 		edac_dev->op_state = OP_RUNNING_POLL;
 
-<<<<<<< HEAD
 		/*
 		 * enable workq processing on this instance,
 		 * default = 1000 msec
 		 */
-		edac_device_workq_setup(edac_dev, edac_dev->poll_msec);
-=======
 		edac_device_workq_setup(edac_dev, edac_dev->poll_msec ?: DEFAULT_POLL_INTERVAL);
->>>>>>> 2e3d9118
 	} else {
 		edac_dev->op_state = OP_RUNNING_INTERRUPT;
 	}
@@ -671,4 +667,4 @@
 			edac_dev->ctl_name, instance->name,
 			block ? block->name : "N/A", msg);
 }
-EXPORT_SYMBOL_GPL(edac_device_handle_ue);+EXPORT_SYMBOL_GPL(edac_device_handle_ue);

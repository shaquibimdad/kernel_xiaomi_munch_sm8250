--- conflicted
+++ resolved
@@ -1482,43 +1482,21 @@
 					etm4_init_arch_data, drvdata, 1);
 	if (ret) {
 		dev_err(dev, "ETM arch init failed\n");
-<<<<<<< HEAD
 		cpus_read_unlock();
 		return ret;
 	} else if (!etm4_arch_supported(drvdata->arch)) {
 		cpus_read_unlock();
 		return -EINVAL;
 	}
-	if (!etm4_count++) {
-		cpuhp_setup_state_nocalls_cpuslocked(CPUHP_AP_ARM_CORESIGHT_STARTING,
-						     "arm/coresight4:starting",
-						     etm4_starting_cpu, etm4_dying_cpu);
-		ret = cpuhp_setup_state_nocalls_cpuslocked(CPUHP_AP_ONLINE_DYN,
-							   "arm/coresight4:online",
-							   etm4_online_cpu, NULL);
-		if (ret < 0)
-			goto err_arch_supported;
-		hp_online = ret;
-=======
 
 	ret = etm4_pm_setup_cpuslocked();
 	cpus_read_unlock();
->>>>>>> c97f22d9
 
 	/* etm4_pm_setup_cpuslocked() does its own cleanup - exit on error */
 	if (ret) {
 		etmdrvdata[drvdata->cpu] = NULL;
 		return ret;
 	}
-
-<<<<<<< HEAD
-	cpus_read_unlock();
-=======
-	if (etm4_arch_supported(drvdata->arch) == false) {
-		ret = -EINVAL;
-		goto err_arch_supported;
-	}
->>>>>>> c97f22d9
 
 	etm4_init_trace_id(drvdata);
 	etm4_set_default(&drvdata->config);

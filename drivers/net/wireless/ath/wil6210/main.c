// SPDX-License-Identifier: ISC
/*
 * Copyright (c) 2012-2017 Qualcomm Atheros, Inc.
 * Copyright (c) 2018-2020, The Linux Foundation. All rights reserved.
 */

#include <linux/moduleparam.h>
#include <linux/if_arp.h>
#include <linux/etherdevice.h>
#include <linux/rtnetlink.h>

#include "wil6210.h"
#include "txrx.h"
#include "txrx_edma.h"
#include "wmi.h"
#include "boot_loader.h"
#include "ipa.h"

#define WAIT_FOR_HALP_VOTE_MS 100
#define WAIT_FOR_SCAN_ABORT_MS 1000
#define WIL_DEFAULT_NUM_RX_STATUS_RINGS 1
#define WIL_BOARD_FILE_MAX_NAMELEN 128
#define WIL6210_ITR_VR_RX_MAX_BURST_DURATION (5) /* usec */
#define WIL6210_VR_TX_RING_ORDER 10
#define WIL6210_VR_AGG_WSIZE 16

bool debug_fw; /* = false; */
module_param(debug_fw, bool, 0444);
MODULE_PARM_DESC(debug_fw, " do not perform card reset. For FW debug");

u8 oob_mode;
module_param(oob_mode, byte, 0444);
MODULE_PARM_DESC(oob_mode,
		 " enable out of the box (OOB) mode in FW, for diagnostics and certification");

bool no_fw_recovery;
module_param(no_fw_recovery, bool, 0644);
MODULE_PARM_DESC(no_fw_recovery, " disable automatic FW error recovery");

/* if not set via modparam, will be set to default value of 1/8 of
 * rx ring size during init flow
 */
unsigned short rx_ring_overflow_thrsh = WIL6210_RX_HIGH_TRSH_INIT;
module_param(rx_ring_overflow_thrsh, ushort, 0444);
MODULE_PARM_DESC(rx_ring_overflow_thrsh,
		 " RX ring overflow threshold in descriptors.");

/* We allow allocation of more than 1 page buffers to support large packets.
 * It is suboptimal behavior performance wise in case MTU above page size.
 */
unsigned int mtu_max = TXRX_BUF_LEN_DEFAULT - WIL_MAX_MPDU_OVERHEAD;
static int mtu_max_set(const char *val, const struct kernel_param *kp)
{
	int ret;

	/* sets mtu_max directly. no need to restore it in case of
	 * illegal value since we assume this will fail insmod
	 */
	ret = param_set_uint(val, kp);
	if (ret)
		return ret;

	if (mtu_max < 68 || mtu_max > WIL_MAX_ETH_MTU)
		ret = -EINVAL;

	return ret;
}

static const struct kernel_param_ops mtu_max_ops = {
	.set = mtu_max_set,
	.get = param_get_uint,
};

module_param_cb(mtu_max, &mtu_max_ops, &mtu_max, 0444);
MODULE_PARM_DESC(mtu_max, " Max MTU value.");

uint rx_ring_order;
uint tx_ring_order = WIL_TX_RING_SIZE_ORDER_DEFAULT;
uint bcast_ring_order = WIL_BCAST_RING_SIZE_ORDER_DEFAULT;

static int ring_order_set(const char *val, const struct kernel_param *kp)
{
	int ret;
	uint x;

	ret = kstrtouint(val, 0, &x);
	if (ret)
		return ret;

	if ((x < WIL_RING_SIZE_ORDER_MIN) || (x > WIL_RING_SIZE_ORDER_MAX))
		return -EINVAL;

	*((uint *)kp->arg) = x;

	return 0;
}

static const struct kernel_param_ops ring_order_ops = {
	.set = ring_order_set,
	.get = param_get_uint,
};

module_param_cb(rx_ring_order, &ring_order_ops, &rx_ring_order, 0444);
MODULE_PARM_DESC(rx_ring_order, " Rx ring order; size = 1 << order");
module_param_cb(tx_ring_order, &ring_order_ops, &tx_ring_order, 0444);
MODULE_PARM_DESC(tx_ring_order, " Tx ring order; size = 1 << order");
module_param_cb(bcast_ring_order, &ring_order_ops, &bcast_ring_order, 0444);
MODULE_PARM_DESC(bcast_ring_order, " Bcast ring order; size = 1 << order");

static u8 support_sensing_over_spi;
module_param(support_sensing_over_spi, byte, 0444);
MODULE_PARM_DESC(support_sensing_over_spi,
		 " notify FW to enable SPI for sensing");

enum {
	WIL_BOOT_ERR,
	WIL_BOOT_VANILLA,
	WIL_BOOT_PRODUCTION,
	WIL_BOOT_DEVELOPMENT,
};

enum {
	WIL_SIG_STATUS_VANILLA = 0x0,
	WIL_SIG_STATUS_DEVELOPMENT = 0x1,
	WIL_SIG_STATUS_PRODUCTION = 0x2,
	WIL_SIG_STATUS_CORRUPTED_PRODUCTION = 0x3,
};

#define RST_DELAY (20) /* msec, for loop in @wil_wait_device_ready */
#define RST_COUNT (1 + 1000/RST_DELAY) /* round up to be above 1 sec total */

#define PMU_READY_DELAY_MS (4) /* ms, for sleep in @wil_wait_device_ready */

#define OTP_HW_DELAY (200) /* usec, loop in @wil_wait_device_ready_talyn_mb */
/* round up to be above 2 ms total */
#define OTP_HW_COUNT (1 + 2000 / OTP_HW_DELAY)

/*
 * Due to a hardware issue,
 * one has to read/write to/from NIC in 32-bit chunks;
 * regular memcpy_fromio and siblings will
 * not work on 64-bit platform - it uses 64-bit transactions
 *
 * Force 32-bit transactions to enable NIC on 64-bit platforms
 *
 * To avoid byte swap on big endian host, __raw_{read|write}l
 * should be used - {read|write}l would swap bytes to provide
 * little endian on PCI value in host endianness.
 */
void wil_memcpy_fromio_32(void *dst, const volatile void __iomem *src,
			  size_t count)
{
	u32 *d = dst;
	const volatile u32 __iomem *s = src;

	for (; count >= 4; count -= 4)
		*d++ = __raw_readl(s++);

	if (unlikely(count)) {
		/* count can be 1..3 */
		u32 tmp = __raw_readl(s);

		memcpy(d, &tmp, count);
	}
}

void wil_memcpy_toio_32(volatile void __iomem *dst, const void *src,
			size_t count)
{
	volatile u32 __iomem *d = dst;
	const u32 *s = src;

	for (; count >= 4; count -= 4)
		__raw_writel(*s++, d++);

	if (unlikely(count)) {
		/* count can be 1..3 */
		u32 tmp = 0;

		memcpy(&tmp, s, count);
		__raw_writel(tmp, d);
	}
}

/* Device memory access is prohibited while reset, suspend or
 * pci linkdown.
 * wil_mem_access_lock protects accessing device memory in these cases
 */
int wil_mem_access_lock(struct wil6210_priv *wil)
{
	if (!down_read_trylock(&wil->mem_lock))
		return -EBUSY;

	if (test_bit(wil_status_suspending, wil->status) ||
	    test_bit(wil_status_suspended, wil->status) ||
	    test_bit(wil_status_pci_linkdown, wil->status)) {
		up_read(&wil->mem_lock);
		return -EBUSY;
	}

	return 0;
}

void wil_mem_access_unlock(struct wil6210_priv *wil)
{
	up_read(&wil->mem_lock);
}

static void wil_ring_fini_tx(struct wil6210_priv *wil, int id)
{
	struct wil_ring *ring = &wil->ring_tx[id];
	struct wil_ring_tx_data *txdata = &wil->ring_tx_data[id];

	lockdep_assert_held(&wil->mutex);

	if (!ring->va)
		return;

	wil_dbg_misc(wil, "vring_fini_tx: id=%d\n", id);

	spin_lock_bh(&txdata->lock);
	txdata->dot1x_open = false;
	txdata->mid = U8_MAX;
	txdata->enabled = 0; /* no Tx can be in progress or start anew */
	spin_unlock_bh(&txdata->lock);
	/* napi_synchronize waits for completion of the current NAPI but will
	 * not prevent the next NAPI run.
	 * Add a memory barrier to guarantee that txdata->enabled is zeroed
	 * before napi_synchronize so that the next scheduled NAPI will not
	 * handle this vring
	 */
	wmb();
	/* make sure NAPI won't touch this vring */
	if (test_bit(wil_status_napi_en, wil->status))
		napi_synchronize(&wil->napi_tx);

	wil->txrx_ops.ring_fini_tx(wil, ring);
}

static bool wil_vif_is_connected(struct wil6210_priv *wil, u8 mid)
{
	int i;

	for (i = 0; i < max_assoc_sta; i++) {
		if (wil->sta[i].mid == mid &&
		    wil->sta[i].status == wil_sta_connected)
			return true;
	}

	return false;
}

static void wil_disconnect_cid_complete(struct wil6210_vif *vif, int cid,
					u16 reason_code)
__acquires(&sta->tid_rx_lock) __releases(&sta->tid_rx_lock)
{
	uint i;
	struct wil6210_priv *wil = vif_to_wil(vif);
	struct net_device *ndev = vif_to_ndev(vif);
	struct wireless_dev *wdev = vif_to_wdev(vif);
	struct wil_sta_info *sta = &wil->sta[cid];
	int min_ring_id = wil_get_min_tx_ring_id(wil);

	might_sleep();
	wil_dbg_misc(wil,
		     "disconnect_cid_complete: CID %d, MID %d, status %d\n",
		     cid, sta->mid, sta->status);
	/* inform upper layers */
	if (sta->status != wil_sta_unused) {
		if (vif->mid != sta->mid) {
			wil_err(wil, "STA MID mismatch with VIF MID(%d)\n",
				vif->mid);
		}

		switch (wdev->iftype) {
		case NL80211_IFTYPE_AP:
		case NL80211_IFTYPE_P2P_GO:
			/* AP-like interface */
			cfg80211_del_sta(ndev, sta->addr, GFP_KERNEL);
			break;
		default:
			break;
		}
		sta->status = wil_sta_unused;
		sta->fst_link_loss = false;
		sta->mid = U8_MAX;
	}
	/* reorder buffers */
	for (i = 0; i < WIL_STA_TID_NUM; i++) {
		struct wil_tid_ampdu_rx *r;

		spin_lock_bh(&sta->tid_rx_lock);

		r = sta->tid_rx[i];
		sta->tid_rx[i] = NULL;
		wil_tid_ampdu_rx_free(wil, r);

		spin_unlock_bh(&sta->tid_rx_lock);
	}
	/* crypto context */
	memset(sta->tid_crypto_rx, 0, sizeof(sta->tid_crypto_rx));
	memset(&sta->group_crypto_rx, 0, sizeof(sta->group_crypto_rx));

	if (wil->ipa_handle)
		wil_ipa_disconn_client(wil->ipa_handle, cid);

	/* release vrings */
	for (i = min_ring_id; i < ARRAY_SIZE(wil->ring_tx); i++) {
		if (wil->ring2cid_tid[i][0] == cid)
			wil_ring_fini_tx(wil, i);
	}

	/* statistics */
	memset(&sta->stats, 0, sizeof(sta->stats));
	sta->stats.tx_latency_min_us = U32_MAX;
}

static void _wil6210_disconnect_complete(struct wil6210_vif *vif,
					 const u8 *bssid, u16 reason_code)
{
	struct wil6210_priv *wil = vif_to_wil(vif);
	int cid = -ENOENT;
	struct net_device *ndev;
	struct wireless_dev *wdev;

	ndev = vif_to_ndev(vif);
	wdev = vif_to_wdev(vif);

	might_sleep();
	wil_info(wil, "disconnect_complete: bssid=%pM, reason=%d\n",
		 bssid, reason_code);

	/* Cases are:
	 * - disconnect single STA, still connected
	 * - disconnect single STA, already disconnected
	 * - disconnect all
	 *
	 * For "disconnect all", there are 3 options:
	 * - bssid == NULL
	 * - bssid is broadcast address (ff:ff:ff:ff:ff:ff)
	 * - bssid is our MAC address
	 */
	if (bssid && !is_broadcast_ether_addr(bssid) &&
	    !ether_addr_equal_unaligned(ndev->dev_addr, bssid)) {
		cid = wil_find_cid(wil, vif->mid, bssid);
		wil_dbg_misc(wil,
			     "Disconnect complete %pM, CID=%d, reason=%d\n",
			     bssid, cid, reason_code);
		if (wil_cid_valid(cid)) /* disconnect 1 peer */
			wil_disconnect_cid_complete(vif, cid, reason_code);
	} else { /* all */
		wil_dbg_misc(wil, "Disconnect complete all\n");
		for (cid = 0; cid < max_assoc_sta; cid++)
			wil_disconnect_cid_complete(vif, cid, reason_code);
	}

	/* link state */
	switch (wdev->iftype) {
	case NL80211_IFTYPE_STATION:
	case NL80211_IFTYPE_P2P_CLIENT:
		wil_bcast_fini(vif);
		wil_update_net_queues_bh(wil, vif, NULL, true);
		netif_carrier_off(ndev);
		if (!wil_has_other_active_ifaces(wil, ndev, false, true))
			wil6210_bus_request(wil, WIL_DEFAULT_BUS_REQUEST_KBPS);

		if (test_and_clear_bit(wil_vif_fwconnected, vif->status)) {
			atomic_dec(&wil->connected_vifs);
			cfg80211_disconnected(ndev, reason_code,
					      NULL, 0,
					      vif->locally_generated_disc,
					      GFP_KERNEL);
			vif->locally_generated_disc = false;
		} else if (test_bit(wil_vif_fwconnecting, vif->status)) {
			cfg80211_connect_result(ndev, bssid, NULL, 0, NULL, 0,
						WLAN_STATUS_UNSPECIFIED_FAILURE,
						GFP_KERNEL);
			vif->bss = NULL;
		}
		clear_bit(wil_vif_fwconnecting, vif->status);
		clear_bit(wil_vif_ft_roam, vif->status);
		vif->ptk_rekey_state = WIL_REKEY_IDLE;

		break;
	case NL80211_IFTYPE_AP:
	case NL80211_IFTYPE_P2P_GO:
		if (!wil_vif_is_connected(wil, vif->mid)) {
			wil_update_net_queues_bh(wil, vif, NULL, true);
			if (test_and_clear_bit(wil_vif_fwconnected,
					       vif->status))
				atomic_dec(&wil->connected_vifs);
		} else {
			wil_update_net_queues_bh(wil, vif, NULL, false);
		}
		break;
	default:
		break;
	}
}

static int wil_disconnect_cid(struct wil6210_vif *vif, int cid,
			      u16 reason_code)
{
	struct wil6210_priv *wil = vif_to_wil(vif);
	struct wireless_dev *wdev = vif_to_wdev(vif);
	struct wil_sta_info *sta = &wil->sta[cid];
	bool del_sta = false;

	might_sleep();
	wil_dbg_misc(wil, "disconnect_cid: CID %d, MID %d, status %d\n",
		     cid, sta->mid, sta->status);

	if (sta->status == wil_sta_unused)
		return 0;

	if (vif->mid != sta->mid) {
		wil_err(wil, "STA MID mismatch with VIF MID(%d)\n", vif->mid);
		return -EINVAL;
	}

	/* inform lower layers */
	if (wdev->iftype == NL80211_IFTYPE_AP && disable_ap_sme)
		del_sta = true;

	/* disconnect by sending command disconnect/del_sta and wait
	 * synchronously for WMI_DISCONNECT_EVENTID event.
	 */
	return wmi_disconnect_sta(vif, sta->addr, reason_code, del_sta);
}

static void _wil6210_disconnect(struct wil6210_vif *vif, const u8 *bssid,
				u16 reason_code)
{
	struct wil6210_priv *wil;
	struct net_device *ndev;
	struct wireless_dev *wdev;
	int cid = -ENOENT;

	if (unlikely(!vif))
		return;

	wil = vif_to_wil(vif);
	ndev = vif_to_ndev(vif);
	wdev = vif_to_wdev(vif);

	might_sleep();
	wil_info(wil, "disconnect bssid=%pM, reason=%d\n", bssid, reason_code);

	/* Cases are:
	 * - disconnect single STA, still connected
	 * - disconnect single STA, already disconnected
	 * - disconnect all
	 *
	 * For "disconnect all", there are 3 options:
	 * - bssid == NULL
	 * - bssid is broadcast address (ff:ff:ff:ff:ff:ff)
	 * - bssid is our MAC address
	 */
	if (bssid && !is_broadcast_ether_addr(bssid) &&
	    !ether_addr_equal_unaligned(ndev->dev_addr, bssid)) {
		cid = wil_find_cid(wil, vif->mid, bssid);
		wil_dbg_misc(wil, "Disconnect %pM, CID=%d, reason=%d\n",
			     bssid, cid, reason_code);
		if (wil_cid_valid(cid)) /* disconnect 1 peer */
			wil_disconnect_cid(vif, cid, reason_code);
	} else { /* all */
		wil_dbg_misc(wil, "Disconnect all\n");
		for (cid = 0; cid < max_assoc_sta; cid++)
			wil_disconnect_cid(vif, cid, reason_code);
	}

	/* call event handler manually after processing wmi_call,
	 * to avoid deadlock - disconnect event handler acquires
	 * wil->mutex while it is already held here
	 */
	_wil6210_disconnect_complete(vif, bssid, reason_code);
}

void wil_disconnect_worker(struct work_struct *work)
{
	struct wil6210_vif *vif = container_of(work,
			struct wil6210_vif, disconnect_worker);
	struct wil6210_priv *wil = vif_to_wil(vif);
	struct net_device *ndev = vif_to_ndev(vif);
	int rc;
	struct {
		struct wmi_cmd_hdr wmi;
		struct wmi_disconnect_event evt;
	} __packed reply;

	if (test_bit(wil_vif_fwconnected, vif->status))
		/* connect succeeded after all */
		return;

	if (!test_bit(wil_vif_fwconnecting, vif->status))
		/* already disconnected */
		return;

	memset(&reply, 0, sizeof(reply));

	rc = wmi_call(wil, WMI_DISCONNECT_CMDID, vif->mid, NULL, 0,
		      WMI_DISCONNECT_EVENTID, &reply, sizeof(reply),
		      WIL6210_DISCONNECT_TO_MS);
	if (rc) {
		wil_err(wil, "disconnect error %d\n", rc);
		return;
	}

	wil_update_net_queues_bh(wil, vif, NULL, true);
	netif_carrier_off(ndev);
	cfg80211_connect_result(ndev, NULL, NULL, 0, NULL, 0,
				WLAN_STATUS_UNSPECIFIED_FAILURE, GFP_KERNEL);
	clear_bit(wil_vif_fwconnecting, vif->status);
}

static int wil_wait_for_recovery(struct wil6210_priv *wil)
{
	if (wait_event_interruptible(wil->wq, wil->recovery_state !=
				     fw_recovery_pending)) {
		wil_err(wil, "Interrupt, canceling recovery\n");
		return -ERESTARTSYS;
	}
	if (wil->recovery_state != fw_recovery_running) {
		wil_info(wil, "Recovery cancelled\n");
		return -EINTR;
	}
	wil_info(wil, "Proceed with recovery\n");
	return 0;
}

void wil_set_recovery_state(struct wil6210_priv *wil, int state)
{
	wil_dbg_misc(wil, "set_recovery_state: %d -> %d\n",
		     wil->recovery_state, state);

	wil->recovery_state = state;
	wake_up_interruptible(&wil->wq);
}

bool wil_is_recovery_blocked(struct wil6210_priv *wil)
{
	return no_fw_recovery && (wil->recovery_state == fw_recovery_pending);
}

void wil_fw_recovery(struct wil6210_priv *wil)
{
	struct net_device *ndev = wil->main_ndev;
	struct wireless_dev *wdev;

	wil_dbg_misc(wil, "fw recovery\n");

	wdev = ndev->ieee80211_ptr;

	/* increment @recovery_count if less than WIL6210_FW_RECOVERY_TO
	 * passed since last recovery attempt
	 */
	if (time_is_after_jiffies(wil->last_fw_recovery +
				  WIL6210_FW_RECOVERY_TO))
		wil->recovery_count++;
	else
		wil->recovery_count = 1; /* fw was alive for a long time */

	if (wil->recovery_count > WIL6210_FW_RECOVERY_RETRIES) {
		wil_err(wil, "too many recovery attempts (%d), giving up\n",
			wil->recovery_count);
		return;
	}

	wil->last_fw_recovery = jiffies;

	wil_info(wil, "fw error recovery requested (try %d)...\n",
		 wil->recovery_count);
	if (!no_fw_recovery)
		wil->recovery_state = fw_recovery_running;
	if (wil_wait_for_recovery(wil) != 0)
		return;

	rtnl_lock();
	mutex_lock(&wil->mutex);
	/* Needs adaptation for multiple VIFs
	 * need to go over all VIFs and consider the appropriate
	 * recovery because each one can have different iftype.
	 */
	switch (wdev->iftype) {
	case NL80211_IFTYPE_STATION:
	case NL80211_IFTYPE_P2P_CLIENT:
	case NL80211_IFTYPE_MONITOR:
		/* silent recovery, upper layers will see disconnect */
		__wil_down(wil);
		__wil_up(wil);
		break;
	case NL80211_IFTYPE_AP:
	case NL80211_IFTYPE_P2P_GO:
		if (no_fw_recovery) /* upper layers do recovery */
			break;
		/* silent recovery, upper layers will see disconnect */
		if (wil->ipa_handle) {
			wil_ipa_uninit(wil->ipa_handle);
			wil->ipa_handle = NULL;
		}
		__wil_down(wil);
		__wil_up(wil);
		mutex_unlock(&wil->mutex);
		wil_cfg80211_ap_recovery(wil);
		mutex_lock(&wil->mutex);
		wil_info(wil, "... completed\n");
		break;
	default:
		wil_err(wil, "No recovery - unknown interface type %d\n",
			wdev->iftype);
		break;
	}

	mutex_unlock(&wil->mutex);
	rtnl_unlock();
}

static void wil_fw_error_worker(struct work_struct *work)
{
	struct wil6210_priv *wil = container_of(work, struct wil6210_priv,
						fw_error_worker);
	struct net_device *ndev = wil->main_ndev;

	wil_dbg_misc(wil, "fw error worker\n");
	if (wil->fw_state == WIL_FW_STATE_READY)
		wil_nl_60g_fw_state_change(wil,
					   WIL_FW_STATE_ERROR);
	else
		wil_nl_60g_fw_state_change(wil,
					   WIL_FW_STATE_ERROR_BEFORE_READY);

	if (!ndev || !(ndev->flags & IFF_UP)) {
		wil_info(wil, "No recovery - interface is down\n");
		return;
	}

	wil_fw_recovery(wil);
}

static int wil_find_free_ring(struct wil6210_priv *wil)
{
	int i;
	int min_ring_id = wil_get_min_tx_ring_id(wil);

	for (i = min_ring_id; i < WIL6210_MAX_TX_RINGS; i++) {
		if (!wil->ring_tx[i].va)
			return i;
	}
	return -EINVAL;
}

int wil_ring_init_tx(struct wil6210_vif *vif, int cid)
{
	struct wil6210_priv *wil = vif_to_wil(vif);
	int rc = -EINVAL, ringid, ring_size;

	if (cid < 0) {
		wil_err(wil, "No connection pending\n");
		goto out;
	}
	ringid = wil_find_free_ring(wil);
	if (ringid < 0) {
		wil_err(wil, "No free vring found\n");
		goto out;
	}

	wil_dbg_wmi(wil, "Configure for connection CID %d MID %d ring %d\n",
		    cid, vif->mid, ringid);

	ring_size = wil->ipa_handle ?
		WIL_IPA_DESC_RING_SIZE : 1 << tx_ring_order;
	rc = wil->txrx_ops.ring_init_tx(vif, ringid, ring_size,
					cid, 0);
	if (rc)
		wil_err(wil, "init TX for CID %d MID %d vring %d failed\n",
			cid, vif->mid, ringid);

out:
	return rc;
}

int wil_bcast_init(struct wil6210_vif *vif)
{
	struct wil6210_priv *wil = vif_to_wil(vif);
	int ri = vif->bcast_ring, rc;

	if (ri >= 0 && wil->ring_tx[ri].va)
		return 0;

	ri = wil_find_free_ring(wil);
	if (ri < 0)
		return ri;

	vif->bcast_ring = ri;
	rc = wil->txrx_ops.ring_init_bcast(vif, ri, 1 << bcast_ring_order);
	if (rc)
		vif->bcast_ring = -1;

	return rc;
}

void wil_bcast_fini(struct wil6210_vif *vif)
{
	struct wil6210_priv *wil = vif_to_wil(vif);
	int ri = vif->bcast_ring;

	if (ri < 0)
		return;

	vif->bcast_ring = -1;
	wil_ring_fini_tx(wil, ri);
}

void wil_bcast_fini_all(struct wil6210_priv *wil)
{
	int i;
	struct wil6210_vif *vif;

	for (i = 0; i < GET_MAX_VIFS(wil); i++) {
		vif = wil->vifs[i];
		if (vif)
			wil_bcast_fini(vif);
	}
}

int wil_priv_init(struct wil6210_priv *wil)
{
	uint i;

	wil_dbg_misc(wil, "priv_init\n");

	memset(wil->sta, 0, sizeof(wil->sta));
	for (i = 0; i < WIL6210_MAX_CID; i++) {
		spin_lock_init(&wil->sta[i].tid_rx_lock);
		wil->sta[i].mid = U8_MAX;
	}

	for (i = 0; i < WIL6210_MAX_TX_RINGS; i++) {
		spin_lock_init(&wil->ring_tx_data[i].lock);
		wil->ring2cid_tid[i][0] = WIL6210_MAX_CID;
	}

	mutex_init(&wil->mutex);
	mutex_init(&wil->vif_mutex);
	mutex_init(&wil->wmi_mutex);
	mutex_init(&wil->halp.lock);

	init_completion(&wil->wmi_ready);
	init_completion(&wil->wmi_call);
	init_completion(&wil->halp.comp);

	INIT_WORK(&wil->wmi_event_worker, wmi_event_worker);
	INIT_WORK(&wil->fw_error_worker, wil_fw_error_worker);
	INIT_WORK(&wil->pci_linkdown_recovery_worker,
		  wil_pci_linkdown_recovery_worker);

	INIT_LIST_HEAD(&wil->pending_wmi_ev);
	spin_lock_init(&wil->wmi_ev_lock);
	spin_lock_init(&wil->net_queue_lock);
	spin_lock_init(&wil->eap_lock);

	init_waitqueue_head(&wil->wq);
	init_rwsem(&wil->mem_lock);

	wil->wmi_wq = create_singlethread_workqueue(WIL_NAME "_wmi");
	if (!wil->wmi_wq)
		return -EAGAIN;

	wil->wq_service = create_singlethread_workqueue(WIL_NAME "_service");
	if (!wil->wq_service)
		goto out_wmi_wq;

	wil->last_fw_recovery = jiffies;
	wil->tx_interframe_timeout = WIL6210_ITR_TX_INTERFRAME_TIMEOUT_DEFAULT;
	wil->rx_interframe_timeout = WIL6210_ITR_RX_INTERFRAME_TIMEOUT_DEFAULT;
	wil->tx_max_burst_duration = WIL6210_ITR_TX_MAX_BURST_DURATION_DEFAULT;
	wil->rx_max_burst_duration = WIL6210_ITR_RX_MAX_BURST_DURATION_DEFAULT;

	if (rx_ring_overflow_thrsh == WIL6210_RX_HIGH_TRSH_INIT)
		rx_ring_overflow_thrsh = WIL6210_RX_HIGH_TRSH_DEFAULT;

	wil->ps_profile =  WMI_PS_PROFILE_TYPE_DEFAULT;

	wil->wakeup_trigger = WMI_WAKEUP_TRIGGER_UCAST |
			      WMI_WAKEUP_TRIGGER_BCAST;
	memset(&wil->suspend_stats, 0, sizeof(wil->suspend_stats));
	wil->ring_idle_trsh = 16;

	wil->reply_mid = U8_MAX;
	wil->max_vifs = 1;

	/* edma configuration can be updated via debugfs before allocation */
	wil->num_rx_status_rings = WIL_DEFAULT_NUM_RX_STATUS_RINGS;
	wil->tx_status_ring_order = WIL_TX_SRING_SIZE_ORDER_DEFAULT;

	/* Rx status ring size should be bigger than the number of RX buffers
	 * in order to prevent backpressure on the status ring, which may
	 * cause HW freeze.
	 */
	wil->rx_status_ring_order = WIL_RX_SRING_SIZE_ORDER_DEFAULT;
	/* Number of RX buffer IDs should be bigger than the RX descriptor
	 * ring size as in HW reorder flow, the HW can consume additional
	 * buffers before releasing the previous ones.
	 */
	wil->rx_buff_id_count = WIL_RX_BUFF_ARR_SIZE_DEFAULT;

	wil->amsdu_en = 1;
	wil->fw_state = WIL_FW_STATE_DOWN;

	return 0;

out_wmi_wq:
	destroy_workqueue(wil->wmi_wq);

	return -EAGAIN;
}

void wil6210_bus_request(struct wil6210_priv *wil, u32 kbps)
{
	if (wil->platform_ops.bus_request) {
		wil->bus_request_kbps = kbps;
		wil->platform_ops.bus_request(wil->platform_handle, kbps);
	}
}

/**
 * wil6210_disconnect - disconnect one connection
 * @vif: virtual interface context
 * @bssid: peer to disconnect, NULL to disconnect all
 * @reason_code: Reason code for the Disassociation frame
 *
 * Disconnect and release associated resources. Issue WMI
 * command(s) to trigger MAC disconnect. When command was issued
 * successfully, call the wil6210_disconnect_complete function
 * to handle the event synchronously
 */
void wil6210_disconnect(struct wil6210_vif *vif, const u8 *bssid,
			u16 reason_code)
{
	struct wil6210_priv *wil = vif_to_wil(vif);

	wil_dbg_misc(wil, "disconnecting\n");

	del_timer_sync(&vif->connect_timer);
	_wil6210_disconnect(vif, bssid, reason_code);
}

/**
 * wil6210_disconnect_complete - handle disconnect event
 * @vif: virtual interface context
 * @bssid: peer to disconnect, NULL to disconnect all
 * @reason_code: Reason code for the Disassociation frame
 *
 * Release associated resources and indicate upper layers the
 * connection is terminated.
 */
void wil6210_disconnect_complete(struct wil6210_vif *vif, const u8 *bssid,
				 u16 reason_code)
{
	struct wil6210_priv *wil = vif_to_wil(vif);

	wil_dbg_misc(wil, "got disconnect\n");

	del_timer_sync(&vif->connect_timer);
	_wil6210_disconnect_complete(vif, bssid, reason_code);
}

void wil_priv_deinit(struct wil6210_priv *wil)
{
	wil_dbg_misc(wil, "priv_deinit\n");

	wil_set_recovery_state(wil, fw_recovery_idle);
	cancel_work_sync(&wil->fw_error_worker);
	cancel_work_sync(&wil->pci_linkdown_recovery_worker);
	wmi_event_flush(wil);
	destroy_workqueue(wil->wq_service);
	destroy_workqueue(wil->wmi_wq);
	kfree(wil->board_file);
	kfree(wil->brd_info);
}

static void wil_shutdown_bl(struct wil6210_priv *wil)
{
	u32 val;

	wil_s(wil, RGF_USER_BL +
	      offsetof(struct bl_dedicated_registers_v1,
		       bl_shutdown_handshake), BL_SHUTDOWN_HS_GRTD);

	usleep_range(100, 150);

	val = wil_r(wil, RGF_USER_BL +
		    offsetof(struct bl_dedicated_registers_v1,
			     bl_shutdown_handshake));
	if (val & BL_SHUTDOWN_HS_RTD) {
		wil_dbg_misc(wil, "BL is ready for halt\n");
		return;
	}

	wil_err(wil, "BL did not report ready for halt\n");
}

/* this format is used by ARC embedded CPU for instruction memory */
static inline u32 ARC_me_imm32(u32 d)
{
	return ((d & 0xffff0000) >> 16) | ((d & 0x0000ffff) << 16);
}

/* defines access to interrupt vectors for wil_freeze_bl */
#define ARC_IRQ_VECTOR_OFFSET(N)	((N) * 8)
/* ARC long jump instruction */
#define ARC_JAL_INST			(0x20200f80)

static void wil_freeze_bl(struct wil6210_priv *wil)
{
	u32 jal, upc, saved;
	u32 ivt3 = ARC_IRQ_VECTOR_OFFSET(3);

	jal = wil_r(wil, wil->iccm_base + ivt3);
	if (jal != ARC_me_imm32(ARC_JAL_INST)) {
		wil_dbg_misc(wil, "invalid IVT entry found, skipping\n");
		return;
	}

	/* prevent the target from entering deep sleep
	 * and disabling memory access
	 */
	saved = wil_r(wil, RGF_USER_USAGE_8);
	wil_w(wil, RGF_USER_USAGE_8, saved | BIT_USER_PREVENT_DEEP_SLEEP);
	usleep_range(20, 25); /* let the BL process the bit */

	/* redirect to endless loop in the INT_L1 context and let it trap */
	wil_w(wil, wil->iccm_base + ivt3 + 4, ARC_me_imm32(ivt3));
	usleep_range(20, 25); /* let the BL get into the trap */

	/* verify the BL is frozen */
	upc = wil_r(wil, RGF_USER_CPU_PC);
	if (upc < ivt3 || (upc > (ivt3 + 8)))
		wil_dbg_misc(wil, "BL freeze failed, PC=0x%08X\n", upc);

	wil_w(wil, RGF_USER_USAGE_8, saved);
}

static void wil_bl_prepare_halt(struct wil6210_priv *wil)
{
	u32 tmp, ver;

	/* before halting device CPU driver must make sure BL is not accessing
	 * host memory. This is done differently depending on BL version:
	 * 1. For very old BL versions the procedure is skipped
	 * (not supported).
	 * 2. For old BL version we use a special trick to freeze the BL
	 * 3. For new BL versions we shutdown the BL using handshake procedure.
	 */
	tmp = wil_r(wil, RGF_USER_BL +
		    offsetof(struct bl_dedicated_registers_v0,
			     boot_loader_struct_version));
	if (!tmp) {
		wil_dbg_misc(wil, "old BL, skipping halt preparation\n");
		return;
	}

	tmp = wil_r(wil, RGF_USER_BL +
		    offsetof(struct bl_dedicated_registers_v1,
			     bl_shutdown_handshake));
	ver = BL_SHUTDOWN_HS_PROT_VER(tmp);

	if (ver > 0)
		wil_shutdown_bl(wil);
	else
		wil_freeze_bl(wil);
}

static inline void wil_halt_cpu(struct wil6210_priv *wil)
{
	if (wil->hw_version >= HW_VER_TALYN_MB) {
		wil_w(wil, RGF_USER_USER_CPU_0_TALYN_MB,
		      BIT_USER_USER_CPU_MAN_RST);
		wil_w(wil, RGF_USER_MAC_CPU_0_TALYN_MB,
		      BIT_USER_MAC_CPU_MAN_RST);
	} else {
		wil_w(wil, RGF_USER_USER_CPU_0, BIT_USER_USER_CPU_MAN_RST);
		wil_w(wil, RGF_USER_MAC_CPU_0,  BIT_USER_MAC_CPU_MAN_RST);
	}
}

static inline void wil_release_cpu(struct wil6210_priv *wil)
{
	/* Start CPU */
	if (wil->hw_version >= HW_VER_TALYN_MB)
		wil_w(wil, RGF_USER_USER_CPU_0_TALYN_MB, 1);
	else
		wil_w(wil, RGF_USER_USER_CPU_0, 1);
}

static void wil_set_oob_mode(struct wil6210_priv *wil, u8 mode)
{
	wil_info(wil, "oob_mode to %d\n", mode);
	switch (mode) {
	case 0:
		wil_c(wil, RGF_USER_USAGE_6, BIT_USER_OOB_MODE |
		      BIT_USER_OOB_R2_MODE);
		break;
	case 1:
		wil_c(wil, RGF_USER_USAGE_6, BIT_USER_OOB_R2_MODE);
		wil_s(wil, RGF_USER_USAGE_6, BIT_USER_OOB_MODE);
		break;
	case 2:
		wil_c(wil, RGF_USER_USAGE_6, BIT_USER_OOB_MODE);
		wil_s(wil, RGF_USER_USAGE_6, BIT_USER_OOB_R2_MODE);
		break;
	default:
		wil_err(wil, "invalid oob_mode: %d\n", mode);
	}
}

static int wil_wait_device_ready(struct wil6210_priv *wil, int no_flash)
{
	int delay = 0;
	u32 x, x1 = 0;

	/* wait until device ready. */
	if (no_flash) {
		msleep(PMU_READY_DELAY_MS);

		wil_dbg_misc(wil, "Reset completed\n");
	} else {
		do {
			msleep(RST_DELAY);
			x = wil_r(wil, RGF_USER_BL +
				  offsetof(struct bl_dedicated_registers_v0,
					   boot_loader_ready));
			if (x1 != x) {
				wil_dbg_misc(wil, "BL.ready 0x%08x => 0x%08x\n",
					     x1, x);
				x1 = x;
			}
			if (delay++ > RST_COUNT) {
				wil_err(wil, "Reset not completed, bl.ready 0x%08x\n",
					x);
				return -ETIME;
			}
		} while (x != BL_READY);

		wil_dbg_misc(wil, "Reset completed in %d ms\n",
			     delay * RST_DELAY);
	}

	return 0;
}

static int wil_wait_device_ready_talyn_mb(struct wil6210_priv *wil)
{
	u32 otp_hw;
	u8 signature_status;
	bool otp_signature_err;
	bool hw_section_done;
	u32 otp_qc_secured;
	int delay = 0;

	/* Wait for OTP signature test to complete */
	usleep_range(2000, 2200);

	wil->boot_config = WIL_BOOT_ERR;

	/* Poll until OTP signature status is valid.
	 * In vanilla and development modes, when signature test is complete
	 * HW sets BIT_OTP_SIGNATURE_ERR_TALYN_MB.
	 * In production mode BIT_OTP_SIGNATURE_ERR_TALYN_MB remains 0, poll
	 * for signature status change to 2 or 3.
	 */
	do {
		otp_hw = wil_r(wil, RGF_USER_OTP_HW_RD_MACHINE_1);
		signature_status = WIL_GET_BITS(otp_hw, 8, 9);
		otp_signature_err = otp_hw & BIT_OTP_SIGNATURE_ERR_TALYN_MB;

		if (otp_signature_err &&
		    signature_status == WIL_SIG_STATUS_VANILLA) {
			wil->boot_config = WIL_BOOT_VANILLA;
			break;
		}
		if (otp_signature_err &&
		    signature_status == WIL_SIG_STATUS_DEVELOPMENT) {
			wil->boot_config = WIL_BOOT_DEVELOPMENT;
			break;
		}
		if (!otp_signature_err &&
		    signature_status == WIL_SIG_STATUS_PRODUCTION) {
			wil->boot_config = WIL_BOOT_PRODUCTION;
			break;
		}
		if  (!otp_signature_err &&
		     signature_status ==
		     WIL_SIG_STATUS_CORRUPTED_PRODUCTION) {
			/* Unrecognized OTP signature found. Possibly a
			 * corrupted production signature, access control
			 * is applied as in production mode, therefore
			 * do not fail
			 */
			wil->boot_config = WIL_BOOT_PRODUCTION;
			break;
		}
		if (delay++ > OTP_HW_COUNT)
			break;

		usleep_range(OTP_HW_DELAY, OTP_HW_DELAY + 10);
	} while (!otp_signature_err && signature_status == 0);

	if (wil->boot_config == WIL_BOOT_ERR) {
		wil_err(wil,
			"invalid boot config, signature_status %d otp_signature_err %d\n",
			signature_status, otp_signature_err);
		return -ETIME;
	}

	wil_dbg_misc(wil,
		     "signature test done in %d usec, otp_hw 0x%x, boot_config %d\n",
		     delay * OTP_HW_DELAY, otp_hw, wil->boot_config);

	if (wil->boot_config == WIL_BOOT_VANILLA)
		/* Assuming not SPI boot (currently not supported) */
		goto out;

	hw_section_done = otp_hw & BIT_OTP_HW_SECTION_DONE_TALYN_MB;
	delay = 0;

	while (!hw_section_done) {
		msleep(RST_DELAY);

		otp_hw = wil_r(wil, RGF_USER_OTP_HW_RD_MACHINE_1);
		hw_section_done = otp_hw & BIT_OTP_HW_SECTION_DONE_TALYN_MB;

		if (delay++ > RST_COUNT) {
			wil_err(wil, "TO waiting for hw_section_done\n");
			return -ETIME;
		}
	}

	wil_dbg_misc(wil, "HW section done in %d ms\n", delay * RST_DELAY);

	otp_qc_secured = wil_r(wil, RGF_OTP_QC_SECURED);
	wil->secured_boot = otp_qc_secured & BIT_BOOT_FROM_ROM ? 1 : 0;
	wil_dbg_misc(wil, "secured boot is %sabled\n",
		     wil->secured_boot ? "en" : "dis");

out:
	wil_dbg_misc(wil, "Reset completed\n");

	return 0;
}

static int wil_target_reset(struct wil6210_priv *wil, int no_flash)
{
	u32 x;
	int rc;

	wil_dbg_misc(wil, "Resetting \"%s\"...\n", wil->hw_name);

	if (wil->hw_version < HW_VER_TALYN) {
		/* Clear MAC link up */
		wil_s(wil, RGF_HP_CTRL, BIT(15));
		wil_s(wil, RGF_USER_CLKS_CTL_SW_RST_MASK_0,
		      BIT_HPAL_PERST_FROM_PAD);
		wil_s(wil, RGF_USER_CLKS_CTL_SW_RST_MASK_0, BIT_CAR_PERST_RST);
	}

	wil_halt_cpu(wil);

	if (!no_flash) {
		/* clear all boot loader "ready" bits */
		wil_w(wil, RGF_USER_BL +
		      offsetof(struct bl_dedicated_registers_v0,
			       boot_loader_ready), 0);
		/* this should be safe to write even with old BLs */
		wil_w(wil, RGF_USER_BL +
		      offsetof(struct bl_dedicated_registers_v1,
			       bl_shutdown_handshake), 0);
	}
	/* Clear Fw Download notification */
	wil_c(wil, RGF_USER_USAGE_6, BIT(0));

	wil_s(wil, RGF_CAF_OSC_CONTROL, BIT_CAF_OSC_XTAL_EN);
	/* XTAL stabilization should take about 3ms */
	usleep_range(5000, 7000);
	x = wil_r(wil, RGF_CAF_PLL_LOCK_STATUS);
	if (!(x & BIT_CAF_OSC_DIG_XTAL_STABLE)) {
		wil_err(wil, "Xtal stabilization timeout\n"
			"RGF_CAF_PLL_LOCK_STATUS = 0x%08x\n", x);
		return -ETIME;
	}
	/* switch 10k to XTAL*/
	wil_c(wil, RGF_USER_SPARROW_M_4, BIT_SPARROW_M_4_SEL_SLEEP_OR_REF);
	/* 40 MHz */
	wil_c(wil, RGF_USER_CLKS_CTL_0, BIT_USER_CLKS_CAR_AHB_SW_SEL);

	wil_w(wil, RGF_USER_CLKS_CTL_EXT_SW_RST_VEC_0, 0x3ff81f);
	wil_w(wil, RGF_USER_CLKS_CTL_EXT_SW_RST_VEC_1, 0xf);

	if (wil->hw_version >= HW_VER_TALYN_MB) {
		wil_w(wil, RGF_USER_CLKS_CTL_SW_RST_VEC_2, 0x7e000000);
		wil_w(wil, RGF_USER_CLKS_CTL_SW_RST_VEC_1, 0x0000003f);
		wil_w(wil, RGF_USER_CLKS_CTL_SW_RST_VEC_3, 0xc00000f0);
		wil_w(wil, RGF_USER_CLKS_CTL_SW_RST_VEC_0, 0xffe7fe00);
	} else {
		wil_w(wil, RGF_USER_CLKS_CTL_SW_RST_VEC_2, 0xfe000000);
		wil_w(wil, RGF_USER_CLKS_CTL_SW_RST_VEC_1, 0x0000003f);
		wil_w(wil, RGF_USER_CLKS_CTL_SW_RST_VEC_3, 0x000000f0);
		wil_w(wil, RGF_USER_CLKS_CTL_SW_RST_VEC_0, 0xffe7fe00);
	}

	wil_w(wil, RGF_USER_CLKS_CTL_EXT_SW_RST_VEC_0, 0x0);
	wil_w(wil, RGF_USER_CLKS_CTL_EXT_SW_RST_VEC_1, 0x0);

	wil_w(wil, RGF_USER_CLKS_CTL_SW_RST_VEC_3, 0);
	wil_w(wil, RGF_USER_CLKS_CTL_SW_RST_VEC_2, 0);
	wil_w(wil, RGF_USER_CLKS_CTL_SW_RST_VEC_1, 0);
	wil_w(wil, RGF_USER_CLKS_CTL_SW_RST_VEC_0, 0);

	wil_w(wil, RGF_USER_CLKS_CTL_SW_RST_VEC_3, 0x00000003);
	/* reset A2 PCIE AHB */
	wil_w(wil, RGF_USER_CLKS_CTL_SW_RST_VEC_2, 0x00008000);

	wil_w(wil, RGF_USER_CLKS_CTL_SW_RST_VEC_0, 0);

	if (wil->hw_version == HW_VER_TALYN_MB)
		rc = wil_wait_device_ready_talyn_mb(wil);
	else
		rc = wil_wait_device_ready(wil, no_flash);
	if (rc)
		return rc;

	wil_c(wil, RGF_USER_CLKS_CTL_0, BIT_USER_CLKS_RST_PWGD);

	/* enable fix for HW bug related to the SA/DA swap in AP Rx */
	wil_s(wil, RGF_DMA_OFUL_NID_0, BIT_DMA_OFUL_NID_0_RX_EXT_TR_EN |
	      BIT_DMA_OFUL_NID_0_RX_EXT_A3_SRC);

	if (wil->hw_version < HW_VER_TALYN_MB && no_flash) {
		/* Reset OTP HW vectors to fit 40MHz */
		wil_w(wil, RGF_USER_XPM_IFC_RD_TIME1, 0x60001);
		wil_w(wil, RGF_USER_XPM_IFC_RD_TIME2, 0x20027);
		wil_w(wil, RGF_USER_XPM_IFC_RD_TIME3, 0x1);
		wil_w(wil, RGF_USER_XPM_IFC_RD_TIME4, 0x20027);
		wil_w(wil, RGF_USER_XPM_IFC_RD_TIME5, 0x30003);
		wil_w(wil, RGF_USER_XPM_IFC_RD_TIME6, 0x20002);
		wil_w(wil, RGF_USER_XPM_IFC_RD_TIME7, 0x60001);
		wil_w(wil, RGF_USER_XPM_IFC_RD_TIME8, 0x60001);
		wil_w(wil, RGF_USER_XPM_IFC_RD_TIME9, 0x60001);
		wil_w(wil, RGF_USER_XPM_IFC_RD_TIME10, 0x60001);
		wil_w(wil, RGF_USER_XPM_RD_DOUT_SAMPLE_TIME, 0x57);
	}

	return 0;
}

static void wil_collect_fw_info(struct wil6210_priv *wil)
{
	struct wiphy *wiphy = wil_to_wiphy(wil);
	u8 retry_short;
	int rc;

	wil_refresh_fw_capabilities(wil);

	rc = wmi_get_mgmt_retry(wil, &retry_short);
	if (!rc) {
		wiphy->retry_short = retry_short;
		wil_dbg_misc(wil, "FW retry_short: %d\n", retry_short);
	}
}

void wil_refresh_fw_capabilities(struct wil6210_priv *wil)
{
	struct wiphy *wiphy = wil_to_wiphy(wil);
	int features;

	wil->keep_radio_on_during_sleep =
		test_bit(WIL_PLATFORM_CAPA_RADIO_ON_IN_SUSPEND,
			 wil->platform_capa) &&
		test_bit(WMI_FW_CAPABILITY_D3_SUSPEND, wil->fw_capabilities);

	wil_info(wil, "keep_radio_on_during_sleep (%d)\n",
		 wil->keep_radio_on_during_sleep);

	if (test_bit(WMI_FW_CAPABILITY_RSSI_REPORTING, wil->fw_capabilities))
		wiphy->signal_type = CFG80211_SIGNAL_TYPE_MBM;
	else
		wiphy->signal_type = CFG80211_SIGNAL_TYPE_UNSPEC;

	if (test_bit(WMI_FW_CAPABILITY_PNO, wil->fw_capabilities)) {
		wiphy->max_sched_scan_reqs = 1;
		wiphy->max_sched_scan_ssids = WMI_MAX_PNO_SSID_NUM;
		wiphy->max_match_sets = WMI_MAX_PNO_SSID_NUM;
		wiphy->max_sched_scan_ie_len = WMI_MAX_IE_LEN;
		wiphy->max_sched_scan_plans = WMI_MAX_PLANS_NUM;
	}

	if (test_bit(WMI_FW_CAPABILITY_TX_REQ_EXT, wil->fw_capabilities))
		wiphy->flags |= WIPHY_FLAG_OFFCHAN_TX;

	if (wil->platform_ops.set_features) {
		features = (test_bit(WMI_FW_CAPABILITY_REF_CLOCK_CONTROL,
				     wil->fw_capabilities) &&
			    test_bit(WIL_PLATFORM_CAPA_EXT_CLK,
				     wil->platform_capa)) ?
			BIT(WIL_PLATFORM_FEATURE_FW_EXT_CLK_CONTROL) : 0;

		if (wil->n_msi == 3)
			features |= BIT(WIL_PLATFORM_FEATURE_TRIPLE_MSI);

		wil->platform_ops.set_features(wil->platform_handle, features);
	}

	if (test_bit(WMI_FW_CAPABILITY_BACK_WIN_SIZE_64,
		     wil->fw_capabilities)) {
		wil->max_agg_wsize = WIL_MAX_AGG_WSIZE_64;
		wil->max_ampdu_size = WIL_MAX_AMPDU_SIZE_128;
	} else {
		wil->max_agg_wsize = WIL_MAX_AGG_WSIZE;
		wil->max_ampdu_size = WIL_MAX_AMPDU_SIZE;
	}

	update_supported_bands(wil);

	wil->ap_ps = test_bit(WIL_PLATFORM_CAPA_AP_PS, wil->platform_capa);
}

void wil_mbox_ring_le2cpus(struct wil6210_mbox_ring *r)
{
	le32_to_cpus(&r->base);
	le16_to_cpus(&r->entry_size);
	le16_to_cpus(&r->size);
	le32_to_cpus(&r->tail);
	le32_to_cpus(&r->head);
}

/* construct actual board file name to use */
void wil_get_board_file(struct wil6210_priv *wil, char *buf, size_t len)
{
	const char *board_file;
	const char *ext;
	int prefix_len;
	const char *wil_talyn_fw_name = ftm_mode ? WIL_FW_NAME_FTM_TALYN :
			      WIL_FW_NAME_TALYN;

	if (wil->board_file) {
		board_file = wil->board_file;
	} else {
		/* If specific FW file is used for Talyn,
		 * use specific board file
		 */
		if (strcmp(wil->wil_fw_name, wil_talyn_fw_name) == 0)
			board_file = WIL_BRD_NAME_TALYN;
		else
			board_file = WIL_BOARD_FILE_NAME;
	}

	if (wil->board_file_reg_suffix[0] == '\0') {
		strlcpy(buf, board_file, len);
		return;
	}

	/* use country specific board file */
	if (len < strlen(board_file) + 1 + WIL_BRD_SUFFIX_LEN) /* 1 for '_' */
		return;

	ext = strrchr(board_file, '.');
	prefix_len = (ext ? ext - board_file : strlen(board_file));
	snprintf(buf, len, "%.*s_%.3s",
		 prefix_len, board_file, wil->board_file_reg_suffix);
	if (ext)
		strlcat(buf, ext, len);
}

static int wil_get_bl_info(struct wil6210_priv *wil)
{
	struct net_device *ndev = wil->main_ndev;
	struct wiphy *wiphy = wil_to_wiphy(wil);
	union {
		struct bl_dedicated_registers_v0 bl0;
		struct bl_dedicated_registers_v1 bl1;
	} bl;
	u32 bl_ver;
	u8 *mac;
	u16 rf_status;

	wil_memcpy_fromio_32(&bl, wil->csr + HOSTADDR(RGF_USER_BL),
			     sizeof(bl));
	bl_ver = le32_to_cpu(bl.bl0.boot_loader_struct_version);
	mac = bl.bl0.mac_address;

	if (bl_ver == 0) {
		le32_to_cpus(&bl.bl0.rf_type);
		le32_to_cpus(&bl.bl0.baseband_type);
		rf_status = 0; /* actually, unknown */
		wil_info(wil,
			 "Boot Loader struct v%d: MAC = %pM RF = 0x%08x bband = 0x%08x\n",
			 bl_ver, mac,
			 bl.bl0.rf_type, bl.bl0.baseband_type);
		wil_info(wil, "Boot Loader build unknown for struct v0\n");
	} else {
		le16_to_cpus(&bl.bl1.rf_type);
		rf_status = le16_to_cpu(bl.bl1.rf_status);
		le32_to_cpus(&bl.bl1.baseband_type);
		le16_to_cpus(&bl.bl1.bl_version_subminor);
		le16_to_cpus(&bl.bl1.bl_version_build);
		wil_info(wil,
			 "Boot Loader struct v%d: MAC = %pM RF = 0x%04x (status 0x%04x) bband = 0x%08x\n",
			 bl_ver, mac,
			 bl.bl1.rf_type, rf_status,
			 bl.bl1.baseband_type);
		wil_info(wil, "Boot Loader build %d.%d.%d.%d\n",
			 bl.bl1.bl_version_major, bl.bl1.bl_version_minor,
			 bl.bl1.bl_version_subminor, bl.bl1.bl_version_build);
	}

	if (!is_valid_ether_addr(mac)) {
		wil_err(wil, "BL: Invalid MAC %pM\n", mac);
		return -EINVAL;
	}

	ether_addr_copy(ndev->perm_addr, mac);
	ether_addr_copy(wiphy->perm_addr, mac);
	if (!is_valid_ether_addr(ndev->dev_addr))
		ether_addr_copy(ndev->dev_addr, mac);

	if (rf_status) {/* bad RF cable? */
		wil_err(wil, "RF communication error 0x%04x",
			rf_status);
		return -EAGAIN;
	}

	return 0;
}

static void wil_bl_crash_info(struct wil6210_priv *wil, bool is_err)
{
	u32 bl_assert_code, bl_assert_blink, bl_magic_number;
	u32 bl_ver = wil_r(wil, RGF_USER_BL +
			   offsetof(struct bl_dedicated_registers_v0,
				    boot_loader_struct_version));

	if (bl_ver < 2)
		return;

	bl_assert_code = wil_r(wil, RGF_USER_BL +
			       offsetof(struct bl_dedicated_registers_v1,
					bl_assert_code));
	bl_assert_blink = wil_r(wil, RGF_USER_BL +
				offsetof(struct bl_dedicated_registers_v1,
					 bl_assert_blink));
	bl_magic_number = wil_r(wil, RGF_USER_BL +
				offsetof(struct bl_dedicated_registers_v1,
					 bl_magic_number));

	if (is_err) {
		wil_err(wil,
			"BL assert code 0x%08x blink 0x%08x magic 0x%08x\n",
			bl_assert_code, bl_assert_blink, bl_magic_number);
	} else {
		wil_dbg_misc(wil,
			     "BL assert code 0x%08x blink 0x%08x magic 0x%08x\n",
			     bl_assert_code, bl_assert_blink, bl_magic_number);
	}
}

static int wil_get_otp_info(struct wil6210_priv *wil)
{
	struct net_device *ndev = wil->main_ndev;
	struct wiphy *wiphy = wil_to_wiphy(wil);
	u8 mac[8];
	int mac_addr;

	/* OEM MAC has precedence */
	mac_addr = RGF_OTP_OEM_MAC;
	wil_memcpy_fromio_32(mac, wil->csr + HOSTADDR(mac_addr), sizeof(mac));

	if (is_valid_ether_addr(mac)) {
		wil_info(wil, "using OEM MAC %pM\n", mac);
	} else {
		if (wil->hw_version >= HW_VER_TALYN_MB)
			mac_addr = RGF_OTP_MAC_TALYN_MB;
		else
			mac_addr = RGF_OTP_MAC;

		wil_memcpy_fromio_32(mac, wil->csr + HOSTADDR(mac_addr),
				     sizeof(mac));
	}

	if (!is_valid_ether_addr(mac)) {
		u8 dummy_mac[ETH_ALEN] = {
			0x00, 0xde, 0xad, 0x12, 0x34, 0x56,
		};
		if (!test_bit(WMI_FW_CAPABILITY_WMI_ONLY, wil->fw_capabilities))
			get_random_bytes(dummy_mac + 3, 3);
		wil_err(wil, "Invalid MAC %pM, using random %pM\n", mac,
			dummy_mac);
		ether_addr_copy(mac, dummy_mac);
	}

	ether_addr_copy(ndev->perm_addr, mac);
	ether_addr_copy(wiphy->perm_addr, mac);
	if (!is_valid_ether_addr(ndev->dev_addr))
		ether_addr_copy(ndev->dev_addr, mac);

	return 0;
}

static int wil_wait_for_fw_ready(struct wil6210_priv *wil)
{
	ulong to = msecs_to_jiffies(2000);
	ulong left = wait_for_completion_timeout(&wil->wmi_ready, to);

	if (0 == left) {
		wil_err(wil, "Firmware not ready\n");
		return -ETIME;
	} else {
		wil_info(wil, "FW ready after %d ms. HW version 0x%08x\n",
			 jiffies_to_msecs(to-left), wil->hw_version);
		wil_nl_60g_fw_state_change(wil, WIL_FW_STATE_READY);
	}
	return 0;
}

void wil_abort_scan(struct wil6210_vif *vif, bool sync)
{
	struct wil6210_priv *wil = vif_to_wil(vif);
	int rc;
	struct cfg80211_scan_info info = {
		.aborted = true,
	};

	lockdep_assert_held(&wil->vif_mutex);

	if (!vif->scan_request)
		return;

	wil_dbg_misc(wil, "Abort scan_request 0x%p\n", vif->scan_request);
	del_timer_sync(&vif->scan_timer);
	mutex_unlock(&wil->vif_mutex);
	rc = wmi_abort_scan(vif);
	if (!rc && sync)
		wait_event_interruptible_timeout(wil->wq, !vif->scan_request,
						 msecs_to_jiffies(
						 WAIT_FOR_SCAN_ABORT_MS));

	mutex_lock(&wil->vif_mutex);
	if (vif->scan_request) {
		cfg80211_scan_done(vif->scan_request, &info);
		vif->scan_request = NULL;
	}
}

void wil_abort_scan_all_vifs(struct wil6210_priv *wil, bool sync)
{
	int i;

	lockdep_assert_held(&wil->vif_mutex);

	for (i = 0; i < GET_MAX_VIFS(wil); i++) {
		struct wil6210_vif *vif = wil->vifs[i];

		if (vif)
			wil_abort_scan(vif, sync);
	}
}

int wil_ps_update(struct wil6210_priv *wil, enum wmi_ps_profile_type ps_profile)
{
	int rc;

	if (!test_bit(WMI_FW_CAPABILITY_PS_CONFIG, wil->fw_capabilities)) {
		wil_err(wil, "set_power_mgmt not supported\n");
		return -EOPNOTSUPP;
	}

	rc  = wmi_ps_dev_profile_cfg(wil, ps_profile);
	if (rc)
		wil_err(wil, "wmi_ps_dev_profile_cfg failed (%d)\n", rc);
	else
		wil->ps_profile = ps_profile;

	return rc;
}

int wil_vr_update_profile(struct wil6210_priv *wil, u8 profile)
{
	int rc;

	if (profile == WMI_VR_PROFILE_DISABLED) {
		/* Switch from VR mode to normal (non-VR) mode is not
		 * supported at runtime - it requires FW re-loading.
		 * It is assumed here that FW is not running when VR disable
		 * is requested
		 */
		wil->ps_profile = WMI_PS_PROFILE_TYPE_DEFAULT;
		tx_ring_order = WIL_TX_RING_SIZE_ORDER_DEFAULT;
		drop_if_ring_full = false;
		wil->rx_max_burst_duration =
			WIL6210_ITR_RX_MAX_BURST_DURATION_DEFAULT;
		agg_wsize = 0;

		return 0;
	}

	rc = wmi_set_vr_profile(wil, profile);
	if (rc)
		return rc;

	/* VR default configuration */
	if (profile != WMI_VR_PROFILE_COMMON_STA_PS)
		wil->ps_profile = WMI_PS_PROFILE_TYPE_PS_DISABLED;
	tx_ring_order = WIL6210_VR_TX_RING_ORDER;
	drop_if_ring_full = true;
	wil->rx_max_burst_duration = WIL6210_ITR_VR_RX_MAX_BURST_DURATION;
	agg_wsize = WIL6210_VR_AGG_WSIZE;

	return 0;
}

static void wil_pre_fw_config(struct wil6210_priv *wil)
{
	wil_clear_fw_log_addr(wil);
	/* Mark FW as loaded from host */
	wil_s(wil, RGF_USER_USAGE_6, 1);

	/* clear any interrupts which on-card-firmware
	 * may have set
	 */
	wil6210_clear_irq(wil);
	/* CAF_ICR - clear and mask */
	/* it is W1C, clear by writing back same value */
	if (wil->hw_version < HW_VER_TALYN_MB) {
		wil_s(wil, RGF_CAF_ICR + offsetof(struct RGF_ICR, ICR), 0);
		wil_w(wil, RGF_CAF_ICR + offsetof(struct RGF_ICR, IMV), ~0);
	} else {
		wil_s(wil,
		      RGF_CAF_ICR_TALYN_MB + offsetof(struct RGF_ICR, ICR), 0);
		wil_w(wil, RGF_CAF_ICR_TALYN_MB +
		      offsetof(struct RGF_ICR, IMV), ~0);
	}
	/* clear PAL_UNIT_ICR (potential D0->D3 leftover)
	 * In Talyn-MB host cannot access this register due to
	 * access control, hence PAL_UNIT_ICR is cleared by the FW
	 */
	if (wil->hw_version < HW_VER_TALYN_MB)
		wil_s(wil, RGF_PAL_UNIT_ICR + offsetof(struct RGF_ICR, ICR),
		      0);

	if (wil->fw_calib_result > 0) {
		__le32 val = cpu_to_le32(wil->fw_calib_result |
						(CALIB_RESULT_SIGNATURE << 8));
		wil_w(wil, RGF_USER_FW_CALIB_RESULT, (u32 __force)val);
	}
}

static int wil_restore_vifs(struct wil6210_priv *wil)
{
	struct wil6210_vif *vif;
	struct net_device *ndev;
	struct wireless_dev *wdev;
	int i, rc;

	for (i = 0; i < GET_MAX_VIFS(wil); i++) {
		vif = wil->vifs[i];
		if (!vif)
			continue;
		vif->ap_isolate = 0;
		if (vif->mid) {
			ndev = vif_to_ndev(vif);
			wdev = vif_to_wdev(vif);
			rc = wmi_port_allocate(wil, vif->mid, ndev->dev_addr,
					       wdev->iftype);
			if (rc) {
				wil_err(wil, "fail to restore VIF %d type %d, rc %d\n",
					i, wdev->iftype, rc);
				return rc;
			}
		}
	}

	return 0;
}

/*
 * Clear FW and ucode log start addr to indicate FW log is not ready. The host
 * driver clears the addresses before FW starts and FW initializes the address
 * when it is ready to send logs.
 */
void wil_clear_fw_log_addr(struct wil6210_priv *wil)
{
	/* FW log addr */
	wil_w(wil, RGF_USER_USAGE_1, 0);
	/* ucode log addr */
	wil_w(wil, RGF_USER_USAGE_2, 0);
	wil_dbg_misc(wil, "Cleared FW and ucode log address");
}

/*
 * We reset all the structures, and we reset the UMAC.
 * After calling this routine, you're expected to reload
 * the firmware.
 */
int wil_reset(struct wil6210_priv *wil, bool load_fw)
{
	int rc, i;
	unsigned long status_flags = BIT(wil_status_resetting);
	int no_flash;
	struct wil6210_vif *vif;

	wil_dbg_misc(wil, "reset\n");

	WARN_ON(!mutex_is_locked(&wil->mutex));
	WARN_ON(test_bit(wil_status_napi_en, wil->status));

	if (debug_fw) {
		static const u8 mac[ETH_ALEN] = {
			0x00, 0xde, 0xad, 0x12, 0x34, 0x56,
		};
		struct net_device *ndev = wil->main_ndev;

		ether_addr_copy(ndev->perm_addr, mac);
		ether_addr_copy(ndev->dev_addr, ndev->perm_addr);
		wil->fw_state = WIL_FW_STATE_UNKNOWN;
		return 0;
	}

	if (wil->hw_version == HW_VER_UNKNOWN)
		return -ENODEV;

	if (test_bit(WIL_PLATFORM_CAPA_T_PWR_ON_0, wil->platform_capa) &&
	    wil->hw_version < HW_VER_TALYN_MB) {
		wil_dbg_misc(wil, "Notify FW to set T_POWER_ON=0\n");
		wil_s(wil, RGF_USER_USAGE_8, BIT_USER_SUPPORT_T_POWER_ON_0);
	}

	if (test_bit(WIL_PLATFORM_CAPA_EXT_CLK, wil->platform_capa)) {
		wil_dbg_misc(wil, "Notify FW on ext clock configuration\n");
		wil_s(wil, RGF_USER_USAGE_8, BIT_USER_EXT_CLK);
	}

	if (support_sensing_over_spi) {
		wil_dbg_misc(wil, "notify FW to enable SPI for sensing\n");
		wil_s(wil, RGF_USER_USAGE_6, BIT_SPI_SENSING_SUPPORT);
		wmi_reset_spi_slave(wil);
	} else {
		wil_dbg_misc(wil, "notify FW to disable SPI for sensing\n");
		wil_c(wil, RGF_USER_USAGE_6, BIT_SPI_SENSING_SUPPORT);
	}

	if (wil->platform_ops.notify) {
		rc = wil->platform_ops.notify(wil->platform_handle,
					      WIL_PLATFORM_EVT_PRE_RESET);
		if (rc)
			wil_err(wil, "PRE_RESET platform notify failed, rc %d\n",
				rc);
	}

	wil_nl_60g_fw_state_change(wil, WIL_FW_STATE_DOWN);
	set_bit(wil_status_resetting, wil->status);
	mutex_lock(&wil->vif_mutex);
	wil_abort_scan_all_vifs(wil, false);
	mutex_unlock(&wil->vif_mutex);

	for (i = 0; i < GET_MAX_VIFS(wil); i++) {
		vif = wil->vifs[i];
		if (vif) {
			cancel_work_sync(&vif->disconnect_worker);
			wil6210_disconnect(vif, NULL,
					   WLAN_REASON_DEAUTH_LEAVING);
			vif->ptk_rekey_state = WIL_REKEY_IDLE;
		}
	}
	wil_bcast_fini_all(wil);

	/* Disable device led before reset*/
	wmi_led_cfg(wil, false);

	down_write(&wil->mem_lock);

	/* prevent NAPI from being scheduled and prevent wmi commands */
	mutex_lock(&wil->wmi_mutex);
	if (test_bit(wil_status_suspending, wil->status))
		status_flags |= BIT(wil_status_suspending);
	bitmap_and(wil->status, wil->status, &status_flags,
		   wil_status_last);
	wil_dbg_misc(wil, "wil->status (0x%lx)\n", *wil->status);
	mutex_unlock(&wil->wmi_mutex);

	wil_mask_irq(wil);

	wmi_event_flush(wil);

	wil->force_wmi_send = false;

	flush_workqueue(wil->wq_service);
	flush_workqueue(wil->wmi_wq);

	no_flash = test_bit(hw_capa_no_flash, wil->hw_capa);
	if (!no_flash)
		wil_bl_crash_info(wil, false);
	wil_disable_irq(wil);
	rc = wil_target_reset(wil, no_flash);
	wil6210_clear_irq(wil);
	wil_enable_irq(wil);
	wil->txrx_ops.rx_fini(wil);
	wil->txrx_ops.tx_fini(wil);
	if (rc) {
		if (!no_flash)
			wil_bl_crash_info(wil, true);
		goto out;
	}

	if (no_flash) {
		rc = wil_get_otp_info(wil);
	} else {
		rc = wil_get_bl_info(wil);
		if (rc == -EAGAIN && !load_fw)
			/* ignore RF error if not going up */
			rc = 0;
	}
	if (rc)
		goto out;

	wil_set_oob_mode(wil, oob_mode);
	if (load_fw) {
		char board_file[WIL_BOARD_FILE_MAX_NAMELEN];

		board_file[0] = '\0';
		wil_get_board_file(wil, board_file, sizeof(board_file));
		wil_info(wil, "Use firmware <%s> + board <%s>\n",
			 wil->wil_fw_name, board_file);

		if  (wil->secured_boot) {
			wil_err(wil, "secured boot is not supported\n");
			up_write(&wil->mem_lock);
			return -ENOTSUPP;
		}

		if (!no_flash)
			wil_bl_prepare_halt(wil);

		wil_halt_cpu(wil);
		memset(wil->fw_version, 0, sizeof(wil->fw_version));
		/* Loading f/w from the file */
		rc = wil_request_firmware(wil, wil->wil_fw_name, true);
		if (rc)
			goto out;
		if (wil->num_of_brd_entries)
			rc = wil_request_board(wil, board_file);
		else
			rc = wil_request_firmware(wil, board_file, true);
		if (rc)
			goto out;

		wil_pre_fw_config(wil);
		wil_release_cpu(wil);
	}

	/* init after reset */
	reinit_completion(&wil->wmi_ready);
	reinit_completion(&wil->wmi_call);
	reinit_completion(&wil->halp.comp);

	clear_bit(wil_status_resetting, wil->status);

	up_write(&wil->mem_lock);

	if (load_fw) {
		wil_unmask_irq(wil);

		/* we just started MAC, wait for FW ready */
		rc = wil_wait_for_fw_ready(wil);
		if (rc)
			return rc;

		/* check FW is responsive */
		rc = wmi_echo(wil);
		if (rc) {
			wil_err(wil, "wmi_echo failed, rc %d\n", rc);
			return rc;
		}

		/* Update VR mode before configuring interrupt moderation */
		if (wil->vr_profile != WMI_VR_PROFILE_DISABLED)
			wil_vr_update_profile(wil, wil->vr_profile);

		wil->txrx_ops.configure_interrupt_moderation(wil);

		/* Enable OFU rdy valid bug fix, to prevent hang in oful34_rx
		 * while there is back-pressure from Host during RX
		 */
		if (wil->hw_version >= HW_VER_TALYN_MB)
			wil_s(wil, RGF_DMA_MISC_CTL,
			      BIT_OFUL34_RDY_VALID_BUG_FIX_EN);

		rc = wil_restore_vifs(wil);
		if (rc) {
			wil_err(wil, "failed to restore vifs, rc %d\n", rc);
			return rc;
		}

		wil_collect_fw_info(wil);

		if (wil->ps_profile != WMI_PS_PROFILE_TYPE_DEFAULT)
			wil_ps_update(wil, wil->ps_profile);

		if (wil->tt_data_set)
			wmi_set_tt_cfg(wil, &wil->tt_data);

		if (wil->snr_thresh.enabled)
			wmi_set_snr_thresh(wil, wil->snr_thresh.omni,
					   wil->snr_thresh.direct);

		if (wil->ftm_txrx_offset.enabled) {
			struct wil_ftm_offsets *ftm = &wil->ftm_txrx_offset;

			wmi_set_tof_tx_rx_offset(wil, ftm->tx_offset,
						 ftm->rx_offset);
		}

		wil->tx_reserved_entries = ((drop_if_ring_full || ac_queues) ?
					    WIL_DEFAULT_TX_RESERVED_ENTRIES :
					    0);

		if (wil->platform_ops.notify) {
			rc = wil->platform_ops.notify(wil->platform_handle,
						      WIL_PLATFORM_EVT_FW_RDY);
			if (rc) {
				wil_err(wil, "FW_RDY notify failed, rc %d\n",
					rc);
				rc = 0;
			}
		}
	}

	return rc;

out:
	up_write(&wil->mem_lock);
	clear_bit(wil_status_resetting, wil->status);
	return rc;
}

void wil_fw_error_recovery(struct wil6210_priv *wil)
{
	wil_dbg_misc(wil, "starting fw error recovery\n");

	if (test_bit(wil_status_resetting, wil->status)) {
		wil_info(wil, "Reset already in progress\n");
		return;
	}

	wil->recovery_state = fw_recovery_pending;
	schedule_work(&wil->fw_error_worker);
}

int __wil_up(struct wil6210_priv *wil)
{
	struct net_device *ndev = wil->main_ndev;
	struct wireless_dev *wdev = ndev->ieee80211_ptr;
	int rc;

	WARN_ON(!mutex_is_locked(&wil->mutex));

	rc = wil_reset(wil, true);
	if (rc)
		return rc;

	/* Rx RING. After MAC and beacon */
<<<<<<< HEAD
	if (rx_ring_order == 0)
		rx_ring_order = wil->hw_version < HW_VER_TALYN_MB ?
			WIL_RX_RING_SIZE_ORDER_DEFAULT :
			WIL_RX_RING_SIZE_ORDER_TALYN_DEFAULT;

=======
>>>>>>> 5e52a76e
	rc = wil->txrx_ops.rx_init(wil, rx_ring_order);
	if (rc)
		return rc;

	rc = wil->txrx_ops.tx_init(wil);
	if (rc)
		return rc;

	switch (wdev->iftype) {
	case NL80211_IFTYPE_STATION:
		wil_dbg_misc(wil, "type: STATION\n");
		ndev->type = ARPHRD_ETHER;
		break;
	case NL80211_IFTYPE_AP:
		wil_dbg_misc(wil, "type: AP\n");
		ndev->type = ARPHRD_ETHER;
		break;
	case NL80211_IFTYPE_P2P_CLIENT:
		wil_dbg_misc(wil, "type: P2P_CLIENT\n");
		ndev->type = ARPHRD_ETHER;
		break;
	case NL80211_IFTYPE_P2P_GO:
		wil_dbg_misc(wil, "type: P2P_GO\n");
		ndev->type = ARPHRD_ETHER;
		break;
	case NL80211_IFTYPE_MONITOR:
		wil_dbg_misc(wil, "type: Monitor\n");
		ndev->type = ARPHRD_IEEE80211_RADIOTAP;
		/* ARPHRD_IEEE80211 or ARPHRD_IEEE80211_RADIOTAP ? */
		break;
	default:
		return -EOPNOTSUPP;
	}

	/* MAC address - pre-requisite for other commands */
	wmi_set_mac_address(wil, ndev->dev_addr);

	wil_dbg_misc(wil, "NAPI enable\n");
	napi_enable(&wil->napi_rx);
	napi_enable(&wil->napi_tx);
	set_bit(wil_status_napi_en, wil->status);

	wil6210_bus_request(wil, WIL_DEFAULT_BUS_REQUEST_KBPS);

	return 0;
}

int wil_up(struct wil6210_priv *wil)
{
	int rc;

	wil_dbg_misc(wil, "up\n");

	mutex_lock(&wil->mutex);
	rc = __wil_up(wil);
	mutex_unlock(&wil->mutex);

	return rc;
}

int __wil_down(struct wil6210_priv *wil)
{
	int rc;
	WARN_ON(!mutex_is_locked(&wil->mutex));

	set_bit(wil_status_resetting, wil->status);

	wil6210_bus_request(wil, 0);

	wil_disable_irq(wil);
	if (test_and_clear_bit(wil_status_napi_en, wil->status)) {
		napi_disable(&wil->napi_rx);
		napi_disable(&wil->napi_tx);
		wil_dbg_misc(wil, "NAPI disable\n");
	}
	wil_enable_irq(wil);

	mutex_lock(&wil->vif_mutex);
	wil_ftm_stop_operations(wil);
	wil_p2p_stop_radio_operations(wil);
	wil_abort_scan_all_vifs(wil, false);
	mutex_unlock(&wil->vif_mutex);

	rc = wil_reset(wil, false);

	return rc;
}

int wil_down(struct wil6210_priv *wil)
{
	int rc;

	wil_dbg_misc(wil, "down\n");

	wil_set_recovery_state(wil, fw_recovery_idle);
	mutex_lock(&wil->mutex);
	rc = __wil_down(wil);
	mutex_unlock(&wil->mutex);

	return rc;
}

int wil_find_cid(struct wil6210_priv *wil, u8 mid, const u8 *mac)
{
	int i;
	int rc = -ENOENT;

	for (i = 0; i < max_assoc_sta; i++) {
		if (wil->sta[i].mid == mid &&
		    wil->sta[i].status != wil_sta_unused &&
		    ether_addr_equal(wil->sta[i].addr, mac)) {
			rc = i;
			break;
		}
	}

	return rc;
}

void wil_halp_vote(struct wil6210_priv *wil)
{
	unsigned long rc;
	unsigned long to_jiffies = msecs_to_jiffies(WAIT_FOR_HALP_VOTE_MS);

	if (wil->hw_version >= HW_VER_TALYN_MB)
		return;

	mutex_lock(&wil->halp.lock);

	wil_dbg_irq(wil, "halp_vote: start, HALP ref_cnt (%d)\n",
		    wil->halp.ref_cnt);

	if (++wil->halp.ref_cnt == 1) {
		reinit_completion(&wil->halp.comp);
		/* mark to IRQ context to handle HALP ICR */
<<<<<<< HEAD
		atomic_set(&wil->halp.handle_icr, 1);
=======
		wil->halp.handle_icr = true;
>>>>>>> 5e52a76e
		wil6210_set_halp(wil);
		rc = wait_for_completion_timeout(&wil->halp.comp, to_jiffies);
		if (!rc) {
			wil_err(wil, "HALP vote timed out\n");
			/* Mask HALP as done in case the interrupt is raised */
			wil->halp.handle_icr = false;
			wil6210_mask_halp(wil);
		} else {
			wil_dbg_irq(wil,
				    "halp_vote: HALP vote completed after %d ms\n",
				    jiffies_to_msecs(to_jiffies - rc));
		}
	}

	wil_dbg_irq(wil, "halp_vote: end, HALP ref_cnt (%d)\n",
		    wil->halp.ref_cnt);

	mutex_unlock(&wil->halp.lock);
}

void wil_halp_unvote(struct wil6210_priv *wil)
{
	if (wil->hw_version >= HW_VER_TALYN_MB)
		return;

	WARN_ON(wil->halp.ref_cnt == 0);

	mutex_lock(&wil->halp.lock);

	wil_dbg_irq(wil, "halp_unvote: start, HALP ref_cnt (%d)\n",
		    wil->halp.ref_cnt);

	if (--wil->halp.ref_cnt == 0) {
		wil6210_clear_halp(wil);
		wil_dbg_irq(wil, "HALP unvote\n");
	}

	wil_dbg_irq(wil, "halp_unvote:end, HALP ref_cnt (%d)\n",
		    wil->halp.ref_cnt);

	mutex_unlock(&wil->halp.lock);
}

void wil_init_txrx_ops(struct wil6210_priv *wil)
{
	if (wil->use_enhanced_dma_hw)
		wil_init_txrx_ops_edma(wil);
	else
		wil_init_txrx_ops_legacy_dma(wil);
}<|MERGE_RESOLUTION|>--- conflicted
+++ resolved
@@ -1967,14 +1967,11 @@
 		return rc;
 
 	/* Rx RING. After MAC and beacon */
-<<<<<<< HEAD
 	if (rx_ring_order == 0)
 		rx_ring_order = wil->hw_version < HW_VER_TALYN_MB ?
 			WIL_RX_RING_SIZE_ORDER_DEFAULT :
 			WIL_RX_RING_SIZE_ORDER_TALYN_DEFAULT;
 
-=======
->>>>>>> 5e52a76e
 	rc = wil->txrx_ops.rx_init(wil, rx_ring_order);
 	if (rc)
 		return rc;
@@ -2110,17 +2107,13 @@
 	if (++wil->halp.ref_cnt == 1) {
 		reinit_completion(&wil->halp.comp);
 		/* mark to IRQ context to handle HALP ICR */
-<<<<<<< HEAD
 		atomic_set(&wil->halp.handle_icr, 1);
-=======
-		wil->halp.handle_icr = true;
->>>>>>> 5e52a76e
 		wil6210_set_halp(wil);
 		rc = wait_for_completion_timeout(&wil->halp.comp, to_jiffies);
 		if (!rc) {
 			wil_err(wil, "HALP vote timed out\n");
 			/* Mask HALP as done in case the interrupt is raised */
-			wil->halp.handle_icr = false;
+			atomic_set(&wil->halp.handle_icr, 0);
 			wil6210_mask_halp(wil);
 		} else {
 			wil_dbg_irq(wil,

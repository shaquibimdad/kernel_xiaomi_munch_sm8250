--- conflicted
+++ resolved
@@ -356,15 +356,10 @@
 			return -EPROTO;
 		}
 
-<<<<<<< HEAD
-=======
-		transaction->params_len = skb->data[transaction->aid_len + 3];
-
 		/* Total size is allocated (skb->len - 2) minus fixed array members */
 		if (transaction->params_len > ((skb->len - 2) - sizeof(struct nfc_evt_transaction)))
 			return -EINVAL;
 
->>>>>>> 22fdca53
 		memcpy(transaction->params, skb->data +
 		       transaction->aid_len + 4, transaction->params_len);
 

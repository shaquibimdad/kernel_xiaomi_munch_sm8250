/*
 * Mailbox: Common code for Mailbox controllers and users
 *
 * Copyright (C) 2013-2014 Linaro Ltd.
 * Author: Jassi Brar <jassisinghbrar@gmail.com>
 *
 * This program is free software; you can redistribute it and/or modify
 * it under the terms of the GNU General Public License version 2 as
 * published by the Free Software Foundation.
 */

#include <linux/interrupt.h>
#include <linux/spinlock.h>
#include <linux/mutex.h>
#include <linux/delay.h>
#include <linux/slab.h>
#include <linux/err.h>
#include <linux/module.h>
#include <linux/device.h>
#include <linux/bitops.h>
#include <linux/mailbox_client.h>
#include <linux/mailbox_controller.h>

#include "mailbox.h"

static LIST_HEAD(mbox_cons);
static DEFINE_MUTEX(con_mutex);

static int add_to_rbuf(struct mbox_chan *chan, void *mssg)
{
	int idx;
	unsigned long flags;

	spin_lock_irqsave(&chan->lock, flags);

	/* See if there is any space left */
	if (chan->msg_count == MBOX_TX_QUEUE_LEN) {
		spin_unlock_irqrestore(&chan->lock, flags);
		return -ENOBUFS;
	}

	idx = chan->msg_free;
	chan->msg_data[idx] = mssg;
	chan->msg_count++;

	if (idx == MBOX_TX_QUEUE_LEN - 1)
		chan->msg_free = 0;
	else
		chan->msg_free++;

	spin_unlock_irqrestore(&chan->lock, flags);

	return idx;
}

static int __msg_submit(struct mbox_chan *chan)
{
	unsigned count, idx;
	unsigned long flags;
	void *data;
	int err = -EBUSY;

	spin_lock_irqsave(&chan->lock, flags);

	if (!chan->msg_count || chan->active_req)
		goto exit;

	count = chan->msg_count;
	idx = chan->msg_free;
	if (idx >= count)
		idx -= count;
	else
		idx += MBOX_TX_QUEUE_LEN - count;

	data = chan->msg_data[idx];

	if (chan->cl->tx_prepare)
		chan->cl->tx_prepare(chan->cl, data);
	/* Try to submit a message to the MBOX controller */
	err = chan->mbox->ops->send_data(chan, data);
	if (!err) {
		chan->active_req = data;
		chan->msg_count--;
	}
exit:
	spin_unlock_irqrestore(&chan->lock, flags);

<<<<<<< HEAD
	return err;
}

static void msg_submit(struct mbox_chan *chan)
{
	int err = 0;

	/*
	 * If the controller returns -EAGAIN, then it means, our spinlock
	 * here is preventing the controller from receiving its interrupt,
	 * that would help clear the controller channels that are currently
	 * blocked waiting on the interrupt response.
	 * Retry again.
	 */
	do {
		err = __msg_submit(chan);
	} while (err == -EAGAIN);

	/* kick start the timer immediately to avoid delays */
=======
>>>>>>> 7ab67fde
	if (!err && (chan->txdone_method & TXDONE_BY_POLL)) {
		/* kick start the timer immediately to avoid delays */
		spin_lock_irqsave(&chan->mbox->poll_hrt_lock, flags);
		hrtimer_start(&chan->mbox->poll_hrt, 0, HRTIMER_MODE_REL);
		spin_unlock_irqrestore(&chan->mbox->poll_hrt_lock, flags);
	}
}

static void tx_tick(struct mbox_chan *chan, int r)
{
	unsigned long flags;
	void *mssg;

	spin_lock_irqsave(&chan->lock, flags);
	mssg = chan->active_req;
	chan->active_req = NULL;
	spin_unlock_irqrestore(&chan->lock, flags);

	/* Submit next message */
	msg_submit(chan);

	if (!mssg)
		return;

	/* Notify the client */
	if (chan->cl->tx_done)
		chan->cl->tx_done(chan->cl, mssg, r);

	if (r != -ETIME && chan->cl->tx_block)
		complete(&chan->tx_complete);
}

static enum hrtimer_restart txdone_hrtimer(struct hrtimer *hrtimer)
{
	struct mbox_controller *mbox =
		container_of(hrtimer, struct mbox_controller, poll_hrt);
	bool txdone, resched = false;
	int i;
	unsigned long flags;

	for (i = 0; i < mbox->num_chans; i++) {
		struct mbox_chan *chan = &mbox->chans[i];

		if (chan->active_req && chan->cl) {
			txdone = chan->mbox->ops->last_tx_done(chan);
			if (txdone)
				tx_tick(chan, 0);
			else
				resched = true;
		}
	}

	if (resched) {
		spin_lock_irqsave(&mbox->poll_hrt_lock, flags);
		if (!hrtimer_is_queued(hrtimer))
			hrtimer_forward_now(hrtimer, ms_to_ktime(mbox->txpoll_period));
		spin_unlock_irqrestore(&mbox->poll_hrt_lock, flags);

		return HRTIMER_RESTART;
	}
	return HRTIMER_NORESTART;
}

/**
 * mbox_chan_received_data - A way for controller driver to push data
 *				received from remote to the upper layer.
 * @chan: Pointer to the mailbox channel on which RX happened.
 * @mssg: Client specific message typecasted as void *
 *
 * After startup and before shutdown any data received on the chan
 * is passed on to the API via atomic mbox_chan_received_data().
 * The controller should ACK the RX only after this call returns.
 */
void mbox_chan_received_data(struct mbox_chan *chan, void *mssg)
{
	/* No buffering the received data */
	if (chan->cl->rx_callback)
		chan->cl->rx_callback(chan->cl, mssg);
}
EXPORT_SYMBOL_GPL(mbox_chan_received_data);

/**
 * mbox_chan_txdone - A way for controller driver to notify the
 *			framework that the last TX has completed.
 * @chan: Pointer to the mailbox chan on which TX happened.
 * @r: Status of last TX - OK or ERROR
 *
 * The controller that has IRQ for TX ACK calls this atomic API
 * to tick the TX state machine. It works only if txdone_irq
 * is set by the controller.
 */
void mbox_chan_txdone(struct mbox_chan *chan, int r)
{
	if (unlikely(!(chan->txdone_method & TXDONE_BY_IRQ))) {
		dev_err(chan->mbox->dev,
		       "Controller can't run the TX ticker\n");
		return;
	}

	tx_tick(chan, r);
}
EXPORT_SYMBOL_GPL(mbox_chan_txdone);

/**
 * mbox_client_txdone - The way for a client to run the TX state machine.
 * @chan: Mailbox channel assigned to this client.
 * @r: Success status of last transmission.
 *
 * The client/protocol had received some 'ACK' packet and it notifies
 * the API that the last packet was sent successfully. This only works
 * if the controller can't sense TX-Done.
 */
void mbox_client_txdone(struct mbox_chan *chan, int r)
{
	if (unlikely(!(chan->txdone_method & TXDONE_BY_ACK))) {
		dev_err(chan->mbox->dev, "Client can't run the TX ticker\n");
		return;
	}

	tx_tick(chan, r);
}
EXPORT_SYMBOL_GPL(mbox_client_txdone);

/**
 * mbox_client_peek_data - A way for client driver to pull data
 *			received from remote by the controller.
 * @chan: Mailbox channel assigned to this client.
 *
 * A poke to controller driver for any received data.
 * The data is actually passed onto client via the
 * mbox_chan_received_data()
 * The call can be made from atomic context, so the controller's
 * implementation of peek_data() must not sleep.
 *
 * Return: True, if controller has, and is going to push after this,
 *          some data.
 *         False, if controller doesn't have any data to be read.
 */
bool mbox_client_peek_data(struct mbox_chan *chan)
{
	if (chan->mbox->ops->peek_data)
		return chan->mbox->ops->peek_data(chan);

	return false;
}
EXPORT_SYMBOL_GPL(mbox_client_peek_data);

/**
 * mbox_send_message -	For client to submit a message to be
 *				sent to the remote.
 * @chan: Mailbox channel assigned to this client.
 * @mssg: Client specific message typecasted.
 *
 * For client to submit data to the controller destined for a remote
 * processor. If the client had set 'tx_block', the call will return
 * either when the remote receives the data or when 'tx_tout' millisecs
 * run out.
 *  In non-blocking mode, the requests are buffered by the API and a
 * non-negative token is returned for each queued request. If the request
 * is not queued, a negative token is returned. Upon failure or successful
 * TX, the API calls 'tx_done' from atomic context, from which the client
 * could submit yet another request.
 * The pointer to message should be preserved until it is sent
 * over the chan, i.e, tx_done() is made.
 * This function could be called from atomic context as it simply
 * queues the data and returns a token against the request.
 *
 * Return: Non-negative integer for successful submission (non-blocking mode)
 *	or transmission over chan (blocking mode).
 *	Negative value denotes failure.
 */
int mbox_send_message(struct mbox_chan *chan, void *mssg)
{
	int t;

	if (!chan || !chan->cl)
		return -EINVAL;

	t = add_to_rbuf(chan, mssg);
	if (t < 0) {
		dev_err(chan->mbox->dev, "Try increasing MBOX_TX_QUEUE_LEN\n");
		return t;
	}

	msg_submit(chan);

	if (chan->cl->tx_block) {
		unsigned long wait;
		int ret;

		if (!chan->cl->tx_tout) /* wait forever */
			wait = msecs_to_jiffies(3600000);
		else
			wait = msecs_to_jiffies(chan->cl->tx_tout);

		ret = wait_for_completion_timeout(&chan->tx_complete, wait);
		if (ret == 0) {
			t = -ETIME;
			tx_tick(chan, t);
		}
	}

	return t;
}
EXPORT_SYMBOL_GPL(mbox_send_message);

/**
 * mbox_request_channel - Request a mailbox channel.
 * @cl: Identity of the client requesting the channel.
 * @index: Index of mailbox specifier in 'mboxes' property.
 *
 * The Client specifies its requirements and capabilities while asking for
 * a mailbox channel. It can't be called from atomic context.
 * The channel is exclusively allocated and can't be used by another
 * client before the owner calls mbox_free_channel.
 * After assignment, any packet received on this channel will be
 * handed over to the client via the 'rx_callback'.
 * The framework holds reference to the client, so the mbox_client
 * structure shouldn't be modified until the mbox_free_channel returns.
 *
 * Return: Pointer to the channel assigned to the client if successful.
 *		ERR_PTR for request failure.
 */
struct mbox_chan *mbox_request_channel(struct mbox_client *cl, int index)
{
	struct device *dev = cl->dev;
	struct mbox_controller *mbox;
	struct of_phandle_args spec;
	struct mbox_chan *chan;
	unsigned long flags;
	int ret;

	if (!dev || !dev->of_node) {
		pr_debug("%s: No owner device node\n", __func__);
		return ERR_PTR(-ENODEV);
	}

	mutex_lock(&con_mutex);

	if (of_parse_phandle_with_args(dev->of_node, "mboxes",
				       "#mbox-cells", index, &spec)) {
		dev_dbg(dev, "%s: can't parse \"mboxes\" property\n", __func__);
		mutex_unlock(&con_mutex);
		return ERR_PTR(-ENODEV);
	}

	chan = ERR_PTR(-EPROBE_DEFER);
	list_for_each_entry(mbox, &mbox_cons, node)
		if (mbox->dev->of_node == spec.np) {
			chan = mbox->of_xlate(mbox, &spec);
			break;
		}

	of_node_put(spec.np);

	if (IS_ERR(chan)) {
		mutex_unlock(&con_mutex);
		return chan;
	}

	if (chan->cl || !try_module_get(mbox->dev->driver->owner)) {
		dev_dbg(dev, "%s: mailbox not free\n", __func__);
		mutex_unlock(&con_mutex);
		return ERR_PTR(-EBUSY);
	}

	spin_lock_irqsave(&chan->lock, flags);
	chan->msg_free = 0;
	chan->msg_count = 0;
	chan->active_req = NULL;
	chan->cl = cl;
	init_completion(&chan->tx_complete);

	if (chan->txdone_method	== TXDONE_BY_POLL && cl->knows_txdone)
		chan->txdone_method = TXDONE_BY_ACK;

	spin_unlock_irqrestore(&chan->lock, flags);

	if (chan->mbox->ops->startup) {
		ret = chan->mbox->ops->startup(chan);

		if (ret) {
			dev_err(dev, "Unable to startup the chan (%d)\n", ret);
			mbox_free_channel(chan);
			chan = ERR_PTR(ret);
		}
	}

	mutex_unlock(&con_mutex);
	return chan;
}
EXPORT_SYMBOL_GPL(mbox_request_channel);

struct mbox_chan *mbox_request_channel_byname(struct mbox_client *cl,
					      const char *name)
{
	struct device_node *np = cl->dev->of_node;
	struct property *prop;
	const char *mbox_name;
	int index = 0;

	if (!np) {
		dev_err(cl->dev, "%s() currently only supports DT\n", __func__);
		return ERR_PTR(-EINVAL);
	}

	if (!of_get_property(np, "mbox-names", NULL)) {
		dev_err(cl->dev,
			"%s() requires an \"mbox-names\" property\n", __func__);
		return ERR_PTR(-EINVAL);
	}

	of_property_for_each_string(np, "mbox-names", prop, mbox_name) {
		if (!strncmp(name, mbox_name, strlen(name)))
			return mbox_request_channel(cl, index);
		index++;
	}

	dev_err(cl->dev, "%s() could not locate channel named \"%s\"\n",
		__func__, name);
	return ERR_PTR(-EINVAL);
}
EXPORT_SYMBOL_GPL(mbox_request_channel_byname);

/**
 * mbox_free_channel - The client relinquishes control of a mailbox
 *			channel by this call.
 * @chan: The mailbox channel to be freed.
 */
void mbox_free_channel(struct mbox_chan *chan)
{
	unsigned long flags;

	if (!chan || !chan->cl)
		return;

	if (chan->mbox->ops->shutdown)
		chan->mbox->ops->shutdown(chan);

	/* The queued TX requests are simply aborted, no callbacks are made */
	spin_lock_irqsave(&chan->lock, flags);
	chan->cl = NULL;
	chan->active_req = NULL;
	if (chan->txdone_method == TXDONE_BY_ACK)
		chan->txdone_method = TXDONE_BY_POLL;

	module_put(chan->mbox->dev->driver->owner);
	spin_unlock_irqrestore(&chan->lock, flags);
}
EXPORT_SYMBOL_GPL(mbox_free_channel);

static struct mbox_chan *
of_mbox_index_xlate(struct mbox_controller *mbox,
		    const struct of_phandle_args *sp)
{
	int ind = sp->args[0];

	if (ind >= mbox->num_chans)
		return ERR_PTR(-EINVAL);

	return &mbox->chans[ind];
}

/**
 * mbox_controller_register - Register the mailbox controller
 * @mbox:	Pointer to the mailbox controller.
 *
 * The controller driver registers its communication channels
 */
int mbox_controller_register(struct mbox_controller *mbox)
{
	int i, txdone;

	/* Sanity check */
	if (!mbox || !mbox->dev || !mbox->ops || !mbox->num_chans)
		return -EINVAL;

	if (mbox->txdone_irq)
		txdone = TXDONE_BY_IRQ;
	else if (mbox->txdone_poll)
		txdone = TXDONE_BY_POLL;
	else /* It has to be ACK then */
		txdone = TXDONE_BY_ACK;

	if (txdone == TXDONE_BY_POLL) {

		if (!mbox->ops->last_tx_done) {
			dev_err(mbox->dev, "last_tx_done method is absent\n");
			return -EINVAL;
		}

		hrtimer_init(&mbox->poll_hrt, CLOCK_MONOTONIC,
			     HRTIMER_MODE_REL);
		mbox->poll_hrt.function = txdone_hrtimer;
		spin_lock_init(&mbox->poll_hrt_lock);
	}

	for (i = 0; i < mbox->num_chans; i++) {
		struct mbox_chan *chan = &mbox->chans[i];

		chan->cl = NULL;
		chan->mbox = mbox;
		chan->txdone_method = txdone;
		spin_lock_init(&chan->lock);
	}

	if (!mbox->of_xlate)
		mbox->of_xlate = of_mbox_index_xlate;

	mutex_lock(&con_mutex);
	list_add_tail(&mbox->node, &mbox_cons);
	mutex_unlock(&con_mutex);

	return 0;
}
EXPORT_SYMBOL_GPL(mbox_controller_register);

/**
 * mbox_controller_unregister - Unregister the mailbox controller
 * @mbox:	Pointer to the mailbox controller.
 */
void mbox_controller_unregister(struct mbox_controller *mbox)
{
	int i;

	if (!mbox)
		return;

	mutex_lock(&con_mutex);

	list_del(&mbox->node);

	for (i = 0; i < mbox->num_chans; i++)
		mbox_free_channel(&mbox->chans[i]);

	if (mbox->txdone_poll)
		hrtimer_cancel(&mbox->poll_hrt);

	mutex_unlock(&con_mutex);
}
EXPORT_SYMBOL_GPL(mbox_controller_unregister);<|MERGE_RESOLUTION|>--- conflicted
+++ resolved
@@ -85,7 +85,6 @@
 exit:
 	spin_unlock_irqrestore(&chan->lock, flags);
 
-<<<<<<< HEAD
 	return err;
 }
 
@@ -105,8 +104,6 @@
 	} while (err == -EAGAIN);
 
 	/* kick start the timer immediately to avoid delays */
-=======
->>>>>>> 7ab67fde
 	if (!err && (chan->txdone_method & TXDONE_BY_POLL)) {
 		/* kick start the timer immediately to avoid delays */
 		spin_lock_irqsave(&chan->mbox->poll_hrt_lock, flags);

--- conflicted
+++ resolved
@@ -28,17 +28,10 @@
 #define VISOR_DRV_NAME "visorchannel"
 
 #define VISOR_CONSOLEVIDEO_CHANNEL_GUID \
-<<<<<<< HEAD
-	UUID_LE(0x3cd6e705, 0xd6a2, 0x4aa5, \
-		0xad, 0x5c, 0x7b, 0x8, 0x88, 0x9d, 0xff, 0xe2)
-
-static const uuid_le visor_video_guid = VISOR_CONSOLEVIDEO_CHANNEL_GUID;
-=======
 	GUID_INIT(0x3cd6e705, 0xd6a2, 0x4aa5, \
 		  0xad, 0x5c, 0x7b, 0x8, 0x88, 0x9d, 0xff, 0xe2)
 
 static const guid_t visor_video_guid = VISOR_CONSOLEVIDEO_CHANNEL_GUID;
->>>>>>> bb176f67
 
 struct visorchannel {
 	u64 physaddr;
@@ -405,13 +398,8 @@
 	 * this. Remember that we haven't requested it so we don't try to
 	 * release later on.
 	 */
-<<<<<<< HEAD
-	channel->requested = request_mem_region(physaddr, size, MYDRVNAME);
-	if (!channel->requested && uuid_le_cmp(guid, visor_video_guid))
-=======
 	channel->requested = request_mem_region(physaddr, size, VISOR_DRV_NAME);
 	if (!channel->requested && !guid_equal(guid, &visor_video_guid))
->>>>>>> bb176f67
 		/* we only care about errors if this is not the video channel */
 		goto err_destroy_channel;
 
@@ -433,15 +421,9 @@
 	if (channel->requested)
 		release_mem_region(channel->physaddr, channel->nbytes);
 	channel->mapped = NULL;
-<<<<<<< HEAD
-	channel->requested = request_mem_region(channel->physaddr,
-						channel_bytes, MYDRVNAME);
-	if (!channel->requested && uuid_le_cmp(guid, visor_video_guid))
-=======
 	channel->requested = request_mem_region(channel->physaddr, size,
 						VISOR_DRV_NAME);
 	if (!channel->requested && !guid_equal(guid, &visor_video_guid))
->>>>>>> bb176f67
 		/* we only care about errors if this is not the video channel */
 		goto err_destroy_channel;
 

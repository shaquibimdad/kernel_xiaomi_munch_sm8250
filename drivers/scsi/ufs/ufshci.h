--- conflicted
+++ resolved
@@ -502,12 +502,8 @@
 	u8 prd_table[];
 };
 
-<<<<<<< HEAD
-#define UTRD_CRYPTO_ENABLE	UFS_BIT(23)
-=======
 #define sizeof_utp_transfer_cmd_desc(hba)	\
 	(sizeof(struct utp_transfer_cmd_desc) + SG_ALL * (hba)->sg_entry_size)
->>>>>>> f8b19f1e
 
 /**
  * struct request_desc_header - Descriptor Header common to both UTRD and UTMRD

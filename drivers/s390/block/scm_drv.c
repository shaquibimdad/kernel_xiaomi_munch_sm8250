--- conflicted
+++ resolved
@@ -19,11 +19,7 @@
 
 	switch (event) {
 	case SCM_CHANGE:
-<<<<<<< HEAD
-		pr_info("%lu: The capabilities of the SCM increment changed\n",
-=======
 		pr_info("%lx: The capabilities of the SCM increment changed\n",
->>>>>>> 775c4f66
 			(unsigned long) scmdev->address);
 		SCM_LOG(2, "State changed");
 		SCM_LOG_STATE(2, scmdev);

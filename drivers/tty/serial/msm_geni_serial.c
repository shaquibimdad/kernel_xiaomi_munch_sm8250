--- conflicted
+++ resolved
@@ -1,11 +1,7 @@
 // SPDX-License-Identifier: GPL-2.0-only
 /*
  * Copyright (c) 2016-2021, The Linux Foundation. All rights reserved.
-<<<<<<< HEAD
- * Copyright (C) 2021 XiaoMi, Inc.
-=======
  * Copyright (c) 2022 Qualcomm Innovation Center, Inc. All rights reserved.
->>>>>>> ff12f4a9
  */
 
 #include <linux/bitmap.h>
@@ -3906,4 +3902,4 @@
 
 MODULE_DESCRIPTION("Serial driver for GENI based QTI serial cores");
 MODULE_LICENSE("GPL v2");
-MODULE_ALIAS("tty:msm_geni_geni_serial");+MODULE_ALIAS("tty:msm_geni_geni_serial");

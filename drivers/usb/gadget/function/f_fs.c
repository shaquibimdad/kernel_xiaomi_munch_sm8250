// SPDX-License-Identifier: GPL-2.0+
/*
 * f_fs.c -- user mode file system API for USB composite function controllers
 *
 * Copyright (C) 2010 Samsung Electronics
 * Author: Michal Nazarewicz <mina86@mina86.com>
 *
 * Based on inode.c (GadgetFS) which was:
 * Copyright (C) 2003-2004 David Brownell
 * Copyright (C) 2003 Agilent Technologies
 */


/* #define DEBUG */
/* #define VERBOSE_DEBUG */

#include <linux/blkdev.h>
#include <linux/pagemap.h>
#include <linux/export.h>
#include <linux/hid.h>
#include <linux/module.h>
#include <linux/sched/signal.h>
#include <linux/uio.h>
#include <asm/unaligned.h>

#include <linux/usb/composite.h>
#include <linux/usb/functionfs.h>

#include <linux/aio.h>
#include <linux/mmu_context.h>
#include <linux/poll.h>
#include <linux/eventfd.h>

#include "u_fs.h"
#include "u_f.h"
#include "u_os_desc.h"
#include "configfs.h"

#define FUNCTIONFS_MAGIC	0xa647361 /* Chosen by a honest dice roll ;) */

#define NUM_PAGES	10 /* # of pages for ipc logging */

#ifdef CONFIG_DYNAMIC_DEBUG
#define ffs_log(fmt, ...) do { \
	ipc_log_string(ffs->ipc_log, "%s: " fmt,  __func__, ##__VA_ARGS__); \
	dynamic_pr_debug("%s: " fmt, __func__, ##__VA_ARGS__); \
} while (0)
#else
#define ffs_log(fmt, ...) \
	ipc_log_string(ffs->ipc_log, "%s: " fmt,  __func__, ##__VA_ARGS__)
#endif

/* Reference counter handling */
static void ffs_data_get(struct ffs_data *ffs);
static void ffs_data_put(struct ffs_data *ffs);
/* Creates new ffs_data object. */
static struct ffs_data *__must_check ffs_data_new(const char *dev_name)
	__attribute__((malloc));

/* Opened counter handling. */
static void ffs_data_opened(struct ffs_data *ffs);
static void ffs_data_closed(struct ffs_data *ffs);

/* Called with ffs->mutex held; take over ownership of data. */
static int __must_check
__ffs_data_got_descs(struct ffs_data *ffs, char *data, size_t len);
static int __must_check
__ffs_data_got_strings(struct ffs_data *ffs, char *data, size_t len);


/* The function structure ***************************************************/

struct ffs_ep;

struct ffs_function {
	struct usb_configuration	*conf;
	struct usb_gadget		*gadget;
	struct ffs_data			*ffs;

	struct ffs_ep			*eps;
	u8				eps_revmap[16];
	short				*interfaces_nums;

	struct usb_function		function;
};


static struct ffs_function *ffs_func_from_usb(struct usb_function *f)
{
	return container_of(f, struct ffs_function, function);
}


static inline enum ffs_setup_state
ffs_setup_state_clear_cancelled(struct ffs_data *ffs)
{
	return (enum ffs_setup_state)
		cmpxchg(&ffs->setup_state, FFS_SETUP_CANCELLED, FFS_NO_SETUP);
}


static void ffs_func_eps_disable(struct ffs_function *func);
static int __must_check ffs_func_eps_enable(struct ffs_function *func);

static int ffs_func_bind(struct usb_configuration *,
			 struct usb_function *);
static int ffs_func_set_alt(struct usb_function *, unsigned, unsigned);
static void ffs_func_disable(struct usb_function *);
static int ffs_func_setup(struct usb_function *,
			  const struct usb_ctrlrequest *);
static bool ffs_func_req_match(struct usb_function *,
			       const struct usb_ctrlrequest *,
			       bool config0);
static void ffs_func_suspend(struct usb_function *);
static void ffs_func_resume(struct usb_function *);


static int ffs_func_revmap_ep(struct ffs_function *func, u8 num);
static int ffs_func_revmap_intf(struct ffs_function *func, u8 intf);


/* The endpoints structures *************************************************/

struct ffs_ep {
	struct usb_ep			*ep;	/* P: ffs->eps_lock */
	struct usb_request		*req;	/* P: epfile->mutex */

	/* [0]: full speed, [1]: high speed, [2]: super speed */
	struct usb_endpoint_descriptor	*descs[3];

	u8				num;

	int				status;	/* P: epfile->mutex */
};

struct ffs_epfile {
	/* Protects ep->ep and ep->req. */
	struct mutex			mutex;

	struct ffs_data			*ffs;
	struct ffs_ep			*ep;	/* P: ffs->eps_lock */
	atomic_t			opened;

	struct dentry			*dentry;

	/*
	 * Buffer for holding data from partial reads which may happen since
	 * we’re rounding user read requests to a multiple of a max packet size.
	 *
	 * The pointer is initialised with NULL value and may be set by
	 * __ffs_epfile_read_data function to point to a temporary buffer.
	 *
	 * In normal operation, calls to __ffs_epfile_read_buffered will consume
	 * data from said buffer and eventually free it.  Importantly, while the
	 * function is using the buffer, it sets the pointer to NULL.  This is
	 * all right since __ffs_epfile_read_data and __ffs_epfile_read_buffered
	 * can never run concurrently (they are synchronised by epfile->mutex)
	 * so the latter will not assign a new value to the pointer.
	 *
	 * Meanwhile ffs_func_eps_disable frees the buffer (if the pointer is
	 * valid) and sets the pointer to READ_BUFFER_DROP value.  This special
	 * value is crux of the synchronisation between ffs_func_eps_disable and
	 * __ffs_epfile_read_data.
	 *
	 * Once __ffs_epfile_read_data is about to finish it will try to set the
	 * pointer back to its old value (as described above), but seeing as the
	 * pointer is not-NULL (namely READ_BUFFER_DROP) it will instead free
	 * the buffer.
	 *
	 * == State transitions ==
	 *
	 * • ptr == NULL:  (initial state)
	 *   ◦ __ffs_epfile_read_buffer_free: go to ptr == DROP
	 *   ◦ __ffs_epfile_read_buffered:    nop
	 *   ◦ __ffs_epfile_read_data allocates temp buffer: go to ptr == buf
	 *   ◦ reading finishes:              n/a, not in ‘and reading’ state
	 * • ptr == DROP:
	 *   ◦ __ffs_epfile_read_buffer_free: nop
	 *   ◦ __ffs_epfile_read_buffered:    go to ptr == NULL
	 *   ◦ __ffs_epfile_read_data allocates temp buffer: free buf, nop
	 *   ◦ reading finishes:              n/a, not in ‘and reading’ state
	 * • ptr == buf:
	 *   ◦ __ffs_epfile_read_buffer_free: free buf, go to ptr == DROP
	 *   ◦ __ffs_epfile_read_buffered:    go to ptr == NULL and reading
	 *   ◦ __ffs_epfile_read_data:        n/a, __ffs_epfile_read_buffered
	 *                                    is always called first
	 *   ◦ reading finishes:              n/a, not in ‘and reading’ state
	 * • ptr == NULL and reading:
	 *   ◦ __ffs_epfile_read_buffer_free: go to ptr == DROP and reading
	 *   ◦ __ffs_epfile_read_buffered:    n/a, mutex is held
	 *   ◦ __ffs_epfile_read_data:        n/a, mutex is held
	 *   ◦ reading finishes and …
	 *     … all data read:               free buf, go to ptr == NULL
	 *     … otherwise:                   go to ptr == buf and reading
	 * • ptr == DROP and reading:
	 *   ◦ __ffs_epfile_read_buffer_free: nop
	 *   ◦ __ffs_epfile_read_buffered:    n/a, mutex is held
	 *   ◦ __ffs_epfile_read_data:        n/a, mutex is held
	 *   ◦ reading finishes:              free buf, go to ptr == DROP
	 */
	struct ffs_buffer		*read_buffer;
#define READ_BUFFER_DROP ((struct ffs_buffer *)ERR_PTR(-ESHUTDOWN))

	char				name[5];

	unsigned char			in;	/* P: ffs->eps_lock */
	unsigned char			isoc;	/* P: ffs->eps_lock */

	bool				invalid;
};

struct ffs_buffer {
	size_t length;
	char *data;
	char storage[];
};

/*  ffs_io_data structure ***************************************************/

struct ffs_io_data {
	bool aio;
	bool read;

	struct kiocb *kiocb;
	struct iov_iter data;
	const void *to_free;
	char *buf;

	struct mm_struct *mm;
	struct work_struct work;

	struct usb_ep *ep;
	struct usb_request *req;

	struct ffs_data *ffs;
};

struct ffs_desc_helper {
	struct ffs_data *ffs;
	unsigned interfaces_count;
	unsigned eps_count;
};

static int  __must_check ffs_epfiles_create(struct ffs_data *ffs);
static void ffs_epfiles_destroy(struct ffs_epfile *epfiles, unsigned count);

static struct dentry *
ffs_sb_create_file(struct super_block *sb, const char *name, void *data,
		   const struct file_operations *fops);

/* Devices management *******************************************************/

DEFINE_MUTEX(ffs_lock);
EXPORT_SYMBOL_GPL(ffs_lock);

static struct ffs_dev *_ffs_find_dev(const char *name);
static struct ffs_dev *_ffs_alloc_dev(void);
static void _ffs_free_dev(struct ffs_dev *dev);
static int ffs_acquire_dev(const char *dev_name, struct ffs_data *ffs_data);
static void ffs_release_dev(struct ffs_dev *ffs_dev);
static int ffs_ready(struct ffs_data *ffs);
static void ffs_closed(struct ffs_data *ffs);

/* Misc helper functions ****************************************************/

static int ffs_mutex_lock(struct mutex *mutex, unsigned nonblock)
	__attribute__((warn_unused_result, nonnull));
static char *ffs_prepare_buffer(const char __user *buf, size_t len,
	size_t extra_buf_alloc)
	__attribute__((warn_unused_result, nonnull));


/* Control file aka ep0 *****************************************************/

static void ffs_ep0_complete(struct usb_ep *ep, struct usb_request *req)
{
	struct ffs_data *ffs = req->context;

	complete(&ffs->ep0req_completion);
}

static int __ffs_ep0_queue_wait(struct ffs_data *ffs, char *data, size_t len)
	__releases(&ffs->ev.waitq.lock)
{
	struct usb_request *req = ffs->ep0req;
	int ret;

	if (!req) {
		spin_unlock_irq(&ffs->ev.waitq.lock);
		return -EINVAL;
	}

	req->zero     = len < le16_to_cpu(ffs->ev.setup.wLength);

	spin_unlock_irq(&ffs->ev.waitq.lock);

	ffs_log("enter: state %d setup_state %d flags %lu", ffs->state,
		ffs->setup_state, ffs->flags);

	req->buf      = data;
	req->length   = len;

	/*
	 * UDC layer requires to provide a buffer even for ZLP, but should
	 * not use it at all. Let's provide some poisoned pointer to catch
	 * possible bug in the driver.
	 */
	if (req->buf == NULL)
		req->buf = (void *)0xDEADBABE;

	reinit_completion(&ffs->ep0req_completion);

	ret = usb_ep_queue(ffs->gadget->ep0, req, GFP_ATOMIC);
	if (unlikely(ret < 0))
		return ret;

	ret = wait_for_completion_interruptible(&ffs->ep0req_completion);
	if (unlikely(ret)) {
		usb_ep_dequeue(ffs->gadget->ep0, req);
		return -EINTR;
	}

	ffs->setup_state = FFS_NO_SETUP;

	ffs_log("exit: state %d setup_state %d flags %lu", ffs->state,
		ffs->setup_state, ffs->flags);

	return req->status ? req->status : req->actual;
}

static int __ffs_ep0_stall(struct ffs_data *ffs)
{
	ffs_log("state %d setup_state %d flags %lu can_stall %d", ffs->state,
		ffs->setup_state, ffs->flags, ffs->ev.can_stall);

	if (ffs->ev.can_stall) {
		pr_vdebug("ep0 stall\n");
		usb_ep_set_halt(ffs->gadget->ep0);
		ffs->setup_state = FFS_NO_SETUP;
		return -EL2HLT;
	} else {
		pr_debug("bogus ep0 stall!\n");
		return -ESRCH;
	}
}

static ssize_t ffs_ep0_write(struct file *file, const char __user *buf,
			     size_t len, loff_t *ptr)
{
	struct ffs_data *ffs = file->private_data;
	struct usb_gadget *gadget = ffs->gadget;
	ssize_t ret;
	char *data;

	ENTER();

	ffs_log("enter:len %zu state %d setup_state %d flags %lu", len,
		ffs->state, ffs->setup_state, ffs->flags);

	/* Fast check if setup was canceled */
	if (ffs_setup_state_clear_cancelled(ffs) == FFS_SETUP_CANCELLED)
		return -EIDRM;

	/* Acquire mutex */
	ret = ffs_mutex_lock(&ffs->mutex, file->f_flags & O_NONBLOCK);
	if (unlikely(ret < 0))
		return ret;

	/* Check state */
	switch (ffs->state) {
	case FFS_READ_DESCRIPTORS:
	case FFS_READ_STRINGS:
		/* Copy data */
		if (unlikely(len < 16)) {
			ret = -EINVAL;
			break;
		}

		data = ffs_prepare_buffer(buf, len, 0);
		if (IS_ERR(data)) {
			ret = PTR_ERR(data);
			break;
		}

		/* Handle data */
		if (ffs->state == FFS_READ_DESCRIPTORS) {
			pr_info("read descriptors\n");
			ret = __ffs_data_got_descs(ffs, data, len);
			if (unlikely(ret < 0))
				break;

			ffs->state = FFS_READ_STRINGS;
			ret = len;
		} else {
			pr_info("read strings\n");
			ret = __ffs_data_got_strings(ffs, data, len);
			if (unlikely(ret < 0))
				break;

			ret = ffs_epfiles_create(ffs);
			if (unlikely(ret)) {
				ffs->state = FFS_CLOSING;
				break;
			}

			ffs->state = FFS_ACTIVE;
			mutex_unlock(&ffs->mutex);

			ret = ffs_ready(ffs);
			if (unlikely(ret < 0)) {
				ffs->state = FFS_CLOSING;
				return ret;
			}

			return len;
		}
		break;

	case FFS_ACTIVE:
		data = NULL;
		/*
		 * We're called from user space, we can use _irq
		 * rather then _irqsave
		 */
		spin_lock_irq(&ffs->ev.waitq.lock);
		switch (ffs_setup_state_clear_cancelled(ffs)) {
		case FFS_SETUP_CANCELLED:
			ret = -EIDRM;
			goto done_spin;

		case FFS_NO_SETUP:
			ret = -ESRCH;
			goto done_spin;

		case FFS_SETUP_PENDING:
			break;
		}

		/* FFS_SETUP_PENDING */
		if (!(ffs->ev.setup.bRequestType & USB_DIR_IN)) {
			spin_unlock_irq(&ffs->ev.waitq.lock);
			ret = __ffs_ep0_stall(ffs);
			break;
		}

		/* FFS_SETUP_PENDING and not stall */
		len = min(len, (size_t)le16_to_cpu(ffs->ev.setup.wLength));

		spin_unlock_irq(&ffs->ev.waitq.lock);

		data = ffs_prepare_buffer(buf, len, gadget->extra_buf_alloc);
		if (IS_ERR(data)) {
			ret = PTR_ERR(data);
			break;
		}

		spin_lock_irq(&ffs->ev.waitq.lock);

		/*
		 * We are guaranteed to be still in FFS_ACTIVE state
		 * but the state of setup could have changed from
		 * FFS_SETUP_PENDING to FFS_SETUP_CANCELLED so we need
		 * to check for that.  If that happened we copied data
		 * from user space in vain but it's unlikely.
		 *
		 * For sure we are not in FFS_NO_SETUP since this is
		 * the only place FFS_SETUP_PENDING -> FFS_NO_SETUP
		 * transition can be performed and it's protected by
		 * mutex.
		 */
		if (ffs_setup_state_clear_cancelled(ffs) ==
		    FFS_SETUP_CANCELLED) {
			ret = -EIDRM;
done_spin:
			spin_unlock_irq(&ffs->ev.waitq.lock);
		} else {
			/* unlocks spinlock */
			ret = __ffs_ep0_queue_wait(ffs, data, len);
		}
		kfree(data);
		break;

	default:
		ret = -EBADFD;
		break;
	}

	ffs_log("exit:ret %zd state %d setup_state %d flags %lu", ret,
		ffs->state, ffs->setup_state, ffs->flags);

	mutex_unlock(&ffs->mutex);
	return ret;
}

/* Called with ffs->ev.waitq.lock and ffs->mutex held, both released on exit. */
static ssize_t __ffs_ep0_read_events(struct ffs_data *ffs, char __user *buf,
				     size_t n)
	__releases(&ffs->ev.waitq.lock)
{
	/*
	 * n cannot be bigger than ffs->ev.count, which cannot be bigger than
	 * size of ffs->ev.types array (which is four) so that's how much space
	 * we reserve.
	 */
	struct usb_functionfs_event events[ARRAY_SIZE(ffs->ev.types)];
	const size_t size = n * sizeof *events;
	unsigned i = 0;

	memset(events, 0, size);

	do {
		events[i].type = ffs->ev.types[i];
		if (events[i].type == FUNCTIONFS_SETUP) {
			events[i].u.setup = ffs->ev.setup;
			ffs->setup_state = FFS_SETUP_PENDING;
		}
	} while (++i < n);

	ffs->ev.count -= n;
	if (ffs->ev.count)
		memmove(ffs->ev.types, ffs->ev.types + n,
			ffs->ev.count * sizeof *ffs->ev.types);

	spin_unlock_irq(&ffs->ev.waitq.lock);

	ffs_log("state %d setup_state %d flags %lu #evt %zu", ffs->state,
		ffs->setup_state, ffs->flags, n);

	mutex_unlock(&ffs->mutex);

	return unlikely(copy_to_user(buf, events, size)) ? -EFAULT : size;
}

static ssize_t ffs_ep0_read(struct file *file, char __user *buf,
			    size_t len, loff_t *ptr)
{
	struct ffs_data *ffs = file->private_data;
	char *data = NULL;
	size_t n;
	int ret;

	ENTER();

	ffs_log("enter:len %zu state %d setup_state %d flags %lu", len,
		ffs->state, ffs->setup_state, ffs->flags);

	/* Fast check if setup was canceled */
	if (ffs_setup_state_clear_cancelled(ffs) == FFS_SETUP_CANCELLED)
		return -EIDRM;

	/* Acquire mutex */
	ret = ffs_mutex_lock(&ffs->mutex, file->f_flags & O_NONBLOCK);
	if (unlikely(ret < 0))
		return ret;

	/* Check state */
	if (ffs->state != FFS_ACTIVE) {
		ret = -EBADFD;
		goto done_mutex;
	}

	/*
	 * We're called from user space, we can use _irq rather then
	 * _irqsave
	 */
	spin_lock_irq(&ffs->ev.waitq.lock);

	switch (ffs_setup_state_clear_cancelled(ffs)) {
	case FFS_SETUP_CANCELLED:
		ret = -EIDRM;
		break;

	case FFS_NO_SETUP:
		n = len / sizeof(struct usb_functionfs_event);
		if (unlikely(!n)) {
			ret = -EINVAL;
			break;
		}

		if ((file->f_flags & O_NONBLOCK) && !ffs->ev.count) {
			ret = -EAGAIN;
			break;
		}

		if (wait_event_interruptible_exclusive_locked_irq(ffs->ev.waitq,
							ffs->ev.count)) {
			ret = -EINTR;
			break;
		}

		/* unlocks spinlock */
		return __ffs_ep0_read_events(ffs, buf,
					     min(n, (size_t)ffs->ev.count));

	case FFS_SETUP_PENDING:
		if (ffs->ev.setup.bRequestType & USB_DIR_IN) {
			spin_unlock_irq(&ffs->ev.waitq.lock);
			ret = __ffs_ep0_stall(ffs);
			goto done_mutex;
		}

		len = min(len, (size_t)le16_to_cpu(ffs->ev.setup.wLength));

		spin_unlock_irq(&ffs->ev.waitq.lock);

		if (likely(len)) {
			data = kmalloc(len, GFP_KERNEL);
			if (unlikely(!data)) {
				ret = -ENOMEM;
				goto done_mutex;
			}
		}

		spin_lock_irq(&ffs->ev.waitq.lock);

		/* See ffs_ep0_write() */
		if (ffs_setup_state_clear_cancelled(ffs) ==
		    FFS_SETUP_CANCELLED) {
			ret = -EIDRM;
			break;
		}

		/* unlocks spinlock */
		ret = __ffs_ep0_queue_wait(ffs, data, len);
		if (likely(ret > 0) && unlikely(copy_to_user(buf, data, len)))
			ret = -EFAULT;
		goto done_mutex;

	default:
		ret = -EBADFD;
		break;
	}

	spin_unlock_irq(&ffs->ev.waitq.lock);
done_mutex:
	ffs_log("exit:ret %d state %d setup_state %d flags %lu", ret,
		ffs->state, ffs->setup_state, ffs->flags);

	mutex_unlock(&ffs->mutex);
	kfree(data);

	return ret;
}

static int ffs_ep0_open(struct inode *inode, struct file *file)
{
	struct ffs_data *ffs = inode->i_private;

	ENTER();

	ffs_log("state %d setup_state %d flags %lu opened %d", ffs->state,
		ffs->setup_state, ffs->flags, atomic_read(&ffs->opened));

	if (unlikely(ffs->state == FFS_CLOSING))
		return -EBUSY;

	file->private_data = ffs;
	ffs_data_opened(ffs);

	return stream_open(inode, file);
}

static int ffs_ep0_release(struct inode *inode, struct file *file)
{
	struct ffs_data *ffs = file->private_data;

	ENTER();

	ffs_log("state %d setup_state %d flags %lu opened %d", ffs->state,
		ffs->setup_state, ffs->flags, atomic_read(&ffs->opened));

	ffs_data_closed(ffs);

	return 0;
}

static long ffs_ep0_ioctl(struct file *file, unsigned code, unsigned long value)
{
	struct ffs_data *ffs = file->private_data;
	struct usb_gadget *gadget = ffs->gadget;
	long ret;

	ENTER();

	ffs_log("state %d setup_state %d flags %lu opened %d", ffs->state,
		ffs->setup_state, ffs->flags, atomic_read(&ffs->opened));

	if (code == FUNCTIONFS_INTERFACE_REVMAP) {
		struct ffs_function *func = ffs->func;
		ret = func ? ffs_func_revmap_intf(func, value) : -ENODEV;
	} else if (gadget && gadget->ops->ioctl) {
		ret = gadget->ops->ioctl(gadget, code, value);
	} else {
		ret = -ENOTTY;
	}

	return ret;
}

static __poll_t ffs_ep0_poll(struct file *file, poll_table *wait)
{
	struct ffs_data *ffs = file->private_data;
	__poll_t mask = EPOLLWRNORM;
	int ret;

	ffs_log("enter:state %d setup_state %d flags %lu opened %d", ffs->state,
		ffs->setup_state, ffs->flags, atomic_read(&ffs->opened));

	poll_wait(file, &ffs->ev.waitq, wait);

	ret = ffs_mutex_lock(&ffs->mutex, file->f_flags & O_NONBLOCK);
	if (unlikely(ret < 0))
		return mask;

	switch (ffs->state) {
	case FFS_READ_DESCRIPTORS:
	case FFS_READ_STRINGS:
		mask |= EPOLLOUT;
		break;

	case FFS_ACTIVE:
		switch (ffs->setup_state) {
		case FFS_NO_SETUP:
			if (ffs->ev.count)
				mask |= EPOLLIN;
			break;

		case FFS_SETUP_PENDING:
		case FFS_SETUP_CANCELLED:
			mask |= (EPOLLIN | EPOLLOUT);
			break;
		}
	case FFS_CLOSING:
		break;
	case FFS_DEACTIVATED:
		break;
	}

	ffs_log("exit: mask %u", mask);

	mutex_unlock(&ffs->mutex);

	return mask;
}

static const struct file_operations ffs_ep0_operations = {
	.llseek =	no_llseek,

	.open =		ffs_ep0_open,
	.write =	ffs_ep0_write,
	.read =		ffs_ep0_read,
	.release =	ffs_ep0_release,
	.unlocked_ioctl =	ffs_ep0_ioctl,
	.poll =		ffs_ep0_poll,
};


/* "Normal" endpoints operations ********************************************/

static void ffs_epfile_io_complete(struct usb_ep *_ep, struct usb_request *req)
{
	ENTER();
	if (likely(req->context)) {
		struct ffs_ep *ep = _ep->driver_data;
		ep->status = req->status ? req->status : req->actual;
		complete(req->context);
	}
}

static ssize_t ffs_copy_to_iter(void *data, int data_len, struct iov_iter *iter)
{
	ssize_t ret = copy_to_iter(data, data_len, iter);
	if (likely(ret == data_len))
		return ret;

	if (unlikely(iov_iter_count(iter)))
		return -EFAULT;

	/*
	 * Dear user space developer!
	 *
	 * TL;DR: To stop getting below error message in your kernel log, change
	 * user space code using functionfs to align read buffers to a max
	 * packet size.
	 *
	 * Some UDCs (e.g. dwc3) require request sizes to be a multiple of a max
	 * packet size.  When unaligned buffer is passed to functionfs, it
	 * internally uses a larger, aligned buffer so that such UDCs are happy.
	 *
	 * Unfortunately, this means that host may send more data than was
	 * requested in read(2) system call.  f_fs doesn’t know what to do with
	 * that excess data so it simply drops it.
	 *
	 * Was the buffer aligned in the first place, no such problem would
	 * happen.
	 *
	 * Data may be dropped only in AIO reads.  Synchronous reads are handled
	 * by splitting a request into multiple parts.  This splitting may still
	 * be a problem though so it’s likely best to align the buffer
	 * regardless of it being AIO or not..
	 *
	 * This only affects OUT endpoints, i.e. reading data with a read(2),
	 * aio_read(2) etc. system calls.  Writing data to an IN endpoint is not
	 * affected.
	 */
	pr_err("functionfs read size %d > requested size %zd, dropping excess data. "
	       "Align read buffer size to max packet size to avoid the problem.\n",
	       data_len, ret);

	return ret;
}

static void ffs_user_copy_worker(struct work_struct *work)
{
	struct ffs_io_data *io_data = container_of(work, struct ffs_io_data,
						   work);
	struct ffs_data *ffs = io_data->ffs;
	int ret = io_data->req->status ? io_data->req->status :
					 io_data->req->actual;
	bool kiocb_has_eventfd = io_data->kiocb->ki_flags & IOCB_EVENTFD;

	ffs_log("enter: ret %d for %s", ret, io_data->read ? "read" : "write");

	if (io_data->read && ret > 0) {
		mm_segment_t oldfs = get_fs();

		set_fs(USER_DS);
		use_mm(io_data->mm);
		ret = ffs_copy_to_iter(io_data->buf, ret, &io_data->data);
		unuse_mm(io_data->mm);
		set_fs(oldfs);
	}

	io_data->kiocb->ki_complete(io_data->kiocb, ret, ret);

	if (io_data->ffs->ffs_eventfd && !kiocb_has_eventfd)
		eventfd_signal(io_data->ffs->ffs_eventfd, 1);

	usb_ep_free_request(io_data->ep, io_data->req);

	if (io_data->read)
		kfree(io_data->to_free);
	kfree(io_data->buf);
	kfree(io_data);

	ffs_log("exit");
}

static void ffs_epfile_async_io_complete(struct usb_ep *_ep,
					 struct usb_request *req)
{
	struct ffs_io_data *io_data = req->context;
	struct ffs_data *ffs = io_data->ffs;

	ENTER();

	ffs_log("enter");

	INIT_WORK(&io_data->work, ffs_user_copy_worker);
	queue_work(ffs->io_completion_wq, &io_data->work);
}

static void __ffs_epfile_read_buffer_free(struct ffs_epfile *epfile)
{
	/*
	 * See comment in struct ffs_epfile for full read_buffer pointer
	 * synchronisation story.
	 */
	struct ffs_buffer *buf = xchg(&epfile->read_buffer, READ_BUFFER_DROP);
	if (buf && buf != READ_BUFFER_DROP)
		kfree(buf);
}

/* Assumes epfile->mutex is held. */
static ssize_t __ffs_epfile_read_buffered(struct ffs_epfile *epfile,
					  struct iov_iter *iter)
{
	/*
	 * Null out epfile->read_buffer so ffs_func_eps_disable does not free
	 * the buffer while we are using it.  See comment in struct ffs_epfile
	 * for full read_buffer pointer synchronisation story.
	 */
	struct ffs_buffer *buf = xchg(&epfile->read_buffer, NULL);
	ssize_t ret;
	if (!buf || buf == READ_BUFFER_DROP)
		return 0;

	ret = copy_to_iter(buf->data, buf->length, iter);
	if (buf->length == ret) {
		kfree(buf);
		return ret;
	}

	if (unlikely(iov_iter_count(iter))) {
		ret = -EFAULT;
	} else {
		buf->length -= ret;
		buf->data += ret;
	}

	if (cmpxchg(&epfile->read_buffer, NULL, buf))
		kfree(buf);

	return ret;
}

/* Assumes epfile->mutex is held. */
static ssize_t __ffs_epfile_read_data(struct ffs_epfile *epfile,
				      void *data, int data_len,
				      struct iov_iter *iter)
{
	struct ffs_buffer *buf;

	ssize_t ret = copy_to_iter(data, data_len, iter);
	if (likely(data_len == ret))
		return ret;

	if (unlikely(iov_iter_count(iter)))
		return -EFAULT;

	/* See ffs_copy_to_iter for more context. */
	pr_warn("functionfs read size %d > requested size %zd, splitting request into multiple reads.",
		data_len, ret);

	data_len -= ret;
	buf = kmalloc(sizeof(*buf) + data_len, GFP_KERNEL);
	if (!buf)
		return -ENOMEM;
	buf->length = data_len;
	buf->data = buf->storage;
	memcpy(buf->storage, data + ret, data_len);

	/*
	 * At this point read_buffer is NULL or READ_BUFFER_DROP (if
	 * ffs_func_eps_disable has been called in the meanwhile).  See comment
	 * in struct ffs_epfile for full read_buffer pointer synchronisation
	 * story.
	 */
	if (unlikely(cmpxchg(&epfile->read_buffer, NULL, buf)))
		kfree(buf);

	return ret;
}

static ssize_t ffs_epfile_io(struct file *file, struct ffs_io_data *io_data)
{
	struct ffs_epfile *epfile = file->private_data;
	struct ffs_data *ffs;
	struct usb_request *req;
	struct ffs_ep *ep;
	char *data = NULL;
	ssize_t ret, data_len = -EINVAL;
	int halt;
	size_t extra_buf_alloc = 0;

	/* Are we still active? */
	if (WARN_ON(epfile->ffs->state != FFS_ACTIVE))
		return -ENODEV;

	ffs = epfile->ffs;
	ffs_log("enter: %s", epfile->name);

	/* Wait for endpoint to be enabled */
	ep = epfile->ep;
	if (!ep) {
		if (file->f_flags & O_NONBLOCK)
			return -EAGAIN;

		/*
		 * epfile->invalid is set when EPs are disabled. Userspace
		 * might have stale threads continuing to do I/O and may be
		 * unaware of that especially if we block here. Instead return
		 * an error immediately here and don't allow any more I/O
		 * until the epfile is reopened.
		 */
		if (epfile->invalid)
			return -ENODEV;

		ret = wait_event_interruptible(
				epfile->ffs->wait, (ep = epfile->ep));
		if (ret)
			return -EINTR;
	}

	/* Do we halt? */
	halt = (!io_data->read == !epfile->in);
	if (halt && epfile->isoc)
		return -EINVAL;

	/* We will be using request and read_buffer */
	ret = ffs_mutex_lock(&epfile->mutex, file->f_flags & O_NONBLOCK);
	if (unlikely(ret))
		goto error;

	/* Allocate & copy */
	if (!halt) {
		struct usb_gadget *gadget;

		/*
		 * Do we have buffered data from previous partial read?  Check
		 * that for synchronous case only because we do not have
		 * facility to ‘wake up’ a pending asynchronous read and push
		 * buffered data to it which we would need to make things behave
		 * consistently.
		 */
		if (!io_data->aio && io_data->read) {
			ret = __ffs_epfile_read_buffered(epfile, &io_data->data);
			if (ret)
				goto error_mutex;
		}

		/*
		 * if we _do_ wait above, the epfile->ffs->gadget might be NULL
		 * before the waiting completes, so do not assign to 'gadget'
		 * earlier
		 */
		gadget = epfile->ffs->gadget;

		spin_lock_irq(&epfile->ffs->eps_lock);
		/* In the meantime, endpoint got disabled or changed. */
		if (epfile->ep != ep) {
			ret = -ESHUTDOWN;
			goto error_lock;
		}
		data_len = iov_iter_count(&io_data->data);
		/*
		 * Controller may require buffer size to be aligned to
		 * maxpacketsize of an out endpoint.
		 */
		if (io_data->read)
			data_len = usb_ep_align_maybe(gadget, ep->ep, data_len);
		spin_unlock_irq(&epfile->ffs->eps_lock);

		extra_buf_alloc = gadget->extra_buf_alloc;
		if (!io_data->read)
			data = kmalloc(data_len + extra_buf_alloc,
					GFP_KERNEL);
		else
			data = kmalloc(data_len, GFP_KERNEL);
		if (unlikely(!data)) {
			ret = -ENOMEM;
			goto error_mutex;
		}
		if (!io_data->read &&
		    !copy_from_iter_full(data, data_len, &io_data->data)) {
			ret = -EFAULT;
			goto error_mutex;
		}
	}

	spin_lock_irq(&epfile->ffs->eps_lock);

	if (epfile->ep != ep) {
		/* In the meantime, endpoint got disabled or changed. */
		ret = -ESHUTDOWN;
	} else if (halt) {
		ret = usb_ep_set_halt(ep->ep);
		if (!ret)
			ret = -EBADMSG;
	} else if (unlikely(data_len == -EINVAL)) {
		/*
		 * Sanity Check: even though data_len can't be used
		 * uninitialized at the time I write this comment, some
		 * compilers complain about this situation.
		 * In order to keep the code clean from warnings, data_len is
		 * being initialized to -EINVAL during its declaration, which
		 * means we can't rely on compiler anymore to warn no future
		 * changes won't result in data_len being used uninitialized.
		 * For such reason, we're adding this redundant sanity check
		 * here.
		 */
		WARN(1, "%s: data_len == -EINVAL\n", __func__);
		ret = -EINVAL;
	} else if (!io_data->aio) {
		DECLARE_COMPLETION_ONSTACK(done);
		bool interrupted = false;

		req = ep->req;
		req->buf      = data;
		req->length   = data_len;

		req->context  = &done;
		req->complete = ffs_epfile_io_complete;

		ret = usb_ep_queue(ep->ep, req, GFP_ATOMIC);
		if (unlikely(ret < 0))
			goto error_lock;

		spin_unlock_irq(&epfile->ffs->eps_lock);

		ffs_log("queued %zd bytes on %s", data_len, epfile->name);

		if (unlikely(wait_for_completion_interruptible(&done))) {
			/*
			 * To avoid race condition with ffs_epfile_io_complete,
			 * dequeue the request first then check
			 * status. usb_ep_dequeue API should guarantee no race
			 * condition with req->complete callback.
			 */
			spin_lock_irq(&epfile->ffs->eps_lock);
			interrupted = true;
			/*
			 * While we were acquiring lock endpoint got
			 * disabled (disconnect) or changed
			 (composition switch) ?
			 */
			if (epfile->ep == ep) {
				usb_ep_dequeue(ep->ep, req);
				spin_unlock_irq(&epfile->ffs->eps_lock);
				wait_for_completion(&done);
				interrupted = ep->status < 0;
			} else {
				spin_unlock_irq(&epfile->ffs->eps_lock);
			}
		}

		ffs_log("%s:ep status %d for req %pK", epfile->name, ep->status,
				req);

		if (interrupted) {
			ret = -EINTR;
			goto error_mutex;
		}

		ret = -ENODEV;
		spin_lock_irq(&epfile->ffs->eps_lock);
		/*
		 * While we were acquiring lock endpoint got
		 * disabled (disconnect) or changed
		 * (composition switch) ?
		 */
		if (epfile->ep == ep)
			ret = ep->status;
		spin_unlock_irq(&epfile->ffs->eps_lock);
		if (io_data->read && ret > 0)
			ret = __ffs_epfile_read_data(epfile, data, ep->status,
						     &io_data->data);
		goto error_mutex;
	} else if (!(req = usb_ep_alloc_request(ep->ep, GFP_ATOMIC))) {
		ret = -ENOMEM;
	} else {
		req->buf      = data;
		req->length   = data_len;

		io_data->buf = data;
		io_data->ep = ep->ep;
		io_data->req = req;
		io_data->ffs = epfile->ffs;

		req->context  = io_data;
		req->complete = ffs_epfile_async_io_complete;

		ret = usb_ep_queue(ep->ep, req, GFP_ATOMIC);
		if (unlikely(ret)) {
			io_data->req = NULL;
			usb_ep_free_request(ep->ep, req);
			goto error_lock;
		}

		ffs_log("queued %zd bytes on %s", data_len, epfile->name);

		ret = -EIOCBQUEUED;
		/*
		 * Do not kfree the buffer in this function.  It will be freed
		 * by ffs_user_copy_worker.
		 */
		data = NULL;
	}

error_lock:
	spin_unlock_irq(&epfile->ffs->eps_lock);
error_mutex:
	mutex_unlock(&epfile->mutex);
error:
	kfree(data);

	ffs_log("exit: %s ret %zd", epfile->name, ret);

	return ret;
}

static int
ffs_epfile_open(struct inode *inode, struct file *file)
{
	struct ffs_epfile *epfile = inode->i_private;
	struct ffs_data *ffs = epfile->ffs;

	ENTER();

	ffs_log("%s: state %d setup_state %d flag %lu opened %u",
		epfile->name, epfile->ffs->state, epfile->ffs->setup_state,
		epfile->ffs->flags, atomic_read(&epfile->opened));

	if (WARN_ON(epfile->ffs->state != FFS_ACTIVE))
		return -ENODEV;

	file->private_data = epfile;
	ffs_data_opened(epfile->ffs);
	atomic_inc(&epfile->opened);

	return stream_open(inode, file);
}

static int ffs_aio_cancel(struct kiocb *kiocb)
{
	struct ffs_io_data *io_data = kiocb->private;
	struct ffs_epfile *epfile = kiocb->ki_filp->private_data;
	struct ffs_data *ffs = epfile->ffs;
	unsigned long flags;
	int value;

	ENTER();

	ffs_log("enter:state %d setup_state %d flag %lu", epfile->ffs->state,
		epfile->ffs->setup_state, epfile->ffs->flags);

	spin_lock_irqsave(&epfile->ffs->eps_lock, flags);

	if (likely(io_data && io_data->ep && io_data->req))
		value = usb_ep_dequeue(io_data->ep, io_data->req);
	else
		value = -EINVAL;

	spin_unlock_irqrestore(&epfile->ffs->eps_lock, flags);

	ffs_log("exit: value %d", value);

	return value;
}

static ssize_t ffs_epfile_write_iter(struct kiocb *kiocb, struct iov_iter *from)
{
	struct ffs_epfile *epfile = kiocb->ki_filp->private_data;
	struct ffs_data *ffs = epfile->ffs;
	struct ffs_io_data io_data, *p = &io_data;
	ssize_t res;

	ENTER();

	ffs_log("enter");

	if (!is_sync_kiocb(kiocb)) {
		p = kzalloc(sizeof(io_data), GFP_KERNEL);
		if (unlikely(!p))
			return -ENOMEM;
		p->aio = true;
	} else {
		memset(p, 0, sizeof(*p));
		p->aio = false;
	}

	p->read = false;
	p->kiocb = kiocb;
	p->data = *from;
	p->mm = current->mm;

	kiocb->private = p;

	if (p->aio)
		kiocb_set_cancel_fn(kiocb, ffs_aio_cancel);

	res = ffs_epfile_io(kiocb->ki_filp, p);
	if (res == -EIOCBQUEUED)
		return res;
	if (p->aio)
		kfree(p);
	else
		*from = p->data;

	ffs_log("exit: ret %zd", res);

	return res;
}

static ssize_t ffs_epfile_read_iter(struct kiocb *kiocb, struct iov_iter *to)
{
	struct ffs_epfile *epfile = kiocb->ki_filp->private_data;
	struct ffs_data *ffs = epfile->ffs;
	struct ffs_io_data io_data, *p = &io_data;
	ssize_t res;

	ENTER();

	ffs_log("enter");

	if (!is_sync_kiocb(kiocb)) {
		p = kzalloc(sizeof(io_data), GFP_KERNEL);
		if (unlikely(!p))
			return -ENOMEM;
		p->aio = true;
	} else {
		memset(p, 0, sizeof(*p));
		p->aio = false;
	}

	p->read = true;
	p->kiocb = kiocb;
	if (p->aio) {
		p->to_free = dup_iter(&p->data, to, GFP_KERNEL);
		if (!p->to_free) {
			kfree(p);
			return -ENOMEM;
		}
	} else {
		p->data = *to;
		p->to_free = NULL;
	}
	p->mm = current->mm;

	kiocb->private = p;

	if (p->aio)
		kiocb_set_cancel_fn(kiocb, ffs_aio_cancel);

	res = ffs_epfile_io(kiocb->ki_filp, p);
	if (res == -EIOCBQUEUED)
		return res;

	if (p->aio) {
		kfree(p->to_free);
		kfree(p);
	} else {
		*to = p->data;
	}

	ffs_log("exit: ret %zd", res);

	return res;
}

static int
ffs_epfile_release(struct inode *inode, struct file *file)
{
	struct ffs_epfile *epfile = inode->i_private;
	struct ffs_data *ffs = epfile->ffs;
	unsigned long flags;

	ENTER();

	spin_lock_irqsave(&epfile->ffs->eps_lock, flags);
	__ffs_epfile_read_buffer_free(epfile);
	spin_unlock_irqrestore(&epfile->ffs->eps_lock, flags);
	ffs_log("%s: state %d setup_state %d flag %lu opened %u",
		epfile->name, epfile->ffs->state, epfile->ffs->setup_state,
		epfile->ffs->flags, atomic_read(&epfile->opened));

	if (atomic_dec_and_test(&epfile->opened))
		epfile->invalid = false;

	ffs_data_closed(epfile->ffs);

	return 0;
}

static long ffs_epfile_ioctl(struct file *file, unsigned code,
			     unsigned long value)
{
	struct ffs_epfile *epfile = file->private_data;
	struct ffs_data *ffs = epfile->ffs;
	struct ffs_ep *ep;
	int ret;

	ENTER();

	ffs_log("%s: code 0x%08x value %#lx state %d setup_state %d flag %lu",
		epfile->name, code, value, epfile->ffs->state,
		epfile->ffs->setup_state, epfile->ffs->flags);

	if (WARN_ON(epfile->ffs->state != FFS_ACTIVE))
		return -ENODEV;

	/* Wait for endpoint to be enabled */
	ep = epfile->ep;
	if (!ep) {
		if (file->f_flags & O_NONBLOCK)
			return -EAGAIN;

		/* don't allow any I/O until file is reopened */
		if (epfile->invalid)
			return -ENODEV;

		ret = wait_event_interruptible(
				epfile->ffs->wait, (ep = epfile->ep));
		if (ret)
			return -EINTR;
	}

	spin_lock_irq(&epfile->ffs->eps_lock);

	/* In the meantime, endpoint got disabled or changed. */
	if (epfile->ep != ep) {
		spin_unlock_irq(&epfile->ffs->eps_lock);
		return -ESHUTDOWN;
	}

	switch (code) {
	case FUNCTIONFS_FIFO_STATUS:
		ret = usb_ep_fifo_status(epfile->ep->ep);
		break;
	case FUNCTIONFS_FIFO_FLUSH:
		usb_ep_fifo_flush(epfile->ep->ep);
		ret = 0;
		break;
	case FUNCTIONFS_CLEAR_HALT:
		ret = usb_ep_clear_halt(epfile->ep->ep);
		break;
	case FUNCTIONFS_ENDPOINT_REVMAP:
		ret = epfile->ep->num;
		break;
	case FUNCTIONFS_ENDPOINT_DESC:
	{
		int desc_idx;
		struct usb_endpoint_descriptor desc1, *desc;

		switch (epfile->ffs->gadget->speed) {
		case USB_SPEED_SUPER:
		case USB_SPEED_SUPER_PLUS:
			desc_idx = 2;
			break;
		case USB_SPEED_HIGH:
			desc_idx = 1;
			break;
		default:
			desc_idx = 0;
		}

		desc = epfile->ep->descs[desc_idx];
		memcpy(&desc1, desc, desc->bLength);

		spin_unlock_irq(&epfile->ffs->eps_lock);
		ret = copy_to_user((void __user *)value, &desc1, desc1.bLength);
		if (ret)
			ret = -EFAULT;
		return ret;
	}
	default:
		ret = -ENOTTY;
	}
	spin_unlock_irq(&epfile->ffs->eps_lock);

	ffs_log("exit: %s: ret %d\n", epfile->name, ret);

	return ret;
}

#ifdef CONFIG_COMPAT
static long ffs_epfile_compat_ioctl(struct file *file, unsigned code,
		unsigned long value)
{
	return ffs_epfile_ioctl(file, code, value);
}
#endif

static const struct file_operations ffs_epfile_operations = {
	.llseek =	no_llseek,

	.open =		ffs_epfile_open,
	.write_iter =	ffs_epfile_write_iter,
	.read_iter =	ffs_epfile_read_iter,
	.release =	ffs_epfile_release,
	.unlocked_ioctl =	ffs_epfile_ioctl,
#ifdef CONFIG_COMPAT
	.compat_ioctl = ffs_epfile_compat_ioctl,
#endif
};


/* File system and super block operations ***********************************/

/*
 * Mounting the file system creates a controller file, used first for
 * function configuration then later for event monitoring.
 */

static struct inode *__must_check
ffs_sb_make_inode(struct super_block *sb, void *data,
		  const struct file_operations *fops,
		  const struct inode_operations *iops,
		  struct ffs_file_perms *perms)
{
	struct ffs_data	*ffs = sb->s_fs_info;
	struct inode *inode;

	ENTER();

	ffs_log("enter");

	inode = new_inode(sb);

	if (likely(inode)) {
		struct timespec64 ts = current_time(inode);

		inode->i_ino	 = get_next_ino();
		inode->i_mode    = perms->mode;
		inode->i_uid     = perms->uid;
		inode->i_gid     = perms->gid;
		inode->i_atime   = ts;
		inode->i_mtime   = ts;
		inode->i_ctime   = ts;
		inode->i_private = data;
		if (fops)
			inode->i_fop = fops;
		if (iops)
			inode->i_op  = iops;
	}

	return inode;
}

/* Create "regular" file */
static struct dentry *ffs_sb_create_file(struct super_block *sb,
					const char *name, void *data,
					const struct file_operations *fops)
{
	struct ffs_data	*ffs = sb->s_fs_info;
	struct dentry	*dentry;
	struct inode	*inode;

	ENTER();

	ffs_log("enter");

	dentry = d_alloc_name(sb->s_root, name);
	if (unlikely(!dentry))
		return NULL;

	inode = ffs_sb_make_inode(sb, data, fops, NULL, &ffs->file_perms);
	if (unlikely(!inode)) {
		dput(dentry);
		return NULL;
	}

	d_add(dentry, inode);

	return dentry;
}

/* Super block */
static const struct super_operations ffs_sb_operations = {
	.statfs =	simple_statfs,
	.drop_inode =	generic_delete_inode,
};

struct ffs_sb_fill_data {
	struct ffs_file_perms perms;
	umode_t root_mode;
	const char *dev_name;
	bool no_disconnect;
	struct ffs_data *ffs_data;
};

static int ffs_sb_fill(struct super_block *sb, void *_data, int silent)
{
	struct ffs_sb_fill_data *data = _data;
	struct inode	*inode;
	struct ffs_data	*ffs = data->ffs_data;

	ENTER();

	ffs_log("enter");

	ffs->sb              = sb;
	data->ffs_data       = NULL;
	sb->s_fs_info        = ffs;
	sb->s_blocksize      = PAGE_SIZE;
	sb->s_blocksize_bits = PAGE_SHIFT;
	sb->s_magic          = FUNCTIONFS_MAGIC;
	sb->s_op             = &ffs_sb_operations;
	sb->s_time_gran      = 1;

	/* Root inode */
	data->perms.mode = data->root_mode;
	inode = ffs_sb_make_inode(sb, NULL,
				  &simple_dir_operations,
				  &simple_dir_inode_operations,
				  &data->perms);
	sb->s_root = d_make_root(inode);
	if (unlikely(!sb->s_root))
		return -ENOMEM;

	/* EP0 file */
	if (unlikely(!ffs_sb_create_file(sb, "ep0", ffs,
					 &ffs_ep0_operations)))
		return -ENOMEM;

	return 0;
}

static int ffs_fs_parse_opts(struct ffs_sb_fill_data *data, char *opts)
{
	ENTER();

	if (!opts || !*opts)
		return 0;

	for (;;) {
		unsigned long value;
		char *eq, *comma;

		/* Option limit */
		comma = strchr(opts, ',');
		if (comma)
			*comma = 0;

		/* Value limit */
		eq = strchr(opts, '=');
		if (unlikely(!eq)) {
			pr_err("'=' missing in %s\n", opts);
			return -EINVAL;
		}
		*eq = 0;

		/* Parse value */
		if (kstrtoul(eq + 1, 0, &value)) {
			pr_err("%s: invalid value: %s\n", opts, eq + 1);
			return -EINVAL;
		}

		/* Interpret option */
		switch (eq - opts) {
		case 13:
			if (!memcmp(opts, "no_disconnect", 13))
				data->no_disconnect = !!value;
			else
				goto invalid;
			break;
		case 5:
			if (!memcmp(opts, "rmode", 5))
				data->root_mode  = (value & 0555) | S_IFDIR;
			else if (!memcmp(opts, "fmode", 5))
				data->perms.mode = (value & 0666) | S_IFREG;
			else
				goto invalid;
			break;

		case 4:
			if (!memcmp(opts, "mode", 4)) {
				data->root_mode  = (value & 0555) | S_IFDIR;
				data->perms.mode = (value & 0666) | S_IFREG;
			} else {
				goto invalid;
			}
			break;

		case 3:
			if (!memcmp(opts, "uid", 3)) {
				data->perms.uid = make_kuid(current_user_ns(), value);
				if (!uid_valid(data->perms.uid)) {
					pr_err("%s: unmapped value: %lu\n", opts, value);
					return -EINVAL;
				}
			} else if (!memcmp(opts, "gid", 3)) {
				data->perms.gid = make_kgid(current_user_ns(), value);
				if (!gid_valid(data->perms.gid)) {
					pr_err("%s: unmapped value: %lu\n", opts, value);
					return -EINVAL;
				}
			} else {
				goto invalid;
			}
			break;

		default:
invalid:
			pr_err("%s: invalid option\n", opts);
			return -EINVAL;
		}

		/* Next iteration */
		if (!comma)
			break;
		opts = comma + 1;
	}

	return 0;
}

/* "mount -t functionfs dev_name /dev/function" ends up here */

static struct dentry *
ffs_fs_mount(struct file_system_type *t, int flags,
	      const char *dev_name, void *opts)
{
	struct ffs_sb_fill_data data = {
		.perms = {
			.mode = S_IFREG | 0600,
			.uid = GLOBAL_ROOT_UID,
			.gid = GLOBAL_ROOT_GID,
		},
		.root_mode = S_IFDIR | 0500,
		.no_disconnect = false,
	};
	struct dentry *rv;
	int ret;
	struct ffs_data	*ffs;

	ENTER();

	ret = ffs_fs_parse_opts(&data, opts);
	if (unlikely(ret < 0))
		return ERR_PTR(ret);

	ffs = ffs_data_new(dev_name);
	if (IS_ERR_OR_NULL(ffs)) {
		if (!ffs)
			return ERR_PTR(-ENOMEM);
		else
			return ERR_PTR((long) ffs);
	}

	ffs->file_perms = data.perms;
	ffs->no_disconnect = data.no_disconnect;

	ffs->dev_name = kstrdup(dev_name, GFP_KERNEL);
	if (unlikely(!ffs->dev_name)) {
		ffs_data_put(ffs);
		return ERR_PTR(-ENOMEM);
	}

	ret = ffs_acquire_dev(dev_name, ffs);
	if (ret) {
		ffs_data_put(ffs);
		return ERR_PTR(ret);
	}
	data.ffs_data = ffs;

	rv = mount_nodev(t, flags, &data, ffs_sb_fill);
	if (IS_ERR(rv) && data.ffs_data)
		ffs_data_put(data.ffs_data);
	return rv;
}

static void
ffs_fs_kill_sb(struct super_block *sb)
{
	ENTER();

	kill_litter_super(sb);
	if (sb->s_fs_info)
		ffs_data_closed(sb->s_fs_info);
}

static struct file_system_type ffs_fs_type = {
	.owner		= THIS_MODULE,
	.name		= "functionfs",
	.mount		= ffs_fs_mount,
	.kill_sb	= ffs_fs_kill_sb,
};
MODULE_ALIAS_FS("functionfs");


/* Driver's main init/cleanup functions *************************************/

static int functionfs_init(void)
{
	int ret;

	ENTER();

	ret = register_filesystem(&ffs_fs_type);
	if (likely(!ret))
		pr_info("file system registered\n");
	else
		pr_err("failed registering file system (%d)\n", ret);

	return ret;
}

static void functionfs_cleanup(void)
{
	ENTER();

	pr_info("unloading\n");
	unregister_filesystem(&ffs_fs_type);
}


/* ffs_data and ffs_function construction and destruction code **************/

static void ffs_data_clear(struct ffs_data *ffs);
static void ffs_data_reset(struct ffs_data *ffs);

static void ffs_data_get(struct ffs_data *ffs)
{
	ENTER();

	ffs_log("ref %u", refcount_read(&ffs->ref));

	refcount_inc(&ffs->ref);
}

static void ffs_data_opened(struct ffs_data *ffs)
{
	ENTER();

	ffs_log("enter: state %d setup_state %d flag %lu opened %d ref %d",
		ffs->state, ffs->setup_state, ffs->flags,
		atomic_read(&ffs->opened), refcount_read(&ffs->ref));

	refcount_inc(&ffs->ref);
	if (atomic_add_return(1, &ffs->opened) == 1 &&
			ffs->state == FFS_DEACTIVATED) {
		ffs->state = FFS_CLOSING;
		ffs_data_reset(ffs);
	}
}

static void ffs_data_put(struct ffs_data *ffs)
{
	ENTER();

	ffs_log("ref %u", refcount_read(&ffs->ref));

	if (unlikely(refcount_dec_and_test(&ffs->ref))) {
		pr_info("%s(): freeing\n", __func__);
		ffs_data_clear(ffs);
		ffs_release_dev(ffs->private_data);
		BUG_ON(waitqueue_active(&ffs->ev.waitq) ||
		       waitqueue_active(&ffs->ep0req_completion.wait) ||
		       waitqueue_active(&ffs->wait));
		destroy_workqueue(ffs->io_completion_wq);
		ipc_log_context_destroy(ffs->ipc_log);
		kfree(ffs->dev_name);
		kfree(ffs);
	}
}

static void ffs_data_closed(struct ffs_data *ffs)
{
	ENTER();

	ffs_log("state %d setup_state %d flag %lu opened %d", ffs->state,
		ffs->setup_state, ffs->flags, atomic_read(&ffs->opened));

	if (atomic_dec_and_test(&ffs->opened)) {
		if (ffs->no_disconnect) {
			ffs->state = FFS_DEACTIVATED;
			mutex_lock(&ffs->mutex);
			if (ffs->epfiles) {
				ffs_epfiles_destroy(ffs->epfiles,
						   ffs->eps_count);
				ffs->epfiles = NULL;
			}
			mutex_unlock(&ffs->mutex);
			if (ffs->setup_state == FFS_SETUP_PENDING)
				__ffs_ep0_stall(ffs);
		} else {
			ffs->state = FFS_CLOSING;
			ffs_data_reset(ffs);
		}
	}
	if (atomic_read(&ffs->opened) < 0) {
		ffs->state = FFS_CLOSING;
		ffs_data_reset(ffs);
	}

	ffs_data_put(ffs);
}

static struct ffs_data *ffs_data_new(const char *dev_name)
{
	char ipcname[24] = "usb_ffs_";
	struct ffs_dev *ffs_dev;
	struct ffs_data *ffs = kzalloc(sizeof *ffs, GFP_KERNEL);
	if (unlikely(!ffs))
		return NULL;

	ffs_dev = _ffs_find_dev(dev_name);
	if (ffs_dev && ffs_dev->mounted) {
		pr_info("%s(): %s Already mounted\n", __func__, dev_name);
		kfree(ffs);
		return ERR_PTR(-EBUSY);
	}

	ENTER();

	ffs->io_completion_wq = alloc_ordered_workqueue("%s", 0, dev_name);
	if (!ffs->io_completion_wq) {
		kfree(ffs);
		return NULL;
	}

	refcount_set(&ffs->ref, 1);
	atomic_set(&ffs->opened, 0);
	ffs->state = FFS_READ_DESCRIPTORS;
	mutex_init(&ffs->mutex);
	spin_lock_init(&ffs->eps_lock);
	init_waitqueue_head(&ffs->ev.waitq);
	init_waitqueue_head(&ffs->wait);
	init_completion(&ffs->ep0req_completion);

	/* XXX REVISIT need to update it in some places, or do we? */
	ffs->ev.can_stall = 1;

	strlcat(ipcname, dev_name, sizeof(ipcname));
	ffs->ipc_log = ipc_log_context_create(NUM_PAGES, ipcname, 0);
	if (IS_ERR_OR_NULL(ffs->ipc_log))
		ffs->ipc_log =  NULL;

	return ffs;
}

static void ffs_data_clear(struct ffs_data *ffs)
{
	ENTER();

	ffs_log("enter: state %d setup_state %d flag %lu", ffs->state,
		ffs->setup_state, ffs->flags);

	pr_debug("%s: ffs->gadget= %pK, ffs->flags= %lu\n",
				__func__, ffs->gadget, ffs->flags);
	ffs_closed(ffs);

	BUG_ON(ffs->gadget);

	mutex_lock(&ffs->mutex);
	if (ffs->epfiles) {
		ffs_epfiles_destroy(ffs->epfiles, ffs->eps_count);
		ffs->epfiles = NULL;
	}

	if (ffs->ffs_eventfd) {
		eventfd_ctx_put(ffs->ffs_eventfd);
		ffs->ffs_eventfd = NULL;
	}

	kfree(ffs->raw_descs_data);
	ffs->raw_descs_data = NULL;
	kfree(ffs->raw_strings);
	ffs->raw_strings = NULL;
	kfree(ffs->stringtabs);
	ffs->stringtabs = NULL;
	mutex_unlock(&ffs->mutex);
}

static void ffs_data_reset(struct ffs_data *ffs)
{
	ENTER();

	ffs_log("enter: state %d setup_state %d flag %lu", ffs->state,
		ffs->setup_state, ffs->flags);

	ffs_data_clear(ffs);

	ffs->raw_descs = NULL;

	ffs->raw_descs_length = 0;
	ffs->fs_descs_count = 0;
	ffs->hs_descs_count = 0;
	ffs->ss_descs_count = 0;

	ffs->strings_count = 0;
	ffs->interfaces_count = 0;
	ffs->eps_count = 0;

	ffs->ev.count = 0;

	ffs->state = FFS_READ_DESCRIPTORS;
	ffs->setup_state = FFS_NO_SETUP;
	ffs->flags = 0;

	ffs->ms_os_descs_ext_prop_count = 0;
	ffs->ms_os_descs_ext_prop_name_len = 0;
	ffs->ms_os_descs_ext_prop_data_len = 0;
}


static int functionfs_bind(struct ffs_data *ffs, struct usb_composite_dev *cdev)
{
	struct usb_gadget_strings **lang;
	int first_id;

	ENTER();

	ffs_log("enter: state %d setup_state %d flag %lu", ffs->state,
		ffs->setup_state, ffs->flags);

	if (WARN_ON(ffs->state != FFS_ACTIVE
		 || test_and_set_bit(FFS_FL_BOUND, &ffs->flags)))
		return -EBADFD;

	first_id = usb_string_ids_n(cdev, ffs->strings_count);
	if (unlikely(first_id < 0))
		return first_id;

	ffs->ep0req = usb_ep_alloc_request(cdev->gadget->ep0, GFP_KERNEL);
	if (unlikely(!ffs->ep0req))
		return -ENOMEM;
	ffs->ep0req->complete = ffs_ep0_complete;
	ffs->ep0req->context = ffs;

	lang = ffs->stringtabs;
	if (lang) {
		for (; *lang; ++lang) {
			struct usb_string *str = (*lang)->strings;
			int id = first_id;
			for (; str->s; ++id, ++str)
				str->id = id;
		}
	}

	ffs->gadget = cdev->gadget;

	ffs_data_get(ffs);
	return 0;
}

static void functionfs_unbind(struct ffs_data *ffs)
{
	ENTER();

	if (!WARN_ON(!ffs->gadget)) {
		/* dequeue before freeing ep0req */
		usb_ep_dequeue(ffs->gadget->ep0, ffs->ep0req);
		mutex_lock(&ffs->mutex);
		usb_ep_free_request(ffs->gadget->ep0, ffs->ep0req);
		ffs->ep0req = NULL;
		ffs->gadget = NULL;
		clear_bit(FFS_FL_BOUND, &ffs->flags);
<<<<<<< HEAD
		ffs_log("state %d setup_state %d flag %lu gadget %pK\n",
			ffs->state, ffs->setup_state, ffs->flags, ffs->gadget);
=======
		mutex_unlock(&ffs->mutex);
>>>>>>> 2e3d9118
		ffs_data_put(ffs);
	}
}

static int ffs_epfiles_create(struct ffs_data *ffs)
{
	struct ffs_epfile *epfile, *epfiles;
	unsigned i, count;

	ENTER();

	ffs_log("enter: eps_count %u state %d setup_state %d flag %lu",
		ffs->eps_count, ffs->state, ffs->setup_state, ffs->flags);

	count = ffs->eps_count;
	epfiles = kcalloc(count, sizeof(*epfiles), GFP_KERNEL);
	if (!epfiles)
		return -ENOMEM;

	epfile = epfiles;
	for (i = 1; i <= count; ++i, ++epfile) {
		epfile->ffs = ffs;
		mutex_init(&epfile->mutex);
		if (ffs->user_flags & FUNCTIONFS_VIRTUAL_ADDR)
			sprintf(epfile->name, "ep%02x", ffs->eps_addrmap[i]);
		else
			sprintf(epfile->name, "ep%u", i);
		epfile->dentry = ffs_sb_create_file(ffs->sb, epfile->name,
						 epfile,
						 &ffs_epfile_operations);
		if (unlikely(!epfile->dentry)) {
			ffs_epfiles_destroy(epfiles, i - 1);
			return -ENOMEM;
		}

		atomic_set(&epfile->opened, 0);
	}

	ffs->epfiles = epfiles;

	return 0;
}

static void ffs_epfiles_destroy(struct ffs_epfile *epfiles, unsigned count)
{
	struct ffs_epfile *epfile = epfiles;
	struct ffs_data *ffs = epfiles->ffs;

	ENTER();

	ffs_log("enter: count %u", count);

	for (; count; --count, ++epfile) {
		BUG_ON(mutex_is_locked(&epfile->mutex));
		if (epfile->dentry) {
			d_delete(epfile->dentry);
			dput(epfile->dentry);
			epfile->dentry = NULL;
		}
	}

	kfree(epfiles);
}

static void ffs_func_eps_disable(struct ffs_function *func)
{
	struct ffs_data *ffs      = func->ffs;
	struct ffs_ep *ep;
	struct ffs_epfile *epfile;
	unsigned short count;
	unsigned long flags;

	ffs_log("enter: state %d setup_state %d flag %lu", func->ffs->state,
		func->ffs->setup_state, func->ffs->flags);

	spin_lock_irqsave(&func->ffs->eps_lock, flags);
	count = func->ffs->eps_count;
	epfile = func->ffs->epfiles;
	ep = func->eps;
	while (count--) {
		/* pending requests get nuked */
		if (likely(ep->ep))
			usb_ep_disable(ep->ep);
		++ep;

		if (epfile) {
			epfile->invalid = true; /* until file is reopened */
			epfile->ep = NULL;
			__ffs_epfile_read_buffer_free(epfile);
			++epfile;
		}
	}
	spin_unlock_irqrestore(&func->ffs->eps_lock, flags);
}

static int ffs_func_eps_enable(struct ffs_function *func)
{
	struct ffs_data *ffs      = func->ffs;
	struct ffs_ep *ep         = func->eps;
	struct ffs_epfile *epfile = ffs->epfiles;
	unsigned count            = ffs->eps_count;
	unsigned long flags;
	int ret = 0;

	ffs_log("enter: state %d setup_state %d flag %lu", func->ffs->state,
		func->ffs->setup_state, func->ffs->flags);

	spin_lock_irqsave(&func->ffs->eps_lock, flags);
	while(count--) {
		ep->ep->driver_data = ep;

		ret = config_ep_by_speed(func->gadget, &func->function, ep->ep);
		if (ret) {
			pr_err("%s: config_ep_by_speed(%s) returned %d\n",
					__func__, ep->ep->name, ret);
			break;
		}

		ret = usb_ep_enable(ep->ep);
		if (likely(!ret)) {
			epfile->ep = ep;
			epfile->in = usb_endpoint_dir_in(ep->ep->desc);
			epfile->isoc = usb_endpoint_xfer_isoc(ep->ep->desc);
			ffs_log("usb_ep_enable %s", ep->ep->name);
		} else {
			ffs_log("usb_ep_enable %s ret %d", ep->ep->name, ret);
			break;
		}

		++ep;
		++epfile;
	}

	wake_up_interruptible(&ffs->wait);
	spin_unlock_irqrestore(&func->ffs->eps_lock, flags);

	return ret;
}


/* Parsing and building descriptors and strings *****************************/

/*
 * This validates if data pointed by data is a valid USB descriptor as
 * well as record how many interfaces, endpoints and strings are
 * required by given configuration.  Returns address after the
 * descriptor or NULL if data is invalid.
 */

enum ffs_entity_type {
	FFS_DESCRIPTOR, FFS_INTERFACE, FFS_STRING, FFS_ENDPOINT
};

enum ffs_os_desc_type {
	FFS_OS_DESC, FFS_OS_DESC_EXT_COMPAT, FFS_OS_DESC_EXT_PROP
};

typedef int (*ffs_entity_callback)(enum ffs_entity_type entity,
				   u8 *valuep,
				   struct usb_descriptor_header *desc,
				   void *priv);

typedef int (*ffs_os_desc_callback)(enum ffs_os_desc_type entity,
				    struct usb_os_desc_header *h, void *data,
				    unsigned len, void *priv);

static int __must_check ffs_do_single_desc(struct ffs_data *ffs,
					   char *data, unsigned int len,
					   ffs_entity_callback entity,
					   void *priv)
{
	struct usb_descriptor_header *_ds = (void *)data;
	u8 length;
	int ret;

	ENTER();

	ffs_log("enter: len %u", len);

	/* At least two bytes are required: length and type */
	if (len < 2) {
		pr_vdebug("descriptor too short\n");
		return -EINVAL;
	}

	/* If we have at least as many bytes as the descriptor takes? */
	length = _ds->bLength;
	if (len < length) {
		pr_vdebug("descriptor longer then available data\n");
		return -EINVAL;
	}

#define __entity_check_INTERFACE(val)  1
#define __entity_check_STRING(val)     (val)
#define __entity_check_ENDPOINT(val)   ((val) & USB_ENDPOINT_NUMBER_MASK)
#define __entity(type, val) do {					\
		pr_vdebug("entity " #type "(%02x)\n", (val));		\
		if (unlikely(!__entity_check_ ##type(val))) {		\
			pr_vdebug("invalid entity's value\n");		\
			return -EINVAL;					\
		}							\
		ret = entity(FFS_ ##type, &val, _ds, priv);		\
		if (unlikely(ret < 0)) {				\
			pr_debug("entity " #type "(%02x); ret = %d\n",	\
				 (val), ret);				\
			return ret;					\
		}							\
	} while (0)

	/* Parse descriptor depending on type. */
	switch (_ds->bDescriptorType) {
	case USB_DT_DEVICE:
	case USB_DT_CONFIG:
	case USB_DT_STRING:
	case USB_DT_DEVICE_QUALIFIER:
		/* function can't have any of those */
		pr_vdebug("descriptor reserved for gadget: %d\n",
		      _ds->bDescriptorType);
		return -EINVAL;

	case USB_DT_INTERFACE: {
		struct usb_interface_descriptor *ds = (void *)_ds;
		pr_vdebug("interface descriptor\n");
		if (length != sizeof *ds)
			goto inv_length;

		__entity(INTERFACE, ds->bInterfaceNumber);
		if (ds->iInterface)
			__entity(STRING, ds->iInterface);
	}
		break;

	case USB_DT_ENDPOINT: {
		struct usb_endpoint_descriptor *ds = (void *)_ds;
		pr_vdebug("endpoint descriptor\n");
		if (length != USB_DT_ENDPOINT_SIZE &&
		    length != USB_DT_ENDPOINT_AUDIO_SIZE)
			goto inv_length;
		__entity(ENDPOINT, ds->bEndpointAddress);
	}
		break;

	case HID_DT_HID:
		pr_vdebug("hid descriptor\n");
		if (length != sizeof(struct hid_descriptor))
			goto inv_length;
		break;

	case USB_DT_OTG:
		if (length != sizeof(struct usb_otg_descriptor))
			goto inv_length;
		break;

	case USB_DT_INTERFACE_ASSOCIATION: {
		struct usb_interface_assoc_descriptor *ds = (void *)_ds;
		pr_vdebug("interface association descriptor\n");
		if (length != sizeof *ds)
			goto inv_length;
		if (ds->iFunction)
			__entity(STRING, ds->iFunction);
	}
		break;

	case USB_DT_SS_ENDPOINT_COMP:
		pr_vdebug("EP SS companion descriptor\n");
		if (length != sizeof(struct usb_ss_ep_comp_descriptor))
			goto inv_length;
		break;

	case USB_DT_OTHER_SPEED_CONFIG:
	case USB_DT_INTERFACE_POWER:
	case USB_DT_DEBUG:
	case USB_DT_SECURITY:
	case USB_DT_CS_RADIO_CONTROL:
		/* TODO */
		pr_vdebug("unimplemented descriptor: %d\n", _ds->bDescriptorType);
		return -EINVAL;

	default:
		/* We should never be here */
		pr_vdebug("unknown descriptor: %d\n", _ds->bDescriptorType);
		return -EINVAL;

inv_length:
		pr_vdebug("invalid length: %d (descriptor %d)\n",
			  _ds->bLength, _ds->bDescriptorType);
		return -EINVAL;
	}

#undef __entity
#undef __entity_check_DESCRIPTOR
#undef __entity_check_INTERFACE
#undef __entity_check_STRING
#undef __entity_check_ENDPOINT

	ffs_log("exit: desc type %d length %d", _ds->bDescriptorType, length);

	return length;
}

static int __must_check ffs_do_descs(struct ffs_data *ffs, unsigned int count,
				     char *data, unsigned int len,
				     ffs_entity_callback entity, void *priv)
{
	const unsigned _len = len;
	unsigned long num = 0;

	ENTER();

	ffs_log("enter: len %u", len);

	for (;;) {
		int ret;

		if (num == count)
			data = NULL;

		/* Record "descriptor" entity */
		ret = entity(FFS_DESCRIPTOR, (u8 *)num, (void *)data, priv);
		if (unlikely(ret < 0)) {
			pr_debug("entity DESCRIPTOR(%02lx); ret = %d\n",
				 num, ret);
			return ret;
		}

		if (!data)
			return _len - len;

		ret = ffs_do_single_desc(ffs, data, len, entity, priv);
		if (unlikely(ret < 0)) {
			pr_debug("%s returns %d\n", __func__, ret);
			return ret;
		}

		len -= ret;
		data += ret;
		++num;
	}
}

static int __ffs_data_do_entity(enum ffs_entity_type type,
				u8 *valuep, struct usb_descriptor_header *desc,
				void *priv)
{
	struct ffs_desc_helper *helper = priv;
	struct ffs_data *ffs = helper->ffs;
	struct usb_endpoint_descriptor *d;

	ENTER();

	ffs_log("enter: type %u", type);

	switch (type) {
	case FFS_DESCRIPTOR:
		break;

	case FFS_INTERFACE:
		/*
		 * Interfaces are indexed from zero so if we
		 * encountered interface "n" then there are at least
		 * "n+1" interfaces.
		 */
		if (*valuep >= helper->interfaces_count)
			helper->interfaces_count = *valuep + 1;
		break;

	case FFS_STRING:
		/*
		 * Strings are indexed from 1 (0 is reserved
		 * for languages list)
		 */
		if (*valuep > helper->ffs->strings_count)
			helper->ffs->strings_count = *valuep;
		break;

	case FFS_ENDPOINT:
		d = (void *)desc;
		helper->eps_count++;
		if (helper->eps_count >= FFS_MAX_EPS_COUNT)
			return -EINVAL;
		/* Check if descriptors for any speed were already parsed */
		if (!helper->ffs->eps_count && !helper->ffs->interfaces_count)
			helper->ffs->eps_addrmap[helper->eps_count] =
				d->bEndpointAddress;
		else if (helper->ffs->eps_addrmap[helper->eps_count] !=
				d->bEndpointAddress)
			return -EINVAL;
		break;
	}

	return 0;
}

static int __ffs_do_os_desc_header(struct ffs_data *ffs,
				   enum ffs_os_desc_type *next_type,
				   struct usb_os_desc_header *desc)
{
	u16 bcd_version = le16_to_cpu(desc->bcdVersion);
	u16 w_index = le16_to_cpu(desc->wIndex);

	ffs_log("enter: bcd:%x w_index:%d", bcd_version, w_index);

	if (bcd_version != 1) {
		pr_vdebug("unsupported os descriptors version: %d",
			  bcd_version);
		return -EINVAL;
	}
	switch (w_index) {
	case 0x4:
		*next_type = FFS_OS_DESC_EXT_COMPAT;
		break;
	case 0x5:
		*next_type = FFS_OS_DESC_EXT_PROP;
		break;
	default:
		pr_vdebug("unsupported os descriptor type: %d", w_index);
		return -EINVAL;
	}

	return sizeof(*desc);
}

/*
 * Process all extended compatibility/extended property descriptors
 * of a feature descriptor
 */
static int __must_check ffs_do_single_os_desc(struct ffs_data *ffs,
					      char *data, unsigned int len,
					      enum ffs_os_desc_type type,
					      u16 feature_count,
					      ffs_os_desc_callback entity,
					      void *priv,
					      struct usb_os_desc_header *h)
{
	int ret;
	const unsigned _len = len;

	ENTER();

	ffs_log("enter: len %u os desc type %d", len, type);

	/* loop over all ext compat/ext prop descriptors */
	while (feature_count--) {
		ret = entity(type, h, data, len, priv);
		if (unlikely(ret < 0)) {
			ffs_log("bad OS descriptor, type: %d\n", type);
			return ret;
		}
		data += ret;
		len -= ret;
	}


	return _len - len;
}

/* Process a number of complete Feature Descriptors (Ext Compat or Ext Prop) */
static int __must_check ffs_do_os_descs(struct ffs_data *ffs,
					unsigned int count, char *data,
					unsigned int len,
					ffs_os_desc_callback entity, void *priv)
{
	const unsigned _len = len;
	unsigned long num = 0;

	ENTER();

	ffs_log("enter: len %u", len);

	for (num = 0; num < count; ++num) {
		int ret;
		enum ffs_os_desc_type type;
		u16 feature_count;
		struct usb_os_desc_header *desc = (void *)data;

		if (len < sizeof(*desc))
			return -EINVAL;

		/*
		 * Record "descriptor" entity.
		 * Process dwLength, bcdVersion, wIndex, get b/wCount.
		 * Move the data pointer to the beginning of extended
		 * compatibilities proper or extended properties proper
		 * portions of the data
		 */
		if (le32_to_cpu(desc->dwLength) > len)
			return -EINVAL;

		ret = __ffs_do_os_desc_header(ffs, &type, desc);
		if (unlikely(ret < 0)) {
			ffs_log("entity OS_DESCRIPTOR(%02lx); ret = %d\n",
				 num, ret);
			return ret;
		}
		/*
		 * 16-bit hex "?? 00" Little Endian looks like 8-bit hex "??"
		 */
		feature_count = le16_to_cpu(desc->wCount);
		if (type == FFS_OS_DESC_EXT_COMPAT &&
		    (feature_count > 255 || desc->Reserved))
				return -EINVAL;
		len -= ret;
		data += ret;

		/*
		 * Process all function/property descriptors
		 * of this Feature Descriptor
		 */
		ret = ffs_do_single_os_desc(ffs, data, len, type,
					    feature_count, entity, priv, desc);
		if (unlikely(ret < 0)) {
			ffs_log("%s returns %d\n", __func__, ret);
			return ret;
		}

		len -= ret;
		data += ret;
	}

	return _len - len;
}

/**
 * Validate contents of the buffer from userspace related to OS descriptors.
 */
static int __ffs_data_do_os_desc(enum ffs_os_desc_type type,
				 struct usb_os_desc_header *h, void *data,
				 unsigned len, void *priv)
{
	struct ffs_data *ffs = priv;
	u8 length;

	ENTER();

	ffs_log("enter: type %d len %u", type, len);

	switch (type) {
	case FFS_OS_DESC_EXT_COMPAT: {
		struct usb_ext_compat_desc *d = data;
		int i;

		if (len < sizeof(*d) ||
		    d->bFirstInterfaceNumber >= ffs->interfaces_count)
			return -EINVAL;
		if (d->Reserved1 != 1) {
			/*
			 * According to the spec, Reserved1 must be set to 1
			 * but older kernels incorrectly rejected non-zero
			 * values.  We fix it here to avoid returning EINVAL
			 * in response to values we used to accept.
			 */
			pr_debug("usb_ext_compat_desc::Reserved1 forced to 1\n");
			d->Reserved1 = 1;
		}
		for (i = 0; i < ARRAY_SIZE(d->Reserved2); ++i)
			if (d->Reserved2[i])
				return -EINVAL;

		length = sizeof(struct usb_ext_compat_desc);
	}
		break;
	case FFS_OS_DESC_EXT_PROP: {
		struct usb_ext_prop_desc *d = data;
		u32 type, pdl;
		u16 pnl;

		if (len < sizeof(*d) || h->interface >= ffs->interfaces_count)
			return -EINVAL;
		length = le32_to_cpu(d->dwSize);
		if (len < length)
			return -EINVAL;
		type = le32_to_cpu(d->dwPropertyDataType);
		if (type < USB_EXT_PROP_UNICODE ||
		    type > USB_EXT_PROP_UNICODE_MULTI) {
			pr_vdebug("unsupported os descriptor property type: %d",
				  type);
			return -EINVAL;
		}
		pnl = le16_to_cpu(d->wPropertyNameLength);
		if (length < 14 + pnl) {
			pr_vdebug("invalid os descriptor length: %d pnl:%d (descriptor %d)\n",
				  length, pnl, type);
			return -EINVAL;
		}
		pdl = le32_to_cpu(*(__le32 *)((u8 *)data + 10 + pnl));
		if (length != 14 + pnl + pdl) {
			pr_vdebug("invalid os descriptor length: %d pnl:%d pdl:%d (descriptor %d)\n",
				  length, pnl, pdl, type);
			return -EINVAL;
		}
		++ffs->ms_os_descs_ext_prop_count;
		/* property name reported to the host as "WCHAR"s */
		ffs->ms_os_descs_ext_prop_name_len += pnl * 2;
		ffs->ms_os_descs_ext_prop_data_len += pdl;
	}
		break;
	default:
		pr_vdebug("unknown descriptor: %d\n", type);
		return -EINVAL;
	}

	return length;
}

static int __ffs_data_got_descs(struct ffs_data *ffs,
				char *const _data, size_t len)
{
	char *data = _data, *raw_descs;
	unsigned os_descs_count = 0, counts[3], flags;
	int ret = -EINVAL, i;
	struct ffs_desc_helper helper;

	ENTER();

	ffs_log("enter: len %zu", len);

	if (get_unaligned_le32(data + 4) != len)
		goto error;

	switch (get_unaligned_le32(data)) {
	case FUNCTIONFS_DESCRIPTORS_MAGIC:
		flags = FUNCTIONFS_HAS_FS_DESC | FUNCTIONFS_HAS_HS_DESC;
		data += 8;
		len  -= 8;
		break;
	case FUNCTIONFS_DESCRIPTORS_MAGIC_V2:
		flags = get_unaligned_le32(data + 8);
		ffs->user_flags = flags;
		if (flags & ~(FUNCTIONFS_HAS_FS_DESC |
			      FUNCTIONFS_HAS_HS_DESC |
			      FUNCTIONFS_HAS_SS_DESC |
			      FUNCTIONFS_HAS_MS_OS_DESC |
			      FUNCTIONFS_VIRTUAL_ADDR |
			      FUNCTIONFS_EVENTFD |
			      FUNCTIONFS_ALL_CTRL_RECIP |
			      FUNCTIONFS_CONFIG0_SETUP)) {
			ret = -ENOSYS;
			goto error;
		}
		data += 12;
		len  -= 12;
		break;
	default:
		goto error;
	}

	if (flags & FUNCTIONFS_EVENTFD) {
		if (len < 4)
			goto error;
		ffs->ffs_eventfd =
			eventfd_ctx_fdget((int)get_unaligned_le32(data));
		if (IS_ERR(ffs->ffs_eventfd)) {
			ret = PTR_ERR(ffs->ffs_eventfd);
			ffs->ffs_eventfd = NULL;
			goto error;
		}
		data += 4;
		len  -= 4;
	}

	/* Read fs_count, hs_count and ss_count (if present) */
	for (i = 0; i < 3; ++i) {
		if (!(flags & (1 << i))) {
			counts[i] = 0;
		} else if (len < 4) {
			goto error;
		} else {
			counts[i] = get_unaligned_le32(data);
			data += 4;
			len  -= 4;
		}
	}
	if (flags & (1 << i)) {
		if (len < 4) {
			goto error;
		}
		os_descs_count = get_unaligned_le32(data);
		data += 4;
		len -= 4;
	};

	/* Read descriptors */
	raw_descs = data;
	helper.ffs = ffs;
	for (i = 0; i < 3; ++i) {
		if (!counts[i])
			continue;
		helper.interfaces_count = 0;
		helper.eps_count = 0;
		ret = ffs_do_descs(ffs, counts[i], data, len,
				   __ffs_data_do_entity, &helper);
		if (ret < 0)
			goto error;
		if (!ffs->eps_count && !ffs->interfaces_count) {
			ffs->eps_count = helper.eps_count;
			ffs->interfaces_count = helper.interfaces_count;
		} else {
			if (ffs->eps_count != helper.eps_count) {
				ret = -EINVAL;
				goto error;
			}
			if (ffs->interfaces_count != helper.interfaces_count) {
				ret = -EINVAL;
				goto error;
			}
		}
		data += ret;
		len  -= ret;
	}
	if (os_descs_count) {
		ret = ffs_do_os_descs(ffs, os_descs_count, data, len,
				      __ffs_data_do_os_desc, ffs);
		if (ret < 0)
			goto error;
		data += ret;
		len -= ret;
	}

	if (raw_descs == data || len) {
		ret = -EINVAL;
		goto error;
	}

	ffs->raw_descs_data	= _data;
	ffs->raw_descs		= raw_descs;
	ffs->raw_descs_length	= data - raw_descs;
	ffs->fs_descs_count	= counts[0];
	ffs->hs_descs_count	= counts[1];
	ffs->ss_descs_count	= counts[2];
	ffs->ms_os_descs_count	= os_descs_count;

	return 0;

error:
	kfree(_data);
	return ret;
}

static int __ffs_data_got_strings(struct ffs_data *ffs,
				  char *const _data, size_t len)
{
	u32 str_count, needed_count, lang_count;
	struct usb_gadget_strings **stringtabs, *t;
	const char *data = _data;
	struct usb_string *s;

	ENTER();

	ffs_log("enter: len %zu", len);

	if (unlikely(len < 16 ||
		     get_unaligned_le32(data) != FUNCTIONFS_STRINGS_MAGIC ||
		     get_unaligned_le32(data + 4) != len))
		goto error;
	str_count  = get_unaligned_le32(data + 8);
	lang_count = get_unaligned_le32(data + 12);

	/* if one is zero the other must be zero */
	if (unlikely(!str_count != !lang_count))
		goto error;

	/* Do we have at least as many strings as descriptors need? */
	needed_count = ffs->strings_count;
	if (unlikely(str_count < needed_count))
		goto error;

	/*
	 * If we don't need any strings just return and free all
	 * memory.
	 */
	if (!needed_count) {
		kfree(_data);
		return 0;
	}

	/* Allocate everything in one chunk so there's less maintenance. */
	{
		unsigned i = 0;
		vla_group(d);
		vla_item(d, struct usb_gadget_strings *, stringtabs,
			lang_count + 1);
		vla_item(d, struct usb_gadget_strings, stringtab, lang_count);
		vla_item(d, struct usb_string, strings,
			lang_count*(needed_count+1));

		char *vlabuf = kmalloc(vla_group_size(d), GFP_KERNEL);

		if (unlikely(!vlabuf)) {
			kfree(_data);
			return -ENOMEM;
		}

		/* Initialize the VLA pointers */
		stringtabs = vla_ptr(vlabuf, d, stringtabs);
		t = vla_ptr(vlabuf, d, stringtab);
		i = lang_count;
		do {
			*stringtabs++ = t++;
		} while (--i);
		*stringtabs = NULL;

		/* stringtabs = vlabuf = d_stringtabs for later kfree */
		stringtabs = vla_ptr(vlabuf, d, stringtabs);
		t = vla_ptr(vlabuf, d, stringtab);
		s = vla_ptr(vlabuf, d, strings);
	}

	/* For each language */
	data += 16;
	len -= 16;

	do { /* lang_count > 0 so we can use do-while */
		unsigned needed = needed_count;
		u32 str_per_lang = str_count;

		if (unlikely(len < 3))
			goto error_free;
		t->language = get_unaligned_le16(data);
		t->strings  = s;
		++t;

		data += 2;
		len -= 2;

		/* For each string */
		do { /* str_count > 0 so we can use do-while */
			size_t length = strnlen(data, len);

			if (unlikely(length == len))
				goto error_free;

			/*
			 * User may provide more strings then we need,
			 * if that's the case we simply ignore the
			 * rest
			 */
			if (likely(needed)) {
				/*
				 * s->id will be set while adding
				 * function to configuration so for
				 * now just leave garbage here.
				 */
				s->s = data;
				--needed;
				++s;
			}

			data += length + 1;
			len -= length + 1;
		} while (--str_per_lang);

		s->id = 0;   /* terminator */
		s->s = NULL;
		++s;

	} while (--lang_count);

	/* Some garbage left? */
	if (unlikely(len))
		goto error_free;

	/* Done! */
	ffs->stringtabs = stringtabs;
	ffs->raw_strings = _data;

	return 0;

error_free:
	kfree(stringtabs);
error:
	kfree(_data);
	return -EINVAL;
}


/* Events handling and management *******************************************/

static void __ffs_event_add(struct ffs_data *ffs,
			    enum usb_functionfs_event_type type)
{
	enum usb_functionfs_event_type rem_type1, rem_type2 = type;
	int neg = 0;

	ffs_log("enter: type %d state %d setup_state %d flag %lu", type,
		ffs->state, ffs->setup_state, ffs->flags);

	/*
	 * Abort any unhandled setup
	 *
	 * We do not need to worry about some cmpxchg() changing value
	 * of ffs->setup_state without holding the lock because when
	 * state is FFS_SETUP_PENDING cmpxchg() in several places in
	 * the source does nothing.
	 */
	if (ffs->setup_state == FFS_SETUP_PENDING)
		ffs->setup_state = FFS_SETUP_CANCELLED;

	/*
	 * Logic of this function guarantees that there are at most four pending
	 * evens on ffs->ev.types queue.  This is important because the queue
	 * has space for four elements only and __ffs_ep0_read_events function
	 * depends on that limit as well.  If more event types are added, those
	 * limits have to be revisited or guaranteed to still hold.
	 */
	switch (type) {
	case FUNCTIONFS_RESUME:
		rem_type2 = FUNCTIONFS_SUSPEND;
		/* FALL THROUGH */
	case FUNCTIONFS_SUSPEND:
	case FUNCTIONFS_SETUP:
		rem_type1 = type;
		/* Discard all similar events */
		break;

	case FUNCTIONFS_BIND:
	case FUNCTIONFS_UNBIND:
	case FUNCTIONFS_DISABLE:
	case FUNCTIONFS_ENABLE:
		/* Discard everything other then power management. */
		rem_type1 = FUNCTIONFS_SUSPEND;
		rem_type2 = FUNCTIONFS_RESUME;
		neg = 1;
		break;

	default:
		WARN(1, "%d: unknown event, this should not happen\n", type);
		return;
	}

	{
		u8 *ev  = ffs->ev.types, *out = ev;
		unsigned n = ffs->ev.count;
		for (; n; --n, ++ev)
			if ((*ev == rem_type1 || *ev == rem_type2) == neg)
				*out++ = *ev;
			else
				pr_vdebug("purging event %d\n", *ev);
		ffs->ev.count = out - ffs->ev.types;
	}

	pr_vdebug("adding event %d\n", type);
	ffs->ev.types[ffs->ev.count++] = type;
	wake_up_locked(&ffs->ev.waitq);
	if (ffs->ffs_eventfd)
		eventfd_signal(ffs->ffs_eventfd, 1);
}

static void ffs_event_add(struct ffs_data *ffs,
			  enum usb_functionfs_event_type type)
{
	unsigned long flags;
	spin_lock_irqsave(&ffs->ev.waitq.lock, flags);
	__ffs_event_add(ffs, type);
	spin_unlock_irqrestore(&ffs->ev.waitq.lock, flags);
}

/* Bind/unbind USB function hooks *******************************************/

static int ffs_ep_addr2idx(struct ffs_data *ffs, u8 endpoint_address)
{
	int i;

	for (i = 1; i < ARRAY_SIZE(ffs->eps_addrmap); ++i)
		if (ffs->eps_addrmap[i] == endpoint_address)
			return i;
	return -ENOENT;
}

static int __ffs_func_bind_do_descs(enum ffs_entity_type type, u8 *valuep,
				    struct usb_descriptor_header *desc,
				    void *priv)
{
	struct usb_endpoint_descriptor *ds = (void *)desc;
	struct ffs_function *func = priv;
	struct ffs_data *ffs = func->ffs;
	struct ffs_ep *ffs_ep;
	unsigned ep_desc_id;
	int idx;
	static const char *speed_names[] = { "full", "high", "super" };

	ffs_log("enter");

	if (type != FFS_DESCRIPTOR)
		return 0;

	/*
	 * If ss_descriptors is not NULL, we are reading super speed
	 * descriptors; if hs_descriptors is not NULL, we are reading high
	 * speed descriptors; otherwise, we are reading full speed
	 * descriptors.
	 */
	if (func->function.ss_descriptors) {
		ep_desc_id = 2;
		func->function.ss_descriptors[(long)valuep] = desc;
	} else if (func->function.hs_descriptors) {
		ep_desc_id = 1;
		func->function.hs_descriptors[(long)valuep] = desc;
	} else {
		ep_desc_id = 0;
		func->function.fs_descriptors[(long)valuep]    = desc;
	}

	if (!desc || desc->bDescriptorType != USB_DT_ENDPOINT)
		return 0;

	idx = ffs_ep_addr2idx(func->ffs, ds->bEndpointAddress) - 1;
	if (idx < 0)
		return idx;

	ffs_ep = func->eps + idx;

	if (unlikely(ffs_ep->descs[ep_desc_id])) {
		pr_err("two %sspeed descriptors for EP %d\n",
			  speed_names[ep_desc_id],
			  ds->bEndpointAddress & USB_ENDPOINT_NUMBER_MASK);
		return -EINVAL;
	}
	ffs_ep->descs[ep_desc_id] = ds;

	ffs_dump_mem(": Original  ep desc", ds, ds->bLength);
	if (ffs_ep->ep) {
		ds->bEndpointAddress = ffs_ep->descs[0]->bEndpointAddress;
		if (!ds->wMaxPacketSize)
			ds->wMaxPacketSize = ffs_ep->descs[0]->wMaxPacketSize;
	} else {
		struct usb_request *req;
		struct usb_ep *ep;
		u8 bEndpointAddress;

		/*
		 * We back up bEndpointAddress because autoconfig overwrites
		 * it with physical endpoint address.
		 */
		bEndpointAddress = ds->bEndpointAddress;
		pr_vdebug("autoconfig\n");
		ep = usb_ep_autoconfig(func->gadget, ds);
		if (unlikely(!ep))
			return -ENOTSUPP;
		ep->driver_data = func->eps + idx;

		req = usb_ep_alloc_request(ep, GFP_KERNEL);
		if (unlikely(!req))
			return -ENOMEM;

		ffs_ep->ep  = ep;
		ffs_ep->req = req;
		func->eps_revmap[ds->bEndpointAddress &
				 USB_ENDPOINT_NUMBER_MASK] = idx + 1;
		/*
		 * If we use virtual address mapping, we restore
		 * original bEndpointAddress value.
		 */
		if (func->ffs->user_flags & FUNCTIONFS_VIRTUAL_ADDR)
			ds->bEndpointAddress = bEndpointAddress;
	}
	ffs_dump_mem(": Rewritten ep desc", ds, ds->bLength);

	return 0;
}

static int __ffs_func_bind_do_nums(enum ffs_entity_type type, u8 *valuep,
				   struct usb_descriptor_header *desc,
				   void *priv)
{
	struct ffs_function *func = priv;
	struct ffs_data *ffs = func->ffs;
	unsigned idx;
	u8 newValue;

	ffs_log("enter: type %d", type);

	switch (type) {
	default:
	case FFS_DESCRIPTOR:
		/* Handled in previous pass by __ffs_func_bind_do_descs() */
		return 0;

	case FFS_INTERFACE:
		idx = *valuep;
		if (func->interfaces_nums[idx] < 0) {
			int id = usb_interface_id(func->conf, &func->function);
			if (unlikely(id < 0))
				return id;
			func->interfaces_nums[idx] = id;
		}
		newValue = func->interfaces_nums[idx];
		break;

	case FFS_STRING:
		/* String' IDs are allocated when fsf_data is bound to cdev */
		newValue = func->ffs->stringtabs[0]->strings[*valuep - 1].id;
		break;

	case FFS_ENDPOINT:
		/*
		 * USB_DT_ENDPOINT are handled in
		 * __ffs_func_bind_do_descs().
		 */
		if (desc->bDescriptorType == USB_DT_ENDPOINT)
			return 0;

		idx = (*valuep & USB_ENDPOINT_NUMBER_MASK) - 1;
		if (unlikely(!func->eps[idx].ep))
			return -EINVAL;

		{
			struct usb_endpoint_descriptor **descs;
			descs = func->eps[idx].descs;
			newValue = descs[descs[0] ? 0 : 1]->bEndpointAddress;
		}
		break;
	}

	pr_vdebug("%02x -> %02x\n", *valuep, newValue);
	*valuep = newValue;

	ffs_log("exit: newValue %d", newValue);

	return 0;
}

static int __ffs_func_bind_do_os_desc(enum ffs_os_desc_type type,
				      struct usb_os_desc_header *h, void *data,
				      unsigned len, void *priv)
{
	struct ffs_function *func = priv;
	struct ffs_data *ffs = func->ffs;
	u8 length = 0;

	ffs_log("enter: type %d", type);

	switch (type) {
	case FFS_OS_DESC_EXT_COMPAT: {
		struct usb_ext_compat_desc *desc = data;
		struct usb_os_desc_table *t;

		t = &func->function.os_desc_table[desc->bFirstInterfaceNumber];
		t->if_id = func->interfaces_nums[desc->bFirstInterfaceNumber];
		memcpy(t->os_desc->ext_compat_id, &desc->CompatibleID,
		       ARRAY_SIZE(desc->CompatibleID) +
		       ARRAY_SIZE(desc->SubCompatibleID));
		length = sizeof(*desc);
	}
		break;
	case FFS_OS_DESC_EXT_PROP: {
		struct usb_ext_prop_desc *desc = data;
		struct usb_os_desc_table *t;
		struct usb_os_desc_ext_prop *ext_prop;
		char *ext_prop_name;
		char *ext_prop_data;

		t = &func->function.os_desc_table[h->interface];
		t->if_id = func->interfaces_nums[h->interface];

		ext_prop = func->ffs->ms_os_descs_ext_prop_avail;
		func->ffs->ms_os_descs_ext_prop_avail += sizeof(*ext_prop);

		ext_prop->type = le32_to_cpu(desc->dwPropertyDataType);
		ext_prop->name_len = le16_to_cpu(desc->wPropertyNameLength);
		ext_prop->data_len = le32_to_cpu(*(__le32 *)
			usb_ext_prop_data_len_ptr(data, ext_prop->name_len));
		length = ext_prop->name_len + ext_prop->data_len + 14;

		ext_prop_name = func->ffs->ms_os_descs_ext_prop_name_avail;
		func->ffs->ms_os_descs_ext_prop_name_avail +=
			ext_prop->name_len;

		ext_prop_data = func->ffs->ms_os_descs_ext_prop_data_avail;
		func->ffs->ms_os_descs_ext_prop_data_avail +=
			ext_prop->data_len;
		memcpy(ext_prop_data,
		       usb_ext_prop_data_ptr(data, ext_prop->name_len),
		       ext_prop->data_len);
		/* unicode data reported to the host as "WCHAR"s */
		switch (ext_prop->type) {
		case USB_EXT_PROP_UNICODE:
		case USB_EXT_PROP_UNICODE_ENV:
		case USB_EXT_PROP_UNICODE_LINK:
		case USB_EXT_PROP_UNICODE_MULTI:
			ext_prop->data_len *= 2;
			break;
		}
		ext_prop->data = ext_prop_data;

		memcpy(ext_prop_name, usb_ext_prop_name_ptr(data),
		       ext_prop->name_len);
		/* property name reported to the host as "WCHAR"s */
		ext_prop->name_len *= 2;
		ext_prop->name = ext_prop_name;

		t->os_desc->ext_prop_len +=
			ext_prop->name_len + ext_prop->data_len + 14;
		++t->os_desc->ext_prop_count;
		list_add_tail(&ext_prop->entry, &t->os_desc->ext_prop);
	}
		break;
	default:
		pr_vdebug("unknown descriptor: %d\n", type);
	}

	return length;
}

static inline struct f_fs_opts *ffs_do_functionfs_bind(struct usb_function *f,
						struct usb_configuration *c)
{
	struct ffs_function *func = ffs_func_from_usb(f);
	struct f_fs_opts *ffs_opts =
		container_of(f->fi, struct f_fs_opts, func_inst);
	struct ffs_data *ffs_data;
	int ret;

	ENTER();

	/*
	 * Legacy gadget triggers binding in functionfs_ready_callback,
	 * which already uses locking; taking the same lock here would
	 * cause a deadlock.
	 *
	 * Configfs-enabled gadgets however do need ffs_dev_lock.
	 */
	if (!ffs_opts->no_configfs)
		ffs_dev_lock();
	ret = ffs_opts->dev->desc_ready ? 0 : -ENODEV;
	ffs_data = ffs_opts->dev->ffs_data;
	if (!ffs_opts->no_configfs)
		ffs_dev_unlock();
	if (ret)
		return ERR_PTR(ret);

	func->ffs = ffs_data;
	func->conf = c;
	func->gadget = c->cdev->gadget;

	/*
	 * in drivers/usb/gadget/configfs.c:configfs_composite_bind()
	 * configurations are bound in sequence with list_for_each_entry,
	 * in each configuration its functions are bound in sequence
	 * with list_for_each_entry, so we assume no race condition
	 * with regard to ffs_opts->bound access
	 */
	if (!ffs_opts->refcnt) {
		ret = functionfs_bind(func->ffs, c->cdev);
		if (ret)
			return ERR_PTR(ret);
	}
	ffs_opts->refcnt++;
	func->function.strings = func->ffs->stringtabs;

	return ffs_opts;
}

static int _ffs_func_bind(struct usb_configuration *c,
			  struct usb_function *f)
{
	struct ffs_function *func = ffs_func_from_usb(f);
	struct ffs_data *ffs = func->ffs;

	const int full = !!func->ffs->fs_descs_count;
	const int high = !!func->ffs->hs_descs_count;
	const int super = !!func->ffs->ss_descs_count;

	int fs_len, hs_len, ss_len, ret, i;
	struct ffs_ep *eps_ptr;

	/* Make it a single chunk, less management later on */
	vla_group(d);
	vla_item_with_sz(d, struct ffs_ep, eps, ffs->eps_count);
	vla_item_with_sz(d, struct usb_descriptor_header *, fs_descs,
		full ? ffs->fs_descs_count + 1 : 0);
	vla_item_with_sz(d, struct usb_descriptor_header *, hs_descs,
		high ? ffs->hs_descs_count + 1 : 0);
	vla_item_with_sz(d, struct usb_descriptor_header *, ss_descs,
		super ? ffs->ss_descs_count + 1 : 0);
	vla_item_with_sz(d, short, inums, ffs->interfaces_count);
	vla_item_with_sz(d, struct usb_os_desc_table, os_desc_table,
			 c->cdev->use_os_string ? ffs->interfaces_count : 0);
	vla_item_with_sz(d, char[16], ext_compat,
			 c->cdev->use_os_string ? ffs->interfaces_count : 0);
	vla_item_with_sz(d, struct usb_os_desc, os_desc,
			 c->cdev->use_os_string ? ffs->interfaces_count : 0);
	vla_item_with_sz(d, struct usb_os_desc_ext_prop, ext_prop,
			 ffs->ms_os_descs_ext_prop_count);
	vla_item_with_sz(d, char, ext_prop_name,
			 ffs->ms_os_descs_ext_prop_name_len);
	vla_item_with_sz(d, char, ext_prop_data,
			 ffs->ms_os_descs_ext_prop_data_len);
	vla_item_with_sz(d, char, raw_descs, ffs->raw_descs_length);
	char *vlabuf;

	ENTER();

	ffs_log("enter: state %d setup_state %d flag %lu", ffs->state,
		ffs->setup_state, ffs->flags);

	/* Has descriptors only for speeds gadget does not support */
	if (unlikely(!(full | high | super)))
		return -ENOTSUPP;

	/* Allocate a single chunk, less management later on */
	vlabuf = kzalloc(vla_group_size(d), GFP_KERNEL);
	if (unlikely(!vlabuf))
		return -ENOMEM;

	ffs->ms_os_descs_ext_prop_avail = vla_ptr(vlabuf, d, ext_prop);
	ffs->ms_os_descs_ext_prop_name_avail =
		vla_ptr(vlabuf, d, ext_prop_name);
	ffs->ms_os_descs_ext_prop_data_avail =
		vla_ptr(vlabuf, d, ext_prop_data);

	/* Copy descriptors  */
	memcpy(vla_ptr(vlabuf, d, raw_descs), ffs->raw_descs,
	       ffs->raw_descs_length);

	memset(vla_ptr(vlabuf, d, inums), 0xff, d_inums__sz);
	eps_ptr = vla_ptr(vlabuf, d, eps);
	for (i = 0; i < ffs->eps_count; i++)
		eps_ptr[i].num = -1;

	/* Save pointers
	 * d_eps == vlabuf, func->eps used to kfree vlabuf later
	*/
	func->eps             = vla_ptr(vlabuf, d, eps);
	func->interfaces_nums = vla_ptr(vlabuf, d, inums);

	/*
	 * Go through all the endpoint descriptors and allocate
	 * endpoints first, so that later we can rewrite the endpoint
	 * numbers without worrying that it may be described later on.
	 */
	if (likely(full)) {
		func->function.fs_descriptors = vla_ptr(vlabuf, d, fs_descs);
		fs_len = ffs_do_descs(ffs, ffs->fs_descs_count,
				      vla_ptr(vlabuf, d, raw_descs),
				      d_raw_descs__sz,
				      __ffs_func_bind_do_descs, func);
		if (unlikely(fs_len < 0)) {
			ret = fs_len;
			goto error;
		}
	} else {
		fs_len = 0;
	}

	if (likely(high)) {
		func->function.hs_descriptors = vla_ptr(vlabuf, d, hs_descs);
		hs_len = ffs_do_descs(ffs, ffs->hs_descs_count,
				      vla_ptr(vlabuf, d, raw_descs) + fs_len,
				      d_raw_descs__sz - fs_len,
				      __ffs_func_bind_do_descs, func);
		if (unlikely(hs_len < 0)) {
			ret = hs_len;
			goto error;
		}
	} else {
		hs_len = 0;
	}

	if (likely(super)) {
		func->function.ss_descriptors = func->function.ssp_descriptors =
			vla_ptr(vlabuf, d, ss_descs);
		ss_len = ffs_do_descs(ffs, ffs->ss_descs_count,
				vla_ptr(vlabuf, d, raw_descs) + fs_len + hs_len,
				d_raw_descs__sz - fs_len - hs_len,
				__ffs_func_bind_do_descs, func);
		if (unlikely(ss_len < 0)) {
			ret = ss_len;
			goto error;
		}
		func->function.ssp_descriptors = func->function.ss_descriptors;
	} else {
		ss_len = 0;
	}

	/*
	 * Now handle interface numbers allocation and interface and
	 * endpoint numbers rewriting.  We can do that in one go
	 * now.
	 */
	ret = ffs_do_descs(ffs, ffs->fs_descs_count +
			   (high ? ffs->hs_descs_count : 0) +
			   (super ? ffs->ss_descs_count : 0),
			   vla_ptr(vlabuf, d, raw_descs), d_raw_descs__sz,
			   __ffs_func_bind_do_nums, func);
	if (unlikely(ret < 0))
		goto error;

	func->function.os_desc_table = vla_ptr(vlabuf, d, os_desc_table);
	if (c->cdev->use_os_string) {
		for (i = 0; i < ffs->interfaces_count; ++i) {
			struct usb_os_desc *desc;

			desc = func->function.os_desc_table[i].os_desc =
				vla_ptr(vlabuf, d, os_desc) +
				i * sizeof(struct usb_os_desc);
			desc->ext_compat_id =
				vla_ptr(vlabuf, d, ext_compat) + i * 16;
			INIT_LIST_HEAD(&desc->ext_prop);
		}
		ret = ffs_do_os_descs(ffs, ffs->ms_os_descs_count,
				      vla_ptr(vlabuf, d, raw_descs) +
				      fs_len + hs_len + ss_len,
				      d_raw_descs__sz - fs_len - hs_len -
				      ss_len,
				      __ffs_func_bind_do_os_desc, func);
		if (unlikely(ret < 0))
			goto error;
	}
	func->function.os_desc_n =
		c->cdev->use_os_string ? ffs->interfaces_count : 0;

	/* And we're done */
	ffs_event_add(ffs, FUNCTIONFS_BIND);

	return 0;

error:
	/* XXX Do we need to release all claimed endpoints here? */
	ffs_log("exit: ret %d", ret);
	return ret;
}

static int ffs_func_bind(struct usb_configuration *c,
			 struct usb_function *f)
{
	struct f_fs_opts *ffs_opts = ffs_do_functionfs_bind(f, c);
	struct ffs_function *func = ffs_func_from_usb(f);
	struct ffs_data *ffs = func->ffs;
	int ret;

	if (IS_ERR(ffs_opts))
		return PTR_ERR(ffs_opts);

	ffs_log("enter");

	ret = _ffs_func_bind(c, f);
	if (ret && !--ffs_opts->refcnt)
		functionfs_unbind(func->ffs);

	return ret;
}


/* Other USB function hooks *************************************************/

static void ffs_reset_work(struct work_struct *work)
{
	struct ffs_data *ffs = container_of(work,
		struct ffs_data, reset_work);

	ffs_log("enter");

	ffs_data_reset(ffs);
}

static int ffs_func_set_alt(struct usb_function *f,
			    unsigned interface, unsigned alt)
{
	struct ffs_function *func = ffs_func_from_usb(f);
	struct ffs_data *ffs = func->ffs;
	int ret = 0, intf;

	ffs_log("enter: alt %d", (int)alt);

	if (alt != (unsigned)-1) {
		intf = ffs_func_revmap_intf(func, interface);
		if (unlikely(intf < 0))
			return intf;
	}

	if (ffs->func) {
		ffs_func_eps_disable(ffs->func);
		ffs->func = NULL;
	}

	if (ffs->state == FFS_DEACTIVATED) {
		ffs->state = FFS_CLOSING;
		INIT_WORK(&ffs->reset_work, ffs_reset_work);
		schedule_work(&ffs->reset_work);
		return -ENODEV;
	}

	if (ffs->state != FFS_ACTIVE)
		return -ENODEV;

	if (alt == (unsigned)-1) {
		ffs->func = NULL;
		ffs_event_add(ffs, FUNCTIONFS_DISABLE);
		return 0;
	}

	ffs->func = func;
	ret = ffs_func_eps_enable(func);
	if (likely(ret >= 0))
		ffs_event_add(ffs, FUNCTIONFS_ENABLE);

	return ret;
}

static void ffs_func_disable(struct usb_function *f)
{
	struct ffs_function *func = ffs_func_from_usb(f);
	struct ffs_data *ffs = func->ffs;

	ffs_log("enter");
	ffs_func_set_alt(f, 0, (unsigned)-1);
}

static int ffs_func_setup(struct usb_function *f,
			  const struct usb_ctrlrequest *creq)
{
	struct ffs_function *func = ffs_func_from_usb(f);
	struct ffs_data *ffs = func->ffs;
	unsigned long flags;
	int ret;

	ENTER();

	pr_vdebug("creq->bRequestType = %02x\n", creq->bRequestType);
	pr_vdebug("creq->bRequest     = %02x\n", creq->bRequest);
	pr_vdebug("creq->wValue       = %04x\n", le16_to_cpu(creq->wValue));
	pr_vdebug("creq->wIndex       = %04x\n", le16_to_cpu(creq->wIndex));
	pr_vdebug("creq->wLength      = %04x\n", le16_to_cpu(creq->wLength));

	ffs_log("enter: state %d reqtype=%02x req=%02x wv=%04x wi=%04x wl=%04x",
			ffs->state, creq->bRequestType, creq->bRequest,
			le16_to_cpu(creq->wValue), le16_to_cpu(creq->wIndex),
			le16_to_cpu(creq->wLength));

	/*
	 * Most requests directed to interface go through here
	 * (notable exceptions are set/get interface) so we need to
	 * handle them.  All other either handled by composite or
	 * passed to usb_configuration->setup() (if one is set).  No
	 * matter, we will handle requests directed to endpoint here
	 * as well (as it's straightforward).  Other request recipient
	 * types are only handled when the user flag FUNCTIONFS_ALL_CTRL_RECIP
	 * is being used.
	 */
	if (ffs->state != FFS_ACTIVE)
		return -ENODEV;

	switch (creq->bRequestType & USB_RECIP_MASK) {
	case USB_RECIP_INTERFACE:
		ret = ffs_func_revmap_intf(func, le16_to_cpu(creq->wIndex));
		if (unlikely(ret < 0))
			return ret;
		break;

	case USB_RECIP_ENDPOINT:
		ret = ffs_func_revmap_ep(func, le16_to_cpu(creq->wIndex));
		if (unlikely(ret < 0))
			return ret;
		if (func->ffs->user_flags & FUNCTIONFS_VIRTUAL_ADDR)
			ret = func->ffs->eps_addrmap[ret];
		break;

	default:
		if (func->ffs->user_flags & FUNCTIONFS_ALL_CTRL_RECIP)
			ret = le16_to_cpu(creq->wIndex);
		else
			return -EOPNOTSUPP;
	}

	spin_lock_irqsave(&ffs->ev.waitq.lock, flags);
	ffs->ev.setup = *creq;
	ffs->ev.setup.wIndex = cpu_to_le16(ret);
	__ffs_event_add(ffs, FUNCTIONFS_SETUP);
	spin_unlock_irqrestore(&ffs->ev.waitq.lock, flags);

	return creq->wLength == 0 ? USB_GADGET_DELAYED_STATUS : 0;
}

static bool ffs_func_req_match(struct usb_function *f,
			       const struct usb_ctrlrequest *creq,
			       bool config0)
{
	struct ffs_function *func = ffs_func_from_usb(f);

	if (config0 && !(func->ffs->user_flags & FUNCTIONFS_CONFIG0_SETUP))
		return false;

	switch (creq->bRequestType & USB_RECIP_MASK) {
	case USB_RECIP_INTERFACE:
		return (ffs_func_revmap_intf(func,
					     le16_to_cpu(creq->wIndex)) >= 0);
	case USB_RECIP_ENDPOINT:
		return (ffs_func_revmap_ep(func,
					   le16_to_cpu(creq->wIndex)) >= 0);
	default:
		return (bool) (func->ffs->user_flags &
			       FUNCTIONFS_ALL_CTRL_RECIP);
	}
}

static void ffs_func_suspend(struct usb_function *f)
{
	struct ffs_data *ffs = ffs_func_from_usb(f)->ffs;

	ENTER();

	ffs_log("enter");

	ffs_event_add(ffs_func_from_usb(f)->ffs, FUNCTIONFS_SUSPEND);
}

static void ffs_func_resume(struct usb_function *f)
{
	struct ffs_data *ffs = ffs_func_from_usb(f)->ffs;

	ENTER();

	ffs_log("enter");

	ffs_event_add(ffs_func_from_usb(f)->ffs, FUNCTIONFS_RESUME);
}


/* Endpoint and interface numbers reverse mapping ***************************/

static int ffs_func_revmap_ep(struct ffs_function *func, u8 num)
{
	num = func->eps_revmap[num & USB_ENDPOINT_NUMBER_MASK];
	return num ? num : -EDOM;
}

static int ffs_func_revmap_intf(struct ffs_function *func, u8 intf)
{
	short *nums = func->interfaces_nums;
	unsigned count = func->ffs->interfaces_count;

	for (; count; --count, ++nums) {
		if (*nums >= 0 && *nums == intf)
			return nums - func->interfaces_nums;
	}

	return -EDOM;
}


/* Devices management *******************************************************/

static LIST_HEAD(ffs_devices);

static struct ffs_dev *_ffs_do_find_dev(const char *name)
{
	struct ffs_dev *dev;

	if (!name)
		return NULL;

	list_for_each_entry(dev, &ffs_devices, entry) {
		if (strcmp(dev->name, name) == 0)
			return dev;
	}

	return NULL;
}

/*
 * ffs_lock must be taken by the caller of this function
 */
static struct ffs_dev *_ffs_get_single_dev(void)
{
	struct ffs_dev *dev;

	if (list_is_singular(&ffs_devices)) {
		dev = list_first_entry(&ffs_devices, struct ffs_dev, entry);
		if (dev->single)
			return dev;
	}

	return NULL;
}

/*
 * ffs_lock must be taken by the caller of this function
 */
static struct ffs_dev *_ffs_find_dev(const char *name)
{
	struct ffs_dev *dev;

	dev = _ffs_get_single_dev();
	if (dev)
		return dev;

	dev = _ffs_do_find_dev(name);

	return dev;
}

/* Configfs support *********************************************************/

static inline struct f_fs_opts *to_ffs_opts(struct config_item *item)
{
	return container_of(to_config_group(item), struct f_fs_opts,
			    func_inst.group);
}

static void ffs_attr_release(struct config_item *item)
{
	struct f_fs_opts *opts = to_ffs_opts(item);

	usb_put_function_instance(&opts->func_inst);
}

static struct configfs_item_operations ffs_item_ops = {
	.release	= ffs_attr_release,
};

static const struct config_item_type ffs_func_type = {
	.ct_item_ops	= &ffs_item_ops,
	.ct_owner	= THIS_MODULE,
};


/* Function registration interface ******************************************/

static void ffs_free_inst(struct usb_function_instance *f)
{
	struct f_fs_opts *opts;

	opts = to_f_fs_opts(f);
	ffs_release_dev(opts->dev);
	ffs_dev_lock();
	_ffs_free_dev(opts->dev);
	ffs_dev_unlock();
	kfree(opts);
}

static int ffs_set_inst_name(struct usb_function_instance *fi, const char *name)
{
	if (strlen(name) >= FIELD_SIZEOF(struct ffs_dev, name))
		return -ENAMETOOLONG;
	return ffs_name_dev(to_f_fs_opts(fi)->dev, name);
}

static struct usb_function_instance *ffs_alloc_inst(void)
{
	struct f_fs_opts *opts;
	struct ffs_dev *dev;

	opts = kzalloc(sizeof(*opts), GFP_KERNEL);
	if (!opts)
		return ERR_PTR(-ENOMEM);

	opts->func_inst.set_inst_name = ffs_set_inst_name;
	opts->func_inst.free_func_inst = ffs_free_inst;
	ffs_dev_lock();
	dev = _ffs_alloc_dev();
	ffs_dev_unlock();
	if (IS_ERR(dev)) {
		kfree(opts);
		return ERR_CAST(dev);
	}
	opts->dev = dev;
	dev->opts = opts;

	config_group_init_type_name(&opts->func_inst.group, "",
				    &ffs_func_type);
	return &opts->func_inst;
}

static void ffs_free(struct usb_function *f)
{
	kfree(ffs_func_from_usb(f));
}

static void ffs_func_unbind(struct usb_configuration *c,
			    struct usb_function *f)
{
	struct ffs_function *func = ffs_func_from_usb(f);
	struct ffs_data *ffs = func->ffs;
	struct f_fs_opts *opts =
		container_of(f->fi, struct f_fs_opts, func_inst);
	struct ffs_ep *ep = func->eps;
	unsigned count = ffs->eps_count;
	unsigned long flags;

	ENTER();

	ffs_log("enter: state %d setup_state %d flag %lu", ffs->state,
		ffs->setup_state, ffs->flags);

	if (ffs->func == func) {
		ffs_func_eps_disable(func);
		ffs->func = NULL;
	}

	/* Drain any pending AIO completions */
	drain_workqueue(ffs->io_completion_wq);

	if (!--opts->refcnt) {
		ffs_event_add(ffs, FUNCTIONFS_UNBIND);
		functionfs_unbind(ffs);
	}

	/* cleanup after autoconfig */
	spin_lock_irqsave(&func->ffs->eps_lock, flags);
	while (count--) {
		if (ep->ep && ep->req)
			usb_ep_free_request(ep->ep, ep->req);
		ep->req = NULL;
		ep->ep = NULL;
		++ep;
	}
	spin_unlock_irqrestore(&func->ffs->eps_lock, flags);
	kfree(func->eps);
	func->eps = NULL;
	/*
	 * eps, descriptors and interfaces_nums are allocated in the
	 * same chunk so only one free is required.
	 */
	func->function.fs_descriptors = NULL;
	func->function.hs_descriptors = NULL;
	func->function.ss_descriptors = NULL;
	func->function.ssp_descriptors = NULL;
	func->interfaces_nums = NULL;

	if (opts->refcnt) {
		ffs_event_add(ffs, FUNCTIONFS_UNBIND);

		ffs_log("exit: state %d setup_state %d flag %lu", ffs->state,
			ffs->setup_state, ffs->flags);
	}
}

static struct usb_function *ffs_alloc(struct usb_function_instance *fi)
{
	struct ffs_function *func;

	ENTER();

	func = kzalloc(sizeof(*func), GFP_KERNEL);
	if (unlikely(!func))
		return ERR_PTR(-ENOMEM);

	func->function.name    = "Function FS Gadget";

	func->function.bind    = ffs_func_bind;
	func->function.unbind  = ffs_func_unbind;
	func->function.set_alt = ffs_func_set_alt;
	func->function.disable = ffs_func_disable;
	func->function.setup   = ffs_func_setup;
	func->function.req_match = ffs_func_req_match;
	func->function.suspend = ffs_func_suspend;
	func->function.resume  = ffs_func_resume;
	func->function.free_func = ffs_free;

	return &func->function;
}

/*
 * ffs_lock must be taken by the caller of this function
 */
static struct ffs_dev *_ffs_alloc_dev(void)
{
	struct ffs_dev *dev;
	int ret;

	if (_ffs_get_single_dev())
			return ERR_PTR(-EBUSY);

	dev = kzalloc(sizeof(*dev), GFP_KERNEL);
	if (!dev)
		return ERR_PTR(-ENOMEM);

	if (list_empty(&ffs_devices)) {
		ret = functionfs_init();
		if (ret) {
			kfree(dev);
			return ERR_PTR(ret);
		}
	}

	list_add(&dev->entry, &ffs_devices);

	return dev;
}

int ffs_name_dev(struct ffs_dev *dev, const char *name)
{
	struct ffs_dev *existing;
	int ret = 0;

	ffs_dev_lock();

	existing = _ffs_do_find_dev(name);
	if (!existing)
		strlcpy(dev->name, name, ARRAY_SIZE(dev->name));
	else if (existing != dev)
		ret = -EBUSY;

	ffs_dev_unlock();

	return ret;
}
EXPORT_SYMBOL_GPL(ffs_name_dev);

int ffs_single_dev(struct ffs_dev *dev)
{
	int ret;

	ret = 0;
	ffs_dev_lock();

	if (!list_is_singular(&ffs_devices))
		ret = -EBUSY;
	else
		dev->single = true;

	ffs_dev_unlock();

	return ret;
}
EXPORT_SYMBOL_GPL(ffs_single_dev);

/*
 * ffs_lock must be taken by the caller of this function
 */
static void _ffs_free_dev(struct ffs_dev *dev)
{
	list_del(&dev->entry);

	kfree(dev);
	if (list_empty(&ffs_devices))
		functionfs_cleanup();
}

static int ffs_acquire_dev(const char *dev_name, struct ffs_data *ffs_data)
{
	int ret = 0;
	struct ffs_dev *ffs_dev;

	ENTER();

	ffs_dev_lock();

	ffs_dev = _ffs_find_dev(dev_name);
	if (!ffs_dev) {
		ret = -ENOENT;
	} else if (ffs_dev->mounted) {
		ret = -EBUSY;
	} else if (ffs_dev->ffs_acquire_dev_callback &&
		   ffs_dev->ffs_acquire_dev_callback(ffs_dev)) {
		ret = -ENOENT;
	} else {
		ffs_dev->mounted = true;
		ffs_dev->ffs_data = ffs_data;
		ffs_data->private_data = ffs_dev;
	}

	ffs_dev_unlock();

	return ret;
}

static void ffs_release_dev(struct ffs_dev *ffs_dev)
{
	ENTER();

	ffs_dev_lock();

	if (ffs_dev && ffs_dev->mounted) {
		ffs_dev->mounted = false;
		if (ffs_dev->ffs_data) {
			ffs_dev->ffs_data->private_data = NULL;
			ffs_dev->ffs_data = NULL;
		}

		if (ffs_dev->ffs_release_dev_callback)
			ffs_dev->ffs_release_dev_callback(ffs_dev);
	}

	ffs_dev_unlock();
}

static int ffs_ready(struct ffs_data *ffs)
{
	struct ffs_dev *ffs_obj;
	int ret = 0;

	ENTER();

	ffs_log("enter");

	ffs_dev_lock();

	ffs_obj = ffs->private_data;
	if (!ffs_obj) {
		ret = -EINVAL;
		goto done;
	}
	if (WARN_ON(ffs_obj->desc_ready)) {
		ret = -EBUSY;
		goto done;
	}

	ffs_obj->desc_ready = true;

	if (ffs_obj->ffs_ready_callback) {
		ret = ffs_obj->ffs_ready_callback(ffs);
		if (ret)
			goto done;
	}

	set_bit(FFS_FL_CALL_CLOSED_CALLBACK, &ffs->flags);
done:
	ffs_dev_unlock();

	ffs_log("exit: ret %d", ret);

	return ret;
}

static void ffs_closed(struct ffs_data *ffs)
{
	struct ffs_dev *ffs_obj;
	struct f_fs_opts *opts;
	struct config_item *ci;

	ENTER();

	ffs_log("enter");

	ffs_dev_lock();

	ffs_obj = ffs->private_data;
	if (!ffs_obj)
		goto done;

	ffs_obj->desc_ready = false;

	if (test_and_clear_bit(FFS_FL_CALL_CLOSED_CALLBACK, &ffs->flags) &&
	    ffs_obj->ffs_closed_callback)
		ffs_obj->ffs_closed_callback(ffs);

	if (ffs_obj->opts)
		opts = ffs_obj->opts;
	else
		goto done;

	if (opts->no_configfs || !opts->func_inst.group.cg_item.ci_parent
	    || !kref_read(&opts->func_inst.group.cg_item.ci_kref))
		goto done;

	ci = opts->func_inst.group.cg_item.ci_parent->ci_parent;
	ffs_dev_unlock();

	if (test_bit(FFS_FL_BOUND, &ffs->flags)) {
		unregister_gadget_item(ci);
		ffs_log("unreg gadget done");
	}

	return;
done:
	ffs_dev_unlock();

	ffs_log("exit error");
}

/* Misc helper functions ****************************************************/

static int ffs_mutex_lock(struct mutex *mutex, unsigned nonblock)
{
	return nonblock
		? likely(mutex_trylock(mutex)) ? 0 : -EAGAIN
		: mutex_lock_interruptible(mutex);
}

/**
 * ffs_prepare_buffer() - copy userspace buffer into kernel.
 * @buf: userspace buffer
 * @len: length of the buffer
 * @extra_alloc_buf: Extra buffer allocation if required by UDC.
 *
 * This function returns pointer to the copied buffer
 */
static char *ffs_prepare_buffer(const char __user *buf, size_t len,
		size_t extra_buf_alloc)
{
	char *data;

	if (unlikely(!len))
		return NULL;

	data = kmalloc(len + extra_buf_alloc, GFP_KERNEL);
	if (unlikely(!data))
		return ERR_PTR(-ENOMEM);

	if (unlikely(copy_from_user(data, buf, len))) {
		kfree(data);
		return ERR_PTR(-EFAULT);
	}

	pr_vdebug("Buffer from user space:\n");
	ffs_dump_mem("", data, len);

	return data;
}

DECLARE_USB_FUNCTION_INIT(ffs, ffs_alloc_inst, ffs_alloc);
MODULE_LICENSE("GPL");
MODULE_AUTHOR("Michal Nazarewicz");
<|MERGE_RESOLUTION|>--- conflicted
+++ resolved
@@ -2017,12 +2017,9 @@
 		ffs->ep0req = NULL;
 		ffs->gadget = NULL;
 		clear_bit(FFS_FL_BOUND, &ffs->flags);
-<<<<<<< HEAD
 		ffs_log("state %d setup_state %d flag %lu gadget %pK\n",
 			ffs->state, ffs->setup_state, ffs->flags, ffs->gadget);
-=======
 		mutex_unlock(&ffs->mutex);
->>>>>>> 2e3d9118
 		ffs_data_put(ffs);
 	}
 }

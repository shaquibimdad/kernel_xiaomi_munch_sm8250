// SPDX-License-Identifier: GPL-2.0+
/*
 * f_hid.c -- USB HID function driver
 *
 * Copyright (C) 2010 Fabien Chouteau <fabien.chouteau@barco.com>
 */

#include <linux/kernel.h>
#include <linux/module.h>
#include <linux/hid.h>
#include <linux/idr.h>
#include <linux/cdev.h>
#include <linux/mutex.h>
#include <linux/poll.h>
#include <linux/uaccess.h>
#include <linux/wait.h>
#include <linux/sched.h>
#include <linux/usb/g_hid.h>

#include "u_f.h"
#include "u_hid.h"

#define HIDG_MINORS	4

static int major, minors;
static struct class *hidg_class;
static DEFINE_IDA(hidg_ida);
static DEFINE_MUTEX(hidg_ida_lock); /* protects access to hidg_ida */

/*-------------------------------------------------------------------------*/
/*                            HID gadget struct                            */

struct f_hidg_req_list {
	struct usb_request	*req;
	unsigned int		pos;
	struct list_head 	list;
};

struct f_hidg {
	/* configuration */
	unsigned char			bInterfaceSubClass;
	unsigned char			bInterfaceProtocol;
	unsigned char			protocol;
	unsigned char			idle;
	unsigned short			report_desc_length;
	char				*report_desc;
	unsigned short			report_length;

	/* recv report */
	struct list_head		completed_out_req;
	spinlock_t			read_spinlock;
	wait_queue_head_t		read_queue;
	unsigned int			qlen;

	/* send report */
	spinlock_t			write_spinlock;
	bool				write_pending;
	wait_queue_head_t		write_queue;
	struct usb_request		*req;

	int				minor;
	struct cdev			cdev;
	struct usb_function		func;

	struct usb_ep			*in_ep;
	struct usb_ep			*out_ep;
	struct kref			kref;
	bool				bound;
};

static inline struct f_hidg *func_to_hidg(struct usb_function *f)
{
	return container_of(f, struct f_hidg, func);
}

/*-------------------------------------------------------------------------*/
/*                           Static descriptors                            */

static struct usb_interface_descriptor hidg_interface_desc = {
	.bLength		= sizeof hidg_interface_desc,
	.bDescriptorType	= USB_DT_INTERFACE,
	/* .bInterfaceNumber	= DYNAMIC */
	.bAlternateSetting	= 0,
	.bNumEndpoints		= 2,
	.bInterfaceClass	= USB_CLASS_HID,
	/* .bInterfaceSubClass	= DYNAMIC */
	/* .bInterfaceProtocol	= DYNAMIC */
	/* .iInterface		= DYNAMIC */
};

static struct hid_descriptor hidg_desc = {
	.bLength			= sizeof hidg_desc,
	.bDescriptorType		= HID_DT_HID,
	.bcdHID				= cpu_to_le16(0x0101),
	.bCountryCode			= 0x00,
	.bNumDescriptors		= 0x1,
	/*.desc[0].bDescriptorType	= DYNAMIC */
	/*.desc[0].wDescriptorLenght	= DYNAMIC */
};

/* Super-Speed Support */

static struct usb_endpoint_descriptor hidg_ss_in_ep_desc = {
	.bLength		= USB_DT_ENDPOINT_SIZE,
	.bDescriptorType	= USB_DT_ENDPOINT,
	.bEndpointAddress	= USB_DIR_IN,
	.bmAttributes		= USB_ENDPOINT_XFER_INT,
	/*.wMaxPacketSize	= DYNAMIC */
	.bInterval		= 4, /* FIXME: Add this field in the
				      * HID gadget configuration?
				      * (struct hidg_func_descriptor)
				      */
};

static struct usb_ss_ep_comp_descriptor hidg_ss_in_comp_desc = {
	.bLength                = sizeof(hidg_ss_in_comp_desc),
	.bDescriptorType        = USB_DT_SS_ENDPOINT_COMP,

	/* .bMaxBurst           = 0, */
	/* .bmAttributes        = 0, */
	/* .wBytesPerInterval   = DYNAMIC */
};

static struct usb_endpoint_descriptor hidg_ss_out_ep_desc = {
	.bLength		= USB_DT_ENDPOINT_SIZE,
	.bDescriptorType	= USB_DT_ENDPOINT,
	.bEndpointAddress	= USB_DIR_OUT,
	.bmAttributes		= USB_ENDPOINT_XFER_INT,
	/*.wMaxPacketSize	= DYNAMIC */
	.bInterval		= 4, /* FIXME: Add this field in the
				      * HID gadget configuration?
				      * (struct hidg_func_descriptor)
				      */
};

static struct usb_ss_ep_comp_descriptor hidg_ss_out_comp_desc = {
	.bLength                = sizeof(hidg_ss_out_comp_desc),
	.bDescriptorType        = USB_DT_SS_ENDPOINT_COMP,

	/* .bMaxBurst           = 0, */
	/* .bmAttributes        = 0, */
	/* .wBytesPerInterval   = DYNAMIC */
};

static struct usb_descriptor_header *hidg_ss_descriptors[] = {
	(struct usb_descriptor_header *)&hidg_interface_desc,
	(struct usb_descriptor_header *)&hidg_desc,
	(struct usb_descriptor_header *)&hidg_ss_in_ep_desc,
	(struct usb_descriptor_header *)&hidg_ss_in_comp_desc,
	(struct usb_descriptor_header *)&hidg_ss_out_ep_desc,
	(struct usb_descriptor_header *)&hidg_ss_out_comp_desc,
	NULL,
};

/* High-Speed Support */

static struct usb_endpoint_descriptor hidg_hs_in_ep_desc = {
	.bLength		= USB_DT_ENDPOINT_SIZE,
	.bDescriptorType	= USB_DT_ENDPOINT,
	.bEndpointAddress	= USB_DIR_IN,
	.bmAttributes		= USB_ENDPOINT_XFER_INT,
	/*.wMaxPacketSize	= DYNAMIC */
	.bInterval		= 4, /* FIXME: Add this field in the
				      * HID gadget configuration?
				      * (struct hidg_func_descriptor)
				      */
};

static struct usb_endpoint_descriptor hidg_hs_out_ep_desc = {
	.bLength		= USB_DT_ENDPOINT_SIZE,
	.bDescriptorType	= USB_DT_ENDPOINT,
	.bEndpointAddress	= USB_DIR_OUT,
	.bmAttributes		= USB_ENDPOINT_XFER_INT,
	/*.wMaxPacketSize	= DYNAMIC */
	.bInterval		= 4, /* FIXME: Add this field in the
				      * HID gadget configuration?
				      * (struct hidg_func_descriptor)
				      */
};

static struct usb_descriptor_header *hidg_hs_descriptors[] = {
	(struct usb_descriptor_header *)&hidg_interface_desc,
	(struct usb_descriptor_header *)&hidg_desc,
	(struct usb_descriptor_header *)&hidg_hs_in_ep_desc,
	(struct usb_descriptor_header *)&hidg_hs_out_ep_desc,
	NULL,
};

/* Full-Speed Support */

static struct usb_endpoint_descriptor hidg_fs_in_ep_desc = {
	.bLength		= USB_DT_ENDPOINT_SIZE,
	.bDescriptorType	= USB_DT_ENDPOINT,
	.bEndpointAddress	= USB_DIR_IN,
	.bmAttributes		= USB_ENDPOINT_XFER_INT,
	/*.wMaxPacketSize	= DYNAMIC */
	.bInterval		= 10, /* FIXME: Add this field in the
				       * HID gadget configuration?
				       * (struct hidg_func_descriptor)
				       */
};

static struct usb_endpoint_descriptor hidg_fs_out_ep_desc = {
	.bLength		= USB_DT_ENDPOINT_SIZE,
	.bDescriptorType	= USB_DT_ENDPOINT,
	.bEndpointAddress	= USB_DIR_OUT,
	.bmAttributes		= USB_ENDPOINT_XFER_INT,
	/*.wMaxPacketSize	= DYNAMIC */
	.bInterval		= 10, /* FIXME: Add this field in the
				       * HID gadget configuration?
				       * (struct hidg_func_descriptor)
				       */
};

static struct usb_descriptor_header *hidg_fs_descriptors[] = {
	(struct usb_descriptor_header *)&hidg_interface_desc,
	(struct usb_descriptor_header *)&hidg_desc,
	(struct usb_descriptor_header *)&hidg_fs_in_ep_desc,
	(struct usb_descriptor_header *)&hidg_fs_out_ep_desc,
	NULL,
};

/*-------------------------------------------------------------------------*/
/*                                 Strings                                 */

#define CT_FUNC_HID_IDX	0

static struct usb_string ct_func_string_defs[] = {
	[CT_FUNC_HID_IDX].s	= "HID Interface",
	{},			/* end of list */
};

static struct usb_gadget_strings ct_func_string_table = {
	.language	= 0x0409,	/* en-US */
	.strings	= ct_func_string_defs,
};

static struct usb_gadget_strings *ct_func_strings[] = {
	&ct_func_string_table,
	NULL,
};

/*-------------------------------------------------------------------------*/
/*                              Char Device                                */

static ssize_t f_hidg_read(struct file *file, char __user *buffer,
			size_t count, loff_t *ptr)
{
	struct f_hidg *hidg = file->private_data;
	struct f_hidg_req_list *list;
	struct usb_request *req;
	unsigned long flags;
	int ret;

	if (!count)
		return 0;

	if (!access_ok(VERIFY_WRITE, buffer, count))
		return -EFAULT;

	spin_lock_irqsave(&hidg->read_spinlock, flags);

#define READ_COND (!list_empty(&hidg->completed_out_req) || !hidg->bound)

	/* wait for at least one buffer to complete */
	while (!READ_COND) {
		spin_unlock_irqrestore(&hidg->read_spinlock, flags);
		if (file->f_flags & O_NONBLOCK)
			return -EAGAIN;

		if (wait_event_interruptible(hidg->read_queue, READ_COND))
			return -ERESTARTSYS;

		spin_lock_irqsave(&hidg->read_spinlock, flags);
	}

	if (!hidg->bound) {
		spin_unlock_irqrestore(&hidg->read_spinlock, flags);
		return -ENODEV;
	}

	/* pick the first one */
	list = list_first_entry(&hidg->completed_out_req,
				struct f_hidg_req_list, list);

	/*
	 * Remove this from list to protect it from beign free()
	 * while host disables our function
	 */
	list_del(&list->list);

	req = list->req;
	count = min_t(unsigned int, count, req->actual - list->pos);
	spin_unlock_irqrestore(&hidg->read_spinlock, flags);

	/* copy to user outside spinlock */
	count -= copy_to_user(buffer, req->buf + list->pos, count);
	list->pos += count;

	/*
	 * if this request is completely handled and transfered to
	 * userspace, remove its entry from the list and requeue it
	 * again. Otherwise, we will revisit it again upon the next
	 * call, taking into account its current read position.
	 */
	if (list->pos == req->actual) {
		kfree(list);

		if (req->context ==
		    (void *)hidg->func.config->cdev->gadget->ep0) {
			free_ep_req(hidg->func.config->cdev->gadget->ep0, req);
		} else {
			req->length = hidg->report_length;
			ret = usb_ep_queue(hidg->out_ep, req, GFP_KERNEL);
			if (ret < 0) {
				free_ep_req(hidg->out_ep, req);
				return ret;
			}
		}
	} else {
		spin_lock_irqsave(&hidg->read_spinlock, flags);
		list_add(&list->list, &hidg->completed_out_req);
		spin_unlock_irqrestore(&hidg->read_spinlock, flags);

		wake_up(&hidg->read_queue);
	}

	return count;
}

static void f_hidg_req_complete(struct usb_ep *ep, struct usb_request *req)
{
	struct f_hidg *hidg = (struct f_hidg *)ep->driver_data;
	unsigned long flags;

	if (req->status != 0) {
		ERROR(hidg->func.config->cdev,
			"End Point Request ERROR: %d\n", req->status);
	}

	spin_lock_irqsave(&hidg->write_spinlock, flags);
	hidg->write_pending = 0;
	spin_unlock_irqrestore(&hidg->write_spinlock, flags);
	wake_up(&hidg->write_queue);
}

static ssize_t f_hidg_write(struct file *file, const char __user *buffer,
			    size_t count, loff_t *offp)
{
	struct f_hidg *hidg  = file->private_data;
	struct usb_request *req;
	unsigned long flags;
	ssize_t status = -ENOMEM;

	if (!access_ok(VERIFY_READ, buffer, count))
		return -EFAULT;

	spin_lock_irqsave(&hidg->write_spinlock, flags);

<<<<<<< HEAD
#define WRITE_COND (!hidg->write_pending || !hidg->bound)
=======
	if (!hidg->req) {
		spin_unlock_irqrestore(&hidg->write_spinlock, flags);
		return -ESHUTDOWN;
	}

#define WRITE_COND (!hidg->write_pending)
>>>>>>> a6850bb5
try_again:
	/* write queue */
	while (!WRITE_COND) {
		spin_unlock_irqrestore(&hidg->write_spinlock, flags);
		if (file->f_flags & O_NONBLOCK)
			return -EAGAIN;

		if (wait_event_interruptible_exclusive(
				hidg->write_queue, WRITE_COND))
			return -ERESTARTSYS;

		spin_lock_irqsave(&hidg->write_spinlock, flags);
	}

	if (!hidg->bound) {
		spin_unlock_irqrestore(&hidg->write_spinlock, flags);
		return -ENODEV;
	}

	hidg->write_pending = 1;
	req = hidg->req;
	count  = min_t(unsigned, count, hidg->report_length);

	spin_unlock_irqrestore(&hidg->write_spinlock, flags);

	if (!req) {
		ERROR(hidg->func.config->cdev, "hidg->req is NULL\n");
		status = -ESHUTDOWN;
		goto release_write_pending;
	}

	status = copy_from_user(req->buf, buffer, count);
	if (status != 0) {
		ERROR(hidg->func.config->cdev,
			"copy_from_user error\n");
		status = -EINVAL;
		goto release_write_pending;
	}

	spin_lock_irqsave(&hidg->write_spinlock, flags);

	/* when our function has been disabled by host */
	if (!hidg->req) {
		free_ep_req(hidg->in_ep, req);
		/*
		 * TODO
		 * Should we fail with error here?
		 */
		goto try_again;
	}

	req->status   = 0;
	req->zero     = 0;
	req->length   = count;
	req->complete = f_hidg_req_complete;
	req->context  = hidg;

	spin_unlock_irqrestore(&hidg->write_spinlock, flags);

	if (!hidg->in_ep->enabled) {
		ERROR(hidg->func.config->cdev, "in_ep is disabled\n");
		status = -ESHUTDOWN;
		goto release_write_pending;
	}

	status = usb_ep_queue(hidg->in_ep, req, GFP_ATOMIC);
	if (status < 0)
		goto release_write_pending;
	else
		status = count;

	return status;
release_write_pending:
	spin_lock_irqsave(&hidg->write_spinlock, flags);
	hidg->write_pending = 0;
	spin_unlock_irqrestore(&hidg->write_spinlock, flags);

	wake_up(&hidg->write_queue);

	return status;
}

static __poll_t f_hidg_poll(struct file *file, poll_table *wait)
{
	struct f_hidg	*hidg  = file->private_data;
	__poll_t	ret = 0;

	poll_wait(file, &hidg->read_queue, wait);
	poll_wait(file, &hidg->write_queue, wait);

	if (!hidg->bound)
		return POLLHUP;

	if (WRITE_COND)
		ret |= EPOLLOUT | EPOLLWRNORM;

	if (READ_COND)
		ret |= EPOLLIN | EPOLLRDNORM;

	return ret;
}

#undef WRITE_COND
#undef READ_COND

static void hidg_destroy(struct kref *kref)
{
	struct f_hidg *hidg = container_of(kref, struct f_hidg, kref);

	kfree(hidg->report_desc);
	kfree(hidg);
}

static int f_hidg_release(struct inode *inode, struct file *fd)
{
	struct f_hidg *hidg =
		container_of(inode->i_cdev, struct f_hidg, cdev);

	fd->private_data = NULL;
	kref_put(&hidg->kref, hidg_destroy);
	return 0;
}

static int f_hidg_open(struct inode *inode, struct file *fd)
{
	struct f_hidg *hidg =
		container_of(inode->i_cdev, struct f_hidg, cdev);

	fd->private_data = hidg;
	kref_get(&hidg->kref);

	return 0;
}

/*-------------------------------------------------------------------------*/
/*                                usb_function                             */

static inline struct usb_request *hidg_alloc_ep_req(struct usb_ep *ep,
						    unsigned length)
{
	return alloc_ep_req(ep, length);
}

static void hidg_set_report_complete(struct usb_ep *ep, struct usb_request *req)
{
	struct f_hidg *hidg = (struct f_hidg *) req->context;
	struct usb_composite_dev *cdev = hidg->func.config->cdev;
	struct f_hidg_req_list *req_list;
	unsigned long flags;

	switch (req->status) {
	case 0:
		req_list = kzalloc(sizeof(*req_list), GFP_ATOMIC);
		if (!req_list) {
			ERROR(cdev, "Unable to allocate mem for req_list\n");
			goto free_req;
		}

		if (req == cdev->req) {
			/*
			 * control request buffer can be overwritten before
			 * userspace reads from buffer. So we allocate new
			 * request, copy from original request and enqueue
			 * new request to read queue.
			 */
			req = alloc_ep_req(ep, cdev->req->length);
			memcpy(req->buf, cdev->req->buf, cdev->req->actual);
			req->length = cdev->req->length;
			req->actual = cdev->req->actual;
			req->context = ep;
		}

		req_list->req = req;

		spin_lock_irqsave(&hidg->read_spinlock, flags);
		list_add_tail(&req_list->list, &hidg->completed_out_req);
		spin_unlock_irqrestore(&hidg->read_spinlock, flags);

		wake_up(&hidg->read_queue);
		break;
	default:
		ERROR(cdev, "Set report failed %d\n", req->status);
		/* FALLTHROUGH */
	case -ECONNABORTED:		/* hardware forced ep reset */
	case -ECONNRESET:		/* request dequeued */
	case -ESHUTDOWN:		/* disconnect from host */
free_req:
		if (req != cdev->req)
			free_ep_req(ep, req);
		return;
	}
}

static int hidg_setup(struct usb_function *f,
		const struct usb_ctrlrequest *ctrl)
{
	struct f_hidg			*hidg = func_to_hidg(f);
	struct usb_composite_dev	*cdev = f->config->cdev;
	struct usb_request		*req  = cdev->req;
	int status = 0;
	__u16 value, length;

	value	= __le16_to_cpu(ctrl->wValue);
	length	= __le16_to_cpu(ctrl->wLength);

	VDBG(cdev,
	     "%s crtl_request : bRequestType:0x%x bRequest:0x%x Value:0x%x\n",
	     __func__, ctrl->bRequestType, ctrl->bRequest, value);

	switch ((ctrl->bRequestType << 8) | ctrl->bRequest) {
	case ((USB_DIR_IN | USB_TYPE_CLASS | USB_RECIP_INTERFACE) << 8
		  | HID_REQ_GET_REPORT):
		VDBG(cdev, "get_report\n");

		/* send an empty report */
		length = min_t(unsigned, length, hidg->report_length);
		memset(req->buf, 0x0, length);

		goto respond;
		break;

	case ((USB_DIR_IN | USB_TYPE_CLASS | USB_RECIP_INTERFACE) << 8
		  | HID_REQ_GET_PROTOCOL):
		VDBG(cdev, "get_protocol\n");
		length = min_t(unsigned int, length, 1);
		((u8 *) req->buf)[0] = hidg->protocol;
		goto respond;
		break;

	case ((USB_DIR_IN | USB_TYPE_CLASS | USB_RECIP_INTERFACE) << 8
		  | HID_REQ_GET_IDLE):
		VDBG(cdev, "get_idle\n");
		length = min_t(unsigned int, length, 1);
		((u8 *) req->buf)[0] = hidg->idle;
		goto respond;
		break;

	case ((USB_DIR_OUT | USB_TYPE_CLASS | USB_RECIP_INTERFACE) << 8
		  | HID_REQ_SET_REPORT):
		VDBG(cdev, "set_report | wLength=%d\n", ctrl->wLength);
		req->context = hidg;
		req->complete = hidg_set_report_complete;
		goto respond;
		break;

	case ((USB_DIR_OUT | USB_TYPE_CLASS | USB_RECIP_INTERFACE) << 8
		  | HID_REQ_SET_PROTOCOL):
		VDBG(cdev, "set_protocol\n");
		if (value > HID_REPORT_PROTOCOL)
			goto stall;
		length = 0;
		/*
		 * We assume that programs implementing the Boot protocol
		 * are also compatible with the Report Protocol
		 */
		if (hidg->bInterfaceSubClass == USB_INTERFACE_SUBCLASS_BOOT) {
			hidg->protocol = value;
			goto respond;
		}
		goto stall;
		break;

	case ((USB_DIR_OUT | USB_TYPE_CLASS | USB_RECIP_INTERFACE) << 8
		  | HID_REQ_SET_IDLE):
		VDBG(cdev, "set_idle\n");
		length = 0;
		hidg->idle = value >> 8;
		goto respond;
		break;

	case ((USB_DIR_IN | USB_TYPE_STANDARD | USB_RECIP_INTERFACE) << 8
		  | USB_REQ_GET_DESCRIPTOR):
		switch (value >> 8) {
		case HID_DT_HID:
		{
			struct hid_descriptor hidg_desc_copy = hidg_desc;

			VDBG(cdev, "USB_REQ_GET_DESCRIPTOR: HID\n");
			hidg_desc_copy.desc[0].bDescriptorType = HID_DT_REPORT;
			hidg_desc_copy.desc[0].wDescriptorLength =
				cpu_to_le16(hidg->report_desc_length);

			length = min_t(unsigned short, length,
						   hidg_desc_copy.bLength);
			memcpy(req->buf, &hidg_desc_copy, length);
			goto respond;
			break;
		}
		case HID_DT_REPORT:
			VDBG(cdev, "USB_REQ_GET_DESCRIPTOR: REPORT\n");
			length = min_t(unsigned short, length,
						   hidg->report_desc_length);
			memcpy(req->buf, hidg->report_desc, length);
			goto respond;
			break;

		default:
			VDBG(cdev, "Unknown descriptor request 0x%x\n",
				 value >> 8);
			goto stall;
			break;
		}
		break;

	default:
		VDBG(cdev, "Unknown request 0x%x\n",
			 ctrl->bRequest);
		goto stall;
		break;
	}

stall:
	return -EOPNOTSUPP;

respond:
	req->zero = 0;
	req->length = length;
	status = usb_ep_queue(cdev->gadget->ep0, req, GFP_ATOMIC);
	if (status < 0)
		ERROR(cdev, "usb_ep_queue error on ep0 %d\n", value);
	return status;
}

static void hidg_disable(struct usb_function *f)
{
	struct f_hidg *hidg = func_to_hidg(f);
	struct f_hidg_req_list *list, *next;
	unsigned long flags;

	usb_ep_disable(hidg->in_ep);
	usb_ep_disable(hidg->out_ep);

	spin_lock_irqsave(&hidg->read_spinlock, flags);
	list_for_each_entry_safe(list, next, &hidg->completed_out_req, list) {
		free_ep_req(hidg->out_ep, list->req);
		list_del(&list->list);
		kfree(list);
	}
	spin_unlock_irqrestore(&hidg->read_spinlock, flags);

	spin_lock_irqsave(&hidg->write_spinlock, flags);
	if (!hidg->write_pending) {
		free_ep_req(hidg->in_ep, hidg->req);
		hidg->write_pending = 1;
	}

	hidg->req = NULL;
	spin_unlock_irqrestore(&hidg->write_spinlock, flags);
}

static int hidg_set_alt(struct usb_function *f, unsigned intf, unsigned alt)
{
	struct usb_composite_dev		*cdev = f->config->cdev;
	struct f_hidg				*hidg = func_to_hidg(f);
	struct usb_request			*req_in = NULL;
	unsigned long				flags;
	int i, status = 0;

	VDBG(cdev, "hidg_set_alt intf:%d alt:%d\n", intf, alt);

	if (hidg->in_ep != NULL) {
		/* restart endpoint */
		usb_ep_disable(hidg->in_ep);

		status = config_ep_by_speed(f->config->cdev->gadget, f,
					    hidg->in_ep);
		if (status) {
			ERROR(cdev, "config_ep_by_speed FAILED!\n");
			goto fail;
		}
		status = usb_ep_enable(hidg->in_ep);
		if (status < 0) {
			ERROR(cdev, "Enable IN endpoint FAILED!\n");
			goto fail;
		}
		hidg->in_ep->driver_data = hidg;

		req_in = hidg_alloc_ep_req(hidg->in_ep, hidg->report_length);
		if (!req_in) {
			status = -ENOMEM;
			goto disable_ep_in;
		}
	}


	if (hidg->out_ep != NULL) {
		/* restart endpoint */
		usb_ep_disable(hidg->out_ep);

		status = config_ep_by_speed(f->config->cdev->gadget, f,
					    hidg->out_ep);
		if (status) {
			ERROR(cdev, "config_ep_by_speed FAILED!\n");
			goto free_req_in;
		}
		status = usb_ep_enable(hidg->out_ep);
		if (status < 0) {
			ERROR(cdev, "Enable OUT endpoint FAILED!\n");
			goto free_req_in;
		}
		hidg->out_ep->driver_data = hidg;

		/*
		 * allocate a bunch of read buffers and queue them all at once.
		 */
		for (i = 0; i < hidg->qlen && status == 0; i++) {
			struct usb_request *req =
					hidg_alloc_ep_req(hidg->out_ep,
							  hidg->report_length);
			if (req) {
				req->complete = hidg_set_report_complete;
				req->context  = hidg;
				status = usb_ep_queue(hidg->out_ep, req,
						      GFP_ATOMIC);
				if (status) {
					ERROR(cdev, "%s queue req --> %d\n",
						hidg->out_ep->name, status);
					free_ep_req(hidg->out_ep, req);
				}
			} else {
				status = -ENOMEM;
				goto disable_out_ep;
			}
		}
	}

	if (hidg->in_ep != NULL) {
		spin_lock_irqsave(&hidg->write_spinlock, flags);
		hidg->req = req_in;
		hidg->write_pending = 0;
		spin_unlock_irqrestore(&hidg->write_spinlock, flags);

		wake_up(&hidg->write_queue);
	}
	return 0;
disable_out_ep:
	usb_ep_disable(hidg->out_ep);
free_req_in:
	if (req_in)
		free_ep_req(hidg->in_ep, req_in);

disable_ep_in:
	if (hidg->in_ep)
		usb_ep_disable(hidg->in_ep);

fail:
	return status;
}

static const struct file_operations f_hidg_fops = {
	.owner		= THIS_MODULE,
	.open		= f_hidg_open,
	.release	= f_hidg_release,
	.write		= f_hidg_write,
	.read		= f_hidg_read,
	.poll		= f_hidg_poll,
	.llseek		= noop_llseek,
};

static int hidg_bind(struct usb_configuration *c, struct usb_function *f)
{
	struct usb_ep		*ep;
	struct f_hidg		*hidg = func_to_hidg(f);
	struct usb_string	*us;
	struct device		*device;
	int			status;
	dev_t			dev;

	/* maybe allocate device-global string IDs, and patch descriptors */
	us = usb_gstrings_attach(c->cdev, ct_func_strings,
				 ARRAY_SIZE(ct_func_string_defs));
	if (IS_ERR(us))
		return PTR_ERR(us);
	hidg_interface_desc.iInterface = us[CT_FUNC_HID_IDX].id;

	/* allocate instance-specific interface IDs, and patch descriptors */
	status = usb_interface_id(c, f);
	if (status < 0)
		goto fail;
	hidg_interface_desc.bInterfaceNumber = status;

	/* allocate instance-specific endpoints */
	status = -ENODEV;
	ep = usb_ep_autoconfig(c->cdev->gadget, &hidg_fs_in_ep_desc);
	if (!ep)
		goto fail;
	hidg->in_ep = ep;

	ep = usb_ep_autoconfig(c->cdev->gadget, &hidg_fs_out_ep_desc);
	if (!ep)
		goto fail;
	hidg->out_ep = ep;

	/* set descriptor dynamic values */
	hidg_interface_desc.bInterfaceSubClass = hidg->bInterfaceSubClass;
	hidg_interface_desc.bInterfaceProtocol = hidg->bInterfaceProtocol;
	hidg->protocol = HID_REPORT_PROTOCOL;
	hidg->idle = 1;
	hidg_ss_in_ep_desc.wMaxPacketSize = cpu_to_le16(hidg->report_length);
	hidg_ss_in_comp_desc.wBytesPerInterval =
				cpu_to_le16(hidg->report_length);
	hidg_hs_in_ep_desc.wMaxPacketSize = cpu_to_le16(hidg->report_length);
	hidg_fs_in_ep_desc.wMaxPacketSize = cpu_to_le16(hidg->report_length);
	hidg_ss_out_ep_desc.wMaxPacketSize = cpu_to_le16(hidg->report_length);
	hidg_ss_out_comp_desc.wBytesPerInterval =
				cpu_to_le16(hidg->report_length);
	hidg_hs_out_ep_desc.wMaxPacketSize = cpu_to_le16(hidg->report_length);
	hidg_fs_out_ep_desc.wMaxPacketSize = cpu_to_le16(hidg->report_length);
	/*
	 * We can use hidg_desc struct here but we should not relay
	 * that its content won't change after returning from this function.
	 */
	hidg_desc.desc[0].bDescriptorType = HID_DT_REPORT;
	hidg_desc.desc[0].wDescriptorLength =
		cpu_to_le16(hidg->report_desc_length);

	hidg_hs_in_ep_desc.bEndpointAddress =
		hidg_fs_in_ep_desc.bEndpointAddress;
	hidg_hs_out_ep_desc.bEndpointAddress =
		hidg_fs_out_ep_desc.bEndpointAddress;

	hidg_ss_in_ep_desc.bEndpointAddress =
		hidg_fs_in_ep_desc.bEndpointAddress;
	hidg_ss_out_ep_desc.bEndpointAddress =
		hidg_fs_out_ep_desc.bEndpointAddress;

	status = usb_assign_descriptors(f, hidg_fs_descriptors,
			hidg_hs_descriptors, hidg_ss_descriptors,
			hidg_ss_descriptors);
	if (status)
		goto fail;

	spin_lock_init(&hidg->write_spinlock);
	hidg->write_pending = 1;
	hidg->req = NULL;
	spin_lock_init(&hidg->read_spinlock);
	init_waitqueue_head(&hidg->write_queue);
	init_waitqueue_head(&hidg->read_queue);
	INIT_LIST_HEAD(&hidg->completed_out_req);
	hidg->bound = true;

	/* create char device */
	cdev_init(&hidg->cdev, &f_hidg_fops);
	dev = MKDEV(major, hidg->minor);
	status = cdev_add(&hidg->cdev, dev, 1);
	if (status)
		goto fail_free_descs;

	device = device_create(hidg_class, NULL, dev, NULL,
			       "%s%d", "hidg", hidg->minor);
	if (IS_ERR(device)) {
		status = PTR_ERR(device);
		goto del;
	}

	return 0;
del:
	cdev_del(&hidg->cdev);
fail_free_descs:
	usb_free_all_descriptors(f);
fail:
	ERROR(f->config->cdev, "hidg_bind FAILED\n");
	if (hidg->req != NULL)
		free_ep_req(hidg->in_ep, hidg->req);

	return status;
}

static inline int hidg_get_minor(void)
{
	int ret;

	ret = ida_simple_get(&hidg_ida, 0, 0, GFP_KERNEL);
	if (ret >= HIDG_MINORS) {
		ida_simple_remove(&hidg_ida, ret);
		ret = -ENODEV;
	}

	return ret;
}

static inline struct f_hid_opts *to_f_hid_opts(struct config_item *item)
{
	return container_of(to_config_group(item), struct f_hid_opts,
			    func_inst.group);
}

static void hid_attr_release(struct config_item *item)
{
	struct f_hid_opts *opts = to_f_hid_opts(item);

	usb_put_function_instance(&opts->func_inst);
}

static struct configfs_item_operations hidg_item_ops = {
	.release	= hid_attr_release,
};

#define F_HID_OPT(name, prec, limit)					\
static ssize_t f_hid_opts_##name##_show(struct config_item *item, char *page)\
{									\
	struct f_hid_opts *opts = to_f_hid_opts(item);			\
	int result;							\
									\
	mutex_lock(&opts->lock);					\
	result = sprintf(page, "%d\n", opts->name);			\
	mutex_unlock(&opts->lock);					\
									\
	return result;							\
}									\
									\
static ssize_t f_hid_opts_##name##_store(struct config_item *item,	\
					 const char *page, size_t len)	\
{									\
	struct f_hid_opts *opts = to_f_hid_opts(item);			\
	int ret;							\
	u##prec num;							\
									\
	mutex_lock(&opts->lock);					\
	if (opts->refcnt) {						\
		ret = -EBUSY;						\
		goto end;						\
	}								\
									\
	ret = kstrtou##prec(page, 0, &num);				\
	if (ret)							\
		goto end;						\
									\
	if (num > limit) {						\
		ret = -EINVAL;						\
		goto end;						\
	}								\
	opts->name = num;						\
	ret = len;							\
									\
end:									\
	mutex_unlock(&opts->lock);					\
	return ret;							\
}									\
									\
CONFIGFS_ATTR(f_hid_opts_, name)

F_HID_OPT(subclass, 8, 255);
F_HID_OPT(protocol, 8, 255);
F_HID_OPT(report_length, 16, 65535);

static ssize_t f_hid_opts_report_desc_show(struct config_item *item, char *page)
{
	struct f_hid_opts *opts = to_f_hid_opts(item);
	int result;

	mutex_lock(&opts->lock);
	result = opts->report_desc_length;
	memcpy(page, opts->report_desc, opts->report_desc_length);
	mutex_unlock(&opts->lock);

	return result;
}

static ssize_t f_hid_opts_report_desc_store(struct config_item *item,
					    const char *page, size_t len)
{
	struct f_hid_opts *opts = to_f_hid_opts(item);
	int ret = -EBUSY;
	char *d;

	mutex_lock(&opts->lock);

	if (opts->refcnt)
		goto end;
	if (len > PAGE_SIZE) {
		ret = -ENOSPC;
		goto end;
	}
	d = kmemdup(page, len, GFP_KERNEL);
	if (!d) {
		ret = -ENOMEM;
		goto end;
	}
	kfree(opts->report_desc);
	opts->report_desc = d;
	opts->report_desc_length = len;
	opts->report_desc_alloc = true;
	ret = len;
end:
	mutex_unlock(&opts->lock);
	return ret;
}

CONFIGFS_ATTR(f_hid_opts_, report_desc);

static ssize_t f_hid_opts_dev_show(struct config_item *item, char *page)
{
	struct f_hid_opts *opts = to_f_hid_opts(item);

	return sprintf(page, "%d:%d\n", major, opts->minor);
}

CONFIGFS_ATTR_RO(f_hid_opts_, dev);

static struct configfs_attribute *hid_attrs[] = {
	&f_hid_opts_attr_subclass,
	&f_hid_opts_attr_protocol,
	&f_hid_opts_attr_report_length,
	&f_hid_opts_attr_report_desc,
	&f_hid_opts_attr_dev,
	NULL,
};

static const struct config_item_type hid_func_type = {
	.ct_item_ops	= &hidg_item_ops,
	.ct_attrs	= hid_attrs,
	.ct_owner	= THIS_MODULE,
};

static inline void hidg_put_minor(int minor)
{
	ida_simple_remove(&hidg_ida, minor);
}

static void hidg_free_inst(struct usb_function_instance *f)
{
	struct f_hid_opts *opts;

	opts = container_of(f, struct f_hid_opts, func_inst);

	mutex_lock(&hidg_ida_lock);

	hidg_put_minor(opts->minor);
	if (ida_is_empty(&hidg_ida))
		ghid_cleanup();

	mutex_unlock(&hidg_ida_lock);

	if (opts->report_desc_alloc)
		kfree(opts->report_desc);

	kfree(opts);
}

static struct usb_function_instance *hidg_alloc_inst(void)
{
	struct f_hid_opts *opts;
	struct usb_function_instance *ret;
	int status = 0;

	opts = kzalloc(sizeof(*opts), GFP_KERNEL);
	if (!opts)
		return ERR_PTR(-ENOMEM);
	mutex_init(&opts->lock);
	opts->func_inst.free_func_inst = hidg_free_inst;
	ret = &opts->func_inst;

	mutex_lock(&hidg_ida_lock);

	if (ida_is_empty(&hidg_ida)) {
		status = ghid_setup(NULL, HIDG_MINORS);
		if (status)  {
			ret = ERR_PTR(status);
			kfree(opts);
			goto unlock;
		}
	}

	opts->minor = hidg_get_minor();
	if (opts->minor < 0) {
		ret = ERR_PTR(opts->minor);
		kfree(opts);
		if (ida_is_empty(&hidg_ida))
			ghid_cleanup();
		goto unlock;
	}
	config_group_init_type_name(&opts->func_inst.group, "", &hid_func_type);

unlock:
	mutex_unlock(&hidg_ida_lock);
	return ret;
}

static void hidg_free(struct usb_function *f)
{
	struct f_hidg *hidg;
	struct f_hid_opts *opts;

	hidg = func_to_hidg(f);
	opts = container_of(f->fi, struct f_hid_opts, func_inst);
	kref_put(&hidg->kref, hidg_destroy);
	mutex_lock(&opts->lock);
	--opts->refcnt;
	mutex_unlock(&opts->lock);
}

static void hidg_unbind(struct usb_configuration *c, struct usb_function *f)
{
	struct f_hidg *hidg = func_to_hidg(f);

	hidg->bound = false;
	wake_up(&hidg->read_queue);
	wake_up(&hidg->write_queue);

	device_destroy(hidg_class, MKDEV(major, hidg->minor));
	cdev_del(&hidg->cdev);

	usb_free_all_descriptors(f);
}

static struct usb_function *hidg_alloc(struct usb_function_instance *fi)
{
	struct f_hidg *hidg;
	struct f_hid_opts *opts;

	/* allocate and initialize one new instance */
	hidg = kzalloc(sizeof(*hidg), GFP_KERNEL);
	if (!hidg)
		return ERR_PTR(-ENOMEM);

	opts = container_of(fi, struct f_hid_opts, func_inst);

	mutex_lock(&opts->lock);
	++opts->refcnt;

	hidg->minor = opts->minor;
	hidg->bInterfaceSubClass = opts->subclass;
	hidg->bInterfaceProtocol = opts->protocol;
	hidg->report_length = opts->report_length;
	hidg->report_desc_length = opts->report_desc_length;
	if (opts->report_desc) {
		hidg->report_desc = kmemdup(opts->report_desc,
					    opts->report_desc_length,
					    GFP_KERNEL);
		if (!hidg->report_desc) {
			kfree(hidg);
			mutex_unlock(&opts->lock);
			return ERR_PTR(-ENOMEM);
		}
	}

	mutex_unlock(&opts->lock);

	hidg->func.name    = "hid";
	hidg->func.bind    = hidg_bind;
	hidg->func.unbind  = hidg_unbind;
	hidg->func.set_alt = hidg_set_alt;
	hidg->func.disable = hidg_disable;
	hidg->func.setup   = hidg_setup;
	hidg->func.free_func = hidg_free;

	/* this could me made configurable at some point */
	hidg->qlen	   = 4;

	kref_init(&hidg->kref);
	return &hidg->func;
}

DECLARE_USB_FUNCTION_INIT(hid, hidg_alloc_inst, hidg_alloc);
MODULE_LICENSE("GPL");
MODULE_AUTHOR("Fabien Chouteau");

int ghid_setup(struct usb_gadget *g, int count)
{
	int status;
	dev_t dev;

	hidg_class = class_create(THIS_MODULE, "hidg");
	if (IS_ERR(hidg_class)) {
		status = PTR_ERR(hidg_class);
		hidg_class = NULL;
		return status;
	}

	status = alloc_chrdev_region(&dev, 0, count, "hidg");
	if (status) {
		class_destroy(hidg_class);
		hidg_class = NULL;
		return status;
	}

	major = MAJOR(dev);
	minors = count;

	return 0;
}

void ghid_cleanup(void)
{
	if (major) {
		unregister_chrdev_region(MKDEV(major, 0), minors);
		major = minors = 0;
	}

	class_destroy(hidg_class);
	hidg_class = NULL;
}<|MERGE_RESOLUTION|>--- conflicted
+++ resolved
@@ -357,16 +357,12 @@
 
 	spin_lock_irqsave(&hidg->write_spinlock, flags);
 
-<<<<<<< HEAD
-#define WRITE_COND (!hidg->write_pending || !hidg->bound)
-=======
 	if (!hidg->req) {
 		spin_unlock_irqrestore(&hidg->write_spinlock, flags);
 		return -ESHUTDOWN;
 	}
 
-#define WRITE_COND (!hidg->write_pending)
->>>>>>> a6850bb5
+#define WRITE_COND (!hidg->write_pending || !hidg->bound)
 try_again:
 	/* write queue */
 	while (!WRITE_COND) {

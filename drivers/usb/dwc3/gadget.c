--- conflicted
+++ resolved
@@ -3136,11 +3136,8 @@
 		const struct dwc3_event_depevt *event,
 		struct dwc3_request *req, int status)
 {
-<<<<<<< HEAD
 	struct dwc3 *dwc = dep->dwc;
-=======
 	int request_status;
->>>>>>> 89ef8906
 	int ret;
 
 	/*

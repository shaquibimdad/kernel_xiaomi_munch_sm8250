--- conflicted
+++ resolved
@@ -686,16 +686,15 @@
 {
 	dwc3_event_buffers_cleanup(dwc);
 
+	usb_phy_shutdown(dwc->usb2_phy);
+	usb_phy_shutdown(dwc->usb3_phy);
+	phy_exit(dwc->usb2_generic_phy);
+	phy_exit(dwc->usb3_generic_phy);
+
 	usb_phy_set_suspend(dwc->usb2_phy, 1);
 	usb_phy_set_suspend(dwc->usb3_phy, 1);
 	phy_power_off(dwc->usb2_generic_phy);
 	phy_power_off(dwc->usb3_generic_phy);
-
-	usb_phy_shutdown(dwc->usb2_phy);
-	usb_phy_shutdown(dwc->usb3_phy);
-	phy_exit(dwc->usb2_generic_phy);
-	phy_exit(dwc->usb3_generic_phy);
-
 	clk_bulk_disable(dwc->num_clks, dwc->clks);
 	clk_bulk_unprepare(dwc->num_clks, dwc->clks);
 	reset_control_assert(dwc->reset);
@@ -1021,24 +1020,6 @@
 		dwc3_writel(dwc->regs, DWC3_GUCTL1, reg);
 	}
 
-<<<<<<< HEAD
-	if (dwc->dr_mode == USB_DR_MODE_HOST || dwc3_is_otg_or_drd(dwc)) {
-		reg = dwc3_readl(dwc->regs, DWC3_GUCTL);
-
-		/*
-		 * Enable Auto retry Feature to make the controller operating in
-		 * Host mode on seeing transaction errors(CRC errors or internal
-		 * overrun scenerios) on IN transfers to reply to the device
-		 * with a non-terminating retry ACK (i.e, an ACK transcation
-		 * packet with Retry=1 & Nump != 0)
-		 */
-		reg |= DWC3_GUCTL_HSTINAUTORETRY;
-
-		dwc3_writel(dwc->regs, DWC3_GUCTL, reg);
-	}
-
-=======
->>>>>>> fbbeed72
 	/*
 	 * Must config both number of packets and max burst settings to enable
 	 * RX and/or TX threshold.
@@ -1450,13 +1431,13 @@
 {
 	struct device		*dev = &pdev->dev;
 	struct resource		*res, dwc_res;
-	struct dwc3		*dwc;
-
-	int			ret;
-
+	struct dwc3			*dwc;
+	int					ret;
 	void __iomem		*regs;
-	int			irq;
-	char			dma_ipc_log_ctx_name[40];
+	int					irq;
+#ifdef CONFIG_IPC_LOGGING
+	char				dma_ipc_log_ctx_name[40];
+#endif
 
 	if (count >= DWC_CTRL_COUNT) {
 		dev_err(dev, "Err dwc instance %d >= %d available\n",
@@ -1591,6 +1572,7 @@
 		}
 	}
 
+#ifdef CONFIG_IPC_LOGGING
 	dwc->dwc_ipc_log_ctxt = ipc_log_context_create(NUM_LOG_PAGES,
 					dev_name(dwc->dev), 0);
 	if (!dwc->dwc_ipc_log_ctxt)
@@ -1602,6 +1584,7 @@
 						dma_ipc_log_ctx_name, 0);
 	if (!dwc->dwc_dma_ipc_log_ctxt)
 		dev_err(dwc->dev, "Error getting ipc_log_ctxt for ep_events\n");
+#endif
 
 	dwc3_instance[count] = dwc;
 	dwc->index = count;
@@ -1637,10 +1620,6 @@
 
 	dwc3_debugfs_exit(dwc);
 	dwc3_gadget_exit(dwc);
-
-	dwc3_core_exit(dwc);
-	dwc3_ulpi_exit(dwc);
-
 	pm_runtime_allow(&pdev->dev);
 	pm_runtime_disable(&pdev->dev);
 

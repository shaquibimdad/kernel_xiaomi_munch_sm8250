--- conflicted
+++ resolved
@@ -1633,14 +1633,11 @@
 	struct dwc3	*dwc = platform_get_drvdata(pdev);
 
 	dwc3_debugfs_exit(dwc);
-<<<<<<< HEAD
 	dwc3_gadget_exit(dwc);
-=======
 
 	dwc3_core_exit(dwc);
 	dwc3_ulpi_exit(dwc);
 
->>>>>>> 3f57fb8b
 	pm_runtime_allow(&pdev->dev);
 	pm_runtime_disable(&pdev->dev);
 

--- conflicted
+++ resolved
@@ -53,8 +53,6 @@
 
 static const struct input_value input_value_sync = { EV_SYN, SYN_REPORT, 1 };
 
-<<<<<<< HEAD
-
 #if IS_ENABLED(CONFIG_LAST_TOUCH_EVENTS)
 static int input_device_is_touch(struct input_dev *input_dev)
 {
@@ -118,7 +116,7 @@
 	return;
 }
 #endif
-=======
+
 static const unsigned int input_max_code[EV_CNT] = {
 	[EV_KEY] = KEY_MAX,
 	[EV_REL] = REL_MAX,
@@ -129,7 +127,6 @@
 	[EV_SND] = SND_MAX,
 	[EV_FF] = FF_MAX,
 };
->>>>>>> a81ce743
 
 static inline int is_event_supported(unsigned int code,
 				     unsigned long *bm, unsigned int max)

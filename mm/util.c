--- conflicted
+++ resolved
@@ -298,7 +298,6 @@
 	return (vma->vm_start <= KSTK_ESP(t) && vma->vm_end >= KSTK_ESP(t));
 }
 
-<<<<<<< HEAD
 /*
  * Change backing file, only valid to use during initial VMA setup.
  */
@@ -310,7 +309,7 @@
 	fput(file);
 }
 EXPORT_SYMBOL(vma_set_file);
-=======
+
 /**
  * randomize_page - Generate a random, page aligned address
  * @start:	The smallest acceptable address the caller will take.
@@ -342,7 +341,6 @@
 
 	return start + (get_random_long() % range << PAGE_SHIFT);
 }
->>>>>>> 9df7ef73
 
 #if defined(CONFIG_MMU) && !defined(HAVE_ARCH_PICK_MMAP_LAYOUT)
 void arch_pick_mmap_layout(struct mm_struct *mm, struct rlimit *rlim_stack)

/* SPDX-License-Identifier: GPL-2.0 */
#ifndef _LINUX_SCHED_H
#define _LINUX_SCHED_H

/*
 * Define 'struct task_struct' and provide the main scheduler
 * APIs (schedule(), wakeup variants, etc.)
 */

#include <uapi/linux/sched.h>

#include <asm/current.h>

#include <linux/pid.h>
#include <linux/sem.h>
#include <linux/shm.h>
#include <linux/kcov.h>
#include <linux/mutex.h>
#include <linux/plist.h>
#include <linux/hrtimer.h>
#include <linux/seccomp.h>
#include <linux/nodemask.h>
#include <linux/rcupdate.h>
#include <linux/resource.h>
#include <linux/latencytop.h>
#include <linux/sched/prio.h>
#include <linux/signal_types.h>
#include <linux/mm_types_task.h>
#include <linux/mm_event.h>
#include <linux/task_io_accounting.h>
#include <linux/rseq.h>

/* task_struct member predeclarations (sorted alphabetically): */
struct audit_context;
struct backing_dev_info;
struct bio_list;
struct blk_plug;
struct cfs_rq;
struct fs_struct;
struct futex_pi_state;
struct io_context;
struct mempolicy;
struct nameidata;
struct nsproxy;
struct perf_event_context;
struct pid_namespace;
struct pipe_inode_info;
struct rcu_node;
struct reclaim_state;
struct capture_control;
struct robust_list_head;
struct sched_attr;
struct sched_param;
struct seq_file;
struct sighand_struct;
struct signal_struct;
struct task_delay_info;
struct task_group;

/*
 * Task state bitmask. NOTE! These bits are also
 * encoded in fs/proc/array.c: get_task_state().
 *
 * We have two separate sets of flags: task->state
 * is about runnability, while task->exit_state are
 * about the task exiting. Confusing, but this way
 * modifying one set can't modify the other one by
 * mistake.
 */

/* Used in tsk->state: */
#define TASK_RUNNING			0x0000
#define TASK_INTERRUPTIBLE		0x0001
#define TASK_UNINTERRUPTIBLE		0x0002
#define __TASK_STOPPED			0x0004
#define __TASK_TRACED			0x0008
/* Used in tsk->exit_state: */
#define EXIT_DEAD			0x0010
#define EXIT_ZOMBIE			0x0020
#define EXIT_TRACE			(EXIT_ZOMBIE | EXIT_DEAD)
/* Used in tsk->state again: */
#define TASK_PARKED			0x0040
#define TASK_DEAD			0x0080
#define TASK_WAKEKILL			0x0100
#define TASK_WAKING			0x0200
#define TASK_NOLOAD			0x0400
#define TASK_NEW			0x0800
#define TASK_STATE_MAX			0x1000

/* Convenience macros for the sake of set_current_state: */
#define TASK_KILLABLE			(TASK_WAKEKILL | TASK_UNINTERRUPTIBLE)
#define TASK_STOPPED			(TASK_WAKEKILL | __TASK_STOPPED)
#define TASK_TRACED			(TASK_WAKEKILL | __TASK_TRACED)

#define TASK_IDLE			(TASK_UNINTERRUPTIBLE | TASK_NOLOAD)

/* Convenience macros for the sake of wake_up(): */
#define TASK_NORMAL			(TASK_INTERRUPTIBLE | TASK_UNINTERRUPTIBLE)

/* get_task_state(): */
#define TASK_REPORT			(TASK_RUNNING | TASK_INTERRUPTIBLE | \
					 TASK_UNINTERRUPTIBLE | __TASK_STOPPED | \
					 __TASK_TRACED | EXIT_DEAD | EXIT_ZOMBIE | \
					 TASK_PARKED)

#define task_is_traced(task)		((task->state & __TASK_TRACED) != 0)

#define task_is_stopped(task)		((task->state & __TASK_STOPPED) != 0)

#define task_is_stopped_or_traced(task)	((task->state & (__TASK_STOPPED | __TASK_TRACED)) != 0)

#define task_contributes_to_load(task)	((task->state & TASK_UNINTERRUPTIBLE) != 0 && \
					 (task->flags & PF_FROZEN) == 0 && \
					 (task->state & TASK_NOLOAD) == 0)

enum task_boost_type {
	TASK_BOOST_NONE = 0,
	TASK_BOOST_ON_MID,
	TASK_BOOST_ON_MAX,
	TASK_BOOST_STRICT_MAX,
	TASK_BOOST_END,
};

/*
 * Enum for display driver to provide varying refresh rates
 */
enum fps {
	FPS0 = 0,
	FPS30 = 30,
	FPS48 = 48,
	FPS60 = 60,
	FPS90 = 90,
	FPS120 = 120,
	FPS144 = 144,
};

#ifdef CONFIG_DEBUG_ATOMIC_SLEEP

/*
 * Special states are those that do not use the normal wait-loop pattern. See
 * the comment with set_special_state().
 */
#define is_special_task_state(state)				\
	((state) & (__TASK_STOPPED | __TASK_TRACED | TASK_PARKED | TASK_DEAD))

#define __set_current_state(state_value)			\
	do {							\
		WARN_ON_ONCE(is_special_task_state(state_value));\
		current->task_state_change = _THIS_IP_;		\
		current->state = (state_value);			\
	} while (0)

#define set_current_state(state_value)				\
	do {							\
		WARN_ON_ONCE(is_special_task_state(state_value));\
		current->task_state_change = _THIS_IP_;		\
		smp_store_mb(current->state, (state_value));	\
	} while (0)

#define set_special_state(state_value)					\
	do {								\
		unsigned long flags; /* may shadow */			\
		WARN_ON_ONCE(!is_special_task_state(state_value));	\
		raw_spin_lock_irqsave(&current->pi_lock, flags);	\
		current->task_state_change = _THIS_IP_;			\
		current->state = (state_value);				\
		raw_spin_unlock_irqrestore(&current->pi_lock, flags);	\
	} while (0)
#else
/*
 * set_current_state() includes a barrier so that the write of current->state
 * is correctly serialised wrt the caller's subsequent test of whether to
 * actually sleep:
 *
 *   for (;;) {
 *	set_current_state(TASK_UNINTERRUPTIBLE);
 *	if (!need_sleep)
 *		break;
 *
 *	schedule();
 *   }
 *   __set_current_state(TASK_RUNNING);
 *
 * If the caller does not need such serialisation (because, for instance, the
 * condition test and condition change and wakeup are under the same lock) then
 * use __set_current_state().
 *
 * The above is typically ordered against the wakeup, which does:
 *
 *   need_sleep = false;
 *   wake_up_state(p, TASK_UNINTERRUPTIBLE);
 *
 * where wake_up_state() executes a full memory barrier before accessing the
 * task state.
 *
 * Wakeup will do: if (@state & p->state) p->state = TASK_RUNNING, that is,
 * once it observes the TASK_UNINTERRUPTIBLE store the waking CPU can issue a
 * TASK_RUNNING store which can collide with __set_current_state(TASK_RUNNING).
 *
 * However, with slightly different timing the wakeup TASK_RUNNING store can
 * also collide with the TASK_UNINTERRUPTIBLE store. Loosing that store is not
 * a problem either because that will result in one extra go around the loop
 * and our @cond test will save the day.
 *
 * Also see the comments of try_to_wake_up().
 */
#define __set_current_state(state_value)				\
	current->state = (state_value)

#define set_current_state(state_value)					\
	smp_store_mb(current->state, (state_value))

/*
 * set_special_state() should be used for those states when the blocking task
 * can not use the regular condition based wait-loop. In that case we must
 * serialize against wakeups such that any possible in-flight TASK_RUNNING stores
 * will not collide with our state change.
 */
#define set_special_state(state_value)					\
	do {								\
		unsigned long flags; /* may shadow */			\
		raw_spin_lock_irqsave(&current->pi_lock, flags);	\
		current->state = (state_value);				\
		raw_spin_unlock_irqrestore(&current->pi_lock, flags);	\
	} while (0)

#endif

/* Task command name length: */
#define TASK_COMM_LEN			16

enum task_event {
	PUT_PREV_TASK   = 0,
	PICK_NEXT_TASK  = 1,
	TASK_WAKE       = 2,
	TASK_MIGRATE    = 3,
	TASK_UPDATE     = 4,
	IRQ_UPDATE      = 5,
};

/* Note: this need to be in sync with migrate_type_names array */
enum migrate_types {
	GROUP_TO_RQ,
	RQ_TO_GROUP,
};

#ifdef CONFIG_HOTPLUG_CPU
extern int sched_isolate_count(const cpumask_t *mask, bool include_offline);
extern int sched_isolate_cpu(int cpu);
extern int sched_unisolate_cpu(int cpu);
extern int sched_unisolate_cpu_unlocked(int cpu);
#else
static inline int sched_isolate_count(const cpumask_t *mask,
				      bool include_offline)
{
	cpumask_t count_mask;

	if (include_offline)
		cpumask_andnot(&count_mask, mask, cpu_online_mask);
	else
		return 0;

	return cpumask_weight(&count_mask);
}

static inline int sched_isolate_cpu(int cpu)
{
	return 0;
}

static inline int sched_unisolate_cpu(int cpu)
{
	return 0;
}

static inline int sched_unisolate_cpu_unlocked(int cpu)
{
	return 0;
}
#endif

extern void scheduler_tick(void);

#define	MAX_SCHEDULE_TIMEOUT		LONG_MAX

extern long schedule_timeout(long timeout);
extern long schedule_timeout_interruptible(long timeout);
extern long schedule_timeout_killable(long timeout);
extern long schedule_timeout_uninterruptible(long timeout);
extern long schedule_timeout_idle(long timeout);
asmlinkage void schedule(void);
extern void schedule_preempt_disabled(void);

extern int __must_check io_schedule_prepare(void);
extern void io_schedule_finish(int token);
extern long io_schedule_timeout(long timeout);
extern void io_schedule(void);
extern int set_task_boost(int boost, u64 period);

/**
 * struct prev_cputime - snapshot of system and user cputime
 * @utime: time spent in user mode
 * @stime: time spent in system mode
 * @lock: protects the above two fields
 *
 * Stores previous user/system time values such that we can guarantee
 * monotonicity.
 */
struct prev_cputime {
#ifndef CONFIG_VIRT_CPU_ACCOUNTING_NATIVE
	u64				utime;
	u64				stime;
	raw_spinlock_t			lock;
#endif
};

/**
 * struct task_cputime - collected CPU time counts
 * @utime:		time spent in user mode, in nanoseconds
 * @stime:		time spent in kernel mode, in nanoseconds
 * @sum_exec_runtime:	total time spent on the CPU, in nanoseconds
 *
 * This structure groups together three kinds of CPU time that are tracked for
 * threads and thread groups.  Most things considering CPU time want to group
 * these counts together and treat all three of them in parallel.
 */
struct task_cputime {
	u64				utime;
	u64				stime;
	unsigned long long		sum_exec_runtime;
};

/* Alternate field names when used on cache expirations: */
#define virt_exp			utime
#define prof_exp			stime
#define sched_exp			sum_exec_runtime

enum vtime_state {
	/* Task is sleeping or running in a CPU with VTIME inactive: */
	VTIME_INACTIVE = 0,
	/* Task runs in userspace in a CPU with VTIME active: */
	VTIME_USER,
	/* Task runs in kernelspace in a CPU with VTIME active: */
	VTIME_SYS,
};

struct vtime {
	seqcount_t		seqcount;
	unsigned long long	starttime;
	enum vtime_state	state;
	u64			utime;
	u64			stime;
	u64			gtime;
};

/*
 * Utilization clamp constraints.
 * @UCLAMP_MIN:	Minimum utilization
 * @UCLAMP_MAX:	Maximum utilization
 * @UCLAMP_CNT:	Utilization clamp constraints count
 */
enum uclamp_id {
	UCLAMP_MIN = 0,
	UCLAMP_MAX,
	UCLAMP_CNT
};

struct sched_info {
#ifdef CONFIG_SCHED_INFO
	/* Cumulative counters: */

	/* # of times we have run on this CPU: */
	unsigned long			pcount;

	/* Time spent waiting on a runqueue: */
	unsigned long long		run_delay;

	/* Timestamps: */

	/* When did we last run on a CPU? */
	unsigned long long		last_arrival;

	/* When were we last queued to run? */
	unsigned long long		last_queued;

#endif /* CONFIG_SCHED_INFO */
};

/*
 * Integer metrics need fixed point arithmetic, e.g., sched/fair
 * has a few: load, load_avg, util_avg, freq, and capacity.
 *
 * We define a basic fixed point arithmetic range, and then formalize
 * all these metrics based on that basic range.
 */
# define SCHED_FIXEDPOINT_SHIFT		10
# define SCHED_FIXEDPOINT_SCALE		(1L << SCHED_FIXEDPOINT_SHIFT)

/* Increase resolution of cpu_capacity calculations */
# define SCHED_CAPACITY_SHIFT		SCHED_FIXEDPOINT_SHIFT
# define SCHED_CAPACITY_SCALE		(1L << SCHED_CAPACITY_SHIFT)

struct load_weight {
	unsigned long			weight;
	u32				inv_weight;
};

/**
 * struct util_est - Estimation utilization of FAIR tasks
 * @enqueued: instantaneous estimated utilization of a task/cpu
 * @ewma:     the Exponential Weighted Moving Average (EWMA)
 *            utilization of a task
 *
 * Support data structure to track an Exponential Weighted Moving Average
 * (EWMA) of a FAIR task's utilization. New samples are added to the moving
 * average each time a task completes an activation. Sample's weight is chosen
 * so that the EWMA will be relatively insensitive to transient changes to the
 * task's workload.
 *
 * The enqueued attribute has a slightly different meaning for tasks and cpus:
 * - task:   the task's util_avg at last task dequeue time
 * - cfs_rq: the sum of util_est.enqueued for each RUNNABLE task on that CPU
 * Thus, the util_est.enqueued of a task represents the contribution on the
 * estimated utilization of the CPU where that task is currently enqueued.
 *
 * Only for tasks we track a moving average of the past instantaneous
 * estimated utilization. This allows to absorb sporadic drops in utilization
 * of an otherwise almost periodic task.
 */
struct util_est {
	unsigned int			enqueued;
	unsigned int			ewma;
#define UTIL_EST_WEIGHT_SHIFT		2
} __attribute__((__aligned__(sizeof(u64))));

/*
 * The load_avg/util_avg accumulates an infinite geometric series
 * (see __update_load_avg() in kernel/sched/fair.c).
 *
 * [load_avg definition]
 *
 *   load_avg = runnable% * scale_load_down(load)
 *
 * where runnable% is the time ratio that a sched_entity is runnable.
 * For cfs_rq, it is the aggregated load_avg of all runnable and
 * blocked sched_entities.
 *
 * [util_avg definition]
 *
 *   util_avg = running% * SCHED_CAPACITY_SCALE
 *
 * where running% is the time ratio that a sched_entity is running on
 * a CPU. For cfs_rq, it is the aggregated util_avg of all runnable
 * and blocked sched_entities.
 *
 * load_avg and util_avg don't direcly factor frequency scaling and CPU
 * capacity scaling. The scaling is done through the rq_clock_pelt that
 * is used for computing those signals (see update_rq_clock_pelt())
 *
 * N.B., the above ratios (runnable% and running%) themselves are in the
 * range of [0, 1]. To do fixed point arithmetics, we therefore scale them
 * to as large a range as necessary. This is for example reflected by
 * util_avg's SCHED_CAPACITY_SCALE.
 *
 * [Overflow issue]
 *
 * The 64-bit load_sum can have 4353082796 (=2^64/47742/88761) entities
 * with the highest load (=88761), always runnable on a single cfs_rq,
 * and should not overflow as the number already hits PID_MAX_LIMIT.
 *
 * For all other cases (including 32-bit kernels), struct load_weight's
 * weight will overflow first before we do, because:
 *
 *    Max(load_avg) <= Max(load.weight)
 *
 * Then it is the load_weight's responsibility to consider overflow
 * issues.
 */
struct sched_avg {
	u64				last_update_time;
	u64				load_sum;
	u64				runnable_load_sum;
	u32				util_sum;
	u32				period_contrib;
	unsigned long			load_avg;
	unsigned long			runnable_load_avg;
	unsigned long			util_avg;
	struct util_est			util_est;
} ____cacheline_aligned;

struct sched_statistics {
#ifdef CONFIG_SCHEDSTATS
	u64				wait_start;
	u64				wait_max;
	u64				wait_count;
	u64				wait_sum;
	u64				iowait_count;
	u64				iowait_sum;

	u64				sleep_start;
	u64				sleep_max;
	s64				sum_sleep_runtime;

	u64				block_start;
	u64				block_max;
	u64				exec_max;
	u64				slice_max;

	u64				nr_migrations_cold;
	u64				nr_failed_migrations_affine;
	u64				nr_failed_migrations_running;
	u64				nr_failed_migrations_hot;
	u64				nr_forced_migrations;

	u64				nr_wakeups;
	u64				nr_wakeups_sync;
	u64				nr_wakeups_migrate;
	u64				nr_wakeups_local;
	u64				nr_wakeups_remote;
	u64				nr_wakeups_affine;
	u64				nr_wakeups_affine_attempts;
	u64				nr_wakeups_passive;
	u64				nr_wakeups_idle;
#endif
};

struct sched_entity {
	/* For load-balancing: */
	struct load_weight		load;
	unsigned long			runnable_weight;
	struct rb_node			run_node;
	struct list_head		group_node;
	unsigned int			on_rq;

	u64				exec_start;
	u64				sum_exec_runtime;
	u64				vruntime;
	u64				prev_sum_exec_runtime;

	u64				nr_migrations;

	struct sched_statistics		statistics;

#ifdef CONFIG_FAIR_GROUP_SCHED
	int				depth;
	struct sched_entity		*parent;
	/* rq on which this entity is (to be) queued: */
	struct cfs_rq			*cfs_rq;
	/* rq "owned" by this entity/group: */
	struct cfs_rq			*my_q;
#endif

#ifdef CONFIG_SMP
	/*
	 * Per entity load average tracking.
	 *
	 * Put into separate cache line so it does not
	 * collide with read-mostly values above.
	 */
	struct sched_avg		avg;
#endif
};

struct sched_load {
	unsigned long prev_load;
	unsigned long new_task_load;
	unsigned long predicted_load;
};

struct cpu_cycle_counter_cb {
	u64 (*get_cpu_cycle_counter)(int cpu);
};

#define MAX_NUM_CGROUP_COLOC_ID	20

DECLARE_PER_CPU_READ_MOSTLY(int, sched_load_boost);

#ifdef CONFIG_SCHED_WALT
extern void sched_exit(struct task_struct *p);
extern int register_cpu_cycle_counter_cb(struct cpu_cycle_counter_cb *cb);
extern void sched_set_io_is_busy(int val);
extern int sched_set_group_id(struct task_struct *p, unsigned int group_id);
extern unsigned int sched_get_group_id(struct task_struct *p);
extern int sched_set_init_task_load(struct task_struct *p, int init_load_pct);
extern u32 sched_get_init_task_load(struct task_struct *p);
extern void sched_update_cpu_freq_min_max(const cpumask_t *cpus, u32 fmin,
					  u32 fmax);
extern int sched_set_boost(int enable);
extern void free_task_load_ptrs(struct task_struct *p);
extern void sched_set_refresh_rate(enum fps fps);

#define RAVG_HIST_SIZE_MAX 5
#define NUM_BUSY_BUCKETS 10

/* ravg represents frequency scaled cpu-demand of tasks */
struct ravg {
	/*
	 * 'mark_start' marks the beginning of an event (task waking up, task
	 * starting to execute, task being preempted) within a window
	 *
	 * 'sum' represents how runnable a task has been within current
	 * window. It incorporates both running time and wait time and is
	 * frequency scaled.
	 *
	 * 'sum_history' keeps track of history of 'sum' seen over previous
	 * RAVG_HIST_SIZE windows. Windows where task was entirely sleeping are
	 * ignored.
	 *
	 * 'demand' represents maximum sum seen over previous
	 * sysctl_sched_ravg_hist_size windows. 'demand' could drive frequency
	 * demand for tasks.
	 *
	 * 'curr_window_cpu' represents task's contribution to cpu busy time on
	 * various CPUs in the current window
	 *
	 * 'prev_window_cpu' represents task's contribution to cpu busy time on
	 * various CPUs in the previous window
	 *
	 * 'curr_window' represents the sum of all entries in curr_window_cpu
	 *
	 * 'prev_window' represents the sum of all entries in prev_window_cpu
	 *
	 * 'pred_demand' represents task's current predicted cpu busy time
	 *
	 * 'busy_buckets' groups historical busy time into different buckets
	 * used for prediction
	 *
	 * 'demand_scaled' represents task's demand scaled to 1024
	 */
	u64 mark_start;
	u32 sum, demand;
	u32 coloc_demand;
	u32 sum_history[RAVG_HIST_SIZE_MAX];
	u32 *curr_window_cpu, *prev_window_cpu;
	u32 curr_window, prev_window;
	u32 pred_demand;
	u8 busy_buckets[NUM_BUSY_BUCKETS];
	u16 demand_scaled;
	u16 pred_demand_scaled;
	u64 active_time;
	u64 last_win_size;
};
#else
static inline void sched_exit(struct task_struct *p) { }
static inline int
register_cpu_cycle_counter_cb(struct cpu_cycle_counter_cb *cb)
{
	return 0;
}
static inline void sched_set_io_is_busy(int val) {};

static inline int sched_set_boost(int enable)
{
	return -EINVAL;
}
static inline void free_task_load_ptrs(struct task_struct *p) { }

static inline void sched_update_cpu_freq_min_max(const cpumask_t *cpus,
					u32 fmin, u32 fmax) { }

static inline void sched_set_refresh_rate(enum fps fps) { }
#endif /* CONFIG_SCHED_WALT */

struct sched_rt_entity {
	struct list_head		run_list;
	unsigned long			timeout;
	unsigned long			watchdog_stamp;
	unsigned int			time_slice;
	unsigned short			on_rq;
	unsigned short			on_list;

	struct sched_rt_entity		*back;
#ifdef CONFIG_RT_GROUP_SCHED
	struct sched_rt_entity		*parent;
	/* rq on which this entity is (to be) queued: */
	struct rt_rq			*rt_rq;
	/* rq "owned" by this entity/group: */
	struct rt_rq			*my_q;
#endif
} __randomize_layout;

struct sched_dl_entity {
	struct rb_node			rb_node;

	/*
	 * Original scheduling parameters. Copied here from sched_attr
	 * during sched_setattr(), they will remain the same until
	 * the next sched_setattr().
	 */
	u64				dl_runtime;	/* Maximum runtime for each instance	*/
	u64				dl_deadline;	/* Relative deadline of each instance	*/
	u64				dl_period;	/* Separation of two instances (period) */
	u64				dl_bw;		/* dl_runtime / dl_period		*/
	u64				dl_density;	/* dl_runtime / dl_deadline		*/

	/*
	 * Actual scheduling parameters. Initialized with the values above,
	 * they are continously updated during task execution. Note that
	 * the remaining runtime could be < 0 in case we are in overrun.
	 */
	s64				runtime;	/* Remaining runtime for this instance	*/
	u64				deadline;	/* Absolute deadline for this instance	*/
	unsigned int			flags;		/* Specifying the scheduler behaviour	*/

	/*
	 * Some bool flags:
	 *
	 * @dl_throttled tells if we exhausted the runtime. If so, the
	 * task has to wait for a replenishment to be performed at the
	 * next firing of dl_timer.
	 *
	 * @dl_boosted tells if we are boosted due to DI. If so we are
	 * outside bandwidth enforcement mechanism (but only until we
	 * exit the critical section);
	 *
	 * @dl_yielded tells if task gave up the CPU before consuming
	 * all its available runtime during the last job.
	 *
	 * @dl_non_contending tells if the task is inactive while still
	 * contributing to the active utilization. In other words, it
	 * indicates if the inactive timer has been armed and its handler
	 * has not been executed yet. This flag is useful to avoid race
	 * conditions between the inactive timer handler and the wakeup
	 * code.
	 *
	 * @dl_overrun tells if the task asked to be informed about runtime
	 * overruns.
	 */
	unsigned int			dl_throttled      : 1;
	unsigned int			dl_boosted        : 1;
	unsigned int			dl_yielded        : 1;
	unsigned int			dl_non_contending : 1;
	unsigned int			dl_overrun	  : 1;

	/*
	 * Bandwidth enforcement timer. Each -deadline task has its
	 * own bandwidth to be enforced, thus we need one timer per task.
	 */
	struct hrtimer			dl_timer;

	/*
	 * Inactive timer, responsible for decreasing the active utilization
	 * at the "0-lag time". When a -deadline task blocks, it contributes
	 * to GRUB's active utilization until the "0-lag time", hence a
	 * timer is needed to decrease the active utilization at the correct
	 * time.
	 */
	struct hrtimer inactive_timer;
};

#ifdef CONFIG_UCLAMP_TASK
/* Number of utilization clamp buckets (shorter alias) */
#define UCLAMP_BUCKETS CONFIG_UCLAMP_BUCKETS_COUNT

/*
 * Utilization clamp for a scheduling entity
 * @value:		clamp value "assigned" to a se
 * @bucket_id:		bucket index corresponding to the "assigned" value
 * @active:		the se is currently refcounted in a rq's bucket
 * @user_defined:	the requested clamp value comes from user-space
 *
 * The bucket_id is the index of the clamp bucket matching the clamp value
 * which is pre-computed and stored to avoid expensive integer divisions from
 * the fast path.
 *
 * The active bit is set whenever a task has got an "effective" value assigned,
 * which can be different from the clamp value "requested" from user-space.
 * This allows to know a task is refcounted in the rq's bucket corresponding
 * to the "effective" bucket_id.
 *
 * The user_defined bit is set whenever a task has got a task-specific clamp
 * value requested from userspace, i.e. the system defaults apply to this task
 * just as a restriction. This allows to relax default clamps when a less
 * restrictive task-specific value has been requested, thus allowing to
 * implement a "nice" semantic. For example, a task running with a 20%
 * default boost can still drop its own boosting to 0%.
 */
struct uclamp_se {
	unsigned int value		: bits_per(SCHED_CAPACITY_SCALE);
	unsigned int bucket_id		: bits_per(UCLAMP_BUCKETS);
	unsigned int active		: 1;
	unsigned int user_defined	: 1;
};
#endif /* CONFIG_UCLAMP_TASK */

union rcu_special {
	struct {
		u8			blocked;
		u8			need_qs;
		u8			exp_need_qs;

		/* Otherwise the compiler can store garbage here: */
		u8			pad;
	} b; /* Bits. */
	u32 s; /* Set of bits. */
};

enum perf_event_task_context {
	perf_invalid_context = -1,
	perf_hw_context = 0,
	perf_sw_context,
	perf_nr_task_contexts,
};

struct wake_q_node {
	struct wake_q_node *next;
};

struct task_struct {
#ifdef CONFIG_THREAD_INFO_IN_TASK
	/*
	 * For reasons of header soup (see current_thread_info()), this
	 * must be the first element of task_struct.
	 */
	struct thread_info		thread_info;
#endif
	/* -1 unrunnable, 0 runnable, >0 stopped: */
	volatile long			state;

	/*
	 * This begins the randomizable portion of task_struct. Only
	 * scheduling-critical items should be added above here.
	 */
	randomized_struct_fields_start

	void				*stack;
	atomic_t			usage;
	/* Per task flags (PF_*), defined further below: */
	unsigned int			flags;
	unsigned int			ptrace;

#ifdef CONFIG_SMP
	struct llist_node		wake_entry;
	int				on_cpu;
#ifdef CONFIG_THREAD_INFO_IN_TASK
	/* Current CPU: */
	unsigned int			cpu;
#endif
	unsigned int			wakee_flips;
	unsigned long			wakee_flip_decay_ts;
	struct task_struct		*last_wakee;

	/*
	 * recent_used_cpu is initially set as the last CPU used by a task
	 * that wakes affine another task. Waker/wakee relationships can
	 * push tasks around a CPU where each wakeup moves to the next one.
	 * Tracking a recently used CPU allows a quick search for a recently
	 * used CPU that may be idle.
	 */
	int				recent_used_cpu;
	int				wake_cpu;
#endif
	int				on_rq;

	int				prio;
	int				static_prio;
	int				normal_prio;
	unsigned int			rt_priority;

	const struct sched_class	*sched_class;
	struct sched_entity		se;
	struct sched_rt_entity		rt;
	u64				 last_sleep_ts;

	int				boost;
	u64				boost_period;
	u64				boost_expires;
#ifdef CONFIG_SCHED_WALT
	struct ravg ravg;
	/*
	 * 'init_load_pct' represents the initial task load assigned to children
	 * of this task
	 */
	u32 init_load_pct;
	u64 last_wake_ts;
	u64 last_enqueued_ts;
	struct related_thread_group *grp;
	struct list_head grp_list;
	u64 cpu_cycles;
	bool misfit;
	u32 unfilter;
	bool low_latency;
	bool rtg_high_prio;
#endif

#ifdef CONFIG_CGROUP_SCHED
	struct task_group		*sched_task_group;
#endif
#ifdef CONFIG_SCHED_TUNE
	int				stune_idx;
#endif
	struct sched_dl_entity		dl;

#ifdef CONFIG_UCLAMP_TASK
	/* Clamp values requested for a scheduling entity */
	struct uclamp_se		uclamp_req[UCLAMP_CNT];
	/* Effective clamp values used for a scheduling entity */
	struct uclamp_se		uclamp[UCLAMP_CNT];
#endif

#ifdef CONFIG_PREEMPT_NOTIFIERS
	/* List of struct preempt_notifier: */
	struct hlist_head		preempt_notifiers;
#endif

#ifdef CONFIG_BLK_DEV_IO_TRACE
	unsigned int			btrace_seq;
#endif

	unsigned int			policy;
	int				nr_cpus_allowed;
	cpumask_t			cpus_allowed;
	cpumask_t			cpus_requested;

#ifdef CONFIG_PREEMPT_RCU
	int				rcu_read_lock_nesting;
	union rcu_special		rcu_read_unlock_special;
	struct list_head		rcu_node_entry;
	struct rcu_node			*rcu_blocked_node;
#endif /* #ifdef CONFIG_PREEMPT_RCU */

#ifdef CONFIG_TASKS_RCU
	unsigned long			rcu_tasks_nvcsw;
	u8				rcu_tasks_holdout;
	u8				rcu_tasks_idx;
	int				rcu_tasks_idle_cpu;
	struct list_head		rcu_tasks_holdout_list;
#endif /* #ifdef CONFIG_TASKS_RCU */

	struct sched_info		sched_info;

	struct list_head		tasks;
#ifdef CONFIG_SMP
	struct plist_node		pushable_tasks;
	struct rb_node			pushable_dl_tasks;
#endif

	struct mm_struct		*mm;
	struct mm_struct		*active_mm;

	/* Per-thread vma caching: */
	struct vmacache			vmacache;

#ifdef SPLIT_RSS_COUNTING
	struct task_rss_stat		rss_stat;
#endif
	int				exit_state;
	int				exit_code;
	int				exit_signal;
	/* The signal sent when the parent dies: */
	int				pdeath_signal;
	/* JOBCTL_*, siglock protected: */
	unsigned long			jobctl;

	/* Used for emulating ABI behavior of previous Linux versions: */
	unsigned int			personality;

	/* Scheduler bits, serialized by scheduler locks: */
	unsigned			sched_reset_on_fork:1;
	unsigned			sched_contributes_to_load:1;
	unsigned			sched_migrated:1;
	unsigned			sched_remote_wakeup:1;
#ifdef CONFIG_PSI
	unsigned			sched_psi_wake_requeue:1;
#endif

	/* Force alignment to the next boundary: */
	unsigned			:0;

	/* Unserialized, strictly 'current' */

	/* Bit to tell LSMs we're in execve(): */
	unsigned			in_execve:1;
	unsigned			in_iowait:1;
#ifndef TIF_RESTORE_SIGMASK
	unsigned			restore_sigmask:1;
#endif
#ifdef CONFIG_MEMCG
	unsigned			in_user_fault:1;
#ifdef CONFIG_MEMCG_KMEM
	unsigned			memcg_kmem_skip_account:1;
#endif
#endif
#ifdef CONFIG_COMPAT_BRK
	unsigned			brk_randomized:1;
#endif
#ifdef CONFIG_CGROUPS
	/* disallow userland-initiated cgroup migration */
	unsigned			no_cgroup_migration:1;
#endif
#ifdef CONFIG_BLK_CGROUP
	/* to be used once the psi infrastructure lands upstream. */
	unsigned			use_memdelay:1;
#endif

	unsigned long			atomic_flags; /* Flags requiring atomic access. */

	struct restart_block		restart_block;

	pid_t				pid;
	pid_t				tgid;

#ifdef CONFIG_STACKPROTECTOR
	/* Canary value for the -fstack-protector GCC feature: */
	unsigned long			stack_canary;
#endif
	/*
	 * Pointers to the (original) parent process, youngest child, younger sibling,
	 * older sibling, respectively.  (p->father can be replaced with
	 * p->real_parent->pid)
	 */

	/* Real parent process: */
	struct task_struct __rcu	*real_parent;

	/* Recipient of SIGCHLD, wait4() reports: */
	struct task_struct __rcu	*parent;

	/*
	 * Children/sibling form the list of natural children:
	 */
	struct list_head		children;
	struct list_head		sibling;
	struct task_struct		*group_leader;

	/*
	 * 'ptraced' is the list of tasks this task is using ptrace() on.
	 *
	 * This includes both natural children and PTRACE_ATTACH targets.
	 * 'ptrace_entry' is this task's link on the p->parent->ptraced list.
	 */
	struct list_head		ptraced;
	struct list_head		ptrace_entry;

	/* PID/PID hash table linkage. */
	struct pid			*thread_pid;
	struct hlist_node		pid_links[PIDTYPE_MAX];
	struct list_head		thread_group;
	struct list_head		thread_node;

	struct completion		*vfork_done;

	/* CLONE_CHILD_SETTID: */
	int __user			*set_child_tid;

	/* CLONE_CHILD_CLEARTID: */
	int __user			*clear_child_tid;

	u64				utime;
	u64				stime;
#ifdef CONFIG_ARCH_HAS_SCALED_CPUTIME
	u64				utimescaled;
	u64				stimescaled;
#endif
	u64				gtime;
#ifdef CONFIG_CPU_FREQ_TIMES
	u64				*time_in_state;
	unsigned int			max_state;
#endif
	struct prev_cputime		prev_cputime;
#ifdef CONFIG_VIRT_CPU_ACCOUNTING_GEN
	struct vtime			vtime;
#endif

#ifdef CONFIG_NO_HZ_FULL
	atomic_t			tick_dep_mask;
#endif
	/* Context switch counts: */
	unsigned long			nvcsw;
	unsigned long			nivcsw;

	/* Monotonic time in nsecs: */
	u64				start_time;

	/* Boot based time in nsecs: */
	u64				real_start_time;

	/* MM fault and swap info: this can arguably be seen as either mm-specific or thread-specific: */
	unsigned long			min_flt;
	unsigned long			maj_flt;

#ifdef CONFIG_POSIX_TIMERS
	struct task_cputime		cputime_expires;
	struct list_head		cpu_timers[3];
#endif

	/* Process credentials: */

	/* Tracer's credentials at attach: */
	const struct cred __rcu		*ptracer_cred;

	/* Objective and real subjective task credentials (COW): */
	const struct cred __rcu		*real_cred;

	/* Effective (overridable) subjective task credentials (COW): */
	const struct cred __rcu		*cred;

	/*
	 * executable name, excluding path.
	 *
	 * - normally initialized setup_new_exec()
	 * - access it with [gs]et_task_comm()
	 * - lock it with task_lock()
	 */
	char				comm[TASK_COMM_LEN];

	struct nameidata		*nameidata;

#ifdef CONFIG_SYSVIPC
	struct sysv_sem			sysvsem;
	struct sysv_shm			sysvshm;
#endif
#ifdef CONFIG_DETECT_HUNG_TASK
	/* hung task detection */
	unsigned long			last_switch_count;
	unsigned long			last_switch_time;
	bool hang_detection_enabled;
#endif
	/* Filesystem information: */
	struct fs_struct		*fs;

	/* Open file information: */
	struct files_struct		*files;

	/* Namespaces: */
	struct nsproxy			*nsproxy;

	/* Signal handlers: */
	struct signal_struct		*signal;
	struct sighand_struct		*sighand;
	sigset_t			blocked;
	sigset_t			real_blocked;
	/* Restored if set_restore_sigmask() was used: */
	sigset_t			saved_sigmask;
	struct sigpending		pending;
	unsigned long			sas_ss_sp;
	size_t				sas_ss_size;
	unsigned int			sas_ss_flags;

	struct callback_head		*task_works;

	struct audit_context		*audit_context;
#ifdef CONFIG_AUDITSYSCALL
	kuid_t				loginuid;
	unsigned int			sessionid;
#endif
	struct seccomp			seccomp;

	/* Thread group tracking: */
	u64				parent_exec_id;
	u64				self_exec_id;

	/* Protection against (de-)allocation: mm, files, fs, tty, keyrings, mems_allowed, mempolicy: */
	spinlock_t			alloc_lock;

	/* Protection of the PI data structures: */
	raw_spinlock_t			pi_lock;

	struct wake_q_node		wake_q;

#ifdef CONFIG_RT_MUTEXES
	/* PI waiters blocked on a rt_mutex held by this task: */
	struct rb_root_cached		pi_waiters;
	/* Updated under owner's pi_lock and rq lock */
	struct task_struct		*pi_top_task;
	/* Deadlock detection and priority inheritance handling: */
	struct rt_mutex_waiter		*pi_blocked_on;
#endif
#ifdef CONFIG_MM_EVENT_STAT
	struct mm_event_task	mm_event[MM_TYPE_NUM];
	unsigned long		next_period;
#endif
#ifdef CONFIG_DEBUG_MUTEXES
	/* Mutex deadlock detection: */
	struct mutex_waiter		*blocked_on;
#endif

#ifdef CONFIG_TRACE_IRQFLAGS
	unsigned int			irq_events;
	unsigned long			hardirq_enable_ip;
	unsigned long			hardirq_disable_ip;
	unsigned int			hardirq_enable_event;
	unsigned int			hardirq_disable_event;
	int				hardirqs_enabled;
	int				hardirq_context;
	unsigned long			softirq_disable_ip;
	unsigned long			softirq_enable_ip;
	unsigned int			softirq_disable_event;
	unsigned int			softirq_enable_event;
	int				softirqs_enabled;
	int				softirq_context;
#endif

#ifdef CONFIG_LOCKDEP
# define MAX_LOCK_DEPTH			48UL
	u64				curr_chain_key;
	int				lockdep_depth;
	unsigned int			lockdep_recursion;
	struct held_lock		held_locks[MAX_LOCK_DEPTH];
#endif

#ifdef CONFIG_UBSAN
	unsigned int			in_ubsan;
#endif

	/* Journalling filesystem info: */
	void				*journal_info;

	/* Stacked block device info: */
	struct bio_list			*bio_list;

#ifdef CONFIG_BLOCK
	/* Stack plugging: */
	struct blk_plug			*plug;
#endif

	/* VM state: */
	struct reclaim_state		*reclaim_state;

	struct backing_dev_info		*backing_dev_info;

	struct io_context		*io_context;

#ifdef CONFIG_COMPACTION
	struct capture_control		*capture_control;
#endif
	/* Ptrace state: */
	unsigned long			ptrace_message;
	siginfo_t			*last_siginfo;

	struct task_io_accounting	ioac;
#ifdef CONFIG_PSI
	/* Pressure stall state */
	unsigned int			psi_flags;
#endif
#ifdef CONFIG_TASK_XACCT
	/* Accumulated RSS usage: */
	u64				acct_rss_mem1;
	/* Accumulated virtual memory usage: */
	u64				acct_vm_mem1;
	/* stime + utime since last update: */
	u64				acct_timexpd;
#endif
#ifdef CONFIG_CPUSETS
	/* Protected by ->alloc_lock: */
	nodemask_t			mems_allowed;
	/* Seqence number to catch updates: */
	seqcount_t			mems_allowed_seq;
	int				cpuset_mem_spread_rotor;
	int				cpuset_slab_spread_rotor;
#endif
#ifdef CONFIG_CGROUPS
	/* Control Group info protected by css_set_lock: */
	struct css_set __rcu		*cgroups;
	/* cg_list protected by css_set_lock and tsk->alloc_lock: */
	struct list_head		cg_list;
#endif
#ifdef CONFIG_INTEL_RDT
	u32				closid;
	u32				rmid;
#endif
#ifdef CONFIG_FUTEX
	struct robust_list_head __user	*robust_list;
#ifdef CONFIG_COMPAT
	struct compat_robust_list_head __user *compat_robust_list;
#endif
	struct list_head		pi_state_list;
	struct futex_pi_state		*pi_state_cache;
#endif
#ifdef CONFIG_PERF_EVENTS
	struct perf_event_context	*perf_event_ctxp[perf_nr_task_contexts];
	struct mutex			perf_event_mutex;
	struct list_head		perf_event_list;
#endif
#ifdef CONFIG_DEBUG_PREEMPT
	unsigned long			preempt_disable_ip;
#endif
#ifdef CONFIG_NUMA
	/* Protected by alloc_lock: */
	struct mempolicy		*mempolicy;
	short				il_prev;
	short				pref_node_fork;
#endif
#ifdef CONFIG_NUMA_BALANCING
	int				numa_scan_seq;
	unsigned int			numa_scan_period;
	unsigned int			numa_scan_period_max;
	int				numa_preferred_nid;
	unsigned long			numa_migrate_retry;
	/* Migration stamp: */
	u64				node_stamp;
	u64				last_task_numa_placement;
	u64				last_sum_exec_runtime;
	struct callback_head		numa_work;

	/*
	 * This pointer is only modified for current in syscall and
	 * pagefault context (and for tasks being destroyed), so it can be read
	 * from any of the following contexts:
	 *  - RCU read-side critical section
	 *  - current->numa_group from everywhere
	 *  - task's runqueue locked, task not running
	 */
	struct numa_group __rcu		*numa_group;

	/*
	 * numa_faults is an array split into four regions:
	 * faults_memory, faults_cpu, faults_memory_buffer, faults_cpu_buffer
	 * in this precise order.
	 *
	 * faults_memory: Exponential decaying average of faults on a per-node
	 * basis. Scheduling placement decisions are made based on these
	 * counts. The values remain static for the duration of a PTE scan.
	 * faults_cpu: Track the nodes the process was running on when a NUMA
	 * hinting fault was incurred.
	 * faults_memory_buffer and faults_cpu_buffer: Record faults per node
	 * during the current scan window. When the scan completes, the counts
	 * in faults_memory and faults_cpu decay and these values are copied.
	 */
	unsigned long			*numa_faults;
	unsigned long			total_numa_faults;

	/*
	 * numa_faults_locality tracks if faults recorded during the last
	 * scan window were remote/local or failed to migrate. The task scan
	 * period is adapted based on the locality of the faults with different
	 * weights depending on whether they were shared or private faults
	 */
	unsigned long			numa_faults_locality[3];

	unsigned long			numa_pages_migrated;
#endif /* CONFIG_NUMA_BALANCING */

#ifdef CONFIG_RSEQ
	struct rseq __user *rseq;
	u32 rseq_len;
	u32 rseq_sig;
	/*
	 * RmW on rseq_event_mask must be performed atomically
	 * with respect to preemption.
	 */
	unsigned long rseq_event_mask;
#endif

	struct tlbflush_unmap_batch	tlb_ubc;

	struct rcu_head			rcu;

	/* Cache last used pipe for splice(): */
	struct pipe_inode_info		*splice_pipe;

	struct page_frag		task_frag;

#ifdef CONFIG_TASK_DELAY_ACCT
	struct task_delay_info		*delays;
#endif

#ifdef CONFIG_FAULT_INJECTION
	int				make_it_fail;
	unsigned int			fail_nth;
#endif
	/*
	 * When (nr_dirtied >= nr_dirtied_pause), it's time to call
	 * balance_dirty_pages() for a dirty throttling pause:
	 */
	int				nr_dirtied;
	int				nr_dirtied_pause;
	/* Start of a write-and-pause period: */
	unsigned long			dirty_paused_when;

#ifdef CONFIG_LATENCYTOP
	int				latency_record_count;
	struct latency_record		latency_record[LT_SAVECOUNT];
#endif
	/*
	 * Time slack values; these are used to round up poll() and
	 * select() etc timeout values. These are in nanoseconds.
	 */
	u64				timer_slack_ns;
	u64				default_timer_slack_ns;

#ifdef CONFIG_KASAN
	unsigned int			kasan_depth;
#endif

#ifdef CONFIG_FUNCTION_GRAPH_TRACER
	/* Index of current stored address in ret_stack: */
	int				curr_ret_stack;
	int				curr_ret_depth;

	/* Stack of return addresses for return function tracing: */
	struct ftrace_ret_stack		*ret_stack;

	/* Timestamp for last schedule: */
	unsigned long long		ftrace_timestamp;

	/*
	 * Number of functions that haven't been traced
	 * because of depth overrun:
	 */
	atomic_t			trace_overrun;

	/* Pause tracing: */
	atomic_t			tracing_graph_pause;
#endif

#ifdef CONFIG_TRACING
	/* State flags for use by tracers: */
	unsigned long			trace;

	/* Bitmask and counter of trace recursion: */
	unsigned long			trace_recursion;
#endif /* CONFIG_TRACING */

#ifdef CONFIG_KCOV
	/* See kernel/kcov.c for more details. */

	/* Coverage collection mode enabled for this task (0 if disabled): */
	unsigned int			kcov_mode;

	/* Size of the kcov_area: */
	unsigned int			kcov_size;

	/* Buffer for coverage collection: */
	void				*kcov_area;

	/* KCOV descriptor wired with this task or NULL: */
	struct kcov			*kcov;

	/* KCOV common handle for remote coverage collection: */
	u64				kcov_handle;

	/* KCOV sequence number: */
	int				kcov_sequence;
#endif

#ifdef CONFIG_MEMCG
	struct mem_cgroup		*memcg_in_oom;
	gfp_t				memcg_oom_gfp_mask;
	int				memcg_oom_order;

	/* Number of pages to reclaim on returning to userland: */
	unsigned int			memcg_nr_pages_over_high;

	/* Used by memcontrol for targeted memcg charge: */
	struct mem_cgroup		*active_memcg;
#endif

#ifdef CONFIG_BLK_CGROUP
	struct request_queue		*throttle_queue;
#endif

#ifdef CONFIG_UPROBES
	struct uprobe_task		*utask;
#endif
#if defined(CONFIG_BCACHE) || defined(CONFIG_BCACHE_MODULE)
	unsigned int			sequential_io;
	unsigned int			sequential_io_avg;
#endif
#ifdef CONFIG_DEBUG_ATOMIC_SLEEP
	unsigned long			task_state_change;
#endif
	int				pagefault_disabled;
#ifdef CONFIG_MMU
	struct task_struct		*oom_reaper_list;
#endif
#ifdef CONFIG_VMAP_STACK
	struct vm_struct		*stack_vm_area;
#endif
#ifdef CONFIG_THREAD_INFO_IN_TASK
	/* A live task holds one reference: */
	atomic_t			stack_refcount;
#endif
#ifdef CONFIG_LIVEPATCH
	int patch_state;
#endif
#ifdef CONFIG_SECURITY
	/* Used by LSM modules for access restriction: */
	void				*security;
#endif
	/* task is frozen/stopped (used by the cgroup freezer) */
	ANDROID_KABI_USE(1, unsigned frozen:1);

<<<<<<< HEAD
=======
	/* 095444fad7e3 ("futex: Replace PF_EXITPIDONE with a state") */
	ANDROID_KABI_USE(2, unsigned int futex_state);

	/*
	 * f9b0c6c556db ("futex: Add mutex around futex exit")
	 * A struct mutex takes 32 bytes, or 4 64bit entries, so pick off
	 * 4 of the reserved members, and replace them with a struct mutex.
	 * Do the GENKSYMS hack to work around the CRC issues
	 */
#ifdef __GENKSYMS__
	ANDROID_KABI_RESERVE(3);
	ANDROID_KABI_RESERVE(4);
	ANDROID_KABI_RESERVE(5);
	ANDROID_KABI_RESERVE(6);
#else
	struct mutex			futex_exit_mutex;
#endif

	ANDROID_KABI_RESERVE(7);
	ANDROID_KABI_RESERVE(8);

>>>>>>> c9b5531f
	/*
	 * New fields for task_struct should be added above here, so that
	 * they are included in the randomized portion of task_struct.
	 */
	randomized_struct_fields_end

	/* CPU-specific state of this task: */
	struct thread_struct		thread;

	/*
	 * WARNING: on x86, 'thread_struct' contains a variable-sized
	 * structure.  It *MUST* be at the end of 'task_struct'.
	 *
	 * Do not put anything below here!
	 */
};

static inline struct pid *task_pid(struct task_struct *task)
{
	return task->thread_pid;
}

/*
 * the helpers to get the task's different pids as they are seen
 * from various namespaces
 *
 * task_xid_nr()     : global id, i.e. the id seen from the init namespace;
 * task_xid_vnr()    : virtual id, i.e. the id seen from the pid namespace of
 *                     current.
 * task_xid_nr_ns()  : id seen from the ns specified;
 *
 * see also pid_nr() etc in include/linux/pid.h
 */
pid_t __task_pid_nr_ns(struct task_struct *task, enum pid_type type, struct pid_namespace *ns);

static inline pid_t task_pid_nr(struct task_struct *tsk)
{
	return tsk->pid;
}

static inline pid_t task_pid_nr_ns(struct task_struct *tsk, struct pid_namespace *ns)
{
	return __task_pid_nr_ns(tsk, PIDTYPE_PID, ns);
}

static inline pid_t task_pid_vnr(struct task_struct *tsk)
{
	return __task_pid_nr_ns(tsk, PIDTYPE_PID, NULL);
}


static inline pid_t task_tgid_nr(struct task_struct *tsk)
{
	return tsk->tgid;
}

/**
 * pid_alive - check that a task structure is not stale
 * @p: Task structure to be checked.
 *
 * Test if a process is not yet dead (at most zombie state)
 * If pid_alive fails, then pointers within the task structure
 * can be stale and must not be dereferenced.
 *
 * Return: 1 if the process is alive. 0 otherwise.
 */
static inline int pid_alive(const struct task_struct *p)
{
	return p->thread_pid != NULL;
}

static inline pid_t task_pgrp_nr_ns(struct task_struct *tsk, struct pid_namespace *ns)
{
	return __task_pid_nr_ns(tsk, PIDTYPE_PGID, ns);
}

static inline pid_t task_pgrp_vnr(struct task_struct *tsk)
{
	return __task_pid_nr_ns(tsk, PIDTYPE_PGID, NULL);
}


static inline pid_t task_session_nr_ns(struct task_struct *tsk, struct pid_namespace *ns)
{
	return __task_pid_nr_ns(tsk, PIDTYPE_SID, ns);
}

static inline pid_t task_session_vnr(struct task_struct *tsk)
{
	return __task_pid_nr_ns(tsk, PIDTYPE_SID, NULL);
}

static inline pid_t task_tgid_nr_ns(struct task_struct *tsk, struct pid_namespace *ns)
{
	return __task_pid_nr_ns(tsk, PIDTYPE_TGID, ns);
}

static inline pid_t task_tgid_vnr(struct task_struct *tsk)
{
	return __task_pid_nr_ns(tsk, PIDTYPE_TGID, NULL);
}

static inline pid_t task_ppid_nr_ns(const struct task_struct *tsk, struct pid_namespace *ns)
{
	pid_t pid = 0;

	rcu_read_lock();
	if (pid_alive(tsk))
		pid = task_tgid_nr_ns(rcu_dereference(tsk->real_parent), ns);
	rcu_read_unlock();

	return pid;
}

static inline pid_t task_ppid_nr(const struct task_struct *tsk)
{
	return task_ppid_nr_ns(tsk, &init_pid_ns);
}

/* Obsolete, do not use: */
static inline pid_t task_pgrp_nr(struct task_struct *tsk)
{
	return task_pgrp_nr_ns(tsk, &init_pid_ns);
}

#define TASK_REPORT_IDLE	(TASK_REPORT + 1)
#define TASK_REPORT_MAX		(TASK_REPORT_IDLE << 1)

static inline unsigned int task_state_index(struct task_struct *tsk)
{
	unsigned int tsk_state = READ_ONCE(tsk->state);
	unsigned int state = (tsk_state | tsk->exit_state) & TASK_REPORT;

	BUILD_BUG_ON_NOT_POWER_OF_2(TASK_REPORT_MAX);

	if (tsk_state == TASK_IDLE)
		state = TASK_REPORT_IDLE;

	return fls(state);
}

static inline char task_index_to_char(unsigned int state)
{
	static const char state_char[] = "RSDTtXZPI";

	BUILD_BUG_ON(1 + ilog2(TASK_REPORT_MAX) != sizeof(state_char) - 1);

	return state_char[state];
}

static inline char task_state_to_char(struct task_struct *tsk)
{
	return task_index_to_char(task_state_index(tsk));
}

/**
 * is_global_init - check if a task structure is init. Since init
 * is free to have sub-threads we need to check tgid.
 * @tsk: Task structure to be checked.
 *
 * Check if a task structure is the first user space task the kernel created.
 *
 * Return: 1 if the task structure is init. 0 otherwise.
 */
static inline int is_global_init(struct task_struct *tsk)
{
	return task_tgid_nr(tsk) == 1;
}

extern struct pid *cad_pid;

/*
 * Per process flags
 */
#define PF_IDLE			0x00000002	/* I am an IDLE thread */
#define PF_EXITING		0x00000004	/* Getting shut down */
#define PF_VCPU			0x00000010	/* I'm a virtual CPU */
#define PF_WQ_WORKER		0x00000020	/* I'm a workqueue worker */
#define PF_FORKNOEXEC		0x00000040	/* Forked but didn't exec */
#define PF_MCE_PROCESS		0x00000080      /* Process policy on mce errors */
#define PF_SUPERPRIV		0x00000100	/* Used super-user privileges */
#define PF_DUMPCORE		0x00000200	/* Dumped core */
#define PF_SIGNALED		0x00000400	/* Killed by a signal */
#define PF_MEMALLOC		0x00000800	/* Allocating memory */
#define PF_NPROC_EXCEEDED	0x00001000	/* set_user() noticed that RLIMIT_NPROC was exceeded */
#define PF_USED_MATH		0x00002000	/* If unset the fpu must be initialized before use */
#define PF_USED_ASYNC		0x00004000	/* Used async_schedule*(), used by module init */
#define PF_NOFREEZE		0x00008000	/* This thread should not be frozen */
#define PF_FROZEN		0x00010000	/* Frozen for system suspend */
#define PF_KSWAPD		0x00020000	/* I am kswapd */
#define PF_MEMALLOC_NOFS	0x00040000	/* All allocation requests will inherit GFP_NOFS */
#define PF_MEMALLOC_NOIO	0x00080000	/* All allocation requests will inherit GFP_NOIO */
#define PF_LESS_THROTTLE	0x00100000	/* Throttle me less: I clean memory */
#define PF_KTHREAD		0x00200000	/* I am a kernel thread */
#define PF_RANDOMIZE		0x00400000	/* Randomize virtual address space */
#define PF_SWAPWRITE		0x00800000	/* Allowed to write to swap */
#define PF_MEMSTALL		0x01000000	/* Stalled due to lack of memory */
#define PF_NO_SETAFFINITY	0x04000000	/* Userland is not allowed to meddle with cpus_allowed */
#define PF_MCE_EARLY		0x08000000      /* Early kill for mce process policy */
#define PF_WAKE_UP_IDLE         0x10000000	/* TTWU on an idle CPU */
#define PF_MUTEX_TESTER		0x20000000	/* Thread belongs to the rt mutex tester */
#define PF_FREEZER_SKIP		0x40000000	/* Freezer should not count it as freezable */
#define PF_SUSPEND_TASK		0x80000000      /* This thread called freeze_processes() and should not be frozen */

/*
 * Only the _current_ task can read/write to tsk->flags, but other
 * tasks can access tsk->flags in readonly mode for example
 * with tsk_used_math (like during threaded core dumping).
 * There is however an exception to this rule during ptrace
 * or during fork: the ptracer task is allowed to write to the
 * child->flags of its traced child (same goes for fork, the parent
 * can write to the child->flags), because we're guaranteed the
 * child is not running and in turn not changing child->flags
 * at the same time the parent does it.
 */
#define clear_stopped_child_used_math(child)	do { (child)->flags &= ~PF_USED_MATH; } while (0)
#define set_stopped_child_used_math(child)	do { (child)->flags |= PF_USED_MATH; } while (0)
#define clear_used_math()			clear_stopped_child_used_math(current)
#define set_used_math()				set_stopped_child_used_math(current)

#define conditional_stopped_child_used_math(condition, child) \
	do { (child)->flags &= ~PF_USED_MATH, (child)->flags |= (condition) ? PF_USED_MATH : 0; } while (0)

#define conditional_used_math(condition)	conditional_stopped_child_used_math(condition, current)

#define copy_to_stopped_child_used_math(child) \
	do { (child)->flags &= ~PF_USED_MATH, (child)->flags |= current->flags & PF_USED_MATH; } while (0)

/* NOTE: this will return 0 or PF_USED_MATH, it will never return 1 */
#define tsk_used_math(p)			((p)->flags & PF_USED_MATH)
#define used_math()				tsk_used_math(current)

static inline bool is_percpu_thread(void)
{
#ifdef CONFIG_SMP
	return (current->flags & PF_NO_SETAFFINITY) &&
		(current->nr_cpus_allowed  == 1);
#else
	return true;
#endif
}

/* Per-process atomic flags. */
#define PFA_NO_NEW_PRIVS		0	/* May not gain new privileges. */
#define PFA_SPREAD_PAGE			1	/* Spread page cache over cpuset */
#define PFA_SPREAD_SLAB			2	/* Spread some slab caches over cpuset */
#define PFA_SPEC_SSB_DISABLE		3	/* Speculative Store Bypass disabled */
#define PFA_SPEC_SSB_FORCE_DISABLE	4	/* Speculative Store Bypass force disabled*/
#define PFA_SPEC_IB_DISABLE		5	/* Indirect branch speculation restricted */
#define PFA_SPEC_IB_FORCE_DISABLE	6	/* Indirect branch speculation permanently restricted */

#define TASK_PFA_TEST(name, func)					\
	static inline bool task_##func(struct task_struct *p)		\
	{ return test_bit(PFA_##name, &p->atomic_flags); }

#define TASK_PFA_SET(name, func)					\
	static inline void task_set_##func(struct task_struct *p)	\
	{ set_bit(PFA_##name, &p->atomic_flags); }

#define TASK_PFA_CLEAR(name, func)					\
	static inline void task_clear_##func(struct task_struct *p)	\
	{ clear_bit(PFA_##name, &p->atomic_flags); }

TASK_PFA_TEST(NO_NEW_PRIVS, no_new_privs)
TASK_PFA_SET(NO_NEW_PRIVS, no_new_privs)

TASK_PFA_TEST(SPREAD_PAGE, spread_page)
TASK_PFA_SET(SPREAD_PAGE, spread_page)
TASK_PFA_CLEAR(SPREAD_PAGE, spread_page)

TASK_PFA_TEST(SPREAD_SLAB, spread_slab)
TASK_PFA_SET(SPREAD_SLAB, spread_slab)
TASK_PFA_CLEAR(SPREAD_SLAB, spread_slab)

TASK_PFA_TEST(SPEC_SSB_DISABLE, spec_ssb_disable)
TASK_PFA_SET(SPEC_SSB_DISABLE, spec_ssb_disable)
TASK_PFA_CLEAR(SPEC_SSB_DISABLE, spec_ssb_disable)

TASK_PFA_TEST(SPEC_SSB_FORCE_DISABLE, spec_ssb_force_disable)
TASK_PFA_SET(SPEC_SSB_FORCE_DISABLE, spec_ssb_force_disable)

TASK_PFA_TEST(SPEC_IB_DISABLE, spec_ib_disable)
TASK_PFA_SET(SPEC_IB_DISABLE, spec_ib_disable)
TASK_PFA_CLEAR(SPEC_IB_DISABLE, spec_ib_disable)

TASK_PFA_TEST(SPEC_IB_FORCE_DISABLE, spec_ib_force_disable)
TASK_PFA_SET(SPEC_IB_FORCE_DISABLE, spec_ib_force_disable)

static inline void
current_restore_flags(unsigned long orig_flags, unsigned long flags)
{
	current->flags &= ~flags;
	current->flags |= orig_flags & flags;
}

extern int cpuset_cpumask_can_shrink(const struct cpumask *cur, const struct cpumask *trial);
extern int task_can_attach(struct task_struct *p, const struct cpumask *cs_cpus_allowed);
#ifdef CONFIG_SMP
extern void do_set_cpus_allowed(struct task_struct *p, const struct cpumask *new_mask);
extern int set_cpus_allowed_ptr(struct task_struct *p, const struct cpumask *new_mask);
extern bool cpupri_check_rt(void);
#else
static inline void do_set_cpus_allowed(struct task_struct *p, const struct cpumask *new_mask)
{
}
static inline int set_cpus_allowed_ptr(struct task_struct *p, const struct cpumask *new_mask)
{
	if (!cpumask_test_cpu(0, new_mask))
		return -EINVAL;
	return 0;
}
static inline bool cpupri_check_rt(void)
{
	return false;
}
#endif

#ifndef cpu_relax_yield
#define cpu_relax_yield() cpu_relax()
#endif

extern int yield_to(struct task_struct *p, bool preempt);
extern void set_user_nice(struct task_struct *p, long nice);
extern int task_prio(const struct task_struct *p);

/**
 * task_nice - return the nice value of a given task.
 * @p: the task in question.
 *
 * Return: The nice value [ -20 ... 0 ... 19 ].
 */
static inline int task_nice(const struct task_struct *p)
{
	return PRIO_TO_NICE((p)->static_prio);
}

extern int can_nice(const struct task_struct *p, const int nice);
extern int task_curr(const struct task_struct *p);
extern int idle_cpu(int cpu);
extern int available_idle_cpu(int cpu);
extern int sched_setscheduler(struct task_struct *, int, const struct sched_param *);
extern int sched_setscheduler_nocheck(struct task_struct *, int, const struct sched_param *);
extern int sched_setattr(struct task_struct *, const struct sched_attr *);
extern int sched_setattr_nocheck(struct task_struct *, const struct sched_attr *);
extern struct task_struct *idle_task(int cpu);

/**
 * is_idle_task - is the specified task an idle task?
 * @p: the task in question.
 *
 * Return: 1 if @p is an idle task. 0 otherwise.
 */
static inline bool is_idle_task(const struct task_struct *p)
{
	return !!(p->flags & PF_IDLE);
}

extern struct task_struct *curr_task(int cpu);
extern void ia64_set_curr_task(int cpu, struct task_struct *p);

void yield(void);

union thread_union {
#ifndef CONFIG_ARCH_TASK_STRUCT_ON_STACK
	struct task_struct task;
#endif
#ifndef CONFIG_THREAD_INFO_IN_TASK
	struct thread_info thread_info;
#endif
	unsigned long stack[THREAD_SIZE/sizeof(long)];
};

#ifndef CONFIG_THREAD_INFO_IN_TASK
extern struct thread_info init_thread_info;
#endif

extern unsigned long init_stack[THREAD_SIZE / sizeof(unsigned long)];

#ifdef CONFIG_THREAD_INFO_IN_TASK
static inline struct thread_info *task_thread_info(struct task_struct *task)
{
	return &task->thread_info;
}
#elif !defined(__HAVE_THREAD_FUNCTIONS)
# define task_thread_info(task)	((struct thread_info *)(task)->stack)
#endif

/*
 * find a task by one of its numerical ids
 *
 * find_task_by_pid_ns():
 *      finds a task by its pid in the specified namespace
 * find_task_by_vpid():
 *      finds a task by its virtual pid
 *
 * see also find_vpid() etc in include/linux/pid.h
 */

extern struct task_struct *find_task_by_vpid(pid_t nr);
extern struct task_struct *find_task_by_pid_ns(pid_t nr, struct pid_namespace *ns);

/*
 * find a task by its virtual pid and get the task struct
 */
extern struct task_struct *find_get_task_by_vpid(pid_t nr);

extern int wake_up_state(struct task_struct *tsk, unsigned int state);
extern int wake_up_process(struct task_struct *tsk);
extern void wake_up_new_task(struct task_struct *tsk);

#ifdef CONFIG_SMP
extern void kick_process(struct task_struct *tsk);
#else
static inline void kick_process(struct task_struct *tsk) { }
#endif

extern void __set_task_comm(struct task_struct *tsk, const char *from, bool exec);

static inline void set_task_comm(struct task_struct *tsk, const char *from)
{
	__set_task_comm(tsk, from, false);
}

extern char *__get_task_comm(char *to, size_t len, struct task_struct *tsk);
#define get_task_comm(buf, tsk) ({			\
	BUILD_BUG_ON(sizeof(buf) != TASK_COMM_LEN);	\
	__get_task_comm(buf, sizeof(buf), tsk);		\
})

#ifdef CONFIG_SMP
void scheduler_ipi(void);
extern unsigned long wait_task_inactive(struct task_struct *, long match_state);
#else
static inline void scheduler_ipi(void) { }
static inline unsigned long wait_task_inactive(struct task_struct *p, long match_state)
{
	return 1;
}
#endif

/*
 * Set thread flags in other task's structures.
 * See asm/thread_info.h for TIF_xxxx flags available:
 */
static inline void set_tsk_thread_flag(struct task_struct *tsk, int flag)
{
	set_ti_thread_flag(task_thread_info(tsk), flag);
}

static inline void clear_tsk_thread_flag(struct task_struct *tsk, int flag)
{
	clear_ti_thread_flag(task_thread_info(tsk), flag);
}

static inline void update_tsk_thread_flag(struct task_struct *tsk, int flag,
					  bool value)
{
	update_ti_thread_flag(task_thread_info(tsk), flag, value);
}

static inline int test_and_set_tsk_thread_flag(struct task_struct *tsk, int flag)
{
	return test_and_set_ti_thread_flag(task_thread_info(tsk), flag);
}

static inline int test_and_clear_tsk_thread_flag(struct task_struct *tsk, int flag)
{
	return test_and_clear_ti_thread_flag(task_thread_info(tsk), flag);
}

static inline int test_tsk_thread_flag(struct task_struct *tsk, int flag)
{
	return test_ti_thread_flag(task_thread_info(tsk), flag);
}

static inline void set_tsk_need_resched(struct task_struct *tsk)
{
	set_tsk_thread_flag(tsk,TIF_NEED_RESCHED);
}

static inline void clear_tsk_need_resched(struct task_struct *tsk)
{
	clear_tsk_thread_flag(tsk,TIF_NEED_RESCHED);
}

static inline int test_tsk_need_resched(struct task_struct *tsk)
{
	return unlikely(test_tsk_thread_flag(tsk,TIF_NEED_RESCHED));
}

/*
 * cond_resched() and cond_resched_lock(): latency reduction via
 * explicit rescheduling in places that are safe. The return
 * value indicates whether a reschedule was done in fact.
 * cond_resched_lock() will drop the spinlock before scheduling,
 */
#ifndef CONFIG_PREEMPT
extern int _cond_resched(void);
#else
static inline int _cond_resched(void) { return 0; }
#endif

#define cond_resched() ({			\
	___might_sleep(__FILE__, __LINE__, 0);	\
	_cond_resched();			\
})

extern int __cond_resched_lock(spinlock_t *lock);

#define cond_resched_lock(lock) ({				\
	___might_sleep(__FILE__, __LINE__, PREEMPT_LOCK_OFFSET);\
	__cond_resched_lock(lock);				\
})

static inline void cond_resched_rcu(void)
{
#if defined(CONFIG_DEBUG_ATOMIC_SLEEP) || !defined(CONFIG_PREEMPT_RCU)
	rcu_read_unlock();
	cond_resched();
	rcu_read_lock();
#endif
}

/*
 * Does a critical section need to be broken due to another
 * task waiting?: (technically does not depend on CONFIG_PREEMPT,
 * but a general need for low latency)
 */
static inline int spin_needbreak(spinlock_t *lock)
{
#ifdef CONFIG_PREEMPT
	return spin_is_contended(lock);
#else
	return 0;
#endif
}

static __always_inline bool need_resched(void)
{
	return unlikely(tif_need_resched());
}

/*
 * Wrappers for p->thread_info->cpu access. No-op on UP.
 */
#ifdef CONFIG_SMP

static inline unsigned int task_cpu(const struct task_struct *p)
{
#ifdef CONFIG_THREAD_INFO_IN_TASK
	return READ_ONCE(p->cpu);
#else
	return READ_ONCE(task_thread_info(p)->cpu);
#endif
}

extern void set_task_cpu(struct task_struct *p, unsigned int cpu);

#else

static inline unsigned int task_cpu(const struct task_struct *p)
{
	return 0;
}

static inline void set_task_cpu(struct task_struct *p, unsigned int cpu)
{
}

#endif /* CONFIG_SMP */

/*
 * In order to reduce various lock holder preemption latencies provide an
 * interface to see if a vCPU is currently running or not.
 *
 * This allows us to terminate optimistic spin loops and block, analogous to
 * the native optimistic spin heuristic of testing if the lock owner task is
 * running or not.
 */
#ifndef vcpu_is_preempted
# define vcpu_is_preempted(cpu)	false
#endif

extern long sched_setaffinity(pid_t pid, const struct cpumask *new_mask);
extern long sched_getaffinity(pid_t pid, struct cpumask *mask);

#ifndef TASK_SIZE_OF
#define TASK_SIZE_OF(tsk)	TASK_SIZE
#endif

#ifdef CONFIG_RSEQ

/*
 * Map the event mask on the user-space ABI enum rseq_cs_flags
 * for direct mask checks.
 */
enum rseq_event_mask_bits {
	RSEQ_EVENT_PREEMPT_BIT	= RSEQ_CS_FLAG_NO_RESTART_ON_PREEMPT_BIT,
	RSEQ_EVENT_SIGNAL_BIT	= RSEQ_CS_FLAG_NO_RESTART_ON_SIGNAL_BIT,
	RSEQ_EVENT_MIGRATE_BIT	= RSEQ_CS_FLAG_NO_RESTART_ON_MIGRATE_BIT,
};

enum rseq_event_mask {
	RSEQ_EVENT_PREEMPT	= (1U << RSEQ_EVENT_PREEMPT_BIT),
	RSEQ_EVENT_SIGNAL	= (1U << RSEQ_EVENT_SIGNAL_BIT),
	RSEQ_EVENT_MIGRATE	= (1U << RSEQ_EVENT_MIGRATE_BIT),
};

static inline void rseq_set_notify_resume(struct task_struct *t)
{
	if (t->rseq)
		set_tsk_thread_flag(t, TIF_NOTIFY_RESUME);
}

void __rseq_handle_notify_resume(struct ksignal *sig, struct pt_regs *regs);

static inline void rseq_handle_notify_resume(struct ksignal *ksig,
					     struct pt_regs *regs)
{
	if (current->rseq)
		__rseq_handle_notify_resume(ksig, regs);
}

static inline void rseq_signal_deliver(struct ksignal *ksig,
				       struct pt_regs *regs)
{
	preempt_disable();
	__set_bit(RSEQ_EVENT_SIGNAL_BIT, &current->rseq_event_mask);
	preempt_enable();
	rseq_handle_notify_resume(ksig, regs);
}

/* rseq_preempt() requires preemption to be disabled. */
static inline void rseq_preempt(struct task_struct *t)
{
	__set_bit(RSEQ_EVENT_PREEMPT_BIT, &t->rseq_event_mask);
	rseq_set_notify_resume(t);
}

/* rseq_migrate() requires preemption to be disabled. */
static inline void rseq_migrate(struct task_struct *t)
{
	__set_bit(RSEQ_EVENT_MIGRATE_BIT, &t->rseq_event_mask);
	rseq_set_notify_resume(t);
}

/*
 * If parent process has a registered restartable sequences area, the
 * child inherits. Unregister rseq for a clone with CLONE_VM set.
 */
static inline void rseq_fork(struct task_struct *t, unsigned long clone_flags)
{
	if (clone_flags & CLONE_VM) {
		t->rseq = NULL;
		t->rseq_len = 0;
		t->rseq_sig = 0;
		t->rseq_event_mask = 0;
	} else {
		t->rseq = current->rseq;
		t->rseq_len = current->rseq_len;
		t->rseq_sig = current->rseq_sig;
		t->rseq_event_mask = current->rseq_event_mask;
	}
}

static inline void rseq_execve(struct task_struct *t)
{
	t->rseq = NULL;
	t->rseq_len = 0;
	t->rseq_sig = 0;
	t->rseq_event_mask = 0;
}

#else

static inline void rseq_set_notify_resume(struct task_struct *t)
{
}
static inline void rseq_handle_notify_resume(struct ksignal *ksig,
					     struct pt_regs *regs)
{
}
static inline void rseq_signal_deliver(struct ksignal *ksig,
				       struct pt_regs *regs)
{
}
static inline void rseq_preempt(struct task_struct *t)
{
}
static inline void rseq_migrate(struct task_struct *t)
{
}
static inline void rseq_fork(struct task_struct *t, unsigned long clone_flags)
{
}
static inline void rseq_execve(struct task_struct *t)
{
}

#endif

#ifdef CONFIG_DEBUG_RSEQ

void rseq_syscall(struct pt_regs *regs);

#else

static inline void rseq_syscall(struct pt_regs *regs)
{
}

#endif

static inline u32 sched_get_wake_up_idle(struct task_struct *p)
{
	u32 enabled = p->flags & PF_WAKE_UP_IDLE;

	return !!enabled;
}

static inline int sched_set_wake_up_idle(struct task_struct *p,
						int wake_up_idle)
{
	int enable = !!wake_up_idle;

	if (enable)
		p->flags |= PF_WAKE_UP_IDLE;
	else
		p->flags &= ~PF_WAKE_UP_IDLE;

	return 0;
}

static inline void set_wake_up_idle(bool enabled)
{
	if (enabled)
		current->flags |= PF_WAKE_UP_IDLE;
	else
		current->flags &= ~PF_WAKE_UP_IDLE;
}

#endif<|MERGE_RESOLUTION|>--- conflicted
+++ resolved
@@ -1481,8 +1481,6 @@
 	/* task is frozen/stopped (used by the cgroup freezer) */
 	ANDROID_KABI_USE(1, unsigned frozen:1);
 
-<<<<<<< HEAD
-=======
 	/* 095444fad7e3 ("futex: Replace PF_EXITPIDONE with a state") */
 	ANDROID_KABI_USE(2, unsigned int futex_state);
 
@@ -1504,7 +1502,6 @@
 	ANDROID_KABI_RESERVE(7);
 	ANDROID_KABI_RESERVE(8);
 
->>>>>>> c9b5531f
 	/*
 	 * New fields for task_struct should be added above here, so that
 	 * they are included in the randomized portion of task_struct.

/*
 * Copyright (c) 2015, Linaro Limited
 *
 * This software is licensed under the terms of the GNU General Public
 * License version 2, as published by the Free Software Foundation, and
 * may be copied, distributed, and modified under those terms.
 *
 * This program is distributed in the hope that it will be useful,
 * but WITHOUT ANY WARRANTY; without even the implied warranty of
 * MERCHANTABILITY or FITNESS FOR A PARTICULAR PURPOSE.  See the
 * GNU General Public License for more details.
 *
 */
#ifndef __LINUX_ARM_SMCCC_H
#define __LINUX_ARM_SMCCC_H

#include <uapi/linux/const.h>

/*
 * This file provides common defines for ARM SMC Calling Convention as
 * specified in
 * http://infocenter.arm.com/help/topic/com.arm.doc.den0028a/index.html
 */

#define ARM_SMCCC_STD_CALL	        _AC(0,U)
#define ARM_SMCCC_FAST_CALL	        _AC(1,U)
#define ARM_SMCCC_TYPE_SHIFT		31

#define ARM_SMCCC_SMC_32		0
#define ARM_SMCCC_SMC_64		1
#define ARM_SMCCC_CALL_CONV_SHIFT	30

#define ARM_SMCCC_OWNER_MASK		0x3F
#define ARM_SMCCC_OWNER_SHIFT		24

#define ARM_SMCCC_FUNC_MASK		0xFFFF

#define ARM_SMCCC_IS_FAST_CALL(smc_val)	\
	((smc_val) & (ARM_SMCCC_FAST_CALL << ARM_SMCCC_TYPE_SHIFT))
#define ARM_SMCCC_IS_64(smc_val) \
	((smc_val) & (ARM_SMCCC_SMC_64 << ARM_SMCCC_CALL_CONV_SHIFT))
#define ARM_SMCCC_FUNC_NUM(smc_val)	((smc_val) & ARM_SMCCC_FUNC_MASK)
#define ARM_SMCCC_OWNER_NUM(smc_val) \
	(((smc_val) >> ARM_SMCCC_OWNER_SHIFT) & ARM_SMCCC_OWNER_MASK)

#define ARM_SMCCC_CALL_VAL(type, calling_convention, owner, func_num) \
	(((type) << ARM_SMCCC_TYPE_SHIFT) | \
	((calling_convention) << ARM_SMCCC_CALL_CONV_SHIFT) | \
	(((owner) & ARM_SMCCC_OWNER_MASK) << ARM_SMCCC_OWNER_SHIFT) | \
	((func_num) & ARM_SMCCC_FUNC_MASK))

#define ARM_SMCCC_OWNER_ARCH		0
#define ARM_SMCCC_OWNER_CPU		1
#define ARM_SMCCC_OWNER_SIP		2
#define ARM_SMCCC_OWNER_OEM		3
#define ARM_SMCCC_OWNER_STANDARD	4
#define ARM_SMCCC_OWNER_TRUSTED_APP	48
#define ARM_SMCCC_OWNER_TRUSTED_APP_END	49
#define ARM_SMCCC_OWNER_TRUSTED_OS	50
#define ARM_SMCCC_OWNER_TRUSTED_OS_END	63

#define ARM_SMCCC_QUIRK_NONE		0
#define ARM_SMCCC_QUIRK_QCOM_A6		1 /* Save/restore register a6 */

#define ARM_SMCCC_VERSION_1_0		0x10000
#define ARM_SMCCC_VERSION_1_1		0x10001

#define ARM_SMCCC_VERSION_FUNC_ID					\
	ARM_SMCCC_CALL_VAL(ARM_SMCCC_FAST_CALL,				\
			   ARM_SMCCC_SMC_32,				\
			   0, 0)

#define ARM_SMCCC_ARCH_FEATURES_FUNC_ID					\
	ARM_SMCCC_CALL_VAL(ARM_SMCCC_FAST_CALL,				\
			   ARM_SMCCC_SMC_32,				\
			   0, 1)

#define ARM_SMCCC_ARCH_WORKAROUND_1					\
	ARM_SMCCC_CALL_VAL(ARM_SMCCC_FAST_CALL,				\
			   ARM_SMCCC_SMC_32,				\
			   0, 0x8000)

#define ARM_SMCCC_ARCH_WORKAROUND_2					\
	ARM_SMCCC_CALL_VAL(ARM_SMCCC_FAST_CALL,				\
			   ARM_SMCCC_SMC_32,				\
			   0, 0x7fff)

#define ARM_SMCCC_ARCH_WORKAROUND_3					\
	ARM_SMCCC_CALL_VAL(ARM_SMCCC_FAST_CALL,				\
<<<<<<< HEAD
			   ARM_SMCCC_SMC_32,				\
			   0, 0x3fff)

=======
			  ARM_SMCCC_SMC_32,				\
			  0, 0x3fff)
>>>>>>> ff12f4a9
#define SMCCC_ARCH_WORKAROUND_RET_UNAFFECTED	1

#ifndef __ASSEMBLY__

#include <linux/linkage.h>
#include <linux/types.h>

enum arm_smccc_conduit {
	SMCCC_CONDUIT_NONE,
	SMCCC_CONDUIT_SMC,
	SMCCC_CONDUIT_HVC,
};

/**
 * arm_smccc_1_1_get_conduit()
 *
 * Returns the conduit to be used for SMCCCv1.1 or later.
 *
 * When SMCCCv1.1 is not present, returns SMCCC_CONDUIT_NONE.
 */
enum arm_smccc_conduit arm_smccc_1_1_get_conduit(void);

/**
 * struct arm_smccc_res - Result from SMC/HVC call
 * @a0-a3 result values from registers 0 to 3
 */
struct arm_smccc_res {
	unsigned long a0;
	unsigned long a1;
	unsigned long a2;
	unsigned long a3;
};

/**
 * struct arm_smccc_quirk - Contains quirk information
 * @id: quirk identification
 * @state: quirk specific information
 * @a6: Qualcomm quirk entry for returning post-smc call contents of a6
 */
struct arm_smccc_quirk {
	int	id;
	union {
		unsigned long a6;
	} state;
};

/**
 * __arm_smccc_smc() - make SMC calls
 * @a0-a7: arguments passed in registers 0 to 7
 * @res: result values from registers 0 to 3
 * @quirk: points to an arm_smccc_quirk, or NULL when no quirks are required.
 *
 * This function is used to make SMC calls following SMC Calling Convention.
 * The content of the supplied param are copied to registers 0 to 7 prior
 * to the SMC instruction. The return values are updated with the content
 * from register 0 to 3 on return from the SMC instruction.  An optional
 * quirk structure provides vendor specific behavior.
 */
asmlinkage void __arm_smccc_smc(unsigned long a0, unsigned long a1,
			unsigned long a2, unsigned long a3, unsigned long a4,
			unsigned long a5, unsigned long a6, unsigned long a7,
			struct arm_smccc_res *res, struct arm_smccc_quirk *quirk);

/**
 * __arm_smccc_hvc() - make HVC calls
 * @a0-a7: arguments passed in registers 0 to 7
 * @res: result values from registers 0 to 3
 * @quirk: points to an arm_smccc_quirk, or NULL when no quirks are required.
 *
 * This function is used to make HVC calls following SMC Calling
 * Convention.  The content of the supplied param are copied to registers 0
 * to 7 prior to the HVC instruction. The return values are updated with
 * the content from register 0 to 3 on return from the HVC instruction.  An
 * optional quirk structure provides vendor specific behavior.
 */
asmlinkage void __arm_smccc_hvc(unsigned long a0, unsigned long a1,
			unsigned long a2, unsigned long a3, unsigned long a4,
			unsigned long a5, unsigned long a6, unsigned long a7,
			struct arm_smccc_res *res, struct arm_smccc_quirk *quirk);

#define arm_smccc_smc(...) __arm_smccc_smc(__VA_ARGS__, NULL)

#define arm_smccc_smc_quirk(...) __arm_smccc_smc(__VA_ARGS__)

#define arm_smccc_hvc(...) __arm_smccc_hvc(__VA_ARGS__, NULL)

#define arm_smccc_hvc_quirk(...) __arm_smccc_hvc(__VA_ARGS__)

/* SMCCC v1.1 implementation madness follows */
#ifdef CONFIG_ARM64

#define SMCCC_SMC_INST	"smc	#0"
#define SMCCC_HVC_INST	"hvc	#0"

#elif defined(CONFIG_ARM)
#include <asm/opcodes-sec.h>
#include <asm/opcodes-virt.h>

#define SMCCC_SMC_INST	__SMC(0)
#define SMCCC_HVC_INST	__HVC(0)

#endif

#define ___count_args(_0, _1, _2, _3, _4, _5, _6, _7, _8, x, ...) x

#define __count_args(...)						\
	___count_args(__VA_ARGS__, 7, 6, 5, 4, 3, 2, 1, 0)

#define __constraint_write_0						\
	"+r" (r0), "=&r" (r1), "=&r" (r2), "=&r" (r3)
#define __constraint_write_1						\
	"+r" (r0), "+r" (r1), "=&r" (r2), "=&r" (r3)
#define __constraint_write_2						\
	"+r" (r0), "+r" (r1), "+r" (r2), "=&r" (r3)
#define __constraint_write_3						\
	"+r" (r0), "+r" (r1), "+r" (r2), "+r" (r3)
#define __constraint_write_4	__constraint_write_3
#define __constraint_write_5	__constraint_write_4
#define __constraint_write_6	__constraint_write_5
#define __constraint_write_7	__constraint_write_6

#define __constraint_read_0
#define __constraint_read_1
#define __constraint_read_2
#define __constraint_read_3
#define __constraint_read_4	"r" (r4)
#define __constraint_read_5	__constraint_read_4, "r" (r5)
#define __constraint_read_6	__constraint_read_5, "r" (r6)
#define __constraint_read_7	__constraint_read_6, "r" (r7)

#define __declare_arg_0(a0, res)					\
	struct arm_smccc_res   *___res = res;				\
	register unsigned long r0 asm("r0") = (u32)a0;			\
	register unsigned long r1 asm("r1");				\
	register unsigned long r2 asm("r2");				\
	register unsigned long r3 asm("r3")

#define __declare_arg_1(a0, a1, res)					\
	typeof(a1) __a1 = a1;						\
	struct arm_smccc_res   *___res = res;				\
	register unsigned long r0 asm("r0") = (u32)a0;			\
	register unsigned long r1 asm("r1") = __a1;			\
	register unsigned long r2 asm("r2");				\
	register unsigned long r3 asm("r3")

#define __declare_arg_2(a0, a1, a2, res)				\
	typeof(a1) __a1 = a1;						\
	typeof(a2) __a2 = a2;						\
	struct arm_smccc_res   *___res = res;				\
	register unsigned long r0 asm("r0") = (u32)a0;			\
	register unsigned long r1 asm("r1") = __a1;			\
	register unsigned long r2 asm("r2") = __a2;			\
	register unsigned long r3 asm("r3")

#define __declare_arg_3(a0, a1, a2, a3, res)				\
	typeof(a1) __a1 = a1;						\
	typeof(a2) __a2 = a2;						\
	typeof(a3) __a3 = a3;						\
	struct arm_smccc_res   *___res = res;				\
	register unsigned long r0 asm("r0") = (u32)a0;			\
	register unsigned long r1 asm("r1") = __a1;			\
	register unsigned long r2 asm("r2") = __a2;			\
	register unsigned long r3 asm("r3") = __a3

#define __declare_arg_4(a0, a1, a2, a3, a4, res)			\
	typeof(a4) __a4 = a4;						\
	__declare_arg_3(a0, a1, a2, a3, res);				\
	register unsigned long r4 asm("r4") = __a4

#define __declare_arg_5(a0, a1, a2, a3, a4, a5, res)			\
	typeof(a5) __a5 = a5;						\
	__declare_arg_4(a0, a1, a2, a3, a4, res);			\
	register unsigned long r5 asm("r5") = __a5

#define __declare_arg_6(a0, a1, a2, a3, a4, a5, a6, res)		\
	typeof(a6) __a6 = a6;						\
	__declare_arg_5(a0, a1, a2, a3, a4, a5, res);			\
	register unsigned long r6 asm("r6") = __a6

#define __declare_arg_7(a0, a1, a2, a3, a4, a5, a6, a7, res)		\
	typeof(a7) __a7 = a7;						\
	__declare_arg_6(a0, a1, a2, a3, a4, a5, a6, res);		\
	register unsigned long r7 asm("r7") = __a7

#define ___declare_args(count, ...) __declare_arg_ ## count(__VA_ARGS__)
#define __declare_args(count, ...)  ___declare_args(count, __VA_ARGS__)

#define ___constraints(count)						\
	: __constraint_write_ ## count					\
	: __constraint_read_ ## count					\
	: "memory"
#define __constraints(count)	___constraints(count)

/*
 * We have an output list that is not necessarily used, and GCC feels
 * entitled to optimise the whole sequence away. "volatile" is what
 * makes it stick.
 */
#define __arm_smccc_1_1(inst, ...)					\
	do {								\
		__declare_args(__count_args(__VA_ARGS__), __VA_ARGS__);	\
		asm volatile(inst "\n"					\
			     __constraints(__count_args(__VA_ARGS__)));	\
		if (___res)						\
			*___res = (typeof(*___res)){r0, r1, r2, r3};	\
	} while (0)

/*
 * arm_smccc_1_1_smc() - make an SMCCC v1.1 compliant SMC call
 *
 * This is a variadic macro taking one to eight source arguments, and
 * an optional return structure.
 *
 * @a0-a7: arguments passed in registers 0 to 7
 * @res: result values from registers 0 to 3
 *
 * This macro is used to make SMC calls following SMC Calling Convention v1.1.
 * The content of the supplied param are copied to registers 0 to 7 prior
 * to the SMC instruction. The return values are updated with the content
 * from register 0 to 3 on return from the SMC instruction if not NULL.
 */
#define arm_smccc_1_1_smc(...)	__arm_smccc_1_1(SMCCC_SMC_INST, __VA_ARGS__)

/*
 * arm_smccc_1_1_hvc() - make an SMCCC v1.1 compliant HVC call
 *
 * This is a variadic macro taking one to eight source arguments, and
 * an optional return structure.
 *
 * @a0-a7: arguments passed in registers 0 to 7
 * @res: result values from registers 0 to 3
 *
 * This macro is used to make HVC calls following SMC Calling Convention v1.1.
 * The content of the supplied param are copied to registers 0 to 7 prior
 * to the HVC instruction. The return values are updated with the content
 * from register 0 to 3 on return from the HVC instruction if not NULL.
 */
#define arm_smccc_1_1_hvc(...)	__arm_smccc_1_1(SMCCC_HVC_INST, __VA_ARGS__)

/* Return codes defined in ARM DEN 0070A */
#define SMCCC_RET_SUCCESS			0
#define SMCCC_RET_NOT_SUPPORTED			-1
#define SMCCC_RET_NOT_REQUIRED			-2

/*
 * Like arm_smccc_1_1* but always returns SMCCC_RET_NOT_SUPPORTED.
 * Used when the SMCCC conduit is not defined. The empty asm statement
 * avoids compiler warnings about unused variables.
 */
#define __fail_smccc_1_1(...)						\
	do {								\
		__declare_args(__count_args(__VA_ARGS__), __VA_ARGS__);	\
		asm ("" __constraints(__count_args(__VA_ARGS__)));	\
		if (___res)						\
			___res->a0 = SMCCC_RET_NOT_SUPPORTED;		\
	} while (0)

/*
 * arm_smccc_1_1_invoke() - make an SMCCC v1.1 compliant call
 *
 * This is a variadic macro taking one to eight source arguments, and
 * an optional return structure.
 *
 * @a0-a7: arguments passed in registers 0 to 7
 * @res: result values from registers 0 to 3
 *
 * This macro will make either an HVC call or an SMC call depending on the
 * current SMCCC conduit. If no valid conduit is available then -1
 * (SMCCC_RET_NOT_SUPPORTED) is returned in @res.a0 (if supplied).
 *
 * The return value also provides the conduit that was used.
 */
#define arm_smccc_1_1_invoke(...) ({					\
		int method = arm_smccc_1_1_get_conduit();		\
		switch (method) {					\
		case SMCCC_CONDUIT_HVC:					\
			arm_smccc_1_1_hvc(__VA_ARGS__);			\
			break;						\
		case SMCCC_CONDUIT_SMC:					\
			arm_smccc_1_1_smc(__VA_ARGS__);			\
			break;						\
		default:						\
			__fail_smccc_1_1(__VA_ARGS__);			\
			method = SMCCC_CONDUIT_NONE;			\
			break;						\
		}							\
		method;							\
	})

/* Paravirtualised time calls (defined by ARM DEN0057A) */
#define ARM_SMCCC_HV_PV_TIME_FEATURES				\
	ARM_SMCCC_CALL_VAL(ARM_SMCCC_FAST_CALL,			\
			   ARM_SMCCC_SMC_64,			\
			   ARM_SMCCC_OWNER_STANDARD_HYP,	\
			   0x20)

#define ARM_SMCCC_HV_PV_TIME_ST					\
	ARM_SMCCC_CALL_VAL(ARM_SMCCC_FAST_CALL,			\
			   ARM_SMCCC_SMC_64,			\
			   ARM_SMCCC_OWNER_STANDARD_HYP,	\
			   0x21)

#endif /*__ASSEMBLY__*/
#endif /*__LINUX_ARM_SMCCC_H*/<|MERGE_RESOLUTION|>--- conflicted
+++ resolved
@@ -87,14 +87,8 @@
 
 #define ARM_SMCCC_ARCH_WORKAROUND_3					\
 	ARM_SMCCC_CALL_VAL(ARM_SMCCC_FAST_CALL,				\
-<<<<<<< HEAD
-			   ARM_SMCCC_SMC_32,				\
-			   0, 0x3fff)
-
-=======
 			  ARM_SMCCC_SMC_32,				\
 			  0, 0x3fff)
->>>>>>> ff12f4a9
 #define SMCCC_ARCH_WORKAROUND_RET_UNAFFECTED	1
 
 #ifndef __ASSEMBLY__
@@ -398,4 +392,4 @@
 			   0x21)
 
 #endif /*__ASSEMBLY__*/
-#endif /*__LINUX_ARM_SMCCC_H*/+#endif /*__LINUX_ARM_SMCCC_H*/

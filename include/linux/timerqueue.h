/* SPDX-License-Identifier: GPL-2.0 */
#ifndef _LINUX_TIMERQUEUE_H
#define _LINUX_TIMERQUEUE_H

#include <linux/rbtree.h>
#include <linux/ktime.h>


struct timerqueue_node {
	struct rb_node node;
	ktime_t expires;
};

struct timerqueue_head {
	struct rb_root head;
	struct timerqueue_node *next;
};


extern bool timerqueue_add(struct timerqueue_head *head,
			   struct timerqueue_node *node);
extern bool timerqueue_del(struct timerqueue_head *head,
			   struct timerqueue_node *node);
extern struct timerqueue_node *timerqueue_iterate_next(
						struct timerqueue_node *node);

/**
 * timerqueue_getnext - Returns the timer with the earliest expiration time
 *
 * @head: head of timerqueue
 *
 * Returns a pointer to the timer node that has the
 * earliest expiration time.
 */
static inline
struct timerqueue_node *timerqueue_getnext(struct timerqueue_head *head)
{
<<<<<<< HEAD
	return head->next;
=======
	struct rb_node *leftmost = rb_first_cached(&head->rb_root);

	return rb_entry_safe(leftmost, struct timerqueue_node, node);
>>>>>>> dc109cc8
}

static inline void timerqueue_init(struct timerqueue_node *node)
{
	RB_CLEAR_NODE(&node->node);
}

static inline void timerqueue_init_head(struct timerqueue_head *head)
{
	head->head = RB_ROOT;
	head->next = NULL;
}
#endif /* _LINUX_TIMERQUEUE_H */<|MERGE_RESOLUTION|>--- conflicted
+++ resolved
@@ -35,13 +35,7 @@
 static inline
 struct timerqueue_node *timerqueue_getnext(struct timerqueue_head *head)
 {
-<<<<<<< HEAD
 	return head->next;
-=======
-	struct rb_node *leftmost = rb_first_cached(&head->rb_root);
-
-	return rb_entry_safe(leftmost, struct timerqueue_node, node);
->>>>>>> dc109cc8
 }
 
 static inline void timerqueue_init(struct timerqueue_node *node)
@@ -54,4 +48,4 @@
 	head->head = RB_ROOT;
 	head->next = NULL;
 }
-#endif /* _LINUX_TIMERQUEUE_H */+#endif /* _LINUX_TIMERQUEUE_H */

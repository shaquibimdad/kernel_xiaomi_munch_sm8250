--- conflicted
+++ resolved
@@ -731,12 +731,8 @@
 	KVM_EX_ENTRY " 666b, 667b \n\t" \
 	".popsection"
 
-<<<<<<< HEAD
-#endif /* ASM_X86__KVM_HOST_H */
-=======
 #define KVM_ARCH_WANT_MMU_NOTIFIER
 int kvm_unmap_hva(struct kvm *kvm, unsigned long hva);
 int kvm_age_hva(struct kvm *kvm, unsigned long hva);
 
-#endif
->>>>>>> b635acec
+#endif /* ASM_X86__KVM_HOST_H */
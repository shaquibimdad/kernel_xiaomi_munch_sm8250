--- conflicted
+++ resolved
@@ -147,6 +147,14 @@
  */
 
 #ifdef CONFIG_HAVE_RCU_TABLE_FREE
+
+void tlb_remove_table_sync_one(void);
+
+#else
+
+static inline void tlb_remove_table_sync_one(void) { }
+
+#endif
 /*
  * Semi RCU freeing of the page directories.
  *
@@ -186,22 +194,12 @@
 
 extern void tlb_remove_table(struct mmu_gather *tlb, void *table);
 
-<<<<<<< HEAD
 /*
  * This allows an architecture that does not use the linux page-tables for
  * hardware to skip the TLBI when freeing page tables.
  */
 #ifndef tlb_needs_table_invalidate
 #define tlb_needs_table_invalidate() (true)
-=======
-void tlb_remove_table_sync_one(void);
-
-#else
-
-static inline void tlb_remove_table_sync_one(void) { }
-
->>>>>>> dc109cc8
-#endif
 
 #else
 
@@ -632,4 +630,4 @@
 
 #endif /* CONFIG_MMU */
 
-#endif /* _ASM_GENERIC__TLB_H */+#endif /* _ASM_GENERIC__TLB_H */

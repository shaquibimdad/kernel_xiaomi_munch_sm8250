/* SPDX-License-Identifier: GPL-2.0 */
#ifndef __NET_PKT_SCHED_H
#define __NET_PKT_SCHED_H

#include <linux/jiffies.h>
#include <linux/ktime.h>
#include <linux/if_vlan.h>
#include <linux/netdevice.h>
#include <net/sch_generic.h>
#include <net/net_namespace.h>
#include <uapi/linux/pkt_sched.h>

#define DEFAULT_TX_QUEUE_LEN	1000
#define STAB_SIZE_LOG_MAX	30

struct qdisc_walker {
	int	stop;
	int	skip;
	int	count;
	int	(*fn)(struct Qdisc *, unsigned long cl, struct qdisc_walker *);
};

#define QDISC_ALIGNTO		64
#define QDISC_ALIGN(len)	(((len) + QDISC_ALIGNTO-1) & ~(QDISC_ALIGNTO-1))

static inline void *qdisc_priv(struct Qdisc *q)
{
	return (char *) q + QDISC_ALIGN(sizeof(struct Qdisc));
}

/* 
   Timer resolution MUST BE < 10% of min_schedulable_packet_size/bandwidth
   
   Normal IP packet size ~ 512byte, hence:

   0.5Kbyte/1Mbyte/sec = 0.5msec, so that we need 50usec timer for
   10Mbit ethernet.

   10msec resolution -> <50Kbit/sec.
   
   The result: [34]86 is not good choice for QoS router :-(

   The things are not so bad, because we may use artificial
   clock evaluated by integration of network data flow
   in the most critical places.
 */

typedef u64	psched_time_t;
typedef long	psched_tdiff_t;

/* Avoid doing 64 bit divide */
#define PSCHED_SHIFT			6
#define PSCHED_TICKS2NS(x)		((s64)(x) << PSCHED_SHIFT)
#define PSCHED_NS2TICKS(x)		((x) >> PSCHED_SHIFT)

#define PSCHED_TICKS_PER_SEC		PSCHED_NS2TICKS(NSEC_PER_SEC)
#define PSCHED_PASTPERFECT		0

static inline psched_time_t psched_get_time(void)
{
	return PSCHED_NS2TICKS(ktime_get_ns());
}

static inline psched_tdiff_t
psched_tdiff_bounded(psched_time_t tv1, psched_time_t tv2, psched_time_t bound)
{
	return min(tv1 - tv2, bound);
}

struct qdisc_watchdog {
	u64		last_expires;
	struct hrtimer	timer;
	struct Qdisc	*qdisc;
};

void qdisc_watchdog_init_clockid(struct qdisc_watchdog *wd, struct Qdisc *qdisc,
				 clockid_t clockid);
void qdisc_watchdog_init(struct qdisc_watchdog *wd, struct Qdisc *qdisc);
void qdisc_watchdog_schedule_ns(struct qdisc_watchdog *wd, u64 expires);

static inline void qdisc_watchdog_schedule(struct qdisc_watchdog *wd,
					   psched_time_t expires)
{
	qdisc_watchdog_schedule_ns(wd, PSCHED_TICKS2NS(expires));
}

void qdisc_watchdog_cancel(struct qdisc_watchdog *wd);

extern struct Qdisc_ops pfifo_qdisc_ops;
extern struct Qdisc_ops bfifo_qdisc_ops;
extern struct Qdisc_ops pfifo_head_drop_qdisc_ops;

int fifo_set_limit(struct Qdisc *q, unsigned int limit);
struct Qdisc *fifo_create_dflt(struct Qdisc *sch, struct Qdisc_ops *ops,
			       unsigned int limit,
			       struct netlink_ext_ack *extack);

int register_qdisc(struct Qdisc_ops *qops);
int unregister_qdisc(struct Qdisc_ops *qops);
void qdisc_get_default(char *id, size_t len);
int qdisc_set_default(const char *id);

void qdisc_hash_add(struct Qdisc *q, bool invisible);
void qdisc_hash_del(struct Qdisc *q);
struct Qdisc *qdisc_lookup(struct net_device *dev, u32 handle);
struct Qdisc *qdisc_lookup_rcu(struct net_device *dev, u32 handle);
struct qdisc_rate_table *qdisc_get_rtab(struct tc_ratespec *r,
					struct nlattr *tab,
					struct netlink_ext_ack *extack);
void qdisc_put_rtab(struct qdisc_rate_table *tab);
void qdisc_put_stab(struct qdisc_size_table *tab);
void qdisc_warn_nonwc(const char *txt, struct Qdisc *qdisc);
bool sch_direct_xmit(struct sk_buff *skb, struct Qdisc *q,
		     struct net_device *dev, struct netdev_queue *txq,
		     spinlock_t *root_lock, bool validate);

void __qdisc_run(struct Qdisc *q);

static inline void qdisc_run(struct Qdisc *q)
{
	if (qdisc_run_begin(q)) {
		/* NOLOCK qdisc must check 'state' under the qdisc seqlock
		 * to avoid racing with dev_qdisc_reset()
		 */
		if (!(q->flags & TCQ_F_NOLOCK) ||
		    likely(!test_bit(__QDISC_STATE_DEACTIVATED, &q->state)))
			__qdisc_run(q);

		qdisc_run_end(q);
	}
}

<<<<<<< HEAD
extern int tc_qdisc_flow_control(struct net_device *dev, u32 tcm_handle,
				  int flow_enable);
=======
extern const struct nla_policy rtm_tca_policy[TCA_MAX + 1];

>>>>>>> c1114875
/* Calculate maximal size of packet seen by hard_start_xmit
   routine of this device.
 */
static inline unsigned int psched_mtu(const struct net_device *dev)
{
	return dev->mtu + dev->hard_header_len;
}

static inline struct net *qdisc_net(struct Qdisc *q)
{
	return dev_net(q->dev_queue->dev);
}

struct tc_cbs_qopt_offload {
	u8 enable;
	s32 queue;
	s32 hicredit;
	s32 locredit;
	s32 idleslope;
	s32 sendslope;
};

struct tc_etf_qopt_offload {
	u8 enable;
	s32 queue;
};

#endif<|MERGE_RESOLUTION|>--- conflicted
+++ resolved
@@ -130,13 +130,8 @@
 	}
 }
 
-<<<<<<< HEAD
-extern int tc_qdisc_flow_control(struct net_device *dev, u32 tcm_handle,
-				  int flow_enable);
-=======
 extern const struct nla_policy rtm_tca_policy[TCA_MAX + 1];
 
->>>>>>> c1114875
 /* Calculate maximal size of packet seen by hard_start_xmit
    routine of this device.
  */
@@ -164,4 +159,4 @@
 	s32 queue;
 };
 
-#endif+#endif

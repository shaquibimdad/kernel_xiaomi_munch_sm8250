/*
 * INET		An implementation of the TCP/IP protocol suite for the LINUX
 *		operating system.  INET is implemented using the  BSD Socket
 *		interface as the means of communication with the user level.
 *
 *		Definitions for the AF_INET socket handler.
 *
 * Version:	@(#)sock.h	1.0.4	05/13/93
 *
 * Authors:	Ross Biro
 *		Fred N. van Kempen, <waltje@uWalt.NL.Mugnet.ORG>
 *		Corey Minyard <wf-rch!minyard@relay.EU.net>
 *		Florian La Roche <flla@stud.uni-sb.de>
 *
 * Fixes:
 *		Alan Cox	:	Volatiles in skbuff pointers. See
 *					skbuff comments. May be overdone,
 *					better to prove they can be removed
 *					than the reverse.
 *		Alan Cox	:	Added a zapped field for tcp to note
 *					a socket is reset and must stay shut up
 *		Alan Cox	:	New fields for options
 *	Pauline Middelink	:	identd support
 *		Alan Cox	:	Eliminate low level recv/recvfrom
 *		David S. Miller	:	New socket lookup architecture.
 *              Steve Whitehouse:       Default routines for sock_ops
 *              Arnaldo C. Melo :	removed net_pinfo, tp_pinfo and made
 *              			protinfo be just a void pointer, as the
 *              			protocol specific parts were moved to
 *              			respective headers and ipv4/v6, etc now
 *              			use private slabcaches for its socks
 *              Pedro Hortas	:	New flags field for socket options
 *
 *
 *		This program is free software; you can redistribute it and/or
 *		modify it under the terms of the GNU General Public License
 *		as published by the Free Software Foundation; either version
 *		2 of the License, or (at your option) any later version.
 */
#ifndef _SOCK_H
#define _SOCK_H

#include <linux/hardirq.h>
#include <linux/kernel.h>
#include <linux/list.h>
#include <linux/list_nulls.h>
#include <linux/timer.h>
#include <linux/cache.h>
#include <linux/bitops.h>
#include <linux/lockdep.h>
#include <linux/netdevice.h>
#include <linux/skbuff.h>	/* struct sk_buff */
#include <linux/mm.h>
#include <linux/security.h>
#include <linux/slab.h>
#include <linux/uaccess.h>
#include <linux/page_counter.h>
#include <linux/memcontrol.h>
#include <linux/static_key.h>
#include <linux/sched.h>
#include <linux/wait.h>
#include <linux/cgroup-defs.h>
#include <linux/rbtree.h>
#include <linux/filter.h>
#include <linux/rculist_nulls.h>
#include <linux/poll.h>

#include <linux/atomic.h>
#include <linux/refcount.h>
#include <net/dst.h>
#include <net/checksum.h>
#include <net/tcp_states.h>
#include <linux/net_tstamp.h>
#include <net/smc.h>
#include <net/l3mdev.h>
#include <linux/android_kabi.h>

/*
 * This structure really needs to be cleaned up.
 * Most of it is for TCP, and not used by any of
 * the other protocols.
 */

/* Define this to get the SOCK_DBG debugging facility. */
#define SOCK_DEBUGGING
#ifdef SOCK_DEBUGGING
#define SOCK_DEBUG(sk, msg...) do { if ((sk) && sock_flag((sk), SOCK_DBG)) \
					printk(KERN_DEBUG msg); } while (0)
#else
/* Validate arguments and do nothing */
static inline __printf(2, 3)
void SOCK_DEBUG(const struct sock *sk, const char *msg, ...)
{
}
#endif

/* This is the per-socket lock.  The spinlock provides a synchronization
 * between user contexts and software interrupt processing, whereas the
 * mini-semaphore synchronizes multiple users amongst themselves.
 */
typedef struct {
	spinlock_t		slock;
	int			owned;
	wait_queue_head_t	wq;
	/*
	 * We express the mutex-alike socket_lock semantics
	 * to the lock validator by explicitly managing
	 * the slock as a lock variant (in addition to
	 * the slock itself):
	 */
#ifdef CONFIG_DEBUG_LOCK_ALLOC
	struct lockdep_map dep_map;
#endif
} socket_lock_t;

struct sock;
struct proto;
struct net;

typedef __u32 __bitwise __portpair;
typedef __u64 __bitwise __addrpair;

/**
 *	struct sock_common - minimal network layer representation of sockets
 *	@skc_daddr: Foreign IPv4 addr
 *	@skc_rcv_saddr: Bound local IPv4 addr
 *	@skc_hash: hash value used with various protocol lookup tables
 *	@skc_u16hashes: two u16 hash values used by UDP lookup tables
 *	@skc_dport: placeholder for inet_dport/tw_dport
 *	@skc_num: placeholder for inet_num/tw_num
 *	@skc_family: network address family
 *	@skc_state: Connection state
 *	@skc_reuse: %SO_REUSEADDR setting
 *	@skc_reuseport: %SO_REUSEPORT setting
 *	@skc_bound_dev_if: bound device index if != 0
 *	@skc_bind_node: bind hash linkage for various protocol lookup tables
 *	@skc_portaddr_node: second hash linkage for UDP/UDP-Lite protocol
 *	@skc_prot: protocol handlers inside a network family
 *	@skc_net: reference to the network namespace of this socket
 *	@skc_node: main hash linkage for various protocol lookup tables
 *	@skc_nulls_node: main hash linkage for TCP/UDP/UDP-Lite protocol
 *	@skc_tx_queue_mapping: tx queue number for this connection
 *	@skc_rx_queue_mapping: rx queue number for this connection
 *	@skc_flags: place holder for sk_flags
 *		%SO_LINGER (l_onoff), %SO_BROADCAST, %SO_KEEPALIVE,
 *		%SO_OOBINLINE settings, %SO_TIMESTAMPING settings
 *	@skc_incoming_cpu: record/match cpu processing incoming packets
 *	@skc_refcnt: reference count
 *
 *	This is the minimal network layer representation of sockets, the header
 *	for struct sock and struct inet_timewait_sock.
 */
struct sock_common {
	/* skc_daddr and skc_rcv_saddr must be grouped on a 8 bytes aligned
	 * address on 64bit arches : cf INET_MATCH()
	 */
	union {
		__addrpair	skc_addrpair;
		struct {
			__be32	skc_daddr;
			__be32	skc_rcv_saddr;
		};
	};
	union  {
		unsigned int	skc_hash;
		__u16		skc_u16hashes[2];
	};
	/* skc_dport && skc_num must be grouped as well */
	union {
		__portpair	skc_portpair;
		struct {
			__be16	skc_dport;
			__u16	skc_num;
		};
	};

	unsigned short		skc_family;
	volatile unsigned char	skc_state;
	unsigned char		skc_reuse:4;
	unsigned char		skc_reuseport:1;
	unsigned char		skc_ipv6only:1;
	unsigned char		skc_net_refcnt:1;
	int			skc_bound_dev_if;
	union {
		struct hlist_node	skc_bind_node;
		struct hlist_node	skc_portaddr_node;
	};
	struct proto		*skc_prot;
	possible_net_t		skc_net;

#if IS_ENABLED(CONFIG_IPV6)
	struct in6_addr		skc_v6_daddr;
	struct in6_addr		skc_v6_rcv_saddr;
#endif

	atomic64_t		skc_cookie;

	/* following fields are padding to force
	 * offset(struct sock, sk_refcnt) == 128 on 64bit arches
	 * assuming IPV6 is enabled. We use this padding differently
	 * for different kind of 'sockets'
	 */
	union {
		unsigned long	skc_flags;
		struct sock	*skc_listener; /* request_sock */
		struct inet_timewait_death_row *skc_tw_dr; /* inet_timewait_sock */
	};
	/*
	 * fields between dontcopy_begin/dontcopy_end
	 * are not copied in sock_copy()
	 */
	/* private: */
	int			skc_dontcopy_begin[0];
	/* public: */
	union {
		struct hlist_node	skc_node;
		struct hlist_nulls_node skc_nulls_node;
	};
	unsigned short		skc_tx_queue_mapping;
#ifdef CONFIG_XPS
	unsigned short		skc_rx_queue_mapping;
#endif
	union {
		int		skc_incoming_cpu;
		u32		skc_rcv_wnd;
		u32		skc_tw_rcv_nxt; /* struct tcp_timewait_sock  */
	};

	refcount_t		skc_refcnt;
	/* private: */
	int                     skc_dontcopy_end[0];
	union {
		u32		skc_rxhash;
		u32		skc_window_clamp;
		u32		skc_tw_snd_nxt; /* struct tcp_timewait_sock */
	};
	/* public: */
};

/**
  *	struct sock - network layer representation of sockets
  *	@__sk_common: shared layout with inet_timewait_sock
  *	@sk_shutdown: mask of %SEND_SHUTDOWN and/or %RCV_SHUTDOWN
  *	@sk_userlocks: %SO_SNDBUF and %SO_RCVBUF settings
  *	@sk_lock:	synchronizer
  *	@sk_kern_sock: True if sock is using kernel lock classes
  *	@sk_rcvbuf: size of receive buffer in bytes
  *	@sk_wq: sock wait queue and async head
  *	@sk_rx_dst: receive input route used by early demux
  *	@sk_dst_cache: destination cache
  *	@sk_dst_pending_confirm: need to confirm neighbour
  *	@sk_policy: flow policy
  *	@sk_receive_queue: incoming packets
  *	@sk_wmem_alloc: transmit queue bytes committed
  *	@sk_tsq_flags: TCP Small Queues flags
  *	@sk_write_queue: Packet sending queue
  *	@sk_omem_alloc: "o" is "option" or "other"
  *	@sk_wmem_queued: persistent queue size
  *	@sk_forward_alloc: space allocated forward
  *	@sk_napi_id: id of the last napi context to receive data for sk
  *	@sk_ll_usec: usecs to busypoll when there is no data
  *	@sk_allocation: allocation mode
  *	@sk_pacing_rate: Pacing rate (if supported by transport/packet scheduler)
  *	@sk_pacing_status: Pacing status (requested, handled by sch_fq)
  *	@sk_max_pacing_rate: Maximum pacing rate (%SO_MAX_PACING_RATE)
  *	@sk_sndbuf: size of send buffer in bytes
  *	@__sk_flags_offset: empty field used to determine location of bitfield
  *	@sk_padding: unused element for alignment
  *	@sk_no_check_tx: %SO_NO_CHECK setting, set checksum in TX packets
  *	@sk_no_check_rx: allow zero checksum in RX packets
  *	@sk_route_caps: route capabilities (e.g. %NETIF_F_TSO)
  *	@sk_route_nocaps: forbidden route capabilities (e.g NETIF_F_GSO_MASK)
  *	@sk_gso_type: GSO type (e.g. %SKB_GSO_TCPV4)
  *	@sk_gso_max_size: Maximum GSO segment size to build
  *	@sk_gso_max_segs: Maximum number of GSO segments
  *	@sk_pacing_shift: scaling factor for TCP Small Queues
  *	@sk_lingertime: %SO_LINGER l_linger setting
  *	@sk_backlog: always used with the per-socket spinlock held
  *	@sk_callback_lock: used with the callbacks in the end of this struct
  *	@sk_error_queue: rarely used
  *	@sk_prot_creator: sk_prot of original sock creator (see ipv6_setsockopt,
  *			  IPV6_ADDRFORM for instance)
  *	@sk_err: last error
  *	@sk_err_soft: errors that don't cause failure but are the cause of a
  *		      persistent failure not just 'timed out'
  *	@sk_drops: raw/udp drops counter
  *	@sk_ack_backlog: current listen backlog
  *	@sk_max_ack_backlog: listen backlog set in listen()
  *	@sk_uid: user id of owner
  *	@sk_priority: %SO_PRIORITY setting
  *	@sk_type: socket type (%SOCK_STREAM, etc)
  *	@sk_protocol: which protocol this socket belongs in this network family
  *	@sk_peer_pid: &struct pid for this socket's peer
  *	@sk_peer_cred: %SO_PEERCRED setting
  *	@sk_rcvlowat: %SO_RCVLOWAT setting
  *	@sk_rcvtimeo: %SO_RCVTIMEO setting
  *	@sk_sndtimeo: %SO_SNDTIMEO setting
  *	@sk_txhash: computed flow hash for use on transmit
  *	@sk_filter: socket filtering instructions
  *	@sk_timer: sock cleanup timer
  *	@sk_stamp: time stamp of last packet received
  *	@sk_stamp_seq: lock for accessing sk_stamp on 32 bit architectures only
  *	@sk_tsflags: SO_TIMESTAMPING socket options
  *	@sk_tskey: counter to disambiguate concurrent tstamp requests
  *	@sk_zckey: counter to order MSG_ZEROCOPY notifications
  *	@sk_socket: Identd and reporting IO signals
  *	@sk_user_data: RPC layer private data
  *	@sk_frag: cached page frag
  *	@sk_peek_off: current peek_offset value
  *	@sk_send_head: front of stuff to transmit
  *	@sk_security: used by security modules
  *	@sk_mark: generic packet mark
  *	@sk_cgrp_data: cgroup data for this cgroup
  *	@sk_memcg: this socket's memory cgroup association
  *	@sk_write_pending: a write to stream socket waits to start
  *	@sk_state_change: callback to indicate change in the state of the sock
  *	@sk_data_ready: callback to indicate there is data to be processed
  *	@sk_write_space: callback to indicate there is bf sending space available
  *	@sk_error_report: callback to indicate errors (e.g. %MSG_ERRQUEUE)
  *	@sk_backlog_rcv: callback to process the backlog
  *	@sk_destruct: called at sock freeing time, i.e. when all refcnt == 0
  *	@sk_reuseport_cb: reuseport group container
  *	@sk_rcu: used during RCU grace period
  *	@sk_clockid: clockid used by time-based scheduling (SO_TXTIME)
  *	@sk_txtime_deadline_mode: set deadline mode for SO_TXTIME
  *	@sk_txtime_unused: unused txtime flags
  */
struct sock {
	/*
	 * Now struct inet_timewait_sock also uses sock_common, so please just
	 * don't add nothing before this first member (__sk_common) --acme
	 */
	struct sock_common	__sk_common;
#define sk_node			__sk_common.skc_node
#define sk_nulls_node		__sk_common.skc_nulls_node
#define sk_refcnt		__sk_common.skc_refcnt
#define sk_tx_queue_mapping	__sk_common.skc_tx_queue_mapping
#ifdef CONFIG_XPS
#define sk_rx_queue_mapping	__sk_common.skc_rx_queue_mapping
#endif

#define sk_dontcopy_begin	__sk_common.skc_dontcopy_begin
#define sk_dontcopy_end		__sk_common.skc_dontcopy_end
#define sk_hash			__sk_common.skc_hash
#define sk_portpair		__sk_common.skc_portpair
#define sk_num			__sk_common.skc_num
#define sk_dport		__sk_common.skc_dport
#define sk_addrpair		__sk_common.skc_addrpair
#define sk_daddr		__sk_common.skc_daddr
#define sk_rcv_saddr		__sk_common.skc_rcv_saddr
#define sk_family		__sk_common.skc_family
#define sk_state		__sk_common.skc_state
#define sk_reuse		__sk_common.skc_reuse
#define sk_reuseport		__sk_common.skc_reuseport
#define sk_ipv6only		__sk_common.skc_ipv6only
#define sk_net_refcnt		__sk_common.skc_net_refcnt
#define sk_bound_dev_if		__sk_common.skc_bound_dev_if
#define sk_bind_node		__sk_common.skc_bind_node
#define sk_prot			__sk_common.skc_prot
#define sk_net			__sk_common.skc_net
#define sk_v6_daddr		__sk_common.skc_v6_daddr
#define sk_v6_rcv_saddr	__sk_common.skc_v6_rcv_saddr
#define sk_cookie		__sk_common.skc_cookie
#define sk_incoming_cpu		__sk_common.skc_incoming_cpu
#define sk_flags		__sk_common.skc_flags
#define sk_rxhash		__sk_common.skc_rxhash

	socket_lock_t		sk_lock;
	atomic_t		sk_drops;
	int			sk_rcvlowat;
	struct sk_buff_head	sk_error_queue;
	struct sk_buff_head	sk_receive_queue;
	/*
	 * The backlog queue is special, it is always used with
	 * the per-socket spinlock held and requires low latency
	 * access. Therefore we special case it's implementation.
	 * Note : rmem_alloc is in this structure to fill a hole
	 * on 64bit arches, not because its logically part of
	 * backlog.
	 */
	struct {
		atomic_t	rmem_alloc;
		int		len;
		struct sk_buff	*head;
		struct sk_buff	*tail;
	} sk_backlog;
#define sk_rmem_alloc sk_backlog.rmem_alloc

	int			sk_forward_alloc;
#ifdef CONFIG_NET_RX_BUSY_POLL
	unsigned int		sk_ll_usec;
	/* ===== mostly read cache line ===== */
	unsigned int		sk_napi_id;
#endif
	int			sk_rcvbuf;

	struct sk_filter __rcu	*sk_filter;
	union {
		struct socket_wq __rcu	*sk_wq;
		struct socket_wq	*sk_wq_raw;
	};
#ifdef CONFIG_XFRM
	struct xfrm_policy __rcu *sk_policy[2];
#endif
	struct dst_entry	*sk_rx_dst;
	struct dst_entry __rcu	*sk_dst_cache;
	atomic_t		sk_omem_alloc;
	int			sk_sndbuf;

	/* ===== cache line for TX ===== */
	int			sk_wmem_queued;
	refcount_t		sk_wmem_alloc;
	unsigned long		sk_tsq_flags;
	union {
		struct sk_buff	*sk_send_head;
		struct rb_root	tcp_rtx_queue;
	};
	struct sk_buff_head	sk_write_queue;
	__s32			sk_peek_off;
	int			sk_write_pending;
	__u32			sk_dst_pending_confirm;
	u32			sk_pacing_status; /* see enum sk_pacing */
	long			sk_sndtimeo;
	struct timer_list	sk_timer;
	__u32			sk_priority;
	__u32			sk_mark;
	u32			sk_pacing_rate; /* bytes per second */
	u32			sk_max_pacing_rate;
	struct page_frag	sk_frag;
	netdev_features_t	sk_route_caps;
	netdev_features_t	sk_route_nocaps;
	netdev_features_t	sk_route_forced_caps;
	int			sk_gso_type;
	unsigned int		sk_gso_max_size;
	gfp_t			sk_allocation;
	__u32			sk_txhash;

	/*
	 * Because of non atomicity rules, all
	 * changes are protected by socket lock.
	 */
	unsigned int		__sk_flags_offset[0];
#ifdef __BIG_ENDIAN_BITFIELD
#define SK_FL_PROTO_SHIFT  16
#define SK_FL_PROTO_MASK   0x00ff0000

#define SK_FL_TYPE_SHIFT   0
#define SK_FL_TYPE_MASK    0x0000ffff
#else
#define SK_FL_PROTO_SHIFT  8
#define SK_FL_PROTO_MASK   0x0000ff00

#define SK_FL_TYPE_SHIFT   16
#define SK_FL_TYPE_MASK    0xffff0000
#endif

	unsigned int		sk_padding : 1,
				sk_kern_sock : 1,
				sk_no_check_tx : 1,
				sk_no_check_rx : 1,
				sk_userlocks : 4,
				sk_protocol  : 8,
				sk_type      : 16;
#define SK_PROTOCOL_MAX U8_MAX
	u16			sk_gso_max_segs;
	u8			sk_pacing_shift;
	unsigned long	        sk_lingertime;
	struct proto		*sk_prot_creator;
	rwlock_t		sk_callback_lock;
	int			sk_err,
				sk_err_soft;
	u32			sk_ack_backlog;
	u32			sk_max_ack_backlog;
	kuid_t			sk_uid;
<<<<<<< HEAD
	pid_t			pid_num;
=======
	spinlock_t		sk_peer_lock;
>>>>>>> 24a496f8
	struct pid		*sk_peer_pid;
	const struct cred	*sk_peer_cred;

	long			sk_rcvtimeo;
	ktime_t			sk_stamp;
#if BITS_PER_LONG==32
	seqlock_t		sk_stamp_seq;
#endif
	u16			sk_tsflags;
	u8			sk_shutdown;
	u32			sk_tskey;
	atomic_t		sk_zckey;

	u8			sk_clockid;
	u8			sk_txtime_deadline_mode : 1,
				sk_txtime_report_errors : 1,
				sk_txtime_unused : 6;

	struct socket		*sk_socket;
	void			*sk_user_data;
#ifdef CONFIG_SECURITY
	void			*sk_security;
#endif
	struct sock_cgroup_data	sk_cgrp_data;
	struct mem_cgroup	*sk_memcg;
	void			(*sk_state_change)(struct sock *sk);
	void			(*sk_data_ready)(struct sock *sk);
	void			(*sk_write_space)(struct sock *sk);
	void			(*sk_error_report)(struct sock *sk);
	int			(*sk_backlog_rcv)(struct sock *sk,
						  struct sk_buff *skb);
#ifdef CONFIG_SOCK_VALIDATE_XMIT
	struct sk_buff*		(*sk_validate_xmit_skb)(struct sock *sk,
							struct net_device *dev,
							struct sk_buff *skb);
#endif
	void                    (*sk_destruct)(struct sock *sk);
	struct sock_reuseport __rcu	*sk_reuseport_cb;
	struct rcu_head		sk_rcu;

	ANDROID_KABI_RESERVE(1);
	ANDROID_KABI_RESERVE(2);
	ANDROID_KABI_RESERVE(3);
	ANDROID_KABI_RESERVE(4);
	ANDROID_KABI_RESERVE(5);
	ANDROID_KABI_RESERVE(6);
	ANDROID_KABI_RESERVE(7);
	ANDROID_KABI_RESERVE(8);
};

enum sk_pacing {
	SK_PACING_NONE		= 0,
	SK_PACING_NEEDED	= 1,
	SK_PACING_FQ		= 2,
};

#define __sk_user_data(sk) ((*((void __rcu **)&(sk)->sk_user_data)))

#define rcu_dereference_sk_user_data(sk)	rcu_dereference(__sk_user_data((sk)))
#define rcu_assign_sk_user_data(sk, ptr)	rcu_assign_pointer(__sk_user_data((sk)), ptr)

/*
 * SK_CAN_REUSE and SK_NO_REUSE on a socket mean that the socket is OK
 * or not whether his port will be reused by someone else. SK_FORCE_REUSE
 * on a socket means that the socket will reuse everybody else's port
 * without looking at the other's sk_reuse value.
 */

#define SK_NO_REUSE	0
#define SK_CAN_REUSE	1
#define SK_FORCE_REUSE	2

int sk_set_peek_off(struct sock *sk, int val);

static inline int sk_peek_offset(struct sock *sk, int flags)
{
	if (unlikely(flags & MSG_PEEK)) {
		return READ_ONCE(sk->sk_peek_off);
	}

	return 0;
}

static inline void sk_peek_offset_bwd(struct sock *sk, int val)
{
	s32 off = READ_ONCE(sk->sk_peek_off);

	if (unlikely(off >= 0)) {
		off = max_t(s32, off - val, 0);
		WRITE_ONCE(sk->sk_peek_off, off);
	}
}

static inline void sk_peek_offset_fwd(struct sock *sk, int val)
{
	sk_peek_offset_bwd(sk, -val);
}

/*
 * Hashed lists helper routines
 */
static inline struct sock *sk_entry(const struct hlist_node *node)
{
	return hlist_entry(node, struct sock, sk_node);
}

static inline struct sock *__sk_head(const struct hlist_head *head)
{
	return hlist_entry(head->first, struct sock, sk_node);
}

static inline struct sock *sk_head(const struct hlist_head *head)
{
	return hlist_empty(head) ? NULL : __sk_head(head);
}

static inline struct sock *__sk_nulls_head(const struct hlist_nulls_head *head)
{
	return hlist_nulls_entry(head->first, struct sock, sk_nulls_node);
}

static inline struct sock *sk_nulls_head(const struct hlist_nulls_head *head)
{
	return hlist_nulls_empty(head) ? NULL : __sk_nulls_head(head);
}

static inline struct sock *sk_next(const struct sock *sk)
{
	return hlist_entry_safe(sk->sk_node.next, struct sock, sk_node);
}

static inline struct sock *sk_nulls_next(const struct sock *sk)
{
	return (!is_a_nulls(sk->sk_nulls_node.next)) ?
		hlist_nulls_entry(sk->sk_nulls_node.next,
				  struct sock, sk_nulls_node) :
		NULL;
}

static inline bool sk_unhashed(const struct sock *sk)
{
	return hlist_unhashed(&sk->sk_node);
}

static inline bool sk_hashed(const struct sock *sk)
{
	return !sk_unhashed(sk);
}

static inline void sk_node_init(struct hlist_node *node)
{
	node->pprev = NULL;
}

static inline void sk_nulls_node_init(struct hlist_nulls_node *node)
{
	node->pprev = NULL;
}

static inline void __sk_del_node(struct sock *sk)
{
	__hlist_del(&sk->sk_node);
}

/* NB: equivalent to hlist_del_init_rcu */
static inline bool __sk_del_node_init(struct sock *sk)
{
	if (sk_hashed(sk)) {
		__sk_del_node(sk);
		sk_node_init(&sk->sk_node);
		return true;
	}
	return false;
}

/* Grab socket reference count. This operation is valid only
   when sk is ALREADY grabbed f.e. it is found in hash table
   or a list and the lookup is made under lock preventing hash table
   modifications.
 */

static __always_inline void sock_hold(struct sock *sk)
{
	refcount_inc(&sk->sk_refcnt);
}

/* Ungrab socket in the context, which assumes that socket refcnt
   cannot hit zero, f.e. it is true in context of any socketcall.
 */
static __always_inline void __sock_put(struct sock *sk)
{
	refcount_dec(&sk->sk_refcnt);
}

static inline bool sk_del_node_init(struct sock *sk)
{
	bool rc = __sk_del_node_init(sk);

	if (rc) {
		/* paranoid for a while -acme */
		WARN_ON(refcount_read(&sk->sk_refcnt) == 1);
		__sock_put(sk);
	}
	return rc;
}
#define sk_del_node_init_rcu(sk)	sk_del_node_init(sk)

static inline bool __sk_nulls_del_node_init_rcu(struct sock *sk)
{
	if (sk_hashed(sk)) {
		hlist_nulls_del_init_rcu(&sk->sk_nulls_node);
		return true;
	}
	return false;
}

static inline bool sk_nulls_del_node_init_rcu(struct sock *sk)
{
	bool rc = __sk_nulls_del_node_init_rcu(sk);

	if (rc) {
		/* paranoid for a while -acme */
		WARN_ON(refcount_read(&sk->sk_refcnt) == 1);
		__sock_put(sk);
	}
	return rc;
}

static inline void __sk_add_node(struct sock *sk, struct hlist_head *list)
{
	hlist_add_head(&sk->sk_node, list);
}

static inline void sk_add_node(struct sock *sk, struct hlist_head *list)
{
	sock_hold(sk);
	__sk_add_node(sk, list);
}

static inline void sk_add_node_rcu(struct sock *sk, struct hlist_head *list)
{
	sock_hold(sk);
	if (IS_ENABLED(CONFIG_IPV6) && sk->sk_reuseport &&
	    sk->sk_family == AF_INET6)
		hlist_add_tail_rcu(&sk->sk_node, list);
	else
		hlist_add_head_rcu(&sk->sk_node, list);
}

static inline void sk_add_node_tail_rcu(struct sock *sk, struct hlist_head *list)
{
	sock_hold(sk);
	hlist_add_tail_rcu(&sk->sk_node, list);
}

static inline void __sk_nulls_add_node_rcu(struct sock *sk, struct hlist_nulls_head *list)
{
	hlist_nulls_add_head_rcu(&sk->sk_nulls_node, list);
}

static inline void __sk_nulls_add_node_tail_rcu(struct sock *sk, struct hlist_nulls_head *list)
{
	hlist_nulls_add_tail_rcu(&sk->sk_nulls_node, list);
}

static inline void sk_nulls_add_node_rcu(struct sock *sk, struct hlist_nulls_head *list)
{
	sock_hold(sk);
	__sk_nulls_add_node_rcu(sk, list);
}

static inline void __sk_del_bind_node(struct sock *sk)
{
	__hlist_del(&sk->sk_bind_node);
}

static inline void sk_add_bind_node(struct sock *sk,
					struct hlist_head *list)
{
	hlist_add_head(&sk->sk_bind_node, list);
}

#define sk_for_each(__sk, list) \
	hlist_for_each_entry(__sk, list, sk_node)
#define sk_for_each_rcu(__sk, list) \
	hlist_for_each_entry_rcu(__sk, list, sk_node)
#define sk_nulls_for_each(__sk, node, list) \
	hlist_nulls_for_each_entry(__sk, node, list, sk_nulls_node)
#define sk_nulls_for_each_rcu(__sk, node, list) \
	hlist_nulls_for_each_entry_rcu(__sk, node, list, sk_nulls_node)
#define sk_for_each_from(__sk) \
	hlist_for_each_entry_from(__sk, sk_node)
#define sk_nulls_for_each_from(__sk, node) \
	if (__sk && ({ node = &(__sk)->sk_nulls_node; 1; })) \
		hlist_nulls_for_each_entry_from(__sk, node, sk_nulls_node)
#define sk_for_each_safe(__sk, tmp, list) \
	hlist_for_each_entry_safe(__sk, tmp, list, sk_node)
#define sk_for_each_bound(__sk, list) \
	hlist_for_each_entry(__sk, list, sk_bind_node)

/**
 * sk_for_each_entry_offset_rcu - iterate over a list at a given struct offset
 * @tpos:	the type * to use as a loop cursor.
 * @pos:	the &struct hlist_node to use as a loop cursor.
 * @head:	the head for your list.
 * @offset:	offset of hlist_node within the struct.
 *
 */
#define sk_for_each_entry_offset_rcu(tpos, pos, head, offset)		       \
	for (pos = rcu_dereference(hlist_first_rcu(head));		       \
	     pos != NULL &&						       \
		({ tpos = (typeof(*tpos) *)((void *)pos - offset); 1;});       \
	     pos = rcu_dereference(hlist_next_rcu(pos)))

static inline struct user_namespace *sk_user_ns(struct sock *sk)
{
	/* Careful only use this in a context where these parameters
	 * can not change and must all be valid, such as recvmsg from
	 * userspace.
	 */
	return sk->sk_socket->file->f_cred->user_ns;
}

/* Sock flags */
enum sock_flags {
	SOCK_DEAD,
	SOCK_DONE,
	SOCK_URGINLINE,
	SOCK_KEEPOPEN,
	SOCK_LINGER,
	SOCK_DESTROY,
	SOCK_BROADCAST,
	SOCK_TIMESTAMP,
	SOCK_ZAPPED,
	SOCK_USE_WRITE_QUEUE, /* whether to call sk->sk_write_space in sock_wfree */
	SOCK_DBG, /* %SO_DEBUG setting */
	SOCK_RCVTSTAMP, /* %SO_TIMESTAMP setting */
	SOCK_RCVTSTAMPNS, /* %SO_TIMESTAMPNS setting */
	SOCK_LOCALROUTE, /* route locally only, %SO_DONTROUTE setting */
	SOCK_QUEUE_SHRUNK, /* write queue has been shrunk recently */
	SOCK_MEMALLOC, /* VM depends on this socket for swapping */
	SOCK_TIMESTAMPING_RX_SOFTWARE,  /* %SOF_TIMESTAMPING_RX_SOFTWARE */
	SOCK_FASYNC, /* fasync() active */
	SOCK_RXQ_OVFL,
	SOCK_ZEROCOPY, /* buffers from userspace */
	SOCK_WIFI_STATUS, /* push wifi status to userspace */
	SOCK_NOFCS, /* Tell NIC not to do the Ethernet FCS.
		     * Will use last 4 bytes of packet sent from
		     * user-space instead.
		     */
	SOCK_FILTER_LOCKED, /* Filter cannot be changed anymore */
	SOCK_SELECT_ERR_QUEUE, /* Wake select on error queue */
	SOCK_RCU_FREE, /* wait rcu grace period in sk_destruct() */
	SOCK_TXTIME,
};

#define SK_FLAGS_TIMESTAMP ((1UL << SOCK_TIMESTAMP) | (1UL << SOCK_TIMESTAMPING_RX_SOFTWARE))

static inline void sock_copy_flags(struct sock *nsk, struct sock *osk)
{
	nsk->sk_flags = osk->sk_flags;
}

static inline void sock_set_flag(struct sock *sk, enum sock_flags flag)
{
	__set_bit(flag, &sk->sk_flags);
}

static inline void sock_reset_flag(struct sock *sk, enum sock_flags flag)
{
	__clear_bit(flag, &sk->sk_flags);
}

static inline bool sock_flag(const struct sock *sk, enum sock_flags flag)
{
	return test_bit(flag, &sk->sk_flags);
}

#ifdef CONFIG_NET
DECLARE_STATIC_KEY_FALSE(memalloc_socks_key);
static inline int sk_memalloc_socks(void)
{
	return static_branch_unlikely(&memalloc_socks_key);
}

void __receive_sock(struct file *file);
#else

static inline int sk_memalloc_socks(void)
{
	return 0;
}

static inline void __receive_sock(struct file *file)
{ }
#endif

static inline gfp_t sk_gfp_mask(const struct sock *sk, gfp_t gfp_mask)
{
	return gfp_mask | (sk->sk_allocation & __GFP_MEMALLOC);
}

static inline void sk_acceptq_removed(struct sock *sk)
{
	sk->sk_ack_backlog--;
}

static inline void sk_acceptq_added(struct sock *sk)
{
	sk->sk_ack_backlog++;
}

static inline bool sk_acceptq_is_full(const struct sock *sk)
{
	return sk->sk_ack_backlog > sk->sk_max_ack_backlog;
}

/*
 * Compute minimal free write space needed to queue new packets.
 */
static inline int sk_stream_min_wspace(const struct sock *sk)
{
	return sk->sk_wmem_queued >> 1;
}

static inline int sk_stream_wspace(const struct sock *sk)
{
	return sk->sk_sndbuf - sk->sk_wmem_queued;
}

void sk_stream_write_space(struct sock *sk);

/* OOB backlog add */
static inline void __sk_add_backlog(struct sock *sk, struct sk_buff *skb)
{
	/* dont let skb dst not refcounted, we are going to leave rcu lock */
	skb_dst_force(skb);

	if (!sk->sk_backlog.tail)
		WRITE_ONCE(sk->sk_backlog.head, skb);
	else
		sk->sk_backlog.tail->next = skb;

	WRITE_ONCE(sk->sk_backlog.tail, skb);
	skb->next = NULL;
}

/*
 * Take into account size of receive queue and backlog queue
 * Do not take into account this skb truesize,
 * to allow even a single big packet to come.
 */
static inline bool sk_rcvqueues_full(const struct sock *sk, unsigned int limit)
{
	unsigned int qsize = sk->sk_backlog.len + atomic_read(&sk->sk_rmem_alloc);

	return qsize > limit;
}

/* The per-socket spinlock must be held here. */
static inline __must_check int sk_add_backlog(struct sock *sk, struct sk_buff *skb,
					      unsigned int limit)
{
	if (sk_rcvqueues_full(sk, limit))
		return -ENOBUFS;

	/*
	 * If the skb was allocated from pfmemalloc reserves, only
	 * allow SOCK_MEMALLOC sockets to use it as this socket is
	 * helping free memory
	 */
	if (skb_pfmemalloc(skb) && !sock_flag(sk, SOCK_MEMALLOC))
		return -ENOMEM;

	__sk_add_backlog(sk, skb);
	sk->sk_backlog.len += skb->truesize;
	return 0;
}

int __sk_backlog_rcv(struct sock *sk, struct sk_buff *skb);

static inline int sk_backlog_rcv(struct sock *sk, struct sk_buff *skb)
{
	if (sk_memalloc_socks() && skb_pfmemalloc(skb))
		return __sk_backlog_rcv(sk, skb);

	return sk->sk_backlog_rcv(sk, skb);
}

static inline void sk_incoming_cpu_update(struct sock *sk)
{
	int cpu = raw_smp_processor_id();

	if (unlikely(READ_ONCE(sk->sk_incoming_cpu) != cpu))
		WRITE_ONCE(sk->sk_incoming_cpu, cpu);
}

static inline void sock_rps_record_flow_hash(__u32 hash)
{
#ifdef CONFIG_RPS
	struct rps_sock_flow_table *sock_flow_table;

	rcu_read_lock();
	sock_flow_table = rcu_dereference(rps_sock_flow_table);
	rps_record_sock_flow(sock_flow_table, hash);
	rcu_read_unlock();
#endif
}

static inline void sock_rps_record_flow(const struct sock *sk)
{
#ifdef CONFIG_RPS
	if (static_key_false(&rfs_needed)) {
		/* Reading sk->sk_rxhash might incur an expensive cache line
		 * miss.
		 *
		 * TCP_ESTABLISHED does cover almost all states where RFS
		 * might be useful, and is cheaper [1] than testing :
		 *	IPv4: inet_sk(sk)->inet_daddr
		 * 	IPv6: ipv6_addr_any(&sk->sk_v6_daddr)
		 * OR	an additional socket flag
		 * [1] : sk_state and sk_prot are in the same cache line.
		 */
		if (sk->sk_state == TCP_ESTABLISHED)
			sock_rps_record_flow_hash(sk->sk_rxhash);
	}
#endif
}

static inline void sock_rps_save_rxhash(struct sock *sk,
					const struct sk_buff *skb)
{
#ifdef CONFIG_RPS
	if (unlikely(sk->sk_rxhash != skb->hash))
		sk->sk_rxhash = skb->hash;
#endif
}

static inline void sock_rps_reset_rxhash(struct sock *sk)
{
#ifdef CONFIG_RPS
	sk->sk_rxhash = 0;
#endif
}

#define sk_wait_event(__sk, __timeo, __condition, __wait)		\
	({	int __rc;						\
		release_sock(__sk);					\
		__rc = __condition;					\
		if (!__rc) {						\
			*(__timeo) = wait_woken(__wait,			\
						TASK_INTERRUPTIBLE,	\
						*(__timeo));		\
		}							\
		sched_annotate_sleep();					\
		lock_sock(__sk);					\
		__rc = __condition;					\
		__rc;							\
	})

int sk_stream_wait_connect(struct sock *sk, long *timeo_p);
int sk_stream_wait_memory(struct sock *sk, long *timeo_p);
void sk_stream_wait_close(struct sock *sk, long timeo_p);
int sk_stream_error(struct sock *sk, int flags, int err);
void sk_stream_kill_queues(struct sock *sk);
void sk_set_memalloc(struct sock *sk);
void sk_clear_memalloc(struct sock *sk);

void __sk_flush_backlog(struct sock *sk);

static inline bool sk_flush_backlog(struct sock *sk)
{
	if (unlikely(READ_ONCE(sk->sk_backlog.tail))) {
		__sk_flush_backlog(sk);
		return true;
	}
	return false;
}

int sk_wait_data(struct sock *sk, long *timeo, const struct sk_buff *skb);

struct request_sock_ops;
struct timewait_sock_ops;
struct inet_hashinfo;
struct raw_hashinfo;
struct smc_hashinfo;
struct module;

/*
 * caches using SLAB_TYPESAFE_BY_RCU should let .next pointer from nulls nodes
 * un-modified. Special care is taken when initializing object to zero.
 */
static inline void sk_prot_clear_nulls(struct sock *sk, int size)
{
	if (offsetof(struct sock, sk_node.next) != 0)
		memset(sk, 0, offsetof(struct sock, sk_node.next));
	memset(&sk->sk_node.pprev, 0,
	       size - offsetof(struct sock, sk_node.pprev));
}

/* Networking protocol blocks we attach to sockets.
 * socket layer -> transport layer interface
 */
struct proto {
	void			(*close)(struct sock *sk,
					long timeout);
	int			(*pre_connect)(struct sock *sk,
					struct sockaddr *uaddr,
					int addr_len);
	int			(*connect)(struct sock *sk,
					struct sockaddr *uaddr,
					int addr_len);
	int			(*disconnect)(struct sock *sk, int flags);

	struct sock *		(*accept)(struct sock *sk, int flags, int *err,
					  bool kern);

	int			(*ioctl)(struct sock *sk, int cmd,
					 unsigned long arg);
	int			(*init)(struct sock *sk);
	void			(*destroy)(struct sock *sk);
	void			(*shutdown)(struct sock *sk, int how);
	int			(*setsockopt)(struct sock *sk, int level,
					int optname, char __user *optval,
					unsigned int optlen);
	int			(*getsockopt)(struct sock *sk, int level,
					int optname, char __user *optval,
					int __user *option);
	void			(*keepalive)(struct sock *sk, int valbool);
#ifdef CONFIG_COMPAT
	int			(*compat_setsockopt)(struct sock *sk,
					int level,
					int optname, char __user *optval,
					unsigned int optlen);
	int			(*compat_getsockopt)(struct sock *sk,
					int level,
					int optname, char __user *optval,
					int __user *option);
	int			(*compat_ioctl)(struct sock *sk,
					unsigned int cmd, unsigned long arg);
#endif
	int			(*sendmsg)(struct sock *sk, struct msghdr *msg,
					   size_t len);
	int			(*recvmsg)(struct sock *sk, struct msghdr *msg,
					   size_t len, int noblock, int flags,
					   int *addr_len);
	int			(*sendpage)(struct sock *sk, struct page *page,
					int offset, size_t size, int flags);
	int			(*bind)(struct sock *sk,
					struct sockaddr *uaddr, int addr_len);

	int			(*backlog_rcv) (struct sock *sk,
						struct sk_buff *skb);

	void		(*release_cb)(struct sock *sk);

	/* Keeping track of sk's, looking them up, and port selection methods. */
	int			(*hash)(struct sock *sk);
	void			(*unhash)(struct sock *sk);
	void			(*rehash)(struct sock *sk);
	int			(*get_port)(struct sock *sk, unsigned short snum);

	/* Keeping track of sockets in use */
#ifdef CONFIG_PROC_FS
	unsigned int		inuse_idx;
#endif

	bool			(*stream_memory_free)(const struct sock *sk);
	bool			(*stream_memory_read)(const struct sock *sk);
	/* Memory pressure */
	void			(*enter_memory_pressure)(struct sock *sk);
	void			(*leave_memory_pressure)(struct sock *sk);
	atomic_long_t		*memory_allocated;	/* Current allocated memory. */
	struct percpu_counter	*sockets_allocated;	/* Current number of sockets. */
	/*
	 * Pressure flag: try to collapse.
	 * Technical note: it is used by multiple contexts non atomically.
	 * All the __sk_mem_schedule() is of this nature: accounting
	 * is strict, actions are advisory and have some latency.
	 */
	unsigned long		*memory_pressure;
	long			*sysctl_mem;

	int			*sysctl_wmem;
	int			*sysctl_rmem;
	u32			sysctl_wmem_offset;
	u32			sysctl_rmem_offset;

	int			max_header;
	bool			no_autobind;

	struct kmem_cache	*slab;
	unsigned int		obj_size;
	slab_flags_t		slab_flags;
	unsigned int		useroffset;	/* Usercopy region offset */
	unsigned int		usersize;	/* Usercopy region size */

	struct percpu_counter	*orphan_count;

	struct request_sock_ops	*rsk_prot;
	struct timewait_sock_ops *twsk_prot;

	union {
		struct inet_hashinfo	*hashinfo;
		struct udp_table	*udp_table;
		struct raw_hashinfo	*raw_hash;
		struct smc_hashinfo	*smc_hash;
	} h;

	struct module		*owner;

	char			name[32];

	struct list_head	node;
#ifdef SOCK_REFCNT_DEBUG
	atomic_t		socks;
#endif
	int			(*diag_destroy)(struct sock *sk, int err);
} __randomize_layout;

int proto_register(struct proto *prot, int alloc_slab);
void proto_unregister(struct proto *prot);
int sock_load_diag_module(int family, int protocol);

#ifdef SOCK_REFCNT_DEBUG
static inline void sk_refcnt_debug_inc(struct sock *sk)
{
	atomic_inc(&sk->sk_prot->socks);
}

static inline void sk_refcnt_debug_dec(struct sock *sk)
{
	atomic_dec(&sk->sk_prot->socks);
	printk(KERN_DEBUG "%s socket %p released, %d are still alive\n",
	       sk->sk_prot->name, sk, atomic_read(&sk->sk_prot->socks));
}

static inline void sk_refcnt_debug_release(const struct sock *sk)
{
	if (refcount_read(&sk->sk_refcnt) != 1)
		printk(KERN_DEBUG "Destruction of the %s socket %p delayed, refcnt=%d\n",
		       sk->sk_prot->name, sk, refcount_read(&sk->sk_refcnt));
}
#else /* SOCK_REFCNT_DEBUG */
#define sk_refcnt_debug_inc(sk) do { } while (0)
#define sk_refcnt_debug_dec(sk) do { } while (0)
#define sk_refcnt_debug_release(sk) do { } while (0)
#endif /* SOCK_REFCNT_DEBUG */

static inline bool sk_stream_memory_free(const struct sock *sk)
{
	if (sk->sk_wmem_queued >= sk->sk_sndbuf)
		return false;

	return sk->sk_prot->stream_memory_free ?
		sk->sk_prot->stream_memory_free(sk) : true;
}

static inline bool sk_stream_is_writeable(const struct sock *sk)
{
	return sk_stream_wspace(sk) >= sk_stream_min_wspace(sk) &&
	       sk_stream_memory_free(sk);
}

static inline int sk_under_cgroup_hierarchy(struct sock *sk,
					    struct cgroup *ancestor)
{
#ifdef CONFIG_SOCK_CGROUP_DATA
	return cgroup_is_descendant(sock_cgroup_ptr(&sk->sk_cgrp_data),
				    ancestor);
#else
	return -ENOTSUPP;
#endif
}

static inline bool sk_has_memory_pressure(const struct sock *sk)
{
	return sk->sk_prot->memory_pressure != NULL;
}

static inline bool sk_under_memory_pressure(const struct sock *sk)
{
	if (!sk->sk_prot->memory_pressure)
		return false;

	if (mem_cgroup_sockets_enabled && sk->sk_memcg &&
	    mem_cgroup_under_socket_pressure(sk->sk_memcg))
		return true;

	return !!*sk->sk_prot->memory_pressure;
}

static inline long
sk_memory_allocated(const struct sock *sk)
{
	return atomic_long_read(sk->sk_prot->memory_allocated);
}

static inline long
sk_memory_allocated_add(struct sock *sk, int amt)
{
	return atomic_long_add_return(amt, sk->sk_prot->memory_allocated);
}

static inline void
sk_memory_allocated_sub(struct sock *sk, int amt)
{
	atomic_long_sub(amt, sk->sk_prot->memory_allocated);
}

static inline void sk_sockets_allocated_dec(struct sock *sk)
{
	percpu_counter_dec(sk->sk_prot->sockets_allocated);
}

static inline void sk_sockets_allocated_inc(struct sock *sk)
{
	percpu_counter_inc(sk->sk_prot->sockets_allocated);
}

static inline u64
sk_sockets_allocated_read_positive(struct sock *sk)
{
	return percpu_counter_read_positive(sk->sk_prot->sockets_allocated);
}

static inline int
proto_sockets_allocated_sum_positive(struct proto *prot)
{
	return percpu_counter_sum_positive(prot->sockets_allocated);
}

static inline long
proto_memory_allocated(struct proto *prot)
{
	return atomic_long_read(prot->memory_allocated);
}

static inline bool
proto_memory_pressure(struct proto *prot)
{
	if (!prot->memory_pressure)
		return false;
	return !!*prot->memory_pressure;
}


#ifdef CONFIG_PROC_FS
/* Called with local bh disabled */
void sock_prot_inuse_add(struct net *net, struct proto *prot, int inc);
int sock_prot_inuse_get(struct net *net, struct proto *proto);
int sock_inuse_get(struct net *net);
#else
static inline void sock_prot_inuse_add(struct net *net, struct proto *prot,
		int inc)
{
}
#endif


/* With per-bucket locks this operation is not-atomic, so that
 * this version is not worse.
 */
static inline int __sk_prot_rehash(struct sock *sk)
{
	sk->sk_prot->unhash(sk);
	return sk->sk_prot->hash(sk);
}

/* About 10 seconds */
#define SOCK_DESTROY_TIME (10*HZ)

/* Sockets 0-1023 can't be bound to unless you are superuser */
#define PROT_SOCK	1024

#define SHUTDOWN_MASK	3
#define RCV_SHUTDOWN	1
#define SEND_SHUTDOWN	2

#define SOCK_SNDBUF_LOCK	1
#define SOCK_RCVBUF_LOCK	2
#define SOCK_BINDADDR_LOCK	4
#define SOCK_BINDPORT_LOCK	8

struct socket_alloc {
	struct socket socket;
	struct inode vfs_inode;
};

static inline struct socket *SOCKET_I(struct inode *inode)
{
	return &container_of(inode, struct socket_alloc, vfs_inode)->socket;
}

static inline struct inode *SOCK_INODE(struct socket *socket)
{
	return &container_of(socket, struct socket_alloc, socket)->vfs_inode;
}

/*
 * Functions for memory accounting
 */
int __sk_mem_raise_allocated(struct sock *sk, int size, int amt, int kind);
int __sk_mem_schedule(struct sock *sk, int size, int kind);
void __sk_mem_reduce_allocated(struct sock *sk, int amount);
void __sk_mem_reclaim(struct sock *sk, int amount);

/* We used to have PAGE_SIZE here, but systems with 64KB pages
 * do not necessarily have 16x time more memory than 4KB ones.
 */
#define SK_MEM_QUANTUM 4096
#define SK_MEM_QUANTUM_SHIFT ilog2(SK_MEM_QUANTUM)
#define SK_MEM_SEND	0
#define SK_MEM_RECV	1

/* sysctl_mem values are in pages, we convert them in SK_MEM_QUANTUM units */
static inline long sk_prot_mem_limits(const struct sock *sk, int index)
{
	long val = sk->sk_prot->sysctl_mem[index];

#if PAGE_SIZE > SK_MEM_QUANTUM
	val <<= PAGE_SHIFT - SK_MEM_QUANTUM_SHIFT;
#elif PAGE_SIZE < SK_MEM_QUANTUM
	val >>= SK_MEM_QUANTUM_SHIFT - PAGE_SHIFT;
#endif
	return val;
}

static inline int sk_mem_pages(int amt)
{
	return (amt + SK_MEM_QUANTUM - 1) >> SK_MEM_QUANTUM_SHIFT;
}

static inline bool sk_has_account(struct sock *sk)
{
	/* return true if protocol supports memory accounting */
	return !!sk->sk_prot->memory_allocated;
}

static inline bool sk_wmem_schedule(struct sock *sk, int size)
{
	if (!sk_has_account(sk))
		return true;
	return size <= sk->sk_forward_alloc ||
		__sk_mem_schedule(sk, size, SK_MEM_SEND);
}

static inline bool
sk_rmem_schedule(struct sock *sk, struct sk_buff *skb, int size)
{
	if (!sk_has_account(sk))
		return true;
	return size<= sk->sk_forward_alloc ||
		__sk_mem_schedule(sk, size, SK_MEM_RECV) ||
		skb_pfmemalloc(skb);
}

static inline void sk_mem_reclaim(struct sock *sk)
{
	if (!sk_has_account(sk))
		return;
	if (sk->sk_forward_alloc >= SK_MEM_QUANTUM)
		__sk_mem_reclaim(sk, sk->sk_forward_alloc);
}

static inline void sk_mem_reclaim_partial(struct sock *sk)
{
	if (!sk_has_account(sk))
		return;
	if (sk->sk_forward_alloc > SK_MEM_QUANTUM)
		__sk_mem_reclaim(sk, sk->sk_forward_alloc - 1);
}

static inline void sk_mem_charge(struct sock *sk, int size)
{
	if (!sk_has_account(sk))
		return;
	sk->sk_forward_alloc -= size;
}

static inline void sk_mem_uncharge(struct sock *sk, int size)
{
	if (!sk_has_account(sk))
		return;
	sk->sk_forward_alloc += size;

	/* Avoid a possible overflow.
	 * TCP send queues can make this happen, if sk_mem_reclaim()
	 * is not called and more than 2 GBytes are released at once.
	 *
	 * If we reach 2 MBytes, reclaim 1 MBytes right now, there is
	 * no need to hold that much forward allocation anyway.
	 */
	if (unlikely(sk->sk_forward_alloc >= 1 << 21))
		__sk_mem_reclaim(sk, 1 << 20);
}

static inline void sk_wmem_free_skb(struct sock *sk, struct sk_buff *skb)
{
	sock_set_flag(sk, SOCK_QUEUE_SHRUNK);
	sk->sk_wmem_queued -= skb->truesize;
	sk_mem_uncharge(sk, skb->truesize);
	__kfree_skb(skb);
}

static inline void sock_release_ownership(struct sock *sk)
{
	if (sk->sk_lock.owned) {
		sk->sk_lock.owned = 0;

		/* The sk_lock has mutex_unlock() semantics: */
		mutex_release(&sk->sk_lock.dep_map, 1, _RET_IP_);
	}
}

/*
 * Macro so as to not evaluate some arguments when
 * lockdep is not enabled.
 *
 * Mark both the sk_lock and the sk_lock.slock as a
 * per-address-family lock class.
 */
#define sock_lock_init_class_and_name(sk, sname, skey, name, key)	\
do {									\
	sk->sk_lock.owned = 0;						\
	init_waitqueue_head(&sk->sk_lock.wq);				\
	spin_lock_init(&(sk)->sk_lock.slock);				\
	debug_check_no_locks_freed((void *)&(sk)->sk_lock,		\
			sizeof((sk)->sk_lock));				\
	lockdep_set_class_and_name(&(sk)->sk_lock.slock,		\
				(skey), (sname));				\
	lockdep_init_map(&(sk)->sk_lock.dep_map, (name), (key), 0);	\
} while (0)

#ifdef CONFIG_LOCKDEP
static inline bool lockdep_sock_is_held(const struct sock *sk)
{
	return lockdep_is_held(&sk->sk_lock) ||
	       lockdep_is_held(&sk->sk_lock.slock);
}
#endif

void lock_sock_nested(struct sock *sk, int subclass);

static inline void lock_sock(struct sock *sk)
{
	lock_sock_nested(sk, 0);
}

void __release_sock(struct sock *sk);
void release_sock(struct sock *sk);

/* BH context may only use the following locking interface. */
#define bh_lock_sock(__sk)	spin_lock(&((__sk)->sk_lock.slock))
#define bh_lock_sock_nested(__sk) \
				spin_lock_nested(&((__sk)->sk_lock.slock), \
				SINGLE_DEPTH_NESTING)
#define bh_unlock_sock(__sk)	spin_unlock(&((__sk)->sk_lock.slock))

bool lock_sock_fast(struct sock *sk);
/**
 * unlock_sock_fast - complement of lock_sock_fast
 * @sk: socket
 * @slow: slow mode
 *
 * fast unlock socket for user context.
 * If slow mode is on, we call regular release_sock()
 */
static inline void unlock_sock_fast(struct sock *sk, bool slow)
{
	if (slow)
		release_sock(sk);
	else
		spin_unlock_bh(&sk->sk_lock.slock);
}

/* Used by processes to "lock" a socket state, so that
 * interrupts and bottom half handlers won't change it
 * from under us. It essentially blocks any incoming
 * packets, so that we won't get any new data or any
 * packets that change the state of the socket.
 *
 * While locked, BH processing will add new packets to
 * the backlog queue.  This queue is processed by the
 * owner of the socket lock right before it is released.
 *
 * Since ~2.3.5 it is also exclusive sleep lock serializing
 * accesses from user process context.
 */

static inline void sock_owned_by_me(const struct sock *sk)
{
#ifdef CONFIG_LOCKDEP
	WARN_ON_ONCE(!lockdep_sock_is_held(sk) && debug_locks);
#endif
}

static inline bool sock_owned_by_user(const struct sock *sk)
{
	sock_owned_by_me(sk);
	return sk->sk_lock.owned;
}

static inline bool sock_owned_by_user_nocheck(const struct sock *sk)
{
	return sk->sk_lock.owned;
}

/* no reclassification while locks are held */
static inline bool sock_allow_reclassification(const struct sock *csk)
{
	struct sock *sk = (struct sock *)csk;

	return !sk->sk_lock.owned && !spin_is_locked(&sk->sk_lock.slock);
}

struct sock *sk_alloc(struct net *net, int family, gfp_t priority,
		      struct proto *prot, int kern);
void sk_free(struct sock *sk);
void sk_destruct(struct sock *sk);
struct sock *sk_clone_lock(const struct sock *sk, const gfp_t priority);
void sk_free_unlock_clone(struct sock *sk);

struct sk_buff *sock_wmalloc(struct sock *sk, unsigned long size, int force,
			     gfp_t priority);
void __sock_wfree(struct sk_buff *skb);
void sock_wfree(struct sk_buff *skb);
struct sk_buff *sock_omalloc(struct sock *sk, unsigned long size,
			     gfp_t priority);
void skb_orphan_partial(struct sk_buff *skb);
void sock_rfree(struct sk_buff *skb);
void sock_efree(struct sk_buff *skb);
#ifdef CONFIG_INET
void sock_edemux(struct sk_buff *skb);
#else
#define sock_edemux sock_efree
#endif

int sock_setsockopt(struct socket *sock, int level, int op,
		    char __user *optval, unsigned int optlen);

int sock_getsockopt(struct socket *sock, int level, int op,
		    char __user *optval, int __user *optlen);
struct sk_buff *sock_alloc_send_skb(struct sock *sk, unsigned long size,
				    int noblock, int *errcode);
struct sk_buff *sock_alloc_send_pskb(struct sock *sk, unsigned long header_len,
				     unsigned long data_len, int noblock,
				     int *errcode, int max_page_order);
void *sock_kmalloc(struct sock *sk, int size, gfp_t priority);
void sock_kfree_s(struct sock *sk, void *mem, int size);
void sock_kzfree_s(struct sock *sk, void *mem, int size);
void sk_send_sigurg(struct sock *sk);

struct sockcm_cookie {
	u64 transmit_time;
	u32 mark;
	u16 tsflags;
};

static inline void sockcm_init(struct sockcm_cookie *sockc,
			       const struct sock *sk)
{
	*sockc = (struct sockcm_cookie) { .tsflags = sk->sk_tsflags };
}

int __sock_cmsg_send(struct sock *sk, struct msghdr *msg, struct cmsghdr *cmsg,
		     struct sockcm_cookie *sockc);
int sock_cmsg_send(struct sock *sk, struct msghdr *msg,
		   struct sockcm_cookie *sockc);

/*
 * Functions to fill in entries in struct proto_ops when a protocol
 * does not implement a particular function.
 */
int sock_no_bind(struct socket *, struct sockaddr *, int);
int sock_no_connect(struct socket *, struct sockaddr *, int, int);
int sock_no_socketpair(struct socket *, struct socket *);
int sock_no_accept(struct socket *, struct socket *, int, bool);
int sock_no_getname(struct socket *, struct sockaddr *, int);
int sock_no_ioctl(struct socket *, unsigned int, unsigned long);
int sock_no_listen(struct socket *, int);
int sock_no_shutdown(struct socket *, int);
int sock_no_getsockopt(struct socket *, int , int, char __user *, int __user *);
int sock_no_setsockopt(struct socket *, int, int, char __user *, unsigned int);
int sock_no_sendmsg(struct socket *, struct msghdr *, size_t);
int sock_no_sendmsg_locked(struct sock *sk, struct msghdr *msg, size_t len);
int sock_no_recvmsg(struct socket *, struct msghdr *, size_t, int);
int sock_no_mmap(struct file *file, struct socket *sock,
		 struct vm_area_struct *vma);
ssize_t sock_no_sendpage(struct socket *sock, struct page *page, int offset,
			 size_t size, int flags);
ssize_t sock_no_sendpage_locked(struct sock *sk, struct page *page,
				int offset, size_t size, int flags);

/*
 * Functions to fill in entries in struct proto_ops when a protocol
 * uses the inet style.
 */
int sock_common_getsockopt(struct socket *sock, int level, int optname,
				  char __user *optval, int __user *optlen);
int sock_common_recvmsg(struct socket *sock, struct msghdr *msg, size_t size,
			int flags);
int sock_common_setsockopt(struct socket *sock, int level, int optname,
				  char __user *optval, unsigned int optlen);
int compat_sock_common_getsockopt(struct socket *sock, int level,
		int optname, char __user *optval, int __user *optlen);
int compat_sock_common_setsockopt(struct socket *sock, int level,
		int optname, char __user *optval, unsigned int optlen);

void sk_common_release(struct sock *sk);

/*
 *	Default socket callbacks and setup code
 */

/* Initialise core socket variables */
void sock_init_data(struct socket *sock, struct sock *sk);

/*
 * Socket reference counting postulates.
 *
 * * Each user of socket SHOULD hold a reference count.
 * * Each access point to socket (an hash table bucket, reference from a list,
 *   running timer, skb in flight MUST hold a reference count.
 * * When reference count hits 0, it means it will never increase back.
 * * When reference count hits 0, it means that no references from
 *   outside exist to this socket and current process on current CPU
 *   is last user and may/should destroy this socket.
 * * sk_free is called from any context: process, BH, IRQ. When
 *   it is called, socket has no references from outside -> sk_free
 *   may release descendant resources allocated by the socket, but
 *   to the time when it is called, socket is NOT referenced by any
 *   hash tables, lists etc.
 * * Packets, delivered from outside (from network or from another process)
 *   and enqueued on receive/error queues SHOULD NOT grab reference count,
 *   when they sit in queue. Otherwise, packets will leak to hole, when
 *   socket is looked up by one cpu and unhasing is made by another CPU.
 *   It is true for udp/raw, netlink (leak to receive and error queues), tcp
 *   (leak to backlog). Packet socket does all the processing inside
 *   BR_NETPROTO_LOCK, so that it has not this race condition. UNIX sockets
 *   use separate SMP lock, so that they are prone too.
 */

/* Ungrab socket and destroy it, if it was the last reference. */
static inline void sock_put(struct sock *sk)
{
	if (refcount_dec_and_test(&sk->sk_refcnt))
		sk_free(sk);
}
/* Generic version of sock_put(), dealing with all sockets
 * (TCP_TIMEWAIT, TCP_NEW_SYN_RECV, ESTABLISHED...)
 */
void sock_gen_put(struct sock *sk);

int __sk_receive_skb(struct sock *sk, struct sk_buff *skb, const int nested,
		     unsigned int trim_cap, bool refcounted);
static inline int sk_receive_skb(struct sock *sk, struct sk_buff *skb,
				 const int nested)
{
	return __sk_receive_skb(sk, skb, nested, 1, true);
}

static inline void sk_tx_queue_set(struct sock *sk, int tx_queue)
{
	/* sk_tx_queue_mapping accept only upto a 16-bit value */
	if (WARN_ON_ONCE((unsigned short)tx_queue >= USHRT_MAX))
		return;
	sk->sk_tx_queue_mapping = tx_queue;
}

#define NO_QUEUE_MAPPING	USHRT_MAX

static inline void sk_tx_queue_clear(struct sock *sk)
{
	sk->sk_tx_queue_mapping = NO_QUEUE_MAPPING;
}

static inline int sk_tx_queue_get(const struct sock *sk)
{
	if (sk && sk->sk_tx_queue_mapping != NO_QUEUE_MAPPING)
		return sk->sk_tx_queue_mapping;

	return -1;
}

static inline void sk_rx_queue_set(struct sock *sk, const struct sk_buff *skb)
{
#ifdef CONFIG_XPS
	if (skb_rx_queue_recorded(skb)) {
		u16 rx_queue = skb_get_rx_queue(skb);

		if (WARN_ON_ONCE(rx_queue == NO_QUEUE_MAPPING))
			return;

		sk->sk_rx_queue_mapping = rx_queue;
	}
#endif
}

static inline void sk_rx_queue_clear(struct sock *sk)
{
#ifdef CONFIG_XPS
	sk->sk_rx_queue_mapping = NO_QUEUE_MAPPING;
#endif
}

#ifdef CONFIG_XPS
static inline int sk_rx_queue_get(const struct sock *sk)
{
	if (sk && sk->sk_rx_queue_mapping != NO_QUEUE_MAPPING)
		return sk->sk_rx_queue_mapping;

	return -1;
}
#endif

static inline void sk_set_socket(struct sock *sk, struct socket *sock)
{
	sk->sk_socket = sock;
}

static inline wait_queue_head_t *sk_sleep(struct sock *sk)
{
	BUILD_BUG_ON(offsetof(struct socket_wq, wait) != 0);
	return &rcu_dereference_raw(sk->sk_wq)->wait;
}
/* Detach socket from process context.
 * Announce socket dead, detach it from wait queue and inode.
 * Note that parent inode held reference count on this struct sock,
 * we do not release it in this function, because protocol
 * probably wants some additional cleanups or even continuing
 * to work with this socket (TCP).
 */
static inline void sock_orphan(struct sock *sk)
{
	write_lock_bh(&sk->sk_callback_lock);
	sock_set_flag(sk, SOCK_DEAD);
	sk_set_socket(sk, NULL);
	sk->sk_wq  = NULL;
	write_unlock_bh(&sk->sk_callback_lock);
}

static inline void sock_graft(struct sock *sk, struct socket *parent)
{
	WARN_ON(parent->sk);
	write_lock_bh(&sk->sk_callback_lock);
	rcu_assign_pointer(sk->sk_wq, parent->wq);
	parent->sk = sk;
	sk_set_socket(sk, parent);
	sk->sk_uid = SOCK_INODE(parent)->i_uid;
	security_sock_graft(sk, parent);
	write_unlock_bh(&sk->sk_callback_lock);
}

kuid_t sock_i_uid(struct sock *sk);
unsigned long sock_i_ino(struct sock *sk);

static inline kuid_t sock_net_uid(const struct net *net, const struct sock *sk)
{
	return sk ? sk->sk_uid : make_kuid(net->user_ns, 0);
}

static inline u32 net_tx_rndhash(void)
{
	u32 v = prandom_u32();

	return v ?: 1;
}

static inline void sk_set_txhash(struct sock *sk)
{
	/* This pairs with READ_ONCE() in skb_set_hash_from_sk() */
	WRITE_ONCE(sk->sk_txhash, net_tx_rndhash());
}

static inline void sk_rethink_txhash(struct sock *sk)
{
	if (sk->sk_txhash)
		sk_set_txhash(sk);
}

static inline struct dst_entry *
__sk_dst_get(struct sock *sk)
{
	return rcu_dereference_check(sk->sk_dst_cache,
				     lockdep_sock_is_held(sk));
}

static inline struct dst_entry *
sk_dst_get(struct sock *sk)
{
	struct dst_entry *dst;

	rcu_read_lock();
	dst = rcu_dereference(sk->sk_dst_cache);
	if (dst && !atomic_inc_not_zero(&dst->__refcnt))
		dst = NULL;
	rcu_read_unlock();
	return dst;
}

static inline void dst_negative_advice(struct sock *sk)
{
	struct dst_entry *ndst, *dst = __sk_dst_get(sk);

	sk_rethink_txhash(sk);

	if (dst && dst->ops->negative_advice) {
		ndst = dst->ops->negative_advice(dst);

		if (ndst != dst) {
			rcu_assign_pointer(sk->sk_dst_cache, ndst);
			sk_tx_queue_clear(sk);
			sk->sk_dst_pending_confirm = 0;
		}
	}
}

static inline void
__sk_dst_set(struct sock *sk, struct dst_entry *dst)
{
	struct dst_entry *old_dst;

	sk_tx_queue_clear(sk);
	sk->sk_dst_pending_confirm = 0;
	old_dst = rcu_dereference_protected(sk->sk_dst_cache,
					    lockdep_sock_is_held(sk));
	rcu_assign_pointer(sk->sk_dst_cache, dst);
	dst_release(old_dst);
}

static inline void
sk_dst_set(struct sock *sk, struct dst_entry *dst)
{
	struct dst_entry *old_dst;

	sk_tx_queue_clear(sk);
	sk->sk_dst_pending_confirm = 0;
	old_dst = xchg((__force struct dst_entry **)&sk->sk_dst_cache, dst);
	dst_release(old_dst);
}

static inline void
__sk_dst_reset(struct sock *sk)
{
	__sk_dst_set(sk, NULL);
}

static inline void
sk_dst_reset(struct sock *sk)
{
	sk_dst_set(sk, NULL);
}

struct dst_entry *__sk_dst_check(struct sock *sk, u32 cookie);

struct dst_entry *sk_dst_check(struct sock *sk, u32 cookie);

static inline void sk_dst_confirm(struct sock *sk)
{
	if (!sk->sk_dst_pending_confirm)
		sk->sk_dst_pending_confirm = 1;
}

static inline void sock_confirm_neigh(struct sk_buff *skb, struct neighbour *n)
{
	if (skb_get_dst_pending_confirm(skb)) {
		struct sock *sk = skb->sk;
		unsigned long now = jiffies;

		/* avoid dirtying neighbour */
		if (n->confirmed != now)
			n->confirmed = now;
		if (sk && sk->sk_dst_pending_confirm)
			sk->sk_dst_pending_confirm = 0;
	}
}

bool sk_mc_loop(struct sock *sk);

static inline bool sk_can_gso(const struct sock *sk)
{
	return net_gso_ok(sk->sk_route_caps, sk->sk_gso_type);
}

void sk_setup_caps(struct sock *sk, struct dst_entry *dst);

static inline void sk_nocaps_add(struct sock *sk, netdev_features_t flags)
{
	sk->sk_route_nocaps |= flags;
	sk->sk_route_caps &= ~flags;
}

static inline int skb_do_copy_data_nocache(struct sock *sk, struct sk_buff *skb,
					   struct iov_iter *from, char *to,
					   int copy, int offset)
{
	if (skb->ip_summed == CHECKSUM_NONE) {
		__wsum csum = 0;
		if (!csum_and_copy_from_iter_full(to, copy, &csum, from))
			return -EFAULT;
		skb->csum = csum_block_add(skb->csum, csum, offset);
	} else if (sk->sk_route_caps & NETIF_F_NOCACHE_COPY) {
		if (!copy_from_iter_full_nocache(to, copy, from))
			return -EFAULT;
	} else if (!copy_from_iter_full(to, copy, from))
		return -EFAULT;

	return 0;
}

static inline int skb_add_data_nocache(struct sock *sk, struct sk_buff *skb,
				       struct iov_iter *from, int copy)
{
	int err, offset = skb->len;

	err = skb_do_copy_data_nocache(sk, skb, from, skb_put(skb, copy),
				       copy, offset);
	if (err)
		__skb_trim(skb, offset);

	return err;
}

static inline int skb_copy_to_page_nocache(struct sock *sk, struct iov_iter *from,
					   struct sk_buff *skb,
					   struct page *page,
					   int off, int copy)
{
	int err;

	err = skb_do_copy_data_nocache(sk, skb, from, page_address(page) + off,
				       copy, skb->len);
	if (err)
		return err;

	skb->len	     += copy;
	skb->data_len	     += copy;
	skb->truesize	     += copy;
	sk->sk_wmem_queued   += copy;
	sk_mem_charge(sk, copy);
	return 0;
}

/**
 * sk_wmem_alloc_get - returns write allocations
 * @sk: socket
 *
 * Returns sk_wmem_alloc minus initial offset of one
 */
static inline int sk_wmem_alloc_get(const struct sock *sk)
{
	return refcount_read(&sk->sk_wmem_alloc) - 1;
}

/**
 * sk_rmem_alloc_get - returns read allocations
 * @sk: socket
 *
 * Returns sk_rmem_alloc
 */
static inline int sk_rmem_alloc_get(const struct sock *sk)
{
	return atomic_read(&sk->sk_rmem_alloc);
}

/**
 * sk_has_allocations - check if allocations are outstanding
 * @sk: socket
 *
 * Returns true if socket has write or read allocations
 */
static inline bool sk_has_allocations(const struct sock *sk)
{
	return sk_wmem_alloc_get(sk) || sk_rmem_alloc_get(sk);
}

/**
 * skwq_has_sleeper - check if there are any waiting processes
 * @wq: struct socket_wq
 *
 * Returns true if socket_wq has waiting processes
 *
 * The purpose of the skwq_has_sleeper and sock_poll_wait is to wrap the memory
 * barrier call. They were added due to the race found within the tcp code.
 *
 * Consider following tcp code paths::
 *
 *   CPU1                CPU2
 *   sys_select          receive packet
 *   ...                 ...
 *   __add_wait_queue    update tp->rcv_nxt
 *   ...                 ...
 *   tp->rcv_nxt check   sock_def_readable
 *   ...                 {
 *   schedule               rcu_read_lock();
 *                          wq = rcu_dereference(sk->sk_wq);
 *                          if (wq && waitqueue_active(&wq->wait))
 *                              wake_up_interruptible(&wq->wait)
 *                          ...
 *                       }
 *
 * The race for tcp fires when the __add_wait_queue changes done by CPU1 stay
 * in its cache, and so does the tp->rcv_nxt update on CPU2 side.  The CPU1
 * could then endup calling schedule and sleep forever if there are no more
 * data on the socket.
 *
 */
static inline bool skwq_has_sleeper(struct socket_wq *wq)
{
	return wq && wq_has_sleeper(&wq->wait);
}

/**
 * sock_poll_wait - place memory barrier behind the poll_wait call.
 * @filp:           file
 * @sock:           socket to wait on
 * @p:              poll_table
 *
 * See the comments in the wq_has_sleeper function.
 *
 * Do not derive sock from filp->private_data here. An SMC socket establishes
 * an internal TCP socket that is used in the fallback case. All socket
 * operations on the SMC socket are then forwarded to the TCP socket. In case of
 * poll, the filp->private_data pointer references the SMC socket because the
 * TCP socket has no file assigned.
 */
static inline void sock_poll_wait(struct file *filp, struct socket *sock,
				  poll_table *p)
{
	if (!poll_does_not_wait(p)) {
		poll_wait(filp, &sock->wq->wait, p);
		/* We need to be sure we are in sync with the
		 * socket flags modification.
		 *
		 * This memory barrier is paired in the wq_has_sleeper.
		 */
		smp_mb();
	}
}

static inline void skb_set_hash_from_sk(struct sk_buff *skb, struct sock *sk)
{
	/* This pairs with WRITE_ONCE() in sk_set_txhash() */
	u32 txhash = READ_ONCE(sk->sk_txhash);

	if (txhash) {
		skb->l4_hash = 1;
		skb->hash = txhash;
	}
}

void skb_set_owner_w(struct sk_buff *skb, struct sock *sk);

/*
 *	Queue a received datagram if it will fit. Stream and sequenced
 *	protocols can't normally use this as they need to fit buffers in
 *	and play with them.
 *
 *	Inlined as it's very short and called for pretty much every
 *	packet ever received.
 */
static inline void skb_set_owner_r(struct sk_buff *skb, struct sock *sk)
{
	skb_orphan(skb);
	skb->sk = sk;
	skb->destructor = sock_rfree;
	atomic_add(skb->truesize, &sk->sk_rmem_alloc);
	sk_mem_charge(sk, skb->truesize);
}

void sk_reset_timer(struct sock *sk, struct timer_list *timer,
		    unsigned long expires);

void sk_stop_timer(struct sock *sk, struct timer_list *timer);

int __sk_queue_drop_skb(struct sock *sk, struct sk_buff_head *sk_queue,
			struct sk_buff *skb, unsigned int flags,
			void (*destructor)(struct sock *sk,
					   struct sk_buff *skb));
int __sock_queue_rcv_skb(struct sock *sk, struct sk_buff *skb);
int sock_queue_rcv_skb(struct sock *sk, struct sk_buff *skb);

int sock_queue_err_skb(struct sock *sk, struct sk_buff *skb);
struct sk_buff *sock_dequeue_err_skb(struct sock *sk);

/*
 *	Recover an error report and clear atomically
 */

static inline int sock_error(struct sock *sk)
{
	int err;
	if (likely(!sk->sk_err))
		return 0;
	err = xchg(&sk->sk_err, 0);
	return -err;
}

static inline unsigned long sock_wspace(struct sock *sk)
{
	int amt = 0;

	if (!(sk->sk_shutdown & SEND_SHUTDOWN)) {
		amt = sk->sk_sndbuf - refcount_read(&sk->sk_wmem_alloc);
		if (amt < 0)
			amt = 0;
	}
	return amt;
}

/* Note:
 *  We use sk->sk_wq_raw, from contexts knowing this
 *  pointer is not NULL and cannot disappear/change.
 */
static inline void sk_set_bit(int nr, struct sock *sk)
{
	if ((nr == SOCKWQ_ASYNC_NOSPACE || nr == SOCKWQ_ASYNC_WAITDATA) &&
	    !sock_flag(sk, SOCK_FASYNC))
		return;

	set_bit(nr, &sk->sk_wq_raw->flags);
}

static inline void sk_clear_bit(int nr, struct sock *sk)
{
	if ((nr == SOCKWQ_ASYNC_NOSPACE || nr == SOCKWQ_ASYNC_WAITDATA) &&
	    !sock_flag(sk, SOCK_FASYNC))
		return;

	clear_bit(nr, &sk->sk_wq_raw->flags);
}

static inline void sk_wake_async(const struct sock *sk, int how, int band)
{
	if (sock_flag(sk, SOCK_FASYNC)) {
		rcu_read_lock();
		sock_wake_async(rcu_dereference(sk->sk_wq), how, band);
		rcu_read_unlock();
	}
}

/* Since sk_{r,w}mem_alloc sums skb->truesize, even a small frame might
 * need sizeof(sk_buff) + MTU + padding, unless net driver perform copybreak.
 * Note: for send buffers, TCP works better if we can build two skbs at
 * minimum.
 */
#define TCP_SKB_MIN_TRUESIZE	(2048 + SKB_DATA_ALIGN(sizeof(struct sk_buff)))

#define SOCK_MIN_SNDBUF		(TCP_SKB_MIN_TRUESIZE * 2)
#define SOCK_MIN_RCVBUF		 TCP_SKB_MIN_TRUESIZE

static inline void sk_stream_moderate_sndbuf(struct sock *sk)
{
	if (!(sk->sk_userlocks & SOCK_SNDBUF_LOCK)) {
		sk->sk_sndbuf = min(sk->sk_sndbuf, sk->sk_wmem_queued >> 1);
		sk->sk_sndbuf = max_t(u32, sk->sk_sndbuf, SOCK_MIN_SNDBUF);
	}
}

struct sk_buff *sk_stream_alloc_skb(struct sock *sk, int size, gfp_t gfp,
				    bool force_schedule);

/**
 * sk_page_frag - return an appropriate page_frag
 * @sk: socket
 *
 * Use the per task page_frag instead of the per socket one for
 * optimization when we know that we're in the normal context and owns
 * everything that's associated with %current.
 *
 * gfpflags_allow_blocking() isn't enough here as direct reclaim may nest
 * inside other socket operations and end up recursing into sk_page_frag()
 * while it's already in use.
 */
static inline struct page_frag *sk_page_frag(struct sock *sk)
{
	if (gfpflags_normal_context(sk->sk_allocation))
		return &current->task_frag;

	return &sk->sk_frag;
}

bool sk_page_frag_refill(struct sock *sk, struct page_frag *pfrag);

int sk_alloc_sg(struct sock *sk, int len, struct scatterlist *sg,
		int sg_start, int *sg_curr, unsigned int *sg_size,
		int first_coalesce);

/*
 *	Default write policy as shown to user space via poll/select/SIGIO
 */
static inline bool sock_writeable(const struct sock *sk)
{
	return refcount_read(&sk->sk_wmem_alloc) < (sk->sk_sndbuf >> 1);
}

static inline gfp_t gfp_any(void)
{
	return in_softirq() ? GFP_ATOMIC : GFP_KERNEL;
}

static inline long sock_rcvtimeo(const struct sock *sk, bool noblock)
{
	return noblock ? 0 : sk->sk_rcvtimeo;
}

static inline long sock_sndtimeo(const struct sock *sk, bool noblock)
{
	return noblock ? 0 : sk->sk_sndtimeo;
}

static inline int sock_rcvlowat(const struct sock *sk, int waitall, int len)
{
	return (waitall ? len : min_t(int, sk->sk_rcvlowat, len)) ? : 1;
}

/* Alas, with timeout socket operations are not restartable.
 * Compare this to poll().
 */
static inline int sock_intr_errno(long timeo)
{
	return timeo == MAX_SCHEDULE_TIMEOUT ? -ERESTARTSYS : -EINTR;
}

struct sock_skb_cb {
	u32 dropcount;
};

/* Store sock_skb_cb at the end of skb->cb[] so protocol families
 * using skb->cb[] would keep using it directly and utilize its
 * alignement guarantee.
 */
#define SOCK_SKB_CB_OFFSET ((FIELD_SIZEOF(struct sk_buff, cb) - \
			    sizeof(struct sock_skb_cb)))

#define SOCK_SKB_CB(__skb) ((struct sock_skb_cb *)((__skb)->cb + \
			    SOCK_SKB_CB_OFFSET))

#define sock_skb_cb_check_size(size) \
	BUILD_BUG_ON((size) > SOCK_SKB_CB_OFFSET)

static inline void
sock_skb_set_dropcount(const struct sock *sk, struct sk_buff *skb)
{
	SOCK_SKB_CB(skb)->dropcount = sock_flag(sk, SOCK_RXQ_OVFL) ?
						atomic_read(&sk->sk_drops) : 0;
}

static inline void sk_drops_add(struct sock *sk, const struct sk_buff *skb)
{
	int segs = max_t(u16, 1, skb_shinfo(skb)->gso_segs);

	atomic_add(segs, &sk->sk_drops);
}

static inline ktime_t sock_read_timestamp(struct sock *sk)
{
#if BITS_PER_LONG==32
	unsigned int seq;
	ktime_t kt;

	do {
		seq = read_seqbegin(&sk->sk_stamp_seq);
		kt = sk->sk_stamp;
	} while (read_seqretry(&sk->sk_stamp_seq, seq));

	return kt;
#else
	return READ_ONCE(sk->sk_stamp);
#endif
}

static inline void sock_write_timestamp(struct sock *sk, ktime_t kt)
{
#if BITS_PER_LONG==32
	write_seqlock(&sk->sk_stamp_seq);
	sk->sk_stamp = kt;
	write_sequnlock(&sk->sk_stamp_seq);
#else
	WRITE_ONCE(sk->sk_stamp, kt);
#endif
}

void __sock_recv_timestamp(struct msghdr *msg, struct sock *sk,
			   struct sk_buff *skb);
void __sock_recv_wifi_status(struct msghdr *msg, struct sock *sk,
			     struct sk_buff *skb);

static inline void
sock_recv_timestamp(struct msghdr *msg, struct sock *sk, struct sk_buff *skb)
{
	ktime_t kt = skb->tstamp;
	struct skb_shared_hwtstamps *hwtstamps = skb_hwtstamps(skb);

	/*
	 * generate control messages if
	 * - receive time stamping in software requested
	 * - software time stamp available and wanted
	 * - hardware time stamps available and wanted
	 */
	if (sock_flag(sk, SOCK_RCVTSTAMP) ||
	    (sk->sk_tsflags & SOF_TIMESTAMPING_RX_SOFTWARE) ||
	    (kt && sk->sk_tsflags & SOF_TIMESTAMPING_SOFTWARE) ||
	    (hwtstamps->hwtstamp &&
	     (sk->sk_tsflags & SOF_TIMESTAMPING_RAW_HARDWARE)))
		__sock_recv_timestamp(msg, sk, skb);
	else
		sock_write_timestamp(sk, kt);

	if (sock_flag(sk, SOCK_WIFI_STATUS) && skb->wifi_acked_valid)
		__sock_recv_wifi_status(msg, sk, skb);
}

void __sock_recv_ts_and_drops(struct msghdr *msg, struct sock *sk,
			      struct sk_buff *skb);

#define SK_DEFAULT_STAMP (-1L * NSEC_PER_SEC)
static inline void sock_recv_ts_and_drops(struct msghdr *msg, struct sock *sk,
					  struct sk_buff *skb)
{
#define FLAGS_TS_OR_DROPS ((1UL << SOCK_RXQ_OVFL)			| \
			   (1UL << SOCK_RCVTSTAMP))
#define TSFLAGS_ANY	  (SOF_TIMESTAMPING_SOFTWARE			| \
			   SOF_TIMESTAMPING_RAW_HARDWARE)

	if (sk->sk_flags & FLAGS_TS_OR_DROPS || sk->sk_tsflags & TSFLAGS_ANY)
		__sock_recv_ts_and_drops(msg, sk, skb);
	else if (unlikely(sock_flag(sk, SOCK_TIMESTAMP)))
		sock_write_timestamp(sk, skb->tstamp);
	else if (unlikely(sk->sk_stamp == SK_DEFAULT_STAMP))
		sock_write_timestamp(sk, 0);
}

void __sock_tx_timestamp(__u16 tsflags, __u8 *tx_flags);

/**
 * sock_tx_timestamp - checks whether the outgoing packet is to be time stamped
 * @sk:		socket sending this packet
 * @tsflags:	timestamping flags to use
 * @tx_flags:	completed with instructions for time stamping
 *
 * Note: callers should take care of initial ``*tx_flags`` value (usually 0)
 */
static inline void sock_tx_timestamp(const struct sock *sk, __u16 tsflags,
				     __u8 *tx_flags)
{
	if (unlikely(tsflags))
		__sock_tx_timestamp(tsflags, tx_flags);
	if (unlikely(sock_flag(sk, SOCK_WIFI_STATUS)))
		*tx_flags |= SKBTX_WIFI_STATUS;
}

/**
 * sk_eat_skb - Release a skb if it is no longer needed
 * @sk: socket to eat this skb from
 * @skb: socket buffer to eat
 *
 * This routine must be called with interrupts disabled or with the socket
 * locked so that the sk_buff queue operation is ok.
*/
static inline void sk_eat_skb(struct sock *sk, struct sk_buff *skb)
{
	__skb_unlink(skb, &sk->sk_receive_queue);
	__kfree_skb(skb);
}

static inline
struct net *sock_net(const struct sock *sk)
{
	return read_pnet(&sk->sk_net);
}

static inline
void sock_net_set(struct sock *sk, struct net *net)
{
	write_pnet(&sk->sk_net, net);
}

static inline struct sock *skb_steal_sock(struct sk_buff *skb)
{
	if (skb->sk) {
		struct sock *sk = skb->sk;

		skb->destructor = NULL;
		skb->sk = NULL;
		return sk;
	}
	return NULL;
}

/* This helper checks if a socket is a full socket,
 * ie _not_ a timewait or request socket.
 */
static inline bool sk_fullsock(const struct sock *sk)
{
	return (1 << sk->sk_state) & ~(TCPF_TIME_WAIT | TCPF_NEW_SYN_RECV);
}

/* Checks if this SKB belongs to an HW offloaded socket
 * and whether any SW fallbacks are required based on dev.
 */
static inline struct sk_buff *sk_validate_xmit_skb(struct sk_buff *skb,
						   struct net_device *dev)
{
#ifdef CONFIG_SOCK_VALIDATE_XMIT
	struct sock *sk = skb->sk;

	if (sk && sk_fullsock(sk) && sk->sk_validate_xmit_skb)
		skb = sk->sk_validate_xmit_skb(sk, dev, skb);
#endif

	return skb;
}

/* This helper checks if a socket is a LISTEN or NEW_SYN_RECV
 * SYNACK messages can be attached to either ones (depending on SYNCOOKIE)
 */
static inline bool sk_listener(const struct sock *sk)
{
	return (1 << sk->sk_state) & (TCPF_LISTEN | TCPF_NEW_SYN_RECV);
}

void sock_enable_timestamp(struct sock *sk, int flag);
int sock_get_timestamp(struct sock *, struct timeval __user *);
int sock_get_timestampns(struct sock *, struct timespec __user *);
int sock_recv_errqueue(struct sock *sk, struct msghdr *msg, int len, int level,
		       int type);

bool sk_ns_capable(const struct sock *sk,
		   struct user_namespace *user_ns, int cap);
bool sk_capable(const struct sock *sk, int cap);
bool sk_net_capable(const struct sock *sk, int cap);

void sk_get_meminfo(const struct sock *sk, u32 *meminfo);

/* Take into consideration the size of the struct sk_buff overhead in the
 * determination of these values, since that is non-constant across
 * platforms.  This makes socket queueing behavior and performance
 * not depend upon such differences.
 */
#define _SK_MEM_PACKETS		256
#define _SK_MEM_OVERHEAD	SKB_TRUESIZE(256)
#define SK_WMEM_MAX		(_SK_MEM_OVERHEAD * _SK_MEM_PACKETS)
#define SK_RMEM_MAX		(_SK_MEM_OVERHEAD * _SK_MEM_PACKETS)

extern __u32 sysctl_wmem_max;
extern __u32 sysctl_rmem_max;

extern int sysctl_tstamp_allow_data;
extern int sysctl_optmem_max;

extern __u32 sysctl_wmem_default;
extern __u32 sysctl_rmem_default;

static inline int sk_get_wmem0(const struct sock *sk, const struct proto *proto)
{
	/* Does this proto have per netns sysctl_wmem ? */
	if (proto->sysctl_wmem_offset)
		return *(int *)((void *)sock_net(sk) + proto->sysctl_wmem_offset);

	return *proto->sysctl_wmem;
}

static inline int sk_get_rmem0(const struct sock *sk, const struct proto *proto)
{
	/* Does this proto have per netns sysctl_rmem ? */
	if (proto->sysctl_rmem_offset)
		return *(int *)((void *)sock_net(sk) + proto->sysctl_rmem_offset);

	return *proto->sysctl_rmem;
}

/* Default TCP Small queue budget is ~1 ms of data (1sec >> 10)
 * Some wifi drivers need to tweak it to get more chunks.
 * They can use this helper from their ndo_start_xmit()
 */
static inline void sk_pacing_shift_update(struct sock *sk, int val)
{
	if (!sk || !sk_fullsock(sk) || sk->sk_pacing_shift == val)
		return;
	sk->sk_pacing_shift = val;
}
/* SOCKEV Notifier Events */
#define SOCKEV_SOCKET   0x00
#define SOCKEV_BIND     0x01
#define SOCKEV_LISTEN   0x02
#define SOCKEV_ACCEPT   0x03
#define SOCKEV_CONNECT  0x04
#define SOCKEV_SHUTDOWN 0x05

int sockev_register_notify(struct notifier_block *nb);
int sockev_unregister_notify(struct notifier_block *nb);

/* if a socket is bound to a device, check that the given device
 * index is either the same or that the socket is bound to an L3
 * master device and the given device index is also enslaved to
 * that L3 master
 */
static inline bool sk_dev_equal_l3scope(struct sock *sk, int dif)
{
	int mdif;

	if (!sk->sk_bound_dev_if || sk->sk_bound_dev_if == dif)
		return true;

	mdif = l3mdev_master_ifindex_by_index(sock_net(sk), dif);
	if (mdif && mdif == sk->sk_bound_dev_if)
		return true;

	return false;
}

#endif	/* _SOCK_H */<|MERGE_RESOLUTION|>--- conflicted
+++ resolved
@@ -472,11 +472,8 @@
 	u32			sk_ack_backlog;
 	u32			sk_max_ack_backlog;
 	kuid_t			sk_uid;
-<<<<<<< HEAD
 	pid_t			pid_num;
-=======
 	spinlock_t		sk_peer_lock;
->>>>>>> 24a496f8
 	struct pid		*sk_peer_pid;
 	const struct cred	*sk_peer_cred;
 

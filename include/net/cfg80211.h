#ifndef __NET_CFG80211_H
#define __NET_CFG80211_H
/*
 * 802.11 device and configuration interface
 *
 * Copyright 2006-2010	Johannes Berg <johannes@sipsolutions.net>
 * Copyright 2013-2014 Intel Mobile Communications GmbH
 * Copyright 2015-2017	Intel Deutschland GmbH
 * Copyright (C) 2018-2019 Intel Corporation
 *
 * This program is free software; you can redistribute it and/or modify
 * it under the terms of the GNU General Public License version 2 as
 * published by the Free Software Foundation.
 */

#include <linux/netdevice.h>
#include <linux/debugfs.h>
#include <linux/list.h>
#include <linux/bug.h>
#include <linux/netlink.h>
#include <linux/skbuff.h>
#include <linux/nl80211.h>
#include <linux/if_ether.h>
#include <linux/ieee80211.h>
#include <linux/net.h>
#include <net/regulatory.h>

<<<<<<< HEAD
/* Backport support for DFS offload */
#define CFG80211_DFS_OFFLOAD_BACKPORT 1

/* Indicate support for including KEK length in rekey data */
#define CFG80211_REKEY_DATA_KEK_LEN 1

/* Indicate backport support for FILS SK offload in cfg80211 */
#define CFG80211_FILS_SK_OFFLOAD_SUPPORT 1

/* Indicate backport support for external authentication*/
#define CFG80211_EXTERNAL_AUTH_SUPPORT 1

/* Indicate backport support for external authentication in AP mode */
#define CFG80211_EXTERNAL_AUTH_AP_SUPPORT 1

/* Indicate support for reporting rx FCS in cfg80211 */
#define CFG80211_RX_FCS_ERROR_REPORTING_SUPPORT 1

/* Indicate backport support for DH IE creation/update*/
#define CFG80211_EXTERNAL_DH_UPDATE_SUPPORT 1

/* Indicate backport support for supported AKM advertisement per interface*/
#define CFG80211_IFTYPE_AKM_SUITES_SUPPORT 1

/* Indicate backport support for key configuration for Beacon protection*/
#define CFG80211_BIGTK_CONFIGURATION_SUPPORT 1

=======
/* Indicate support for including KEK length in rekey data */
#define CFG80211_REKEY_DATA_KEK_LEN 1

>>>>>>> 5e52a76e
/**
 * DOC: Introduction
 *
 * cfg80211 is the configuration API for 802.11 devices in Linux. It bridges
 * userspace and drivers, and offers some utility functionality associated
 * with 802.11. cfg80211 must, directly or indirectly via mac80211, be used
 * by all modern wireless drivers in Linux, so that they offer a consistent
 * API through nl80211. For backward compatibility, cfg80211 also offers
 * wireless extensions to userspace, but hides them from drivers completely.
 *
 * Additionally, cfg80211 contains code to help enforce regulatory spectrum
 * use restrictions.
 */


/**
 * DOC: Device registration
 *
 * In order for a driver to use cfg80211, it must register the hardware device
 * with cfg80211. This happens through a number of hardware capability structs
 * described below.
 *
 * The fundamental structure for each device is the 'wiphy', of which each
 * instance describes a physical wireless device connected to the system. Each
 * such wiphy can have zero, one, or many virtual interfaces associated with
 * it, which need to be identified as such by pointing the network interface's
 * @ieee80211_ptr pointer to a &struct wireless_dev which further describes
 * the wireless part of the interface, normally this struct is embedded in the
 * network interface's private data area. Drivers can optionally allow creating
 * or destroying virtual interfaces on the fly, but without at least one or the
 * ability to create some the wireless device isn't useful.
 *
 * Each wiphy structure contains device capability information, and also has
 * a pointer to the various operations the driver offers. The definitions and
 * structures here describe these capabilities in detail.
 */

struct wiphy;

/*
 * wireless hardware capability structures
 */

/**
 * enum ieee80211_channel_flags - channel flags
 *
 * Channel flags set by the regulatory control code.
 *
 * @IEEE80211_CHAN_DISABLED: This channel is disabled.
 * @IEEE80211_CHAN_NO_IR: do not initiate radiation, this includes
 * 	sending probe requests or beaconing.
 * @IEEE80211_CHAN_RADAR: Radar detection is required on this channel.
 * @IEEE80211_CHAN_NO_HT40PLUS: extension channel above this channel
 * 	is not permitted.
 * @IEEE80211_CHAN_NO_HT40MINUS: extension channel below this channel
 * 	is not permitted.
 * @IEEE80211_CHAN_NO_OFDM: OFDM is not allowed on this channel.
 * @IEEE80211_CHAN_NO_80MHZ: If the driver supports 80 MHz on the band,
 *	this flag indicates that an 80 MHz channel cannot use this
 *	channel as the control or any of the secondary channels.
 *	This may be due to the driver or due to regulatory bandwidth
 *	restrictions.
 * @IEEE80211_CHAN_NO_160MHZ: If the driver supports 160 MHz on the band,
 *	this flag indicates that an 160 MHz channel cannot use this
 *	channel as the control or any of the secondary channels.
 *	This may be due to the driver or due to regulatory bandwidth
 *	restrictions.
 * @IEEE80211_CHAN_INDOOR_ONLY: see %NL80211_FREQUENCY_ATTR_INDOOR_ONLY
 * @IEEE80211_CHAN_IR_CONCURRENT: see %NL80211_FREQUENCY_ATTR_IR_CONCURRENT
 * @IEEE80211_CHAN_NO_20MHZ: 20 MHz bandwidth is not permitted
 *	on this channel.
 * @IEEE80211_CHAN_NO_10MHZ: 10 MHz bandwidth is not permitted
 *	on this channel.
 *
 */
enum ieee80211_channel_flags {
	IEEE80211_CHAN_DISABLED		= 1<<0,
	IEEE80211_CHAN_NO_IR		= 1<<1,
	/* hole at 1<<2 */
	IEEE80211_CHAN_RADAR		= 1<<3,
	IEEE80211_CHAN_NO_HT40PLUS	= 1<<4,
	IEEE80211_CHAN_NO_HT40MINUS	= 1<<5,
	IEEE80211_CHAN_NO_OFDM		= 1<<6,
	IEEE80211_CHAN_NO_80MHZ		= 1<<7,
	IEEE80211_CHAN_NO_160MHZ	= 1<<8,
	IEEE80211_CHAN_INDOOR_ONLY	= 1<<9,
	IEEE80211_CHAN_IR_CONCURRENT	= 1<<10,
	IEEE80211_CHAN_NO_20MHZ		= 1<<11,
	IEEE80211_CHAN_NO_10MHZ		= 1<<12,
};

#define IEEE80211_CHAN_NO_HT40 \
	(IEEE80211_CHAN_NO_HT40PLUS | IEEE80211_CHAN_NO_HT40MINUS)

#define IEEE80211_DFS_MIN_CAC_TIME_MS		60000
#define IEEE80211_DFS_MIN_NOP_TIME_MS		(30 * 60 * 1000)

/**
 * struct ieee80211_channel - channel definition
 *
 * This structure describes a single channel for use
 * with cfg80211.
 *
 * @center_freq: center frequency in MHz
 * @hw_value: hardware-specific value for the channel
 * @flags: channel flags from &enum ieee80211_channel_flags.
 * @orig_flags: channel flags at registration time, used by regulatory
 *	code to support devices with additional restrictions
 * @band: band this channel belongs to.
 * @max_antenna_gain: maximum antenna gain in dBi
 * @max_power: maximum transmission power (in dBm)
 * @max_reg_power: maximum regulatory transmission power (in dBm)
 * @beacon_found: helper to regulatory code to indicate when a beacon
 *	has been found on this channel. Use regulatory_hint_found_beacon()
 *	to enable this, this is useful only on 5 GHz band.
 * @orig_mag: internal use
 * @orig_mpwr: internal use
 * @dfs_state: current state of this channel. Only relevant if radar is required
 *	on this channel.
 * @dfs_state_entered: timestamp (jiffies) when the dfs state was entered.
 * @dfs_cac_ms: DFS CAC time in milliseconds, this is valid for DFS channels.
 */
struct ieee80211_channel {
	enum nl80211_band band;
	u16 center_freq;
	u16 hw_value;
	u32 flags;
	int max_antenna_gain;
	int max_power;
	int max_reg_power;
	bool beacon_found;
	u32 orig_flags;
	int orig_mag, orig_mpwr;
	enum nl80211_dfs_state dfs_state;
	unsigned long dfs_state_entered;
	unsigned int dfs_cac_ms;
};

/**
 * enum ieee80211_rate_flags - rate flags
 *
 * Hardware/specification flags for rates. These are structured
 * in a way that allows using the same bitrate structure for
 * different bands/PHY modes.
 *
 * @IEEE80211_RATE_SHORT_PREAMBLE: Hardware can send with short
 *	preamble on this bitrate; only relevant in 2.4GHz band and
 *	with CCK rates.
 * @IEEE80211_RATE_MANDATORY_A: This bitrate is a mandatory rate
 *	when used with 802.11a (on the 5 GHz band); filled by the
 *	core code when registering the wiphy.
 * @IEEE80211_RATE_MANDATORY_B: This bitrate is a mandatory rate
 *	when used with 802.11b (on the 2.4 GHz band); filled by the
 *	core code when registering the wiphy.
 * @IEEE80211_RATE_MANDATORY_G: This bitrate is a mandatory rate
 *	when used with 802.11g (on the 2.4 GHz band); filled by the
 *	core code when registering the wiphy.
 * @IEEE80211_RATE_ERP_G: This is an ERP rate in 802.11g mode.
 * @IEEE80211_RATE_SUPPORTS_5MHZ: Rate can be used in 5 MHz mode
 * @IEEE80211_RATE_SUPPORTS_10MHZ: Rate can be used in 10 MHz mode
 */
enum ieee80211_rate_flags {
	IEEE80211_RATE_SHORT_PREAMBLE	= 1<<0,
	IEEE80211_RATE_MANDATORY_A	= 1<<1,
	IEEE80211_RATE_MANDATORY_B	= 1<<2,
	IEEE80211_RATE_MANDATORY_G	= 1<<3,
	IEEE80211_RATE_ERP_G		= 1<<4,
	IEEE80211_RATE_SUPPORTS_5MHZ	= 1<<5,
	IEEE80211_RATE_SUPPORTS_10MHZ	= 1<<6,
};

/**
 * enum ieee80211_bss_type - BSS type filter
 *
 * @IEEE80211_BSS_TYPE_ESS: Infrastructure BSS
 * @IEEE80211_BSS_TYPE_PBSS: Personal BSS
 * @IEEE80211_BSS_TYPE_IBSS: Independent BSS
 * @IEEE80211_BSS_TYPE_MBSS: Mesh BSS
 * @IEEE80211_BSS_TYPE_ANY: Wildcard value for matching any BSS type
 */
enum ieee80211_bss_type {
	IEEE80211_BSS_TYPE_ESS,
	IEEE80211_BSS_TYPE_PBSS,
	IEEE80211_BSS_TYPE_IBSS,
	IEEE80211_BSS_TYPE_MBSS,
	IEEE80211_BSS_TYPE_ANY
};

/**
 * enum ieee80211_privacy - BSS privacy filter
 *
 * @IEEE80211_PRIVACY_ON: privacy bit set
 * @IEEE80211_PRIVACY_OFF: privacy bit clear
 * @IEEE80211_PRIVACY_ANY: Wildcard value for matching any privacy setting
 */
enum ieee80211_privacy {
	IEEE80211_PRIVACY_ON,
	IEEE80211_PRIVACY_OFF,
	IEEE80211_PRIVACY_ANY
};

#define IEEE80211_PRIVACY(x)	\
	((x) ? IEEE80211_PRIVACY_ON : IEEE80211_PRIVACY_OFF)

/**
 * struct ieee80211_rate - bitrate definition
 *
 * This structure describes a bitrate that an 802.11 PHY can
 * operate with. The two values @hw_value and @hw_value_short
 * are only for driver use when pointers to this structure are
 * passed around.
 *
 * @flags: rate-specific flags
 * @bitrate: bitrate in units of 100 Kbps
 * @hw_value: driver/hardware value for this rate
 * @hw_value_short: driver/hardware value for this rate when
 *	short preamble is used
 */
struct ieee80211_rate {
	u32 flags;
	u16 bitrate;
	u16 hw_value, hw_value_short;
};

/**
 * struct ieee80211_sta_ht_cap - STA's HT capabilities
 *
 * This structure describes most essential parameters needed
 * to describe 802.11n HT capabilities for an STA.
 *
 * @ht_supported: is HT supported by the STA
 * @cap: HT capabilities map as described in 802.11n spec
 * @ampdu_factor: Maximum A-MPDU length factor
 * @ampdu_density: Minimum A-MPDU spacing
 * @mcs: Supported MCS rates
 */
struct ieee80211_sta_ht_cap {
	u16 cap; /* use IEEE80211_HT_CAP_ */
	bool ht_supported;
	u8 ampdu_factor;
	u8 ampdu_density;
	struct ieee80211_mcs_info mcs;
};

/**
 * struct ieee80211_sta_vht_cap - STA's VHT capabilities
 *
 * This structure describes most essential parameters needed
 * to describe 802.11ac VHT capabilities for an STA.
 *
 * @vht_supported: is VHT supported by the STA
 * @cap: VHT capabilities map as described in 802.11ac spec
 * @vht_mcs: Supported VHT MCS rates
 */
struct ieee80211_sta_vht_cap {
	bool vht_supported;
	u32 cap; /* use IEEE80211_VHT_CAP_ */
	struct ieee80211_vht_mcs_info vht_mcs;
};

#define IEEE80211_HE_PPE_THRES_MAX_LEN		25

/**
 * struct ieee80211_sta_he_cap - STA's HE capabilities
 *
 * This structure describes most essential parameters needed
 * to describe 802.11ax HE capabilities for a STA.
 *
 * @has_he: true iff HE data is valid.
 * @he_cap_elem: Fixed portion of the HE capabilities element.
 * @he_mcs_nss_supp: The supported NSS/MCS combinations.
 * @ppe_thres: Holds the PPE Thresholds data.
 */
struct ieee80211_sta_he_cap {
	bool has_he;
	struct ieee80211_he_cap_elem he_cap_elem;
	struct ieee80211_he_mcs_nss_supp he_mcs_nss_supp;
	u8 ppe_thres[IEEE80211_HE_PPE_THRES_MAX_LEN];
};

/**
 * struct ieee80211_sband_iftype_data
 *
 * This structure encapsulates sband data that is relevant for the
 * interface types defined in @types_mask.  Each type in the
 * @types_mask must be unique across all instances of iftype_data.
 *
 * @types_mask: interface types mask
 * @he_cap: holds the HE capabilities
 */
struct ieee80211_sband_iftype_data {
	u16 types_mask;
	struct ieee80211_sta_he_cap he_cap;
};

/**
 * enum ieee80211_edmg_bw_config - allowed channel bandwidth configurations
 *
 * @IEEE80211_EDMG_BW_CONFIG_4: 2.16GHz
 * @IEEE80211_EDMG_BW_CONFIG_5: 2.16GHz and 4.32GHz
 * @IEEE80211_EDMG_BW_CONFIG_6: 2.16GHz, 4.32GHz and 6.48GHz
 * @IEEE80211_EDMG_BW_CONFIG_7: 2.16GHz, 4.32GHz, 6.48GHz and 8.64GHz
 * @IEEE80211_EDMG_BW_CONFIG_8: 2.16GHz and 2.16GHz + 2.16GHz
 * @IEEE80211_EDMG_BW_CONFIG_9: 2.16GHz, 4.32GHz and 2.16GHz + 2.16GHz
 * @IEEE80211_EDMG_BW_CONFIG_10: 2.16GHz, 4.32GHz, 6.48GHz and 2.16GHz+2.16GHz
 * @IEEE80211_EDMG_BW_CONFIG_11: 2.16GHz, 4.32GHz, 6.48GHz, 8.64GHz and
 *	2.16GHz+2.16GHz
 * @IEEE80211_EDMG_BW_CONFIG_12: 2.16GHz, 2.16GHz + 2.16GHz and
 *	4.32GHz + 4.32GHz
 * @IEEE80211_EDMG_BW_CONFIG_13: 2.16GHz, 4.32GHz, 2.16GHz + 2.16GHz and
 *	4.32GHz + 4.32GHz
 * @IEEE80211_EDMG_BW_CONFIG_14: 2.16GHz, 4.32GHz, 6.48GHz, 2.16GHz + 2.16GHz
 *	and 4.32GHz + 4.32GHz
 * @IEEE80211_EDMG_BW_CONFIG_15: 2.16GHz, 4.32GHz, 6.48GHz, 8.64GHz,
 *	2.16GHz + 2.16GHz and 4.32GHz + 4.32GHz
 */
enum ieee80211_edmg_bw_config {
	IEEE80211_EDMG_BW_CONFIG_4	= 4,
	IEEE80211_EDMG_BW_CONFIG_5	= 5,
	IEEE80211_EDMG_BW_CONFIG_6	= 6,
	IEEE80211_EDMG_BW_CONFIG_7	= 7,
	IEEE80211_EDMG_BW_CONFIG_8	= 8,
	IEEE80211_EDMG_BW_CONFIG_9	= 9,
	IEEE80211_EDMG_BW_CONFIG_10	= 10,
	IEEE80211_EDMG_BW_CONFIG_11	= 11,
	IEEE80211_EDMG_BW_CONFIG_12	= 12,
	IEEE80211_EDMG_BW_CONFIG_13	= 13,
	IEEE80211_EDMG_BW_CONFIG_14	= 14,
	IEEE80211_EDMG_BW_CONFIG_15	= 15,
};

/**
 * struct ieee80211_edmg - EDMG configuration
 *
 * This structure describes most essential parameters needed
 * to describe 802.11ay EDMG configuration
 *
 * @channels: bitmap that indicates the 2.16 GHz channel(s)
 *	that are allowed to be used for transmissions.
 *	Bit 0 indicates channel 1, bit 1 indicates channel 2, etc.
 *	Set to 0 indicate EDMG not supported.
 * @bw_config: Channel BW Configuration subfield encodes
 *	the allowed channel bandwidth configurations
 */
struct ieee80211_edmg {
	u8 channels;
	enum ieee80211_edmg_bw_config bw_config;
};

/**
 * struct ieee80211_supported_band - frequency band definition
 *
 * This structure describes a frequency band a wiphy
 * is able to operate in.
 *
 * @channels: Array of channels the hardware can operate in
 *	in this band.
 * @band: the band this structure represents
 * @n_channels: Number of channels in @channels
 * @bitrates: Array of bitrates the hardware can operate with
 *	in this band. Must be sorted to give a valid "supported
 *	rates" IE, i.e. CCK rates first, then OFDM.
 * @n_bitrates: Number of bitrates in @bitrates
 * @ht_cap: HT capabilities in this band
 * @vht_cap: VHT capabilities in this band
 * @edmg_cap: EDMG capabilities in this band
 * @n_iftype_data: number of iftype data entries
 * @iftype_data: interface type data entries.  Note that the bits in
 *	@types_mask inside this structure cannot overlap (i.e. only
 *	one occurrence of each type is allowed across all instances of
 *	iftype_data).
 */
struct ieee80211_supported_band {
	struct ieee80211_channel *channels;
	struct ieee80211_rate *bitrates;
	enum nl80211_band band;
	int n_channels;
	int n_bitrates;
	struct ieee80211_sta_ht_cap ht_cap;
	struct ieee80211_sta_vht_cap vht_cap;
	struct ieee80211_edmg edmg_cap;
	u16 n_iftype_data;
	const struct ieee80211_sband_iftype_data *iftype_data;
};

/**
 * ieee80211_get_sband_iftype_data - return sband data for a given iftype
 * @sband: the sband to search for the STA on
 * @iftype: enum nl80211_iftype
 *
 * Return: pointer to struct ieee80211_sband_iftype_data, or NULL is none found
 */
static inline const struct ieee80211_sband_iftype_data *
ieee80211_get_sband_iftype_data(const struct ieee80211_supported_band *sband,
				u8 iftype)
{
	int i;

	if (WARN_ON(iftype >= NL80211_IFTYPE_MAX))
		return NULL;

	for (i = 0; i < sband->n_iftype_data; i++)  {
		const struct ieee80211_sband_iftype_data *data =
			&sband->iftype_data[i];

		if (data->types_mask & BIT(iftype))
			return data;
	}

	return NULL;
}

/**
 * ieee80211_get_he_sta_cap - return HE capabilities for an sband's STA
 * @sband: the sband to search for the STA on
 *
 * Return: pointer to the struct ieee80211_sta_he_cap, or NULL is none found
 */
static inline const struct ieee80211_sta_he_cap *
ieee80211_get_he_sta_cap(const struct ieee80211_supported_band *sband)
{
	const struct ieee80211_sband_iftype_data *data =
		ieee80211_get_sband_iftype_data(sband, NL80211_IFTYPE_STATION);

	if (data && data->he_cap.has_he)
		return &data->he_cap;

	return NULL;
}

/**
 * wiphy_read_of_freq_limits - read frequency limits from device tree
 *
 * @wiphy: the wireless device to get extra limits for
 *
 * Some devices may have extra limitations specified in DT. This may be useful
 * for chipsets that normally support more bands but are limited due to board
 * design (e.g. by antennas or external power amplifier).
 *
 * This function reads info from DT and uses it to *modify* channels (disable
 * unavailable ones). It's usually a *bad* idea to use it in drivers with
 * shared channel data as DT limitations are device specific. You should make
 * sure to call it only if channels in wiphy are copied and can be modified
 * without affecting other devices.
 *
 * As this function access device node it has to be called after set_wiphy_dev.
 * It also modifies channels so they have to be set first.
 * If using this helper, call it before wiphy_register().
 */
#ifdef CONFIG_OF
void wiphy_read_of_freq_limits(struct wiphy *wiphy);
#else /* CONFIG_OF */
static inline void wiphy_read_of_freq_limits(struct wiphy *wiphy)
{
}
#endif /* !CONFIG_OF */


/*
 * Wireless hardware/device configuration structures and methods
 */

/**
 * DOC: Actions and configuration
 *
 * Each wireless device and each virtual interface offer a set of configuration
 * operations and other actions that are invoked by userspace. Each of these
 * actions is described in the operations structure, and the parameters these
 * operations use are described separately.
 *
 * Additionally, some operations are asynchronous and expect to get status
 * information via some functions that drivers need to call.
 *
 * Scanning and BSS list handling with its associated functionality is described
 * in a separate chapter.
 */

#define VHT_MUMIMO_GROUPS_DATA_LEN (WLAN_MEMBERSHIP_LEN +\
				    WLAN_USER_POSITION_LEN)

/**
 * struct vif_params - describes virtual interface parameters
 * @flags: monitor interface flags, unchanged if 0, otherwise
 *	%MONITOR_FLAG_CHANGED will be set
 * @use_4addr: use 4-address frames
 * @macaddr: address to use for this virtual interface.
 *	If this parameter is set to zero address the driver may
 *	determine the address as needed.
 *	This feature is only fully supported by drivers that enable the
 *	%NL80211_FEATURE_MAC_ON_CREATE flag.  Others may support creating
 **	only p2p devices with specified MAC.
 * @vht_mumimo_groups: MU-MIMO groupID, used for monitoring MU-MIMO packets
 *	belonging to that MU-MIMO groupID; %NULL if not changed
 * @vht_mumimo_follow_addr: MU-MIMO follow address, used for monitoring
 *	MU-MIMO packets going to the specified station; %NULL if not changed
 */
struct vif_params {
	u32 flags;
	int use_4addr;
	u8 macaddr[ETH_ALEN];
	const u8 *vht_mumimo_groups;
	const u8 *vht_mumimo_follow_addr;
};

/**
 * struct key_params - key information
 *
 * Information about a key
 *
 * @key: key material
 * @key_len: length of key material
 * @cipher: cipher suite selector
 * @seq: sequence counter (IV/PN) for TKIP and CCMP keys, only used
 *	with the get_key() callback, must be in little endian,
 *	length given by @seq_len.
 * @seq_len: length of @seq.
 */
struct key_params {
	const u8 *key;
	const u8 *seq;
	int key_len;
	int seq_len;
	u32 cipher;
};

/**
 * struct cfg80211_chan_def - channel definition
 * @chan: the (control) channel
 * @width: channel width
 * @center_freq1: center frequency of first segment
 * @center_freq2: center frequency of second segment
 *	(only with 80+80 MHz)
 * @edmg: define the EDMG channels configuration.
 *	If edmg is requested (i.e. the .channels member is non-zero),
 *	chan will define the primary channel and all other
 *	parameters are ignored.
 */
struct cfg80211_chan_def {
	struct ieee80211_channel *chan;
	enum nl80211_chan_width width;
	u32 center_freq1;
	u32 center_freq2;
	struct ieee80211_edmg edmg;
};

/**
 * cfg80211_get_chandef_type - return old channel type from chandef
 * @chandef: the channel definition
 *
 * Return: The old channel type (NOHT, HT20, HT40+/-) from a given
 * chandef, which must have a bandwidth allowing this conversion.
 */
static inline enum nl80211_channel_type
cfg80211_get_chandef_type(const struct cfg80211_chan_def *chandef)
{
	switch (chandef->width) {
	case NL80211_CHAN_WIDTH_20_NOHT:
		return NL80211_CHAN_NO_HT;
	case NL80211_CHAN_WIDTH_20:
		return NL80211_CHAN_HT20;
	case NL80211_CHAN_WIDTH_40:
		if (chandef->center_freq1 > chandef->chan->center_freq)
			return NL80211_CHAN_HT40PLUS;
		return NL80211_CHAN_HT40MINUS;
	default:
		WARN_ON(1);
		return NL80211_CHAN_NO_HT;
	}
}

/**
 * cfg80211_chandef_create - create channel definition using channel type
 * @chandef: the channel definition struct to fill
 * @channel: the control channel
 * @chantype: the channel type
 *
 * Given a channel type, create a channel definition.
 */
void cfg80211_chandef_create(struct cfg80211_chan_def *chandef,
			     struct ieee80211_channel *channel,
			     enum nl80211_channel_type chantype);

/**
 * cfg80211_chandef_identical - check if two channel definitions are identical
 * @chandef1: first channel definition
 * @chandef2: second channel definition
 *
 * Return: %true if the channels defined by the channel definitions are
 * identical, %false otherwise.
 */
static inline bool
cfg80211_chandef_identical(const struct cfg80211_chan_def *chandef1,
			   const struct cfg80211_chan_def *chandef2)
{
	return (chandef1->chan == chandef2->chan &&
		chandef1->width == chandef2->width &&
		chandef1->center_freq1 == chandef2->center_freq1 &&
		chandef1->center_freq2 == chandef2->center_freq2);
}

/**
 * cfg80211_chandef_is_edmg - check if chandef represents an EDMG channel
 *
 * @chandef: the channel definition
 *
 * Return: %true if EDMG defined, %false otherwise.
 */
static inline bool
cfg80211_chandef_is_edmg(const struct cfg80211_chan_def *chandef)
{
	return chandef->edmg.channels || chandef->edmg.bw_config;
}

/**
 * cfg80211_chandef_compatible - check if two channel definitions are compatible
 * @chandef1: first channel definition
 * @chandef2: second channel definition
 *
 * Return: %NULL if the given channel definitions are incompatible,
 * chandef1 or chandef2 otherwise.
 */
const struct cfg80211_chan_def *
cfg80211_chandef_compatible(const struct cfg80211_chan_def *chandef1,
			    const struct cfg80211_chan_def *chandef2);

/**
 * cfg80211_chandef_valid - check if a channel definition is valid
 * @chandef: the channel definition to check
 * Return: %true if the channel definition is valid. %false otherwise.
 */
bool cfg80211_chandef_valid(const struct cfg80211_chan_def *chandef);

/**
 * cfg80211_chandef_usable - check if secondary channels can be used
 * @wiphy: the wiphy to validate against
 * @chandef: the channel definition to check
 * @prohibited_flags: the regulatory channel flags that must not be set
 * Return: %true if secondary channels are usable. %false otherwise.
 */
bool cfg80211_chandef_usable(struct wiphy *wiphy,
			     const struct cfg80211_chan_def *chandef,
			     u32 prohibited_flags);

/**
 * cfg80211_chandef_dfs_required - checks if radar detection is required
 * @wiphy: the wiphy to validate against
 * @chandef: the channel definition to check
 * @iftype: the interface type as specified in &enum nl80211_iftype
 * Returns:
 *	1 if radar detection is required, 0 if it is not, < 0 on error
 */
int cfg80211_chandef_dfs_required(struct wiphy *wiphy,
				  const struct cfg80211_chan_def *chandef,
				  enum nl80211_iftype iftype);

/**
 * ieee80211_chandef_rate_flags - returns rate flags for a channel
 *
 * In some channel types, not all rates may be used - for example CCK
 * rates may not be used in 5/10 MHz channels.
 *
 * @chandef: channel definition for the channel
 *
 * Returns: rate flags which apply for this channel
 */
static inline enum ieee80211_rate_flags
ieee80211_chandef_rate_flags(struct cfg80211_chan_def *chandef)
{
	switch (chandef->width) {
	case NL80211_CHAN_WIDTH_5:
		return IEEE80211_RATE_SUPPORTS_5MHZ;
	case NL80211_CHAN_WIDTH_10:
		return IEEE80211_RATE_SUPPORTS_10MHZ;
	default:
		break;
	}
	return 0;
}

/**
 * ieee80211_chandef_max_power - maximum transmission power for the chandef
 *
 * In some regulations, the transmit power may depend on the configured channel
 * bandwidth which may be defined as dBm/MHz. This function returns the actual
 * max_power for non-standard (20 MHz) channels.
 *
 * @chandef: channel definition for the channel
 *
 * Returns: maximum allowed transmission power in dBm for the chandef
 */
static inline int
ieee80211_chandef_max_power(struct cfg80211_chan_def *chandef)
{
	switch (chandef->width) {
	case NL80211_CHAN_WIDTH_5:
		return min(chandef->chan->max_reg_power - 6,
			   chandef->chan->max_power);
	case NL80211_CHAN_WIDTH_10:
		return min(chandef->chan->max_reg_power - 3,
			   chandef->chan->max_power);
	default:
		break;
	}
	return chandef->chan->max_power;
}

/**
 * enum survey_info_flags - survey information flags
 *
 * @SURVEY_INFO_NOISE_DBM: noise (in dBm) was filled in
 * @SURVEY_INFO_IN_USE: channel is currently being used
 * @SURVEY_INFO_TIME: active time (in ms) was filled in
 * @SURVEY_INFO_TIME_BUSY: busy time was filled in
 * @SURVEY_INFO_TIME_EXT_BUSY: extension channel busy time was filled in
 * @SURVEY_INFO_TIME_RX: receive time was filled in
 * @SURVEY_INFO_TIME_TX: transmit time was filled in
 * @SURVEY_INFO_TIME_SCAN: scan time was filled in
 *
 * Used by the driver to indicate which info in &struct survey_info
 * it has filled in during the get_survey().
 */
enum survey_info_flags {
	SURVEY_INFO_NOISE_DBM		= BIT(0),
	SURVEY_INFO_IN_USE		= BIT(1),
	SURVEY_INFO_TIME		= BIT(2),
	SURVEY_INFO_TIME_BUSY		= BIT(3),
	SURVEY_INFO_TIME_EXT_BUSY	= BIT(4),
	SURVEY_INFO_TIME_RX		= BIT(5),
	SURVEY_INFO_TIME_TX		= BIT(6),
	SURVEY_INFO_TIME_SCAN		= BIT(7),
};

/**
 * struct survey_info - channel survey response
 *
 * @channel: the channel this survey record reports, may be %NULL for a single
 *	record to report global statistics
 * @filled: bitflag of flags from &enum survey_info_flags
 * @noise: channel noise in dBm. This and all following fields are
 *	optional
 * @time: amount of time in ms the radio was turn on (on the channel)
 * @time_busy: amount of time the primary channel was sensed busy
 * @time_ext_busy: amount of time the extension channel was sensed busy
 * @time_rx: amount of time the radio spent receiving data
 * @time_tx: amount of time the radio spent transmitting data
 * @time_scan: amount of time the radio spent for scanning
 *
 * Used by dump_survey() to report back per-channel survey information.
 *
 * This structure can later be expanded with things like
 * channel duty cycle etc.
 */
struct survey_info {
	struct ieee80211_channel *channel;
	u64 time;
	u64 time_busy;
	u64 time_ext_busy;
	u64 time_rx;
	u64 time_tx;
	u64 time_scan;
	u32 filled;
	s8 noise;
};

#define CFG80211_MAX_WEP_KEYS	4

/**
 * struct cfg80211_crypto_settings - Crypto settings
 * @wpa_versions: indicates which, if any, WPA versions are enabled
 *	(from enum nl80211_wpa_versions)
 * @cipher_group: group key cipher suite (or 0 if unset)
 * @n_ciphers_pairwise: number of AP supported unicast ciphers
 * @ciphers_pairwise: unicast key cipher suites
 * @n_akm_suites: number of AKM suites
 * @akm_suites: AKM suites
 * @control_port: Whether user space controls IEEE 802.1X port, i.e.,
 *	sets/clears %NL80211_STA_FLAG_AUTHORIZED. If true, the driver is
 *	required to assume that the port is unauthorized until authorized by
 *	user space. Otherwise, port is marked authorized by default.
 * @control_port_ethertype: the control port protocol that should be
 *	allowed through even on unauthorized ports
 * @control_port_no_encrypt: TRUE to prevent encryption of control port
 *	protocol frames.
 * @control_port_over_nl80211: TRUE if userspace expects to exchange control
 *	port frames over NL80211 instead of the network interface.
 * @wep_keys: static WEP keys, if not NULL points to an array of
 *	CFG80211_MAX_WEP_KEYS WEP keys
 * @wep_tx_key: key index (0..3) of the default TX static WEP key
 * @psk: PSK (for devices supporting 4-way-handshake offload)
 */
struct cfg80211_crypto_settings {
	u32 wpa_versions;
	u32 cipher_group;
	int n_ciphers_pairwise;
	u32 ciphers_pairwise[NL80211_MAX_NR_CIPHER_SUITES];
	int n_akm_suites;
	u32 akm_suites[NL80211_MAX_NR_AKM_SUITES];
	bool control_port;
	__be16 control_port_ethertype;
	bool control_port_no_encrypt;
	bool control_port_over_nl80211;
	struct key_params *wep_keys;
	int wep_tx_key;
	const u8 *psk;
};

/**
 * struct cfg80211_beacon_data - beacon data
 * @head: head portion of beacon (before TIM IE)
 *	or %NULL if not changed
 * @tail: tail portion of beacon (after TIM IE)
 *	or %NULL if not changed
 * @head_len: length of @head
 * @tail_len: length of @tail
 * @beacon_ies: extra information element(s) to add into Beacon frames or %NULL
 * @beacon_ies_len: length of beacon_ies in octets
 * @proberesp_ies: extra information element(s) to add into Probe Response
 *	frames or %NULL
 * @proberesp_ies_len: length of proberesp_ies in octets
 * @assocresp_ies: extra information element(s) to add into (Re)Association
 *	Response frames or %NULL
 * @assocresp_ies_len: length of assocresp_ies in octets
 * @probe_resp_len: length of probe response template (@probe_resp)
 * @probe_resp: probe response template (AP mode only)
 */
struct cfg80211_beacon_data {
	const u8 *head, *tail;
	const u8 *beacon_ies;
	const u8 *proberesp_ies;
	const u8 *assocresp_ies;
	const u8 *probe_resp;

	size_t head_len, tail_len;
	size_t beacon_ies_len;
	size_t proberesp_ies_len;
	size_t assocresp_ies_len;
	size_t probe_resp_len;
};

struct mac_address {
	u8 addr[ETH_ALEN];
};

/**
 * struct cfg80211_acl_data - Access control list data
 *
 * @acl_policy: ACL policy to be applied on the station's
 *	entry specified by mac_addr
 * @n_acl_entries: Number of MAC address entries passed
 * @mac_addrs: List of MAC addresses of stations to be used for ACL
 */
struct cfg80211_acl_data {
	enum nl80211_acl_policy acl_policy;
	int n_acl_entries;

	/* Keep it last */
	struct mac_address mac_addrs[];
};

/*
 * cfg80211_bitrate_mask - masks for bitrate control
 */
struct cfg80211_bitrate_mask {
	struct {
		u32 legacy;
		u8 ht_mcs[IEEE80211_HT_MCS_MASK_LEN];
		u16 vht_mcs[NL80211_VHT_NSS_MAX];
		enum nl80211_txrate_gi gi;
	} control[NUM_NL80211_BANDS];
};

/**
 * enum cfg80211_ap_settings_flags - AP settings flags
 *
 * Used by cfg80211_ap_settings
 *
 * @AP_SETTINGS_EXTERNAL_AUTH_SUPPORT: AP supports external authentication
 */
enum cfg80211_ap_settings_flags {
	AP_SETTINGS_EXTERNAL_AUTH_SUPPORT = BIT(0),
};

/**
 * struct cfg80211_ap_settings - AP configuration
 *
 * Used to configure an AP interface.
 *
 * @chandef: defines the channel to use
 * @beacon: beacon data
 * @beacon_interval: beacon interval
 * @dtim_period: DTIM period
 * @ssid: SSID to be used in the BSS (note: may be %NULL if not provided from
 *	user space)
 * @ssid_len: length of @ssid
 * @hidden_ssid: whether to hide the SSID in Beacon/Probe Response frames
 * @crypto: crypto settings
 * @privacy: the BSS uses privacy
 * @auth_type: Authentication type (algorithm)
 * @smps_mode: SMPS mode
 * @inactivity_timeout: time in seconds to determine station's inactivity.
 * @p2p_ctwindow: P2P CT Window
 * @p2p_opp_ps: P2P opportunistic PS
 * @acl: ACL configuration used by the drivers which has support for
 *	MAC address based access control
 * @pbss: If set, start as a PCP instead of AP. Relevant for DMG
 *	networks.
 * @beacon_rate: bitrate to be used for beacons
 * @ht_cap: HT capabilities (or %NULL if HT isn't enabled)
 * @vht_cap: VHT capabilities (or %NULL if VHT isn't enabled)
 * @ht_required: stations must support HT
 * @vht_required: stations must support VHT
 * @flags: flags, as defined in enum cfg80211_ap_settings_flags
 */
struct cfg80211_ap_settings {
	struct cfg80211_chan_def chandef;

	struct cfg80211_beacon_data beacon;

	int beacon_interval, dtim_period;
	const u8 *ssid;
	size_t ssid_len;
	enum nl80211_hidden_ssid hidden_ssid;
	struct cfg80211_crypto_settings crypto;
	bool privacy;
	enum nl80211_auth_type auth_type;
	enum nl80211_smps_mode smps_mode;
	int inactivity_timeout;
	u8 p2p_ctwindow;
	bool p2p_opp_ps;
	const struct cfg80211_acl_data *acl;
	bool pbss;
	struct cfg80211_bitrate_mask beacon_rate;

	const struct ieee80211_ht_cap *ht_cap;
	const struct ieee80211_vht_cap *vht_cap;
	bool ht_required, vht_required;
	u32 flags;
};

/**
 * struct cfg80211_csa_settings - channel switch settings
 *
 * Used for channel switch
 *
 * @chandef: defines the channel to use after the switch
 * @beacon_csa: beacon data while performing the switch
 * @counter_offsets_beacon: offsets of the counters within the beacon (tail)
 * @counter_offsets_presp: offsets of the counters within the probe response
 * @n_counter_offsets_beacon: number of csa counters the beacon (tail)
 * @n_counter_offsets_presp: number of csa counters in the probe response
 * @beacon_after: beacon data to be used on the new channel
 * @radar_required: whether radar detection is required on the new channel
 * @block_tx: whether transmissions should be blocked while changing
 * @count: number of beacons until switch
 */
struct cfg80211_csa_settings {
	struct cfg80211_chan_def chandef;
	struct cfg80211_beacon_data beacon_csa;
	const u16 *counter_offsets_beacon;
	const u16 *counter_offsets_presp;
	unsigned int n_counter_offsets_beacon;
	unsigned int n_counter_offsets_presp;
	struct cfg80211_beacon_data beacon_after;
	bool radar_required;
	bool block_tx;
	u8 count;
};

#define CFG80211_MAX_NUM_DIFFERENT_CHANNELS 10

/**
 * struct iface_combination_params - input parameters for interface combinations
 *
 * Used to pass interface combination parameters
 *
 * @num_different_channels: the number of different channels we want
 *	to use for verification
 * @radar_detect: a bitmap where each bit corresponds to a channel
 *	width where radar detection is needed, as in the definition of
 *	&struct ieee80211_iface_combination.@radar_detect_widths
 * @iftype_num: array with the number of interfaces of each interface
 *	type.  The index is the interface type as specified in &enum
 *	nl80211_iftype.
 * @new_beacon_int: set this to the beacon interval of a new interface
 *	that's not operating yet, if such is to be checked as part of
 *	the verification
 */
struct iface_combination_params {
	int num_different_channels;
	u8 radar_detect;
	int iftype_num[NUM_NL80211_IFTYPES];
	u32 new_beacon_int;
};

/**
 * enum station_parameters_apply_mask - station parameter values to apply
 * @STATION_PARAM_APPLY_UAPSD: apply new uAPSD parameters (uapsd_queues, max_sp)
 * @STATION_PARAM_APPLY_CAPABILITY: apply new capability
 * @STATION_PARAM_APPLY_PLINK_STATE: apply new plink state
 *
 * Not all station parameters have in-band "no change" signalling,
 * for those that don't these flags will are used.
 */
enum station_parameters_apply_mask {
	STATION_PARAM_APPLY_UAPSD = BIT(0),
	STATION_PARAM_APPLY_CAPABILITY = BIT(1),
	STATION_PARAM_APPLY_PLINK_STATE = BIT(2),
};

/**
 * struct station_parameters - station parameters
 *
 * Used to change and create a new station.
 *
 * @vlan: vlan interface station should belong to
 * @supported_rates: supported rates in IEEE 802.11 format
 *	(or NULL for no change)
 * @supported_rates_len: number of supported rates
 * @sta_flags_mask: station flags that changed
 *	(bitmask of BIT(%NL80211_STA_FLAG_...))
 * @sta_flags_set: station flags values
 *	(bitmask of BIT(%NL80211_STA_FLAG_...))
 * @listen_interval: listen interval or -1 for no change
 * @aid: AID or zero for no change
 * @peer_aid: mesh peer AID or zero for no change
 * @plink_action: plink action to take
 * @plink_state: set the peer link state for a station
 * @ht_capa: HT capabilities of station
 * @vht_capa: VHT capabilities of station
 * @uapsd_queues: bitmap of queues configured for uapsd. same format
 *	as the AC bitmap in the QoS info field
 * @max_sp: max Service Period. same format as the MAX_SP in the
 *	QoS info field (but already shifted down)
 * @sta_modify_mask: bitmap indicating which parameters changed
 *	(for those that don't have a natural "no change" value),
 *	see &enum station_parameters_apply_mask
 * @local_pm: local link-specific mesh power save mode (no change when set
 *	to unknown)
 * @capability: station capability
 * @ext_capab: extended capabilities of the station
 * @ext_capab_len: number of extended capabilities
 * @supported_channels: supported channels in IEEE 802.11 format
 * @supported_channels_len: number of supported channels
 * @supported_oper_classes: supported oper classes in IEEE 802.11 format
 * @supported_oper_classes_len: number of supported operating classes
 * @opmode_notif: operating mode field from Operating Mode Notification
 * @opmode_notif_used: information if operating mode field is used
 * @support_p2p_ps: information if station supports P2P PS mechanism
 * @he_capa: HE capabilities of station
 * @he_capa_len: the length of the HE capabilities
 */
struct station_parameters {
	const u8 *supported_rates;
	struct net_device *vlan;
	u32 sta_flags_mask, sta_flags_set;
	u32 sta_modify_mask;
	int listen_interval;
	u16 aid;
	u16 peer_aid;
	u8 supported_rates_len;
	u8 plink_action;
	u8 plink_state;
	const struct ieee80211_ht_cap *ht_capa;
	const struct ieee80211_vht_cap *vht_capa;
	u8 uapsd_queues;
	u8 max_sp;
	enum nl80211_mesh_power_mode local_pm;
	u16 capability;
	const u8 *ext_capab;
	u8 ext_capab_len;
	const u8 *supported_channels;
	u8 supported_channels_len;
	const u8 *supported_oper_classes;
	u8 supported_oper_classes_len;
	u8 opmode_notif;
	bool opmode_notif_used;
	int support_p2p_ps;
	const struct ieee80211_he_cap_elem *he_capa;
	u8 he_capa_len;
};

/**
 * struct station_del_parameters - station deletion parameters
 *
 * Used to delete a station entry (or all stations).
 *
 * @mac: MAC address of the station to remove or NULL to remove all stations
 * @subtype: Management frame subtype to use for indicating removal
 *	(10 = Disassociation, 12 = Deauthentication)
 * @reason_code: Reason code for the Disassociation/Deauthentication frame
 */
struct station_del_parameters {
	const u8 *mac;
	u8 subtype;
	u16 reason_code;
};

/**
 * enum cfg80211_station_type - the type of station being modified
 * @CFG80211_STA_AP_CLIENT: client of an AP interface
 * @CFG80211_STA_AP_CLIENT_UNASSOC: client of an AP interface that is still
 *	unassociated (update properties for this type of client is permitted)
 * @CFG80211_STA_AP_MLME_CLIENT: client of an AP interface that has
 *	the AP MLME in the device
 * @CFG80211_STA_AP_STA: AP station on managed interface
 * @CFG80211_STA_IBSS: IBSS station
 * @CFG80211_STA_TDLS_PEER_SETUP: TDLS peer on managed interface (dummy entry
 *	while TDLS setup is in progress, it moves out of this state when
 *	being marked authorized; use this only if TDLS with external setup is
 *	supported/used)
 * @CFG80211_STA_TDLS_PEER_ACTIVE: TDLS peer on managed interface (active
 *	entry that is operating, has been marked authorized by userspace)
 * @CFG80211_STA_MESH_PEER_KERNEL: peer on mesh interface (kernel managed)
 * @CFG80211_STA_MESH_PEER_USER: peer on mesh interface (user managed)
 */
enum cfg80211_station_type {
	CFG80211_STA_AP_CLIENT,
	CFG80211_STA_AP_CLIENT_UNASSOC,
	CFG80211_STA_AP_MLME_CLIENT,
	CFG80211_STA_AP_STA,
	CFG80211_STA_IBSS,
	CFG80211_STA_TDLS_PEER_SETUP,
	CFG80211_STA_TDLS_PEER_ACTIVE,
	CFG80211_STA_MESH_PEER_KERNEL,
	CFG80211_STA_MESH_PEER_USER,
};

/**
 * cfg80211_check_station_change - validate parameter changes
 * @wiphy: the wiphy this operates on
 * @params: the new parameters for a station
 * @statype: the type of station being modified
 *
 * Utility function for the @change_station driver method. Call this function
 * with the appropriate station type looking up the station (and checking that
 * it exists). It will verify whether the station change is acceptable, and if
 * not will return an error code. Note that it may modify the parameters for
 * backward compatibility reasons, so don't use them before calling this.
 */
int cfg80211_check_station_change(struct wiphy *wiphy,
				  struct station_parameters *params,
				  enum cfg80211_station_type statype);

/**
 * enum station_info_rate_flags - bitrate info flags
 *
 * Used by the driver to indicate the specific rate transmission
 * type for 802.11n transmissions.
 *
 * @RATE_INFO_FLAGS_MCS: mcs field filled with HT MCS
 * @RATE_INFO_FLAGS_VHT_MCS: mcs field filled with VHT MCS
 * @RATE_INFO_FLAGS_SHORT_GI: 400ns guard interval
 * @RATE_INFO_FLAGS_DMG: 60GHz MCS
 * @RATE_INFO_FLAGS_HE_MCS: HE MCS information
 * @RATE_INFO_FLAGS_EDMG: 60GHz MCS in EDMG mode
 */
enum rate_info_flags {
	RATE_INFO_FLAGS_MCS			= BIT(0),
	RATE_INFO_FLAGS_VHT_MCS			= BIT(1),
	RATE_INFO_FLAGS_SHORT_GI		= BIT(2),
	RATE_INFO_FLAGS_DMG			= BIT(3),
	RATE_INFO_FLAGS_HE_MCS			= BIT(4),
	RATE_INFO_FLAGS_EDMG			= BIT(5),
};

/**
 * enum rate_info_bw - rate bandwidth information
 *
 * Used by the driver to indicate the rate bandwidth.
 *
 * @RATE_INFO_BW_5: 5 MHz bandwidth
 * @RATE_INFO_BW_10: 10 MHz bandwidth
 * @RATE_INFO_BW_20: 20 MHz bandwidth
 * @RATE_INFO_BW_40: 40 MHz bandwidth
 * @RATE_INFO_BW_80: 80 MHz bandwidth
 * @RATE_INFO_BW_160: 160 MHz bandwidth
 * @RATE_INFO_BW_HE_RU: bandwidth determined by HE RU allocation
 */
enum rate_info_bw {
	RATE_INFO_BW_20 = 0,
	RATE_INFO_BW_5,
	RATE_INFO_BW_10,
	RATE_INFO_BW_40,
	RATE_INFO_BW_80,
	RATE_INFO_BW_160,
	RATE_INFO_BW_HE_RU,
};

/**
 * struct rate_info - bitrate information
 *
 * Information about a receiving or transmitting bitrate
 *
 * @flags: bitflag of flags from &enum rate_info_flags
 * @mcs: mcs index if struct describes an HT/VHT/HE rate
 * @legacy: bitrate in 100kbit/s for 802.11abg
 * @nss: number of streams (VHT & HE only)
 * @bw: bandwidth (from &enum rate_info_bw)
 * @he_gi: HE guard interval (from &enum nl80211_he_gi)
 * @he_dcm: HE DCM value
 * @he_ru_alloc: HE RU allocation (from &enum nl80211_he_ru_alloc,
 *	only valid if bw is %RATE_INFO_BW_HE_RU)
 * @n_bonded_ch: In case of EDMG the number of bonded channels (1-4)
 */
struct rate_info {
	u8 flags;
	u8 mcs;
	u16 legacy;
	u8 nss;
	u8 bw;
	u8 he_gi;
	u8 he_dcm;
	u8 he_ru_alloc;
	u8 n_bonded_ch;
};

/**
 * enum station_info_rate_flags - bitrate info flags
 *
 * Used by the driver to indicate the specific rate transmission
 * type for 802.11n transmissions.
 *
 * @BSS_PARAM_FLAGS_CTS_PROT: whether CTS protection is enabled
 * @BSS_PARAM_FLAGS_SHORT_PREAMBLE: whether short preamble is enabled
 * @BSS_PARAM_FLAGS_SHORT_SLOT_TIME: whether short slot time is enabled
 */
enum bss_param_flags {
	BSS_PARAM_FLAGS_CTS_PROT	= 1<<0,
	BSS_PARAM_FLAGS_SHORT_PREAMBLE	= 1<<1,
	BSS_PARAM_FLAGS_SHORT_SLOT_TIME	= 1<<2,
};

/**
 * struct sta_bss_parameters - BSS parameters for the attached station
 *
 * Information about the currently associated BSS
 *
 * @flags: bitflag of flags from &enum bss_param_flags
 * @dtim_period: DTIM period for the BSS
 * @beacon_interval: beacon interval
 */
struct sta_bss_parameters {
	u8 flags;
	u8 dtim_period;
	u16 beacon_interval;
};

/**
 * struct cfg80211_txq_stats - TXQ statistics for this TID
 * @filled: bitmap of flags using the bits of &enum nl80211_txq_stats to
 *	indicate the relevant values in this struct are filled
 * @backlog_bytes: total number of bytes currently backlogged
 * @backlog_packets: total number of packets currently backlogged
 * @flows: number of new flows seen
 * @drops: total number of packets dropped
 * @ecn_marks: total number of packets marked with ECN CE
 * @overlimit: number of drops due to queue space overflow
 * @overmemory: number of drops due to memory limit overflow
 * @collisions: number of hash collisions
 * @tx_bytes: total number of bytes dequeued
 * @tx_packets: total number of packets dequeued
 * @max_flows: maximum number of flows supported
 */
struct cfg80211_txq_stats {
	u32 filled;
	u32 backlog_bytes;
	u32 backlog_packets;
	u32 flows;
	u32 drops;
	u32 ecn_marks;
	u32 overlimit;
	u32 overmemory;
	u32 collisions;
	u32 tx_bytes;
	u32 tx_packets;
	u32 max_flows;
};

/**
 * struct cfg80211_tid_stats - per-TID statistics
 * @filled: bitmap of flags using the bits of &enum nl80211_tid_stats to
 *	indicate the relevant values in this struct are filled
 * @rx_msdu: number of received MSDUs
 * @tx_msdu: number of (attempted) transmitted MSDUs
 * @tx_msdu_retries: number of retries (not counting the first) for
 *	transmitted MSDUs
 * @tx_msdu_failed: number of failed transmitted MSDUs
 * @txq_stats: TXQ statistics
 */
struct cfg80211_tid_stats {
	u32 filled;
	u64 rx_msdu;
	u64 tx_msdu;
	u64 tx_msdu_retries;
	u64 tx_msdu_failed;
	struct cfg80211_txq_stats txq_stats;
};

#define IEEE80211_MAX_CHAINS	4

/**
 * struct station_info - station information
 *
 * Station information filled by driver for get_station() and dump_station.
 *
 * @filled: bitflag of flags using the bits of &enum nl80211_sta_info to
 *	indicate the relevant values in this struct for them
 * @connected_time: time(in secs) since a station is last connected
 * @inactive_time: time since last station activity (tx/rx) in milliseconds
 * @rx_bytes: bytes (size of MPDUs) received from this station
 * @tx_bytes: bytes (size of MPDUs) transmitted to this station
 * @llid: mesh local link id
 * @plid: mesh peer link id
 * @plink_state: mesh peer link state
 * @signal: The signal strength, type depends on the wiphy's signal_type.
 *	For CFG80211_SIGNAL_TYPE_MBM, value is expressed in _dBm_.
 * @signal_avg: Average signal strength, type depends on the wiphy's signal_type.
 *	For CFG80211_SIGNAL_TYPE_MBM, value is expressed in _dBm_.
 * @chains: bitmask for filled values in @chain_signal, @chain_signal_avg
 * @chain_signal: per-chain signal strength of last received packet in dBm
 * @chain_signal_avg: per-chain signal strength average in dBm
 * @txrate: current unicast bitrate from this station
 * @rxrate: current unicast bitrate to this station
 * @rx_packets: packets (MSDUs & MMPDUs) received from this station
 * @tx_packets: packets (MSDUs & MMPDUs) transmitted to this station
 * @tx_retries: cumulative retry counts (MPDUs)
 * @tx_failed: number of failed transmissions (MPDUs) (retries exceeded, no ACK)
 * @rx_dropped_misc:  Dropped for un-specified reason.
 * @bss_param: current BSS parameters
 * @generation: generation number for nl80211 dumps.
 *	This number should increase every time the list of stations
 *	changes, i.e. when a station is added or removed, so that
 *	userspace can tell whether it got a consistent snapshot.
 * @assoc_req_ies: IEs from (Re)Association Request.
 *	This is used only when in AP mode with drivers that do not use
 *	user space MLME/SME implementation. The information is provided for
 *	the cfg80211_new_sta() calls to notify user space of the IEs.
 * @assoc_req_ies_len: Length of assoc_req_ies buffer in octets.
 * @sta_flags: station flags mask & values
 * @beacon_loss_count: Number of times beacon loss event has triggered.
 * @t_offset: Time offset of the station relative to this host.
 * @local_pm: local mesh STA power save mode
 * @peer_pm: peer mesh STA power save mode
 * @nonpeer_pm: non-peer mesh STA power save mode
 * @expected_throughput: expected throughput in kbps (including 802.11 headers)
 *	towards this station.
 * @rx_beacon: number of beacons received from this peer
 * @rx_beacon_signal_avg: signal strength average (in dBm) for beacons received
 *	from this peer
 * @rx_duration: aggregate PPDU duration(usecs) for all the frames from a peer
 * @pertid: per-TID statistics, see &struct cfg80211_tid_stats, using the last
 *	(IEEE80211_NUM_TIDS) index for MSDUs not encapsulated in QoS-MPDUs.
 *	Note that this doesn't use the @filled bit, but is used if non-NULL.
 * @ack_signal: signal strength (in dBm) of the last ACK frame.
 * @avg_ack_signal: average rssi value of ack packet for the no of msdu's has
 *	been sent.
 * @rx_mpdu_count: number of MPDUs received from this station
 * @fcs_err_count: number of packets (MPDUs) received from this station with
 *	an FCS error. This counter should be incremented only when TA of the
 *	received packet with an FCS error matches the peer MAC address.
 */
struct station_info {
	u64 filled;
	u32 connected_time;
	u32 inactive_time;
	u64 rx_bytes;
	u64 tx_bytes;
	u16 llid;
	u16 plid;
	u8 plink_state;
	s8 signal;
	s8 signal_avg;

	u8 chains;
	s8 chain_signal[IEEE80211_MAX_CHAINS];
	s8 chain_signal_avg[IEEE80211_MAX_CHAINS];

	struct rate_info txrate;
	struct rate_info rxrate;
	u32 rx_packets;
	u32 tx_packets;
	u32 tx_retries;
	u32 tx_failed;
	u32 rx_dropped_misc;
	struct sta_bss_parameters bss_param;
	struct nl80211_sta_flag_update sta_flags;

	int generation;

	const u8 *assoc_req_ies;
	size_t assoc_req_ies_len;

	u32 beacon_loss_count;
	s64 t_offset;
	enum nl80211_mesh_power_mode local_pm;
	enum nl80211_mesh_power_mode peer_pm;
	enum nl80211_mesh_power_mode nonpeer_pm;

	u32 expected_throughput;

	u64 rx_beacon;
	u64 rx_duration;
	u8 rx_beacon_signal_avg;
	struct cfg80211_tid_stats *pertid;
	s8 ack_signal;
	s8 avg_ack_signal;

	u32 rx_mpdu_count;
	u32 fcs_err_count;
};

#if IS_ENABLED(CONFIG_CFG80211)
/**
 * cfg80211_get_station - retrieve information about a given station
 * @dev: the device where the station is supposed to be connected to
 * @mac_addr: the mac address of the station of interest
 * @sinfo: pointer to the structure to fill with the information
 *
 * Returns 0 on success and sinfo is filled with the available information
 * otherwise returns a negative error code and the content of sinfo has to be
 * considered undefined.
 */
int cfg80211_get_station(struct net_device *dev, const u8 *mac_addr,
			 struct station_info *sinfo);
#else
static inline int cfg80211_get_station(struct net_device *dev,
				       const u8 *mac_addr,
				       struct station_info *sinfo)
{
	return -ENOENT;
}
#endif

/**
 * enum monitor_flags - monitor flags
 *
 * Monitor interface configuration flags. Note that these must be the bits
 * according to the nl80211 flags.
 *
 * @MONITOR_FLAG_CHANGED: set if the flags were changed
 * @MONITOR_FLAG_FCSFAIL: pass frames with bad FCS
 * @MONITOR_FLAG_PLCPFAIL: pass frames with bad PLCP
 * @MONITOR_FLAG_CONTROL: pass control frames
 * @MONITOR_FLAG_OTHER_BSS: disable BSSID filtering
 * @MONITOR_FLAG_COOK_FRAMES: report frames after processing
 * @MONITOR_FLAG_ACTIVE: active monitor, ACKs frames on its MAC address
 */
enum monitor_flags {
	MONITOR_FLAG_CHANGED		= 1<<__NL80211_MNTR_FLAG_INVALID,
	MONITOR_FLAG_FCSFAIL		= 1<<NL80211_MNTR_FLAG_FCSFAIL,
	MONITOR_FLAG_PLCPFAIL		= 1<<NL80211_MNTR_FLAG_PLCPFAIL,
	MONITOR_FLAG_CONTROL		= 1<<NL80211_MNTR_FLAG_CONTROL,
	MONITOR_FLAG_OTHER_BSS		= 1<<NL80211_MNTR_FLAG_OTHER_BSS,
	MONITOR_FLAG_COOK_FRAMES	= 1<<NL80211_MNTR_FLAG_COOK_FRAMES,
	MONITOR_FLAG_ACTIVE		= 1<<NL80211_MNTR_FLAG_ACTIVE,
};

/**
 * enum mpath_info_flags -  mesh path information flags
 *
 * Used by the driver to indicate which info in &struct mpath_info it has filled
 * in during get_station() or dump_station().
 *
 * @MPATH_INFO_FRAME_QLEN: @frame_qlen filled
 * @MPATH_INFO_SN: @sn filled
 * @MPATH_INFO_METRIC: @metric filled
 * @MPATH_INFO_EXPTIME: @exptime filled
 * @MPATH_INFO_DISCOVERY_TIMEOUT: @discovery_timeout filled
 * @MPATH_INFO_DISCOVERY_RETRIES: @discovery_retries filled
 * @MPATH_INFO_FLAGS: @flags filled
 */
enum mpath_info_flags {
	MPATH_INFO_FRAME_QLEN		= BIT(0),
	MPATH_INFO_SN			= BIT(1),
	MPATH_INFO_METRIC		= BIT(2),
	MPATH_INFO_EXPTIME		= BIT(3),
	MPATH_INFO_DISCOVERY_TIMEOUT	= BIT(4),
	MPATH_INFO_DISCOVERY_RETRIES	= BIT(5),
	MPATH_INFO_FLAGS		= BIT(6),
};

/**
 * struct mpath_info - mesh path information
 *
 * Mesh path information filled by driver for get_mpath() and dump_mpath().
 *
 * @filled: bitfield of flags from &enum mpath_info_flags
 * @frame_qlen: number of queued frames for this destination
 * @sn: target sequence number
 * @metric: metric (cost) of this mesh path
 * @exptime: expiration time for the mesh path from now, in msecs
 * @flags: mesh path flags
 * @discovery_timeout: total mesh path discovery timeout, in msecs
 * @discovery_retries: mesh path discovery retries
 * @generation: generation number for nl80211 dumps.
 *	This number should increase every time the list of mesh paths
 *	changes, i.e. when a station is added or removed, so that
 *	userspace can tell whether it got a consistent snapshot.
 */
struct mpath_info {
	u32 filled;
	u32 frame_qlen;
	u32 sn;
	u32 metric;
	u32 exptime;
	u32 discovery_timeout;
	u8 discovery_retries;
	u8 flags;

	int generation;
};

/**
 * struct bss_parameters - BSS parameters
 *
 * Used to change BSS parameters (mainly for AP mode).
 *
 * @use_cts_prot: Whether to use CTS protection
 *	(0 = no, 1 = yes, -1 = do not change)
 * @use_short_preamble: Whether the use of short preambles is allowed
 *	(0 = no, 1 = yes, -1 = do not change)
 * @use_short_slot_time: Whether the use of short slot time is allowed
 *	(0 = no, 1 = yes, -1 = do not change)
 * @basic_rates: basic rates in IEEE 802.11 format
 *	(or NULL for no change)
 * @basic_rates_len: number of basic rates
 * @ap_isolate: do not forward packets between connected stations
 * @ht_opmode: HT Operation mode
 * 	(u16 = opmode, -1 = do not change)
 * @p2p_ctwindow: P2P CT Window (-1 = no change)
 * @p2p_opp_ps: P2P opportunistic PS (-1 = no change)
 */
struct bss_parameters {
	int use_cts_prot;
	int use_short_preamble;
	int use_short_slot_time;
	const u8 *basic_rates;
	u8 basic_rates_len;
	int ap_isolate;
	int ht_opmode;
	s8 p2p_ctwindow, p2p_opp_ps;
};

/**
 * struct mesh_config - 802.11s mesh configuration
 *
 * These parameters can be changed while the mesh is active.
 *
 * @dot11MeshRetryTimeout: the initial retry timeout in millisecond units used
 *	by the Mesh Peering Open message
 * @dot11MeshConfirmTimeout: the initial retry timeout in millisecond units
 *	used by the Mesh Peering Open message
 * @dot11MeshHoldingTimeout: the confirm timeout in millisecond units used by
 *	the mesh peering management to close a mesh peering
 * @dot11MeshMaxPeerLinks: the maximum number of peer links allowed on this
 *	mesh interface
 * @dot11MeshMaxRetries: the maximum number of peer link open retries that can
 *	be sent to establish a new peer link instance in a mesh
 * @dot11MeshTTL: the value of TTL field set at a source mesh STA
 * @element_ttl: the value of TTL field set at a mesh STA for path selection
 *	elements
 * @auto_open_plinks: whether we should automatically open peer links when we
 *	detect compatible mesh peers
 * @dot11MeshNbrOffsetMaxNeighbor: the maximum number of neighbors to
 *	synchronize to for 11s default synchronization method
 * @dot11MeshHWMPmaxPREQretries: the number of action frames containing a PREQ
 *	that an originator mesh STA can send to a particular path target
 * @path_refresh_time: how frequently to refresh mesh paths in milliseconds
 * @min_discovery_timeout: the minimum length of time to wait until giving up on
 *	a path discovery in milliseconds
 * @dot11MeshHWMPactivePathTimeout: the time (in TUs) for which mesh STAs
 *	receiving a PREQ shall consider the forwarding information from the
 *	root to be valid. (TU = time unit)
 * @dot11MeshHWMPpreqMinInterval: the minimum interval of time (in TUs) during
 *	which a mesh STA can send only one action frame containing a PREQ
 *	element
 * @dot11MeshHWMPperrMinInterval: the minimum interval of time (in TUs) during
 *	which a mesh STA can send only one Action frame containing a PERR
 *	element
 * @dot11MeshHWMPnetDiameterTraversalTime: the interval of time (in TUs) that
 *	it takes for an HWMP information element to propagate across the mesh
 * @dot11MeshHWMPRootMode: the configuration of a mesh STA as root mesh STA
 * @dot11MeshHWMPRannInterval: the interval of time (in TUs) between root
 *	announcements are transmitted
 * @dot11MeshGateAnnouncementProtocol: whether to advertise that this mesh
 *	station has access to a broader network beyond the MBSS. (This is
 *	missnamed in draft 12.0: dot11MeshGateAnnouncementProtocol set to true
 *	only means that the station will announce others it's a mesh gate, but
 *	not necessarily using the gate announcement protocol. Still keeping the
 *	same nomenclature to be in sync with the spec)
 * @dot11MeshForwarding: whether the Mesh STA is forwarding or non-forwarding
 *	entity (default is TRUE - forwarding entity)
 * @rssi_threshold: the threshold for average signal strength of candidate
 *	station to establish a peer link
 * @ht_opmode: mesh HT protection mode
 *
 * @dot11MeshHWMPactivePathToRootTimeout: The time (in TUs) for which mesh STAs
 *	receiving a proactive PREQ shall consider the forwarding information to
 *	the root mesh STA to be valid.
 *
 * @dot11MeshHWMProotInterval: The interval of time (in TUs) between proactive
 *	PREQs are transmitted.
 * @dot11MeshHWMPconfirmationInterval: The minimum interval of time (in TUs)
 *	during which a mesh STA can send only one Action frame containing
 *	a PREQ element for root path confirmation.
 * @power_mode: The default mesh power save mode which will be the initial
 *	setting for new peer links.
 * @dot11MeshAwakeWindowDuration: The duration in TUs the STA will remain awake
 *	after transmitting its beacon.
 * @plink_timeout: If no tx activity is seen from a STA we've established
 *	peering with for longer than this time (in seconds), then remove it
 *	from the STA's list of peers.  Default is 30 minutes.
 */
struct mesh_config {
	u16 dot11MeshRetryTimeout;
	u16 dot11MeshConfirmTimeout;
	u16 dot11MeshHoldingTimeout;
	u16 dot11MeshMaxPeerLinks;
	u8 dot11MeshMaxRetries;
	u8 dot11MeshTTL;
	u8 element_ttl;
	bool auto_open_plinks;
	u32 dot11MeshNbrOffsetMaxNeighbor;
	u8 dot11MeshHWMPmaxPREQretries;
	u32 path_refresh_time;
	u16 min_discovery_timeout;
	u32 dot11MeshHWMPactivePathTimeout;
	u16 dot11MeshHWMPpreqMinInterval;
	u16 dot11MeshHWMPperrMinInterval;
	u16 dot11MeshHWMPnetDiameterTraversalTime;
	u8 dot11MeshHWMPRootMode;
	u16 dot11MeshHWMPRannInterval;
	bool dot11MeshGateAnnouncementProtocol;
	bool dot11MeshForwarding;
	s32 rssi_threshold;
	u16 ht_opmode;
	u32 dot11MeshHWMPactivePathToRootTimeout;
	u16 dot11MeshHWMProotInterval;
	u16 dot11MeshHWMPconfirmationInterval;
	enum nl80211_mesh_power_mode power_mode;
	u16 dot11MeshAwakeWindowDuration;
	u32 plink_timeout;
};

/**
 * struct mesh_setup - 802.11s mesh setup configuration
 * @chandef: defines the channel to use
 * @mesh_id: the mesh ID
 * @mesh_id_len: length of the mesh ID, at least 1 and at most 32 bytes
 * @sync_method: which synchronization method to use
 * @path_sel_proto: which path selection protocol to use
 * @path_metric: which metric to use
 * @auth_id: which authentication method this mesh is using
 * @ie: vendor information elements (optional)
 * @ie_len: length of vendor information elements
 * @is_authenticated: this mesh requires authentication
 * @is_secure: this mesh uses security
 * @user_mpm: userspace handles all MPM functions
 * @dtim_period: DTIM period to use
 * @beacon_interval: beacon interval to use
 * @mcast_rate: multicat rate for Mesh Node [6Mbps is the default for 802.11a]
 * @basic_rates: basic rates to use when creating the mesh
 * @beacon_rate: bitrate to be used for beacons
 * @userspace_handles_dfs: whether user space controls DFS operation, i.e.
 *	changes the channel when a radar is detected. This is required
 *	to operate on DFS channels.
 * @control_port_over_nl80211: TRUE if userspace expects to exchange control
 *	port frames over NL80211 instead of the network interface.
 *
 * These parameters are fixed when the mesh is created.
 */
struct mesh_setup {
	struct cfg80211_chan_def chandef;
	const u8 *mesh_id;
	u8 mesh_id_len;
	u8 sync_method;
	u8 path_sel_proto;
	u8 path_metric;
	u8 auth_id;
	const u8 *ie;
	u8 ie_len;
	bool is_authenticated;
	bool is_secure;
	bool user_mpm;
	u8 dtim_period;
	u16 beacon_interval;
	int mcast_rate[NUM_NL80211_BANDS];
	u32 basic_rates;
	struct cfg80211_bitrate_mask beacon_rate;
	bool userspace_handles_dfs;
	bool control_port_over_nl80211;
};

/**
 * struct ocb_setup - 802.11p OCB mode setup configuration
 * @chandef: defines the channel to use
 *
 * These parameters are fixed when connecting to the network
 */
struct ocb_setup {
	struct cfg80211_chan_def chandef;
};

/**
 * struct ieee80211_txq_params - TX queue parameters
 * @ac: AC identifier
 * @txop: Maximum burst time in units of 32 usecs, 0 meaning disabled
 * @cwmin: Minimum contention window [a value of the form 2^n-1 in the range
 *	1..32767]
 * @cwmax: Maximum contention window [a value of the form 2^n-1 in the range
 *	1..32767]
 * @aifs: Arbitration interframe space [0..255]
 */
struct ieee80211_txq_params {
	enum nl80211_ac ac;
	u16 txop;
	u16 cwmin;
	u16 cwmax;
	u8 aifs;
};

/**
 * DOC: Scanning and BSS list handling
 *
 * The scanning process itself is fairly simple, but cfg80211 offers quite
 * a bit of helper functionality. To start a scan, the scan operation will
 * be invoked with a scan definition. This scan definition contains the
 * channels to scan, and the SSIDs to send probe requests for (including the
 * wildcard, if desired). A passive scan is indicated by having no SSIDs to
 * probe. Additionally, a scan request may contain extra information elements
 * that should be added to the probe request. The IEs are guaranteed to be
 * well-formed, and will not exceed the maximum length the driver advertised
 * in the wiphy structure.
 *
 * When scanning finds a BSS, cfg80211 needs to be notified of that, because
 * it is responsible for maintaining the BSS list; the driver should not
 * maintain a list itself. For this notification, various functions exist.
 *
 * Since drivers do not maintain a BSS list, there are also a number of
 * functions to search for a BSS and obtain information about it from the
 * BSS structure cfg80211 maintains. The BSS list is also made available
 * to userspace.
 */

/**
 * struct cfg80211_ssid - SSID description
 * @ssid: the SSID
 * @ssid_len: length of the ssid
 */
struct cfg80211_ssid {
	u8 ssid[IEEE80211_MAX_SSID_LEN];
	u8 ssid_len;
};

/**
 * struct cfg80211_scan_info - information about completed scan
 * @scan_start_tsf: scan start time in terms of the TSF of the BSS that the
 *	wireless device that requested the scan is connected to. If this
 *	information is not available, this field is left zero.
 * @tsf_bssid: the BSSID according to which %scan_start_tsf is set.
 * @aborted: set to true if the scan was aborted for any reason,
 *	userspace will be notified of that
 */
struct cfg80211_scan_info {
	u64 scan_start_tsf;
	u8 tsf_bssid[ETH_ALEN] __aligned(2);
	bool aborted;
};

/**
 * struct cfg80211_scan_request - scan request description
 *
 * @ssids: SSIDs to scan for (active scan only)
 * @n_ssids: number of SSIDs
 * @channels: channels to scan on.
 * @n_channels: total number of channels to scan
 * @scan_width: channel width for scanning
 * @ie: optional information element(s) to add into Probe Request or %NULL
 * @ie_len: length of ie in octets
 * @duration: how long to listen on each channel, in TUs. If
 *	%duration_mandatory is not set, this is the maximum dwell time and
 *	the actual dwell time may be shorter.
 * @duration_mandatory: if set, the scan duration must be as specified by the
 *	%duration field.
 * @flags: bit field of flags controlling operation
 * @rates: bitmap of rates to advertise for each band
 * @wiphy: the wiphy this was for
 * @scan_start: time (in jiffies) when the scan started
 * @wdev: the wireless device to scan for
 * @info: (internal) information about completed scan
 * @notified: (internal) scan request was notified as done or aborted
 * @no_cck: used to send probe requests at non CCK rate in 2GHz band
 * @mac_addr: MAC address used with randomisation
 * @mac_addr_mask: MAC address mask used with randomisation, bits that
 *	are 0 in the mask should be randomised, bits that are 1 should
 *	be taken from the @mac_addr
 * @bssid: BSSID to scan for (most commonly, the wildcard BSSID)
 */
struct cfg80211_scan_request {
	struct cfg80211_ssid *ssids;
	int n_ssids;
	u32 n_channels;
	enum nl80211_bss_scan_width scan_width;
	const u8 *ie;
	size_t ie_len;
	u16 duration;
	bool duration_mandatory;
	u32 flags;

	u32 rates[NUM_NL80211_BANDS];

	struct wireless_dev *wdev;

	u8 mac_addr[ETH_ALEN] __aligned(2);
	u8 mac_addr_mask[ETH_ALEN] __aligned(2);
	u8 bssid[ETH_ALEN] __aligned(2);

	/* internal */
	struct wiphy *wiphy;
	unsigned long scan_start;
	struct cfg80211_scan_info info;
	bool notified;
	bool no_cck;

	/* keep last */
	struct ieee80211_channel *channels[0];
};

static inline void get_random_mask_addr(u8 *buf, const u8 *addr, const u8 *mask)
{
	int i;

	get_random_bytes(buf, ETH_ALEN);
	for (i = 0; i < ETH_ALEN; i++) {
		buf[i] &= ~mask[i];
		buf[i] |= addr[i] & mask[i];
	}
}

/**
 * struct cfg80211_match_set - sets of attributes to match
 *
 * @ssid: SSID to be matched; may be zero-length in case of BSSID match
 *	or no match (RSSI only)
 * @bssid: BSSID to be matched; may be all-zero BSSID in case of SSID match
 *	or no match (RSSI only)
 * @rssi_thold: don't report scan results below this threshold (in s32 dBm)
 */
struct cfg80211_match_set {
	struct cfg80211_ssid ssid;
	u8 bssid[ETH_ALEN];
	s32 rssi_thold;
};

/**
 * struct cfg80211_sched_scan_plan - scan plan for scheduled scan
 *
 * @interval: interval between scheduled scan iterations. In seconds.
 * @iterations: number of scan iterations in this scan plan. Zero means
 *	infinite loop.
 *	The last scan plan will always have this parameter set to zero,
 *	all other scan plans will have a finite number of iterations.
 */
struct cfg80211_sched_scan_plan {
	u32 interval;
	u32 iterations;
};

/**
 * struct cfg80211_bss_select_adjust - BSS selection with RSSI adjustment.
 *
 * @band: band of BSS which should match for RSSI level adjustment.
 * @delta: value of RSSI level adjustment.
 */
struct cfg80211_bss_select_adjust {
	enum nl80211_band band;
	s8 delta;
};

/**
 * struct cfg80211_sched_scan_request - scheduled scan request description
 *
 * @reqid: identifies this request.
 * @ssids: SSIDs to scan for (passed in the probe_reqs in active scans)
 * @n_ssids: number of SSIDs
 * @n_channels: total number of channels to scan
 * @scan_width: channel width for scanning
 * @ie: optional information element(s) to add into Probe Request or %NULL
 * @ie_len: length of ie in octets
 * @flags: bit field of flags controlling operation
 * @match_sets: sets of parameters to be matched for a scan result
 * 	entry to be considered valid and to be passed to the host
 * 	(others are filtered out).
 *	If ommited, all results are passed.
 * @n_match_sets: number of match sets
 * @report_results: indicates that results were reported for this request
 * @wiphy: the wiphy this was for
 * @dev: the interface
 * @scan_start: start time of the scheduled scan
 * @channels: channels to scan
 * @min_rssi_thold: for drivers only supporting a single threshold, this
 *	contains the minimum over all matchsets
 * @mac_addr: MAC address used with randomisation
 * @mac_addr_mask: MAC address mask used with randomisation, bits that
 *	are 0 in the mask should be randomised, bits that are 1 should
 *	be taken from the @mac_addr
 * @scan_plans: scan plans to be executed in this scheduled scan. Lowest
 *	index must be executed first.
 * @n_scan_plans: number of scan plans, at least 1.
 * @rcu_head: RCU callback used to free the struct
 * @owner_nlportid: netlink portid of owner (if this should is a request
 *	owned by a particular socket)
 * @nl_owner_dead: netlink owner socket was closed - this request be freed
 * @list: for keeping list of requests.
 * @delay: delay in seconds to use before starting the first scan
 *	cycle.  The driver may ignore this parameter and start
 *	immediately (or at any other time), if this feature is not
 *	supported.
 * @relative_rssi_set: Indicates whether @relative_rssi is set or not.
 * @relative_rssi: Relative RSSI threshold in dB to restrict scan result
 *	reporting in connected state to cases where a matching BSS is determined
 *	to have better or slightly worse RSSI than the current connected BSS.
 *	The relative RSSI threshold values are ignored in disconnected state.
 * @rssi_adjust: delta dB of RSSI preference to be given to the BSSs that belong
 *	to the specified band while deciding whether a better BSS is reported
 *	using @relative_rssi. If delta is a negative number, the BSSs that
 *	belong to the specified band will be penalized by delta dB in relative
 *	comparisions.
 */
struct cfg80211_sched_scan_request {
	u64 reqid;
	struct cfg80211_ssid *ssids;
	int n_ssids;
	u32 n_channels;
	enum nl80211_bss_scan_width scan_width;
	const u8 *ie;
	size_t ie_len;
	u32 flags;
	struct cfg80211_match_set *match_sets;
	int n_match_sets;
	s32 min_rssi_thold;
	u32 delay;
	struct cfg80211_sched_scan_plan *scan_plans;
	int n_scan_plans;

	u8 mac_addr[ETH_ALEN] __aligned(2);
	u8 mac_addr_mask[ETH_ALEN] __aligned(2);

	bool relative_rssi_set;
	s8 relative_rssi;
	struct cfg80211_bss_select_adjust rssi_adjust;

	/* internal */
	struct wiphy *wiphy;
	struct net_device *dev;
	unsigned long scan_start;
	bool report_results;
	struct rcu_head rcu_head;
	u32 owner_nlportid;
	bool nl_owner_dead;
	struct list_head list;

	/* keep last */
	struct ieee80211_channel *channels[0];
};

/**
 * enum cfg80211_signal_type - signal type
 *
 * @CFG80211_SIGNAL_TYPE_NONE: no signal strength information available
 * @CFG80211_SIGNAL_TYPE_MBM: signal strength in mBm (100*dBm)
 * @CFG80211_SIGNAL_TYPE_UNSPEC: signal strength, increasing from 0 through 100
 */
enum cfg80211_signal_type {
	CFG80211_SIGNAL_TYPE_NONE,
	CFG80211_SIGNAL_TYPE_MBM,
	CFG80211_SIGNAL_TYPE_UNSPEC,
};

/**
 * struct cfg80211_inform_bss - BSS inform data
 * @chan: channel the frame was received on
 * @scan_width: scan width that was used
 * @signal: signal strength value, according to the wiphy's
 *	signal type
 * @boottime_ns: timestamp (CLOCK_BOOTTIME) when the information was
 *	received; should match the time when the frame was actually
 *	received by the device (not just by the host, in case it was
 *	buffered on the device) and be accurate to about 10ms.
 *	If the frame isn't buffered, just passing the return value of
 *	ktime_get_boot_ns() is likely appropriate.
 * @parent_tsf: the time at the start of reception of the first octet of the
 *	timestamp field of the frame. The time is the TSF of the BSS specified
 *	by %parent_bssid.
 * @parent_bssid: the BSS according to which %parent_tsf is set. This is set to
 *	the BSS that requested the scan in which the beacon/probe was received.
 * @chains: bitmask for filled values in @chain_signal.
 * @chain_signal: per-chain signal strength of last received BSS in dBm.
 */
struct cfg80211_inform_bss {
	struct ieee80211_channel *chan;
	enum nl80211_bss_scan_width scan_width;
	s32 signal;
	u64 boottime_ns;
	u64 parent_tsf;
	u8 parent_bssid[ETH_ALEN] __aligned(2);
	u8 chains;
	s8 chain_signal[IEEE80211_MAX_CHAINS];
};

/**
 * struct cfg80211_bss_ies - BSS entry IE data
 * @tsf: TSF contained in the frame that carried these IEs
 * @rcu_head: internal use, for freeing
 * @len: length of the IEs
 * @from_beacon: these IEs are known to come from a beacon
 * @data: IE data
 */
struct cfg80211_bss_ies {
	u64 tsf;
	struct rcu_head rcu_head;
	int len;
	bool from_beacon;
	u8 data[];
};

/**
 * struct cfg80211_bss - BSS description
 *
 * This structure describes a BSS (which may also be a mesh network)
 * for use in scan results and similar.
 *
 * @channel: channel this BSS is on
 * @scan_width: width of the control channel
 * @bssid: BSSID of the BSS
 * @beacon_interval: the beacon interval as from the frame
 * @capability: the capability field in host byte order
 * @ies: the information elements (Note that there is no guarantee that these
 *	are well-formed!); this is a pointer to either the beacon_ies or
 *	proberesp_ies depending on whether Probe Response frame has been
 *	received. It is always non-%NULL.
 * @beacon_ies: the information elements from the last Beacon frame
 *	(implementation note: if @hidden_beacon_bss is set this struct doesn't
 *	own the beacon_ies, but they're just pointers to the ones from the
 *	@hidden_beacon_bss struct)
 * @proberesp_ies: the information elements from the last Probe Response frame
 * @hidden_beacon_bss: in case this BSS struct represents a probe response from
 *	a BSS that hides the SSID in its beacon, this points to the BSS struct
 *	that holds the beacon data. @beacon_ies is still valid, of course, and
 *	points to the same data as hidden_beacon_bss->beacon_ies in that case.
 * @signal: signal strength value (type depends on the wiphy's signal_type)
 * @chains: bitmask for filled values in @chain_signal.
 * @chain_signal: per-chain signal strength of last received BSS in dBm.
 * @bssid_index: index in the multiple BSS set
 * @max_bssid_indicator: max number of members in the BSS set
 * @priv: private area for driver use, has at least wiphy->bss_priv_size bytes
 */
struct cfg80211_bss {
	struct ieee80211_channel *channel;
	enum nl80211_bss_scan_width scan_width;

	const struct cfg80211_bss_ies __rcu *ies;
	const struct cfg80211_bss_ies __rcu *beacon_ies;
	const struct cfg80211_bss_ies __rcu *proberesp_ies;

	struct cfg80211_bss *hidden_beacon_bss;
	struct cfg80211_bss *transmitted_bss;
	struct list_head nontrans_list;

	s32 signal;

	u16 beacon_interval;
	u16 capability;

	u8 bssid[ETH_ALEN];
	u8 chains;
	s8 chain_signal[IEEE80211_MAX_CHAINS];

	u8 bssid_index;
	u8 max_bssid_indicator;

	u8 priv[0] __aligned(sizeof(void *));
};

/**
 * ieee80211_bss_get_elem - find element with given ID
 * @bss: the bss to search
 * @id: the element ID
 *
 * Note that the return value is an RCU-protected pointer, so
 * rcu_read_lock() must be held when calling this function.
 * Return: %NULL if not found.
 */
const struct element *ieee80211_bss_get_elem(struct cfg80211_bss *bss, u8 id);

/**
 * ieee80211_bss_get_ie - find IE with given ID
 * @bss: the bss to search
 * @id: the element ID
 *
 * Note that the return value is an RCU-protected pointer, so
 * rcu_read_lock() must be held when calling this function.
 * Return: %NULL if not found.
 */
static inline const u8 *ieee80211_bss_get_ie(struct cfg80211_bss *bss, u8 id)
{
	return (void *)ieee80211_bss_get_elem(bss, id);
}


/**
 * struct cfg80211_auth_request - Authentication request data
 *
 * This structure provides information needed to complete IEEE 802.11
 * authentication.
 *
 * @bss: The BSS to authenticate with, the callee must obtain a reference
 *	to it if it needs to keep it.
 * @auth_type: Authentication type (algorithm)
 * @ie: Extra IEs to add to Authentication frame or %NULL
 * @ie_len: Length of ie buffer in octets
 * @key_len: length of WEP key for shared key authentication
 * @key_idx: index of WEP key for shared key authentication
 * @key: WEP key for shared key authentication
 * @auth_data: Fields and elements in Authentication frames. This contains
 *	the authentication frame body (non-IE and IE data), excluding the
 *	Authentication algorithm number, i.e., starting at the Authentication
 *	transaction sequence number field.
 * @auth_data_len: Length of auth_data buffer in octets
 */
struct cfg80211_auth_request {
	struct cfg80211_bss *bss;
	const u8 *ie;
	size_t ie_len;
	enum nl80211_auth_type auth_type;
	const u8 *key;
	u8 key_len, key_idx;
	const u8 *auth_data;
	size_t auth_data_len;
};

/**
 * enum cfg80211_assoc_req_flags - Over-ride default behaviour in association.
 *
 * @ASSOC_REQ_DISABLE_HT:  Disable HT (802.11n)
 * @ASSOC_REQ_DISABLE_VHT:  Disable VHT
 * @ASSOC_REQ_USE_RRM: Declare RRM capability in this association
 * @CONNECT_REQ_EXTERNAL_AUTH_SUPPORT: User space indicates external
 *	authentication capability. Drivers can offload authentication to
 *	userspace if this flag is set. Only applicable for cfg80211_connect()
 *	request (connect callback).
 */
enum cfg80211_assoc_req_flags {
	ASSOC_REQ_DISABLE_HT			= BIT(0),
	ASSOC_REQ_DISABLE_VHT			= BIT(1),
	ASSOC_REQ_USE_RRM			= BIT(2),
	CONNECT_REQ_EXTERNAL_AUTH_SUPPORT	= BIT(3),
};

/**
 * struct cfg80211_assoc_request - (Re)Association request data
 *
 * This structure provides information needed to complete IEEE 802.11
 * (re)association.
 * @bss: The BSS to associate with. If the call is successful the driver is
 *	given a reference that it must give back to cfg80211_send_rx_assoc()
 *	or to cfg80211_assoc_timeout(). To ensure proper refcounting, new
 *	association requests while already associating must be rejected.
 * @ie: Extra IEs to add to (Re)Association Request frame or %NULL
 * @ie_len: Length of ie buffer in octets
 * @use_mfp: Use management frame protection (IEEE 802.11w) in this association
 * @crypto: crypto settings
 * @prev_bssid: previous BSSID, if not %NULL use reassociate frame. This is used
 *	to indicate a request to reassociate within the ESS instead of a request
 *	do the initial association with the ESS. When included, this is set to
 *	the BSSID of the current association, i.e., to the value that is
 *	included in the Current AP address field of the Reassociation Request
 *	frame.
 * @flags:  See &enum cfg80211_assoc_req_flags
 * @ht_capa:  HT Capabilities over-rides.  Values set in ht_capa_mask
 *	will be used in ht_capa.  Un-supported values will be ignored.
 * @ht_capa_mask:  The bits of ht_capa which are to be used.
 * @vht_capa: VHT capability override
 * @vht_capa_mask: VHT capability mask indicating which fields to use
 * @fils_kek: FILS KEK for protecting (Re)Association Request/Response frame or
 *	%NULL if FILS is not used.
 * @fils_kek_len: Length of fils_kek in octets
 * @fils_nonces: FILS nonces (part of AAD) for protecting (Re)Association
 *	Request/Response frame or %NULL if FILS is not used. This field starts
 *	with 16 octets of STA Nonce followed by 16 octets of AP Nonce.
 */
struct cfg80211_assoc_request {
	struct cfg80211_bss *bss;
	const u8 *ie, *prev_bssid;
	size_t ie_len;
	struct cfg80211_crypto_settings crypto;
	bool use_mfp;
	u32 flags;
	struct ieee80211_ht_cap ht_capa;
	struct ieee80211_ht_cap ht_capa_mask;
	struct ieee80211_vht_cap vht_capa, vht_capa_mask;
	const u8 *fils_kek;
	size_t fils_kek_len;
	const u8 *fils_nonces;
};

/**
 * struct cfg80211_deauth_request - Deauthentication request data
 *
 * This structure provides information needed to complete IEEE 802.11
 * deauthentication.
 *
 * @bssid: the BSSID of the BSS to deauthenticate from
 * @ie: Extra IEs to add to Deauthentication frame or %NULL
 * @ie_len: Length of ie buffer in octets
 * @reason_code: The reason code for the deauthentication
 * @local_state_change: if set, change local state only and
 *	do not set a deauth frame
 */
struct cfg80211_deauth_request {
	const u8 *bssid;
	const u8 *ie;
	size_t ie_len;
	u16 reason_code;
	bool local_state_change;
};

/**
 * struct cfg80211_disassoc_request - Disassociation request data
 *
 * This structure provides information needed to complete IEEE 802.11
 * disassociation.
 *
 * @bss: the BSS to disassociate from
 * @ie: Extra IEs to add to Disassociation frame or %NULL
 * @ie_len: Length of ie buffer in octets
 * @reason_code: The reason code for the disassociation
 * @local_state_change: This is a request for a local state only, i.e., no
 *	Disassociation frame is to be transmitted.
 */
struct cfg80211_disassoc_request {
	struct cfg80211_bss *bss;
	const u8 *ie;
	size_t ie_len;
	u16 reason_code;
	bool local_state_change;
};

/**
 * struct cfg80211_ibss_params - IBSS parameters
 *
 * This structure defines the IBSS parameters for the join_ibss()
 * method.
 *
 * @ssid: The SSID, will always be non-null.
 * @ssid_len: The length of the SSID, will always be non-zero.
 * @bssid: Fixed BSSID requested, maybe be %NULL, if set do not
 *	search for IBSSs with a different BSSID.
 * @chandef: defines the channel to use if no other IBSS to join can be found
 * @channel_fixed: The channel should be fixed -- do not search for
 *	IBSSs to join on other channels.
 * @ie: information element(s) to include in the beacon
 * @ie_len: length of that
 * @beacon_interval: beacon interval to use
 * @privacy: this is a protected network, keys will be configured
 *	after joining
 * @control_port: whether user space controls IEEE 802.1X port, i.e.,
 *	sets/clears %NL80211_STA_FLAG_AUTHORIZED. If true, the driver is
 *	required to assume that the port is unauthorized until authorized by
 *	user space. Otherwise, port is marked authorized by default.
 * @control_port_over_nl80211: TRUE if userspace expects to exchange control
 *	port frames over NL80211 instead of the network interface.
 * @userspace_handles_dfs: whether user space controls DFS operation, i.e.
 *	changes the channel when a radar is detected. This is required
 *	to operate on DFS channels.
 * @basic_rates: bitmap of basic rates to use when creating the IBSS
 * @mcast_rate: per-band multicast rate index + 1 (0: disabled)
 * @ht_capa:  HT Capabilities over-rides.  Values set in ht_capa_mask
 *	will be used in ht_capa.  Un-supported values will be ignored.
 * @ht_capa_mask:  The bits of ht_capa which are to be used.
 * @wep_keys: static WEP keys, if not NULL points to an array of
 * 	CFG80211_MAX_WEP_KEYS WEP keys
 * @wep_tx_key: key index (0..3) of the default TX static WEP key
 */
struct cfg80211_ibss_params {
	const u8 *ssid;
	const u8 *bssid;
	struct cfg80211_chan_def chandef;
	const u8 *ie;
	u8 ssid_len, ie_len;
	u16 beacon_interval;
	u32 basic_rates;
	bool channel_fixed;
	bool privacy;
	bool control_port;
	bool control_port_over_nl80211;
	bool userspace_handles_dfs;
	int mcast_rate[NUM_NL80211_BANDS];
	struct ieee80211_ht_cap ht_capa;
	struct ieee80211_ht_cap ht_capa_mask;
	struct key_params *wep_keys;
	int wep_tx_key;
};

/**
 * struct cfg80211_bss_selection - connection parameters for BSS selection.
 *
 * @behaviour: requested BSS selection behaviour.
 * @param: parameters for requestion behaviour.
 * @band_pref: preferred band for %NL80211_BSS_SELECT_ATTR_BAND_PREF.
 * @adjust: parameters for %NL80211_BSS_SELECT_ATTR_RSSI_ADJUST.
 */
struct cfg80211_bss_selection {
	enum nl80211_bss_select_attr behaviour;
	union {
		enum nl80211_band band_pref;
		struct cfg80211_bss_select_adjust adjust;
	} param;
};

/**
 * struct cfg80211_connect_params - Connection parameters
 *
 * This structure provides information needed to complete IEEE 802.11
 * authentication and association.
 *
 * @channel: The channel to use or %NULL if not specified (auto-select based
 *	on scan results)
 * @channel_hint: The channel of the recommended BSS for initial connection or
 *	%NULL if not specified
 * @bssid: The AP BSSID or %NULL if not specified (auto-select based on scan
 *	results)
 * @bssid_hint: The recommended AP BSSID for initial connection to the BSS or
 *	%NULL if not specified. Unlike the @bssid parameter, the driver is
 *	allowed to ignore this @bssid_hint if it has knowledge of a better BSS
 *	to use.
 * @ssid: SSID
 * @ssid_len: Length of ssid in octets
 * @auth_type: Authentication type (algorithm)
 * @ie: IEs for association request
 * @ie_len: Length of assoc_ie in octets
 * @privacy: indicates whether privacy-enabled APs should be used
 * @mfp: indicate whether management frame protection is used
 * @crypto: crypto settings
 * @key_len: length of WEP key for shared key authentication
 * @key_idx: index of WEP key for shared key authentication
 * @key: WEP key for shared key authentication
 * @flags:  See &enum cfg80211_assoc_req_flags
 * @bg_scan_period:  Background scan period in seconds
 *	or -1 to indicate that default value is to be used.
 * @ht_capa:  HT Capabilities over-rides.  Values set in ht_capa_mask
 *	will be used in ht_capa.  Un-supported values will be ignored.
 * @ht_capa_mask:  The bits of ht_capa which are to be used.
 * @vht_capa:  VHT Capability overrides
 * @vht_capa_mask: The bits of vht_capa which are to be used.
 * @pbss: if set, connect to a PCP instead of AP. Valid for DMG
 *	networks.
 * @bss_select: criteria to be used for BSS selection.
 * @prev_bssid: previous BSSID, if not %NULL use reassociate frame. This is used
 *	to indicate a request to reassociate within the ESS instead of a request
 *	do the initial association with the ESS. When included, this is set to
 *	the BSSID of the current association, i.e., to the value that is
 *	included in the Current AP address field of the Reassociation Request
 *	frame.
 * @fils_erp_username: EAP re-authentication protocol (ERP) username part of the
 *	NAI or %NULL if not specified. This is used to construct FILS wrapped
 *	data IE.
 * @fils_erp_username_len: Length of @fils_erp_username in octets.
 * @fils_erp_realm: EAP re-authentication protocol (ERP) realm part of NAI or
 *	%NULL if not specified. This specifies the domain name of ER server and
 *	is used to construct FILS wrapped data IE.
 * @fils_erp_realm_len: Length of @fils_erp_realm in octets.
 * @fils_erp_next_seq_num: The next sequence number to use in the FILS ERP
 *	messages. This is also used to construct FILS wrapped data IE.
 * @fils_erp_rrk: ERP re-authentication Root Key (rRK) used to derive additional
 *	keys in FILS or %NULL if not specified.
 * @fils_erp_rrk_len: Length of @fils_erp_rrk in octets.
 * @want_1x: indicates user-space supports and wants to use 802.1X driver
 *	offload of 4-way handshake.
 * @edmg: define the EDMG channels.
 *	This may specify multiple channels and bonding options for the driver
 *	to choose from, based on BSS configuration.
 */
struct cfg80211_connect_params {
	struct ieee80211_channel *channel;
	struct ieee80211_channel *channel_hint;
	const u8 *bssid;
	const u8 *bssid_hint;
	const u8 *ssid;
	size_t ssid_len;
	enum nl80211_auth_type auth_type;
	const u8 *ie;
	size_t ie_len;
	bool privacy;
	enum nl80211_mfp mfp;
	struct cfg80211_crypto_settings crypto;
	const u8 *key;
	u8 key_len, key_idx;
	u32 flags;
	int bg_scan_period;
	struct ieee80211_ht_cap ht_capa;
	struct ieee80211_ht_cap ht_capa_mask;
	struct ieee80211_vht_cap vht_capa;
	struct ieee80211_vht_cap vht_capa_mask;
	bool pbss;
	struct cfg80211_bss_selection bss_select;
	const u8 *prev_bssid;
	const u8 *fils_erp_username;
	size_t fils_erp_username_len;
	const u8 *fils_erp_realm;
	size_t fils_erp_realm_len;
	u16 fils_erp_next_seq_num;
	const u8 *fils_erp_rrk;
	size_t fils_erp_rrk_len;
	bool want_1x;
	struct ieee80211_edmg edmg;
};

/**
 * enum cfg80211_connect_params_changed - Connection parameters being updated
 *
 * This enum provides information of all connect parameters that
 * have to be updated as part of update_connect_params() call.
 *
 * @UPDATE_ASSOC_IES: Indicates whether association request IEs are updated
 * @UPDATE_FILS_ERP_INFO: Indicates that FILS connection parameters (realm,
 *	username, erp sequence number and rrk) are updated
 * @UPDATE_AUTH_TYPE: Indicates that authentication type is updated
 */
enum cfg80211_connect_params_changed {
	UPDATE_ASSOC_IES		= BIT(0),
	UPDATE_FILS_ERP_INFO		= BIT(1),
	UPDATE_AUTH_TYPE		= BIT(2),
};

/**
 * enum wiphy_params_flags - set_wiphy_params bitfield values
 * @WIPHY_PARAM_RETRY_SHORT: wiphy->retry_short has changed
 * @WIPHY_PARAM_RETRY_LONG: wiphy->retry_long has changed
 * @WIPHY_PARAM_FRAG_THRESHOLD: wiphy->frag_threshold has changed
 * @WIPHY_PARAM_RTS_THRESHOLD: wiphy->rts_threshold has changed
 * @WIPHY_PARAM_COVERAGE_CLASS: coverage class changed
 * @WIPHY_PARAM_DYN_ACK: dynack has been enabled
 * @WIPHY_PARAM_TXQ_LIMIT: TXQ packet limit has been changed
 * @WIPHY_PARAM_TXQ_MEMORY_LIMIT: TXQ memory limit has been changed
 * @WIPHY_PARAM_TXQ_QUANTUM: TXQ scheduler quantum
 */
enum wiphy_params_flags {
	WIPHY_PARAM_RETRY_SHORT		= 1 << 0,
	WIPHY_PARAM_RETRY_LONG		= 1 << 1,
	WIPHY_PARAM_FRAG_THRESHOLD	= 1 << 2,
	WIPHY_PARAM_RTS_THRESHOLD	= 1 << 3,
	WIPHY_PARAM_COVERAGE_CLASS	= 1 << 4,
	WIPHY_PARAM_DYN_ACK		= 1 << 5,
	WIPHY_PARAM_TXQ_LIMIT		= 1 << 6,
	WIPHY_PARAM_TXQ_MEMORY_LIMIT	= 1 << 7,
	WIPHY_PARAM_TXQ_QUANTUM		= 1 << 8,
};

/**
 * struct cfg80211_pmksa - PMK Security Association
 *
 * This structure is passed to the set/del_pmksa() method for PMKSA
 * caching.
 *
 * @bssid: The AP's BSSID (may be %NULL).
 * @pmkid: The identifier to refer a PMKSA.
 * @pmk: The PMK for the PMKSA identified by @pmkid. This is used for key
 *	derivation by a FILS STA. Otherwise, %NULL.
 * @pmk_len: Length of the @pmk. The length of @pmk can differ depending on
 *	the hash algorithm used to generate this.
 * @ssid: SSID to specify the ESS within which a PMKSA is valid when using FILS
 *	cache identifier (may be %NULL).
 * @ssid_len: Length of the @ssid in octets.
 * @cache_id: 2-octet cache identifier advertized by a FILS AP identifying the
 *	scope of PMKSA. This is valid only if @ssid_len is non-zero (may be
 *	%NULL).
 */
struct cfg80211_pmksa {
	const u8 *bssid;
	const u8 *pmkid;
	const u8 *pmk;
	size_t pmk_len;
	const u8 *ssid;
	size_t ssid_len;
	const u8 *cache_id;
};

/**
 * struct cfg80211_pkt_pattern - packet pattern
 * @mask: bitmask where to match pattern and where to ignore bytes,
 *	one bit per byte, in same format as nl80211
 * @pattern: bytes to match where bitmask is 1
 * @pattern_len: length of pattern (in bytes)
 * @pkt_offset: packet offset (in bytes)
 *
 * Internal note: @mask and @pattern are allocated in one chunk of
 * memory, free @mask only!
 */
struct cfg80211_pkt_pattern {
	const u8 *mask, *pattern;
	int pattern_len;
	int pkt_offset;
};

/**
 * struct cfg80211_wowlan_tcp - TCP connection parameters
 *
 * @sock: (internal) socket for source port allocation
 * @src: source IP address
 * @dst: destination IP address
 * @dst_mac: destination MAC address
 * @src_port: source port
 * @dst_port: destination port
 * @payload_len: data payload length
 * @payload: data payload buffer
 * @payload_seq: payload sequence stamping configuration
 * @data_interval: interval at which to send data packets
 * @wake_len: wakeup payload match length
 * @wake_data: wakeup payload match data
 * @wake_mask: wakeup payload match mask
 * @tokens_size: length of the tokens buffer
 * @payload_tok: payload token usage configuration
 */
struct cfg80211_wowlan_tcp {
	struct socket *sock;
	__be32 src, dst;
	u16 src_port, dst_port;
	u8 dst_mac[ETH_ALEN];
	int payload_len;
	const u8 *payload;
	struct nl80211_wowlan_tcp_data_seq payload_seq;
	u32 data_interval;
	u32 wake_len;
	const u8 *wake_data, *wake_mask;
	u32 tokens_size;
	/* must be last, variable member */
	struct nl80211_wowlan_tcp_data_token payload_tok;
};

/**
 * struct cfg80211_wowlan - Wake on Wireless-LAN support info
 *
 * This structure defines the enabled WoWLAN triggers for the device.
 * @any: wake up on any activity -- special trigger if device continues
 *	operating as normal during suspend
 * @disconnect: wake up if getting disconnected
 * @magic_pkt: wake up on receiving magic packet
 * @patterns: wake up on receiving packet matching a pattern
 * @n_patterns: number of patterns
 * @gtk_rekey_failure: wake up on GTK rekey failure
 * @eap_identity_req: wake up on EAP identity request packet
 * @four_way_handshake: wake up on 4-way handshake
 * @rfkill_release: wake up when rfkill is released
 * @tcp: TCP connection establishment/wakeup parameters, see nl80211.h.
 *	NULL if not configured.
 * @nd_config: configuration for the scan to be used for net detect wake.
 */
struct cfg80211_wowlan {
	bool any, disconnect, magic_pkt, gtk_rekey_failure,
	     eap_identity_req, four_way_handshake,
	     rfkill_release;
	struct cfg80211_pkt_pattern *patterns;
	struct cfg80211_wowlan_tcp *tcp;
	int n_patterns;
	struct cfg80211_sched_scan_request *nd_config;
};

/**
 * struct cfg80211_coalesce_rules - Coalesce rule parameters
 *
 * This structure defines coalesce rule for the device.
 * @delay: maximum coalescing delay in msecs.
 * @condition: condition for packet coalescence.
 *	see &enum nl80211_coalesce_condition.
 * @patterns: array of packet patterns
 * @n_patterns: number of patterns
 */
struct cfg80211_coalesce_rules {
	int delay;
	enum nl80211_coalesce_condition condition;
	struct cfg80211_pkt_pattern *patterns;
	int n_patterns;
};

/**
 * struct cfg80211_coalesce - Packet coalescing settings
 *
 * This structure defines coalescing settings.
 * @rules: array of coalesce rules
 * @n_rules: number of rules
 */
struct cfg80211_coalesce {
	struct cfg80211_coalesce_rules *rules;
	int n_rules;
};

/**
 * struct cfg80211_wowlan_nd_match - information about the match
 *
 * @ssid: SSID of the match that triggered the wake up
 * @n_channels: Number of channels where the match occurred.  This
 *	value may be zero if the driver can't report the channels.
 * @channels: center frequencies of the channels where a match
 *	occurred (in MHz)
 */
struct cfg80211_wowlan_nd_match {
	struct cfg80211_ssid ssid;
	int n_channels;
	u32 channels[];
};

/**
 * struct cfg80211_wowlan_nd_info - net detect wake up information
 *
 * @n_matches: Number of match information instances provided in
 *	@matches.  This value may be zero if the driver can't provide
 *	match information.
 * @matches: Array of pointers to matches containing information about
 *	the matches that triggered the wake up.
 */
struct cfg80211_wowlan_nd_info {
	int n_matches;
	struct cfg80211_wowlan_nd_match *matches[];
};

/**
 * struct cfg80211_wowlan_wakeup - wakeup report
 * @disconnect: woke up by getting disconnected
 * @magic_pkt: woke up by receiving magic packet
 * @gtk_rekey_failure: woke up by GTK rekey failure
 * @eap_identity_req: woke up by EAP identity request packet
 * @four_way_handshake: woke up by 4-way handshake
 * @rfkill_release: woke up by rfkill being released
 * @pattern_idx: pattern that caused wakeup, -1 if not due to pattern
 * @packet_present_len: copied wakeup packet data
 * @packet_len: original wakeup packet length
 * @packet: The packet causing the wakeup, if any.
 * @packet_80211:  For pattern match, magic packet and other data
 *	frame triggers an 802.3 frame should be reported, for
 *	disconnect due to deauth 802.11 frame. This indicates which
 *	it is.
 * @tcp_match: TCP wakeup packet received
 * @tcp_connlost: TCP connection lost or failed to establish
 * @tcp_nomoretokens: TCP data ran out of tokens
 * @net_detect: if not %NULL, woke up because of net detect
 */
struct cfg80211_wowlan_wakeup {
	bool disconnect, magic_pkt, gtk_rekey_failure,
	     eap_identity_req, four_way_handshake,
	     rfkill_release, packet_80211,
	     tcp_match, tcp_connlost, tcp_nomoretokens;
	s32 pattern_idx;
	u32 packet_present_len, packet_len;
	const void *packet;
	struct cfg80211_wowlan_nd_info *net_detect;
};

/**
 * struct cfg80211_gtk_rekey_data - rekey data
 * @kek: key encryption key
 * @kck: key confirmation key (NL80211_KCK_LEN bytes)
 * @replay_ctr: replay counter (NL80211_REPLAY_CTR_LEN bytes)
 * @kek_len: Length of @kek in octets
 */
struct cfg80211_gtk_rekey_data {
	const u8 *kek, *kck, *replay_ctr;
	size_t kek_len;
};

/**
 * struct cfg80211_update_ft_ies_params - FT IE Information
 *
 * This structure provides information needed to update the fast transition IE
 *
 * @md: The Mobility Domain ID, 2 Octet value
 * @ie: Fast Transition IEs
 * @ie_len: Length of ft_ie in octets
 */
struct cfg80211_update_ft_ies_params {
	u16 md;
	const u8 *ie;
	size_t ie_len;
};

/**
 * struct cfg80211_mgmt_tx_params - mgmt tx parameters
 *
 * This structure provides information needed to transmit a mgmt frame
 *
 * @chan: channel to use
 * @offchan: indicates wether off channel operation is required
 * @wait: duration for ROC
 * @buf: buffer to transmit
 * @len: buffer length
 * @no_cck: don't use cck rates for this frame
 * @dont_wait_for_ack: tells the low level not to wait for an ack
 * @n_csa_offsets: length of csa_offsets array
 * @csa_offsets: array of all the csa offsets in the frame
 */
struct cfg80211_mgmt_tx_params {
	struct ieee80211_channel *chan;
	bool offchan;
	unsigned int wait;
	const u8 *buf;
	size_t len;
	bool no_cck;
	bool dont_wait_for_ack;
	int n_csa_offsets;
	const u16 *csa_offsets;
};

/**
 * struct cfg80211_dscp_exception - DSCP exception
 *
 * @dscp: DSCP value that does not adhere to the user priority range definition
 * @up: user priority value to which the corresponding DSCP value belongs
 */
struct cfg80211_dscp_exception {
	u8 dscp;
	u8 up;
};

/**
 * struct cfg80211_dscp_range - DSCP range definition for user priority
 *
 * @low: lowest DSCP value of this user priority range, inclusive
 * @high: highest DSCP value of this user priority range, inclusive
 */
struct cfg80211_dscp_range {
	u8 low;
	u8 high;
};

/* QoS Map Set element length defined in IEEE Std 802.11-2012, 8.4.2.97 */
#define IEEE80211_QOS_MAP_MAX_EX	21
#define IEEE80211_QOS_MAP_LEN_MIN	16
#define IEEE80211_QOS_MAP_LEN_MAX \
	(IEEE80211_QOS_MAP_LEN_MIN + 2 * IEEE80211_QOS_MAP_MAX_EX)

/**
 * struct cfg80211_qos_map - QoS Map Information
 *
 * This struct defines the Interworking QoS map setting for DSCP values
 *
 * @num_des: number of DSCP exceptions (0..21)
 * @dscp_exception: optionally up to maximum of 21 DSCP exceptions from
 *	the user priority DSCP range definition
 * @up: DSCP range definition for a particular user priority
 */
struct cfg80211_qos_map {
	u8 num_des;
	struct cfg80211_dscp_exception dscp_exception[IEEE80211_QOS_MAP_MAX_EX];
	struct cfg80211_dscp_range up[8];
};

/**
 * struct cfg80211_nan_conf - NAN configuration
 *
 * This struct defines NAN configuration parameters
 *
 * @master_pref: master preference (1 - 255)
 * @bands: operating bands, a bitmap of &enum nl80211_band values.
 *	For instance, for NL80211_BAND_2GHZ, bit 0 would be set
 *	(i.e. BIT(NL80211_BAND_2GHZ)).
 */
struct cfg80211_nan_conf {
	u8 master_pref;
	u8 bands;
};

/**
 * enum cfg80211_nan_conf_changes - indicates changed fields in NAN
 * configuration
 *
 * @CFG80211_NAN_CONF_CHANGED_PREF: master preference
 * @CFG80211_NAN_CONF_CHANGED_BANDS: operating bands
 */
enum cfg80211_nan_conf_changes {
	CFG80211_NAN_CONF_CHANGED_PREF = BIT(0),
	CFG80211_NAN_CONF_CHANGED_BANDS = BIT(1),
};

/**
 * struct cfg80211_nan_func_filter - a NAN function Rx / Tx filter
 *
 * @filter: the content of the filter
 * @len: the length of the filter
 */
struct cfg80211_nan_func_filter {
	const u8 *filter;
	u8 len;
};

/**
 * struct cfg80211_nan_func - a NAN function
 *
 * @type: &enum nl80211_nan_function_type
 * @service_id: the service ID of the function
 * @publish_type: &nl80211_nan_publish_type
 * @close_range: if true, the range should be limited. Threshold is
 *	implementation specific.
 * @publish_bcast: if true, the solicited publish should be broadcasted
 * @subscribe_active: if true, the subscribe is active
 * @followup_id: the instance ID for follow up
 * @followup_reqid: the requestor instance ID for follow up
 * @followup_dest: MAC address of the recipient of the follow up
 * @ttl: time to live counter in DW.
 * @serv_spec_info: Service Specific Info
 * @serv_spec_info_len: Service Specific Info length
 * @srf_include: if true, SRF is inclusive
 * @srf_bf: Bloom Filter
 * @srf_bf_len: Bloom Filter length
 * @srf_bf_idx: Bloom Filter index
 * @srf_macs: SRF MAC addresses
 * @srf_num_macs: number of MAC addresses in SRF
 * @rx_filters: rx filters that are matched with corresponding peer's tx_filter
 * @tx_filters: filters that should be transmitted in the SDF.
 * @num_rx_filters: length of &rx_filters.
 * @num_tx_filters: length of &tx_filters.
 * @instance_id: driver allocated id of the function.
 * @cookie: unique NAN function identifier.
 */
struct cfg80211_nan_func {
	enum nl80211_nan_function_type type;
	u8 service_id[NL80211_NAN_FUNC_SERVICE_ID_LEN];
	u8 publish_type;
	bool close_range;
	bool publish_bcast;
	bool subscribe_active;
	u8 followup_id;
	u8 followup_reqid;
	struct mac_address followup_dest;
	u32 ttl;
	const u8 *serv_spec_info;
	u8 serv_spec_info_len;
	bool srf_include;
	const u8 *srf_bf;
	u8 srf_bf_len;
	u8 srf_bf_idx;
	struct mac_address *srf_macs;
	int srf_num_macs;
	struct cfg80211_nan_func_filter *rx_filters;
	struct cfg80211_nan_func_filter *tx_filters;
	u8 num_tx_filters;
	u8 num_rx_filters;
	u8 instance_id;
	u64 cookie;
};

/**
 * struct cfg80211_pmk_conf - PMK configuration
 *
 * @aa: authenticator address
 * @pmk_len: PMK length in bytes.
 * @pmk: the PMK material
 * @pmk_r0_name: PMK-R0 Name. NULL if not applicable (i.e., the PMK
 *	is not PMK-R0). When pmk_r0_name is not NULL, the pmk field
 *	holds PMK-R0.
 */
struct cfg80211_pmk_conf {
	const u8 *aa;
	u8 pmk_len;
	const u8 *pmk;
	const u8 *pmk_r0_name;
};

/**
 * struct cfg80211_external_auth_params - Trigger External authentication.
 *
 * Commonly used across the external auth request and event interfaces.
 *
 * @action: action type / trigger for external authentication. Only significant
 *	for the authentication request event interface (driver to user space).
 * @bssid: BSSID of the peer with which the authentication has
 *	to happen. Used by both the authentication request event and
 *	authentication response command interface.
 * @ssid: SSID of the AP.  Used by both the authentication request event and
 *	authentication response command interface.
 * @key_mgmt_suite: AKM suite of the respective authentication. Used by the
 *	authentication request event interface.
 * @status: status code, %WLAN_STATUS_SUCCESS for successful authentication,
 *	use %WLAN_STATUS_UNSPECIFIED_FAILURE if user space cannot give you
 *	the real status code for failures. Used only for the authentication
 *	response command interface (user space to driver).
 * @pmkid: The identifier to refer a PMKSA.
 */
struct cfg80211_external_auth_params {
	enum nl80211_external_auth_action action;
	u8 bssid[ETH_ALEN] __aligned(2);
	struct cfg80211_ssid ssid;
	unsigned int key_mgmt_suite;
	u16 status;
	const u8 *pmkid;
};

/**
 * struct cfg80211_update_owe_info - OWE Information
 *
 * This structure provides information needed for the drivers to offload OWE
 * (Opportunistic Wireless Encryption) processing to the user space.
 *
 * Commonly used across update_owe_info request and event interfaces.
 *
 * @peer: MAC address of the peer device for which the OWE processing
 *	has to be done.
 * @status: status code, %WLAN_STATUS_SUCCESS for successful OWE info
 *	processing, use %WLAN_STATUS_UNSPECIFIED_FAILURE if user space
 *	cannot give you the real status code for failures. Used only for
 *	OWE update request command interface (user space to driver).
 * @ie: IEs obtained from the peer or constructed by the user space. These are
 *	the IEs of the remote peer in the event from the host driver and
 *	the constructed IEs by the user space in the request interface.
 * @ie_len: Length of IEs in octets.
 */
struct cfg80211_update_owe_info {
	u8 peer[ETH_ALEN] __aligned(2);
	u16 status;
	const u8 *ie;
	size_t ie_len;
};

/**
 * struct cfg80211_ops - backend description for wireless configuration
 *
 * This struct is registered by fullmac card drivers and/or wireless stacks
 * in order to handle configuration requests on their interfaces.
 *
 * All callbacks except where otherwise noted should return 0
 * on success or a negative error code.
 *
 * All operations are currently invoked under rtnl for consistency with the
 * wireless extensions but this is subject to reevaluation as soon as this
 * code is used more widely and we have a first user without wext.
 *
 * @suspend: wiphy device needs to be suspended. The variable @wow will
 *	be %NULL or contain the enabled Wake-on-Wireless triggers that are
 *	configured for the device.
 * @resume: wiphy device needs to be resumed
 * @set_wakeup: Called when WoWLAN is enabled/disabled, use this callback
 *	to call device_set_wakeup_enable() to enable/disable wakeup from
 *	the device.
 *
 * @add_virtual_intf: create a new virtual interface with the given name,
 *	must set the struct wireless_dev's iftype. Beware: You must create
 *	the new netdev in the wiphy's network namespace! Returns the struct
 *	wireless_dev, or an ERR_PTR. For P2P device wdevs, the driver must
 *	also set the address member in the wdev.
 *
 * @del_virtual_intf: remove the virtual interface
 *
 * @change_virtual_intf: change type/configuration of virtual interface,
 *	keep the struct wireless_dev's iftype updated.
 *
 * @add_key: add a key with the given parameters. @mac_addr will be %NULL
 *	when adding a group key.
 *
 * @get_key: get information about the key with the given parameters.
 *	@mac_addr will be %NULL when requesting information for a group
 *	key. All pointers given to the @callback function need not be valid
 *	after it returns. This function should return an error if it is
 *	not possible to retrieve the key, -ENOENT if it doesn't exist.
 *
 * @del_key: remove a key given the @mac_addr (%NULL for a group key)
 *	and @key_index, return -ENOENT if the key doesn't exist.
 *
 * @set_default_key: set the default key on an interface
 *
 * @set_default_mgmt_key: set the default management frame key on an interface

 * @set_default_beacon_key: set the default Beacon frame key on an interface
 *
 * @set_rekey_data: give the data necessary for GTK rekeying to the driver
 *
 * @start_ap: Start acting in AP mode defined by the parameters.
 * @change_beacon: Change the beacon parameters for an access point mode
 *	interface. This should reject the call when AP mode wasn't started.
 * @stop_ap: Stop being an AP, including stopping beaconing.
 *
 * @add_station: Add a new station.
 * @del_station: Remove a station
 * @change_station: Modify a given station. Note that flags changes are not much
 *	validated in cfg80211, in particular the auth/assoc/authorized flags
 *	might come to the driver in invalid combinations -- make sure to check
 *	them, also against the existing state! Drivers must call
 *	cfg80211_check_station_change() to validate the information.
 * @get_station: get station information for the station identified by @mac
 * @dump_station: dump station callback -- resume dump at index @idx
 *
 * @add_mpath: add a fixed mesh path
 * @del_mpath: delete a given mesh path
 * @change_mpath: change a given mesh path
 * @get_mpath: get a mesh path for the given parameters
 * @dump_mpath: dump mesh path callback -- resume dump at index @idx
 * @get_mpp: get a mesh proxy path for the given parameters
 * @dump_mpp: dump mesh proxy path callback -- resume dump at index @idx
 * @join_mesh: join the mesh network with the specified parameters
 *	(invoked with the wireless_dev mutex held)
 * @leave_mesh: leave the current mesh network
 *	(invoked with the wireless_dev mutex held)
 *
 * @get_mesh_config: Get the current mesh configuration
 *
 * @update_mesh_config: Update mesh parameters on a running mesh.
 *	The mask is a bitfield which tells us which parameters to
 *	set, and which to leave alone.
 *
 * @change_bss: Modify parameters for a given BSS.
 *
 * @set_txq_params: Set TX queue parameters
 *
 * @libertas_set_mesh_channel: Only for backward compatibility for libertas,
 *	as it doesn't implement join_mesh and needs to set the channel to
 *	join the mesh instead.
 *
 * @set_monitor_channel: Set the monitor mode channel for the device. If other
 *	interfaces are active this callback should reject the configuration.
 *	If no interfaces are active or the device is down, the channel should
 *	be stored for when a monitor interface becomes active.
 *
 * @scan: Request to do a scan. If returning zero, the scan request is given
 *	the driver, and will be valid until passed to cfg80211_scan_done().
 *	For scan results, call cfg80211_inform_bss(); you can call this outside
 *	the scan/scan_done bracket too.
 * @abort_scan: Tell the driver to abort an ongoing scan. The driver shall
 *	indicate the status of the scan through cfg80211_scan_done().
 *
 * @auth: Request to authenticate with the specified peer
 *	(invoked with the wireless_dev mutex held)
 * @assoc: Request to (re)associate with the specified peer
 *	(invoked with the wireless_dev mutex held)
 * @deauth: Request to deauthenticate from the specified peer
 *	(invoked with the wireless_dev mutex held)
 * @disassoc: Request to disassociate from the specified peer
 *	(invoked with the wireless_dev mutex held)
 *
 * @connect: Connect to the ESS with the specified parameters. When connected,
 *	call cfg80211_connect_result()/cfg80211_connect_bss() with status code
 *	%WLAN_STATUS_SUCCESS. If the connection fails for some reason, call
 *	cfg80211_connect_result()/cfg80211_connect_bss() with the status code
 *	from the AP or cfg80211_connect_timeout() if no frame with status code
 *	was received.
 *	The driver is allowed to roam to other BSSes within the ESS when the
 *	other BSS matches the connect parameters. When such roaming is initiated
 *	by the driver, the driver is expected to verify that the target matches
 *	the configured security parameters and to use Reassociation Request
 *	frame instead of Association Request frame.
 *	The connect function can also be used to request the driver to perform a
 *	specific roam when connected to an ESS. In that case, the prev_bssid
 *	parameter is set to the BSSID of the currently associated BSS as an
 *	indication of requesting reassociation.
 *	In both the driver-initiated and new connect() call initiated roaming
 *	cases, the result of roaming is indicated with a call to
 *	cfg80211_roamed(). (invoked with the wireless_dev mutex held)
 * @update_connect_params: Update the connect parameters while connected to a
 *	BSS. The updated parameters can be used by driver/firmware for
 *	subsequent BSS selection (roaming) decisions and to form the
 *	Authentication/(Re)Association Request frames. This call does not
 *	request an immediate disassociation or reassociation with the current
 *	BSS, i.e., this impacts only subsequent (re)associations. The bits in
 *	changed are defined in &enum cfg80211_connect_params_changed.
 *	(invoked with the wireless_dev mutex held)
 * @disconnect: Disconnect from the BSS/ESS or stop connection attempts if
 *      connection is in progress. Once done, call cfg80211_disconnected() in
 *      case connection was already established (invoked with the
 *      wireless_dev mutex held), otherwise call cfg80211_connect_timeout().
 *
 * @join_ibss: Join the specified IBSS (or create if necessary). Once done, call
 *	cfg80211_ibss_joined(), also call that function when changing BSSID due
 *	to a merge.
 *	(invoked with the wireless_dev mutex held)
 * @leave_ibss: Leave the IBSS.
 *	(invoked with the wireless_dev mutex held)
 *
 * @set_mcast_rate: Set the specified multicast rate (only if vif is in ADHOC or
 *	MESH mode)
 *
 * @set_wiphy_params: Notify that wiphy parameters have changed;
 *	@changed bitfield (see &enum wiphy_params_flags) describes which values
 *	have changed. The actual parameter values are available in
 *	struct wiphy. If returning an error, no value should be changed.
 *
 * @set_tx_power: set the transmit power according to the parameters,
 *	the power passed is in mBm, to get dBm use MBM_TO_DBM(). The
 *	wdev may be %NULL if power was set for the wiphy, and will
 *	always be %NULL unless the driver supports per-vif TX power
 *	(as advertised by the nl80211 feature flag.)
 * @get_tx_power: store the current TX power into the dbm variable;
 *	return 0 if successful
 *
 * @set_wds_peer: set the WDS peer for a WDS interface
 *
 * @rfkill_poll: polls the hw rfkill line, use cfg80211 reporting
 *	functions to adjust rfkill hw state
 *
 * @dump_survey: get site survey information.
 *
 * @remain_on_channel: Request the driver to remain awake on the specified
 *	channel for the specified duration to complete an off-channel
 *	operation (e.g., public action frame exchange). When the driver is
 *	ready on the requested channel, it must indicate this with an event
 *	notification by calling cfg80211_ready_on_channel().
 * @cancel_remain_on_channel: Cancel an on-going remain-on-channel operation.
 *	This allows the operation to be terminated prior to timeout based on
 *	the duration value.
 * @mgmt_tx: Transmit a management frame.
 * @mgmt_tx_cancel_wait: Cancel the wait time from transmitting a management
 *	frame on another channel
 *
 * @testmode_cmd: run a test mode command; @wdev may be %NULL
 * @testmode_dump: Implement a test mode dump. The cb->args[2] and up may be
 *	used by the function, but 0 and 1 must not be touched. Additionally,
 *	return error codes other than -ENOBUFS and -ENOENT will terminate the
 *	dump and return to userspace with an error, so be careful. If any data
 *	was passed in from userspace then the data/len arguments will be present
 *	and point to the data contained in %NL80211_ATTR_TESTDATA.
 *
 * @set_bitrate_mask: set the bitrate mask configuration
 *
 * @set_pmksa: Cache a PMKID for a BSSID. This is mostly useful for fullmac
 *	devices running firmwares capable of generating the (re) association
 *	RSN IE. It allows for faster roaming between WPA2 BSSIDs.
 * @del_pmksa: Delete a cached PMKID.
 * @flush_pmksa: Flush all cached PMKIDs.
 * @set_power_mgmt: Configure WLAN power management. A timeout value of -1
 *	allows the driver to adjust the dynamic ps timeout value.
 * @set_cqm_rssi_config: Configure connection quality monitor RSSI threshold.
 *	After configuration, the driver should (soon) send an event indicating
 *	the current level is above/below the configured threshold; this may
 *	need some care when the configuration is changed (without first being
 *	disabled.)
 * @set_cqm_rssi_range_config: Configure two RSSI thresholds in the
 *	connection quality monitor.  An event is to be sent only when the
 *	signal level is found to be outside the two values.  The driver should
 *	set %NL80211_EXT_FEATURE_CQM_RSSI_LIST if this method is implemented.
 *	If it is provided then there's no point providing @set_cqm_rssi_config.
 * @set_cqm_txe_config: Configure connection quality monitor TX error
 *	thresholds.
 * @sched_scan_start: Tell the driver to start a scheduled scan.
 * @sched_scan_stop: Tell the driver to stop an ongoing scheduled scan with
 *	given request id. This call must stop the scheduled scan and be ready
 *	for starting a new one before it returns, i.e. @sched_scan_start may be
 *	called immediately after that again and should not fail in that case.
 *	The driver should not call cfg80211_sched_scan_stopped() for a requested
 *	stop (when this method returns 0).
 *
 * @mgmt_frame_register: Notify driver that a management frame type was
 *	registered. The callback is allowed to sleep.
 *
 * @set_antenna: Set antenna configuration (tx_ant, rx_ant) on the device.
 *	Parameters are bitmaps of allowed antennas to use for TX/RX. Drivers may
 *	reject TX/RX mask combinations they cannot support by returning -EINVAL
 *	(also see nl80211.h @NL80211_ATTR_WIPHY_ANTENNA_TX).
 *
 * @get_antenna: Get current antenna configuration from device (tx_ant, rx_ant).
 *
 * @tdls_mgmt: Transmit a TDLS management frame.
 * @tdls_oper: Perform a high-level TDLS operation (e.g. TDLS link setup).
 *
 * @probe_client: probe an associated client, must return a cookie that it
 *	later passes to cfg80211_probe_status().
 *
 * @set_noack_map: Set the NoAck Map for the TIDs.
 *
 * @get_channel: Get the current operating channel for the virtual interface.
 *	For monitor interfaces, it should return %NULL unless there's a single
 *	current monitoring channel.
 *
 * @start_p2p_device: Start the given P2P device.
 * @stop_p2p_device: Stop the given P2P device.
 *
 * @set_mac_acl: Sets MAC address control list in AP and P2P GO mode.
 *	Parameters include ACL policy, an array of MAC address of stations
 *	and the number of MAC addresses. If there is already a list in driver
 *	this new list replaces the existing one. Driver has to clear its ACL
 *	when number of MAC addresses entries is passed as 0. Drivers which
 *	advertise the support for MAC based ACL have to implement this callback.
 *
 * @start_radar_detection: Start radar detection in the driver.
 *
 * @end_cac: End running CAC, probably because a related CAC
 *	was finished on another phy.
 *
 * @update_ft_ies: Provide updated Fast BSS Transition information to the
 *	driver. If the SME is in the driver/firmware, this information can be
 *	used in building Authentication and Reassociation Request frames.
 *
 * @crit_proto_start: Indicates a critical protocol needs more link reliability
 *	for a given duration (milliseconds). The protocol is provided so the
 *	driver can take the most appropriate actions.
 * @crit_proto_stop: Indicates critical protocol no longer needs increased link
 *	reliability. This operation can not fail.
 * @set_coalesce: Set coalesce parameters.
 *
 * @channel_switch: initiate channel-switch procedure (with CSA). Driver is
 *	responsible for veryfing if the switch is possible. Since this is
 *	inherently tricky driver may decide to disconnect an interface later
 *	with cfg80211_stop_iface(). This doesn't mean driver can accept
 *	everything. It should do it's best to verify requests and reject them
 *	as soon as possible.
 *
 * @set_qos_map: Set QoS mapping information to the driver
 *
 * @set_ap_chanwidth: Set the AP (including P2P GO) mode channel width for the
 *	given interface This is used e.g. for dynamic HT 20/40 MHz channel width
 *	changes during the lifetime of the BSS.
 *
 * @add_tx_ts: validate (if admitted_time is 0) or add a TX TS to the device
 *	with the given parameters; action frame exchange has been handled by
 *	userspace so this just has to modify the TX path to take the TS into
 *	account.
 *	If the admitted time is 0 just validate the parameters to make sure
 *	the session can be created at all; it is valid to just always return
 *	success for that but that may result in inefficient behaviour (handshake
 *	with the peer followed by immediate teardown when the addition is later
 *	rejected)
 * @del_tx_ts: remove an existing TX TS
 *
 * @join_ocb: join the OCB network with the specified parameters
 *	(invoked with the wireless_dev mutex held)
 * @leave_ocb: leave the current OCB network
 *	(invoked with the wireless_dev mutex held)
 *
 * @tdls_channel_switch: Start channel-switching with a TDLS peer. The driver
 *	is responsible for continually initiating channel-switching operations
 *	and returning to the base channel for communication with the AP.
 * @tdls_cancel_channel_switch: Stop channel-switching with a TDLS peer. Both
 *	peers must be on the base channel when the call completes.
 * @start_nan: Start the NAN interface.
 * @stop_nan: Stop the NAN interface.
 * @add_nan_func: Add a NAN function. Returns negative value on failure.
 *	On success @nan_func ownership is transferred to the driver and
 *	it may access it outside of the scope of this function. The driver
 *	should free the @nan_func when no longer needed by calling
 *	cfg80211_free_nan_func().
 *	On success the driver should assign an instance_id in the
 *	provided @nan_func.
 * @del_nan_func: Delete a NAN function.
 * @nan_change_conf: changes NAN configuration. The changed parameters must
 *	be specified in @changes (using &enum cfg80211_nan_conf_changes);
 *	All other parameters must be ignored.
 *
 * @set_multicast_to_unicast: configure multicast to unicast conversion for BSS
 *
 * @get_txq_stats: Get TXQ stats for interface or phy. If wdev is %NULL, this
 *      function should return phy stats, and interface stats otherwise.
 *
 * @set_pmk: configure the PMK to be used for offloaded 802.1X 4-Way handshake.
 *	If not deleted through @del_pmk the PMK remains valid until disconnect
 *	upon which the driver should clear it.
 *	(invoked with the wireless_dev mutex held)
 * @del_pmk: delete the previously configured PMK for the given authenticator.
 *	(invoked with the wireless_dev mutex held)
 *
 * @external_auth: indicates result of offloaded authentication processing from
 *     user space
 *
 * @tx_control_port: TX a control port frame (EAPoL).  The noencrypt parameter
 *	tells the driver that the frame should not be encrypted.
 *
 * @update_owe_info: Provide updated OWE info to driver. Driver implementing SME
 *	but offloading OWE processing to the user space will get the updated
 *	DH IE through this interface.
 */
struct cfg80211_ops {
	int	(*suspend)(struct wiphy *wiphy, struct cfg80211_wowlan *wow);
	int	(*resume)(struct wiphy *wiphy);
	void	(*set_wakeup)(struct wiphy *wiphy, bool enabled);

	struct wireless_dev * (*add_virtual_intf)(struct wiphy *wiphy,
						  const char *name,
						  unsigned char name_assign_type,
						  enum nl80211_iftype type,
						  struct vif_params *params);
	int	(*del_virtual_intf)(struct wiphy *wiphy,
				    struct wireless_dev *wdev);
	int	(*change_virtual_intf)(struct wiphy *wiphy,
				       struct net_device *dev,
				       enum nl80211_iftype type,
				       struct vif_params *params);

	int	(*add_key)(struct wiphy *wiphy, struct net_device *netdev,
			   u8 key_index, bool pairwise, const u8 *mac_addr,
			   struct key_params *params);
	int	(*get_key)(struct wiphy *wiphy, struct net_device *netdev,
			   u8 key_index, bool pairwise, const u8 *mac_addr,
			   void *cookie,
			   void (*callback)(void *cookie, struct key_params*));
	int	(*del_key)(struct wiphy *wiphy, struct net_device *netdev,
			   u8 key_index, bool pairwise, const u8 *mac_addr);
	int	(*set_default_key)(struct wiphy *wiphy,
				   struct net_device *netdev,
				   u8 key_index, bool unicast, bool multicast);
	int	(*set_default_mgmt_key)(struct wiphy *wiphy,
					struct net_device *netdev,
					u8 key_index);
	int	(*set_default_beacon_key)(struct wiphy *wiphy,
					  struct net_device *netdev,
					  u8 key_index);

	int	(*start_ap)(struct wiphy *wiphy, struct net_device *dev,
			    struct cfg80211_ap_settings *settings);
	int	(*change_beacon)(struct wiphy *wiphy, struct net_device *dev,
				 struct cfg80211_beacon_data *info);
	int	(*stop_ap)(struct wiphy *wiphy, struct net_device *dev);


	int	(*add_station)(struct wiphy *wiphy, struct net_device *dev,
			       const u8 *mac,
			       struct station_parameters *params);
	int	(*del_station)(struct wiphy *wiphy, struct net_device *dev,
			       struct station_del_parameters *params);
	int	(*change_station)(struct wiphy *wiphy, struct net_device *dev,
				  const u8 *mac,
				  struct station_parameters *params);
	int	(*get_station)(struct wiphy *wiphy, struct net_device *dev,
			       const u8 *mac, struct station_info *sinfo);
	int	(*dump_station)(struct wiphy *wiphy, struct net_device *dev,
				int idx, u8 *mac, struct station_info *sinfo);

	int	(*add_mpath)(struct wiphy *wiphy, struct net_device *dev,
			       const u8 *dst, const u8 *next_hop);
	int	(*del_mpath)(struct wiphy *wiphy, struct net_device *dev,
			       const u8 *dst);
	int	(*change_mpath)(struct wiphy *wiphy, struct net_device *dev,
				  const u8 *dst, const u8 *next_hop);
	int	(*get_mpath)(struct wiphy *wiphy, struct net_device *dev,
			     u8 *dst, u8 *next_hop, struct mpath_info *pinfo);
	int	(*dump_mpath)(struct wiphy *wiphy, struct net_device *dev,
			      int idx, u8 *dst, u8 *next_hop,
			      struct mpath_info *pinfo);
	int	(*get_mpp)(struct wiphy *wiphy, struct net_device *dev,
			   u8 *dst, u8 *mpp, struct mpath_info *pinfo);
	int	(*dump_mpp)(struct wiphy *wiphy, struct net_device *dev,
			    int idx, u8 *dst, u8 *mpp,
			    struct mpath_info *pinfo);
	int	(*get_mesh_config)(struct wiphy *wiphy,
				struct net_device *dev,
				struct mesh_config *conf);
	int	(*update_mesh_config)(struct wiphy *wiphy,
				      struct net_device *dev, u32 mask,
				      const struct mesh_config *nconf);
	int	(*join_mesh)(struct wiphy *wiphy, struct net_device *dev,
			     const struct mesh_config *conf,
			     const struct mesh_setup *setup);
	int	(*leave_mesh)(struct wiphy *wiphy, struct net_device *dev);

	int	(*join_ocb)(struct wiphy *wiphy, struct net_device *dev,
			    struct ocb_setup *setup);
	int	(*leave_ocb)(struct wiphy *wiphy, struct net_device *dev);

	int	(*change_bss)(struct wiphy *wiphy, struct net_device *dev,
			      struct bss_parameters *params);

	int	(*set_txq_params)(struct wiphy *wiphy, struct net_device *dev,
				  struct ieee80211_txq_params *params);

	int	(*libertas_set_mesh_channel)(struct wiphy *wiphy,
					     struct net_device *dev,
					     struct ieee80211_channel *chan);

	int	(*set_monitor_channel)(struct wiphy *wiphy,
				       struct cfg80211_chan_def *chandef);

	int	(*scan)(struct wiphy *wiphy,
			struct cfg80211_scan_request *request);
	void	(*abort_scan)(struct wiphy *wiphy, struct wireless_dev *wdev);

	int	(*auth)(struct wiphy *wiphy, struct net_device *dev,
			struct cfg80211_auth_request *req);
	int	(*assoc)(struct wiphy *wiphy, struct net_device *dev,
			 struct cfg80211_assoc_request *req);
	int	(*deauth)(struct wiphy *wiphy, struct net_device *dev,
			  struct cfg80211_deauth_request *req);
	int	(*disassoc)(struct wiphy *wiphy, struct net_device *dev,
			    struct cfg80211_disassoc_request *req);

	int	(*connect)(struct wiphy *wiphy, struct net_device *dev,
			   struct cfg80211_connect_params *sme);
	int	(*update_connect_params)(struct wiphy *wiphy,
					 struct net_device *dev,
					 struct cfg80211_connect_params *sme,
					 u32 changed);
	int	(*disconnect)(struct wiphy *wiphy, struct net_device *dev,
			      u16 reason_code);

	int	(*join_ibss)(struct wiphy *wiphy, struct net_device *dev,
			     struct cfg80211_ibss_params *params);
	int	(*leave_ibss)(struct wiphy *wiphy, struct net_device *dev);

	int	(*set_mcast_rate)(struct wiphy *wiphy, struct net_device *dev,
				  int rate[NUM_NL80211_BANDS]);

	int	(*set_wiphy_params)(struct wiphy *wiphy, u32 changed);

	int	(*set_tx_power)(struct wiphy *wiphy, struct wireless_dev *wdev,
				enum nl80211_tx_power_setting type, int mbm);
	int	(*get_tx_power)(struct wiphy *wiphy, struct wireless_dev *wdev,
				int *dbm);

	int	(*set_wds_peer)(struct wiphy *wiphy, struct net_device *dev,
				const u8 *addr);

	void	(*rfkill_poll)(struct wiphy *wiphy);

#ifdef CONFIG_NL80211_TESTMODE
	int	(*testmode_cmd)(struct wiphy *wiphy, struct wireless_dev *wdev,
				void *data, int len);
	int	(*testmode_dump)(struct wiphy *wiphy, struct sk_buff *skb,
				 struct netlink_callback *cb,
				 void *data, int len);
#endif

	int	(*set_bitrate_mask)(struct wiphy *wiphy,
				    struct net_device *dev,
				    const u8 *peer,
				    const struct cfg80211_bitrate_mask *mask);

	int	(*dump_survey)(struct wiphy *wiphy, struct net_device *netdev,
			int idx, struct survey_info *info);

	int	(*set_pmksa)(struct wiphy *wiphy, struct net_device *netdev,
			     struct cfg80211_pmksa *pmksa);
	int	(*del_pmksa)(struct wiphy *wiphy, struct net_device *netdev,
			     struct cfg80211_pmksa *pmksa);
	int	(*flush_pmksa)(struct wiphy *wiphy, struct net_device *netdev);

	int	(*remain_on_channel)(struct wiphy *wiphy,
				     struct wireless_dev *wdev,
				     struct ieee80211_channel *chan,
				     unsigned int duration,
				     u64 *cookie);
	int	(*cancel_remain_on_channel)(struct wiphy *wiphy,
					    struct wireless_dev *wdev,
					    u64 cookie);

	int	(*mgmt_tx)(struct wiphy *wiphy, struct wireless_dev *wdev,
			   struct cfg80211_mgmt_tx_params *params,
			   u64 *cookie);
	int	(*mgmt_tx_cancel_wait)(struct wiphy *wiphy,
				       struct wireless_dev *wdev,
				       u64 cookie);

	int	(*set_power_mgmt)(struct wiphy *wiphy, struct net_device *dev,
				  bool enabled, int timeout);

	int	(*set_cqm_rssi_config)(struct wiphy *wiphy,
				       struct net_device *dev,
				       s32 rssi_thold, u32 rssi_hyst);

	int	(*set_cqm_rssi_range_config)(struct wiphy *wiphy,
					     struct net_device *dev,
					     s32 rssi_low, s32 rssi_high);

	int	(*set_cqm_txe_config)(struct wiphy *wiphy,
				      struct net_device *dev,
				      u32 rate, u32 pkts, u32 intvl);

	void	(*mgmt_frame_register)(struct wiphy *wiphy,
				       struct wireless_dev *wdev,
				       u16 frame_type, bool reg);

	int	(*set_antenna)(struct wiphy *wiphy, u32 tx_ant, u32 rx_ant);
	int	(*get_antenna)(struct wiphy *wiphy, u32 *tx_ant, u32 *rx_ant);

	int	(*sched_scan_start)(struct wiphy *wiphy,
				struct net_device *dev,
				struct cfg80211_sched_scan_request *request);
	int	(*sched_scan_stop)(struct wiphy *wiphy, struct net_device *dev,
				   u64 reqid);

	int	(*set_rekey_data)(struct wiphy *wiphy, struct net_device *dev,
				  struct cfg80211_gtk_rekey_data *data);

	int	(*tdls_mgmt)(struct wiphy *wiphy, struct net_device *dev,
			     const u8 *peer, u8 action_code,  u8 dialog_token,
			     u16 status_code, u32 peer_capability,
			     bool initiator, const u8 *buf, size_t len);
	int	(*tdls_oper)(struct wiphy *wiphy, struct net_device *dev,
			     const u8 *peer, enum nl80211_tdls_operation oper);

	int	(*probe_client)(struct wiphy *wiphy, struct net_device *dev,
				const u8 *peer, u64 *cookie);

	int	(*set_noack_map)(struct wiphy *wiphy,
				  struct net_device *dev,
				  u16 noack_map);

	int	(*get_channel)(struct wiphy *wiphy,
			       struct wireless_dev *wdev,
			       struct cfg80211_chan_def *chandef);

	int	(*start_p2p_device)(struct wiphy *wiphy,
				    struct wireless_dev *wdev);
	void	(*stop_p2p_device)(struct wiphy *wiphy,
				   struct wireless_dev *wdev);

	int	(*set_mac_acl)(struct wiphy *wiphy, struct net_device *dev,
			       const struct cfg80211_acl_data *params);

	int	(*start_radar_detection)(struct wiphy *wiphy,
					 struct net_device *dev,
					 struct cfg80211_chan_def *chandef,
					 u32 cac_time_ms);
	void	(*end_cac)(struct wiphy *wiphy,
				struct net_device *dev);
	int	(*update_ft_ies)(struct wiphy *wiphy, struct net_device *dev,
				 struct cfg80211_update_ft_ies_params *ftie);
	int	(*crit_proto_start)(struct wiphy *wiphy,
				    struct wireless_dev *wdev,
				    enum nl80211_crit_proto_id protocol,
				    u16 duration);
	void	(*crit_proto_stop)(struct wiphy *wiphy,
				   struct wireless_dev *wdev);
	int	(*set_coalesce)(struct wiphy *wiphy,
				struct cfg80211_coalesce *coalesce);

	int	(*channel_switch)(struct wiphy *wiphy,
				  struct net_device *dev,
				  struct cfg80211_csa_settings *params);

	int     (*set_qos_map)(struct wiphy *wiphy,
			       struct net_device *dev,
			       struct cfg80211_qos_map *qos_map);

	int	(*set_ap_chanwidth)(struct wiphy *wiphy, struct net_device *dev,
				    struct cfg80211_chan_def *chandef);

	int	(*add_tx_ts)(struct wiphy *wiphy, struct net_device *dev,
			     u8 tsid, const u8 *peer, u8 user_prio,
			     u16 admitted_time);
	int	(*del_tx_ts)(struct wiphy *wiphy, struct net_device *dev,
			     u8 tsid, const u8 *peer);

	int	(*tdls_channel_switch)(struct wiphy *wiphy,
				       struct net_device *dev,
				       const u8 *addr, u8 oper_class,
				       struct cfg80211_chan_def *chandef);
	void	(*tdls_cancel_channel_switch)(struct wiphy *wiphy,
					      struct net_device *dev,
					      const u8 *addr);
	int	(*start_nan)(struct wiphy *wiphy, struct wireless_dev *wdev,
			     struct cfg80211_nan_conf *conf);
	void	(*stop_nan)(struct wiphy *wiphy, struct wireless_dev *wdev);
	int	(*add_nan_func)(struct wiphy *wiphy, struct wireless_dev *wdev,
				struct cfg80211_nan_func *nan_func);
	void	(*del_nan_func)(struct wiphy *wiphy, struct wireless_dev *wdev,
			       u64 cookie);
	int	(*nan_change_conf)(struct wiphy *wiphy,
				   struct wireless_dev *wdev,
				   struct cfg80211_nan_conf *conf,
				   u32 changes);

	int	(*set_multicast_to_unicast)(struct wiphy *wiphy,
					    struct net_device *dev,
					    const bool enabled);

	int	(*get_txq_stats)(struct wiphy *wiphy,
				 struct wireless_dev *wdev,
				 struct cfg80211_txq_stats *txqstats);

	int	(*set_pmk)(struct wiphy *wiphy, struct net_device *dev,
			   const struct cfg80211_pmk_conf *conf);
	int	(*del_pmk)(struct wiphy *wiphy, struct net_device *dev,
			   const u8 *aa);
	int     (*external_auth)(struct wiphy *wiphy, struct net_device *dev,
				 struct cfg80211_external_auth_params *params);

	int	(*tx_control_port)(struct wiphy *wiphy,
				   struct net_device *dev,
				   const u8 *buf, size_t len,
				   const u8 *dest, const __be16 proto,
				   const bool noencrypt);
	int	(*update_owe_info)(struct wiphy *wiphy, struct net_device *dev,
				   struct cfg80211_update_owe_info *owe_info);
};

/*
 * wireless hardware and networking interfaces structures
 * and registration/helper functions
 */

/**
 * enum wiphy_flags - wiphy capability flags
 *
 * @WIPHY_FLAG_NETNS_OK: if not set, do not allow changing the netns of this
 *	wiphy at all
 * @WIPHY_FLAG_PS_ON_BY_DEFAULT: if set to true, powersave will be enabled
 *	by default -- this flag will be set depending on the kernel's default
 *	on wiphy_new(), but can be changed by the driver if it has a good
 *	reason to override the default
 * @WIPHY_FLAG_4ADDR_AP: supports 4addr mode even on AP (with a single station
 *	on a VLAN interface). This flag also serves an extra purpose of
 *	supporting 4ADDR AP mode on devices which do not support AP/VLAN iftype.
 * @WIPHY_FLAG_4ADDR_STATION: supports 4addr mode even as a station
 * @WIPHY_FLAG_CONTROL_PORT_PROTOCOL: This device supports setting the
 *	control port protocol ethertype. The device also honours the
 *	control_port_no_encrypt flag.
 * @WIPHY_FLAG_IBSS_RSN: The device supports IBSS RSN.
 * @WIPHY_FLAG_MESH_AUTH: The device supports mesh authentication by routing
 *	auth frames to userspace. See @NL80211_MESH_SETUP_USERSPACE_AUTH.
 * @WIPHY_FLAG_SUPPORTS_FW_ROAM: The device supports roaming feature in the
 *	firmware.
 * @WIPHY_FLAG_AP_UAPSD: The device supports uapsd on AP.
 * @WIPHY_FLAG_SUPPORTS_TDLS: The device supports TDLS (802.11z) operation.
 * @WIPHY_FLAG_TDLS_EXTERNAL_SETUP: The device does not handle TDLS (802.11z)
 *	link setup/discovery operations internally. Setup, discovery and
 *	teardown packets should be sent through the @NL80211_CMD_TDLS_MGMT
 *	command. When this flag is not set, @NL80211_CMD_TDLS_OPER should be
 *	used for asking the driver/firmware to perform a TDLS operation.
 * @WIPHY_FLAG_HAVE_AP_SME: device integrates AP SME
 * @WIPHY_FLAG_REPORTS_OBSS: the device will report beacons from other BSSes
 *	when there are virtual interfaces in AP mode by calling
 *	cfg80211_report_obss_beacon().
 * @WIPHY_FLAG_AP_PROBE_RESP_OFFLOAD: When operating as an AP, the device
 *	responds to probe-requests in hardware.
 * @WIPHY_FLAG_OFFCHAN_TX: Device supports direct off-channel TX.
 * @WIPHY_FLAG_HAS_REMAIN_ON_CHANNEL: Device supports remain-on-channel call.
 * @WIPHY_FLAG_SUPPORTS_5_10_MHZ: Device supports 5 MHz and 10 MHz channels.
 * @WIPHY_FLAG_HAS_CHANNEL_SWITCH: Device supports channel switch in
 *	beaconing mode (AP, IBSS, Mesh, ...).
 * @WIPHY_FLAG_HAS_STATIC_WEP: The device supports static WEP key installation
 *	before connection.
 */
enum wiphy_flags {
	/* use hole at 0 */
	/* use hole at 1 */
	/* use hole at 2 */
	WIPHY_FLAG_NETNS_OK			= BIT(3),
	WIPHY_FLAG_PS_ON_BY_DEFAULT		= BIT(4),
	WIPHY_FLAG_4ADDR_AP			= BIT(5),
	WIPHY_FLAG_4ADDR_STATION		= BIT(6),
	WIPHY_FLAG_CONTROL_PORT_PROTOCOL	= BIT(7),
	WIPHY_FLAG_IBSS_RSN			= BIT(8),
	WIPHY_FLAG_MESH_AUTH			= BIT(10),
	/* use hole at 11 */
	/* use hole at 12 */
	WIPHY_FLAG_SUPPORTS_FW_ROAM		= BIT(13),
	WIPHY_FLAG_AP_UAPSD			= BIT(14),
	WIPHY_FLAG_SUPPORTS_TDLS		= BIT(15),
	WIPHY_FLAG_TDLS_EXTERNAL_SETUP		= BIT(16),
	WIPHY_FLAG_HAVE_AP_SME			= BIT(17),
	WIPHY_FLAG_REPORTS_OBSS			= BIT(18),
	WIPHY_FLAG_AP_PROBE_RESP_OFFLOAD	= BIT(19),
	WIPHY_FLAG_OFFCHAN_TX			= BIT(20),
	WIPHY_FLAG_HAS_REMAIN_ON_CHANNEL	= BIT(21),
	WIPHY_FLAG_SUPPORTS_5_10_MHZ		= BIT(22),
	WIPHY_FLAG_HAS_CHANNEL_SWITCH		= BIT(23),
	WIPHY_FLAG_HAS_STATIC_WEP		= BIT(24),
};

/**
 * struct ieee80211_iface_limit - limit on certain interface types
 * @max: maximum number of interfaces of these types
 * @types: interface types (bits)
 */
struct ieee80211_iface_limit {
	u16 max;
	u16 types;
};

/**
 * struct ieee80211_iface_combination - possible interface combination
 *
 * With this structure the driver can describe which interface
 * combinations it supports concurrently.
 *
 * Examples:
 *
 * 1. Allow #STA <= 1, #AP <= 1, matching BI, channels = 1, 2 total:
 *
 *    .. code-block:: c
 *
 *	struct ieee80211_iface_limit limits1[] = {
 *		{ .max = 1, .types = BIT(NL80211_IFTYPE_STATION), },
 *		{ .max = 1, .types = BIT(NL80211_IFTYPE_AP}, },
 *	};
 *	struct ieee80211_iface_combination combination1 = {
 *		.limits = limits1,
 *		.n_limits = ARRAY_SIZE(limits1),
 *		.max_interfaces = 2,
 *		.beacon_int_infra_match = true,
 *	};
 *
 *
 * 2. Allow #{AP, P2P-GO} <= 8, channels = 1, 8 total:
 *
 *    .. code-block:: c
 *
 *	struct ieee80211_iface_limit limits2[] = {
 *		{ .max = 8, .types = BIT(NL80211_IFTYPE_AP) |
 *				     BIT(NL80211_IFTYPE_P2P_GO), },
 *	};
 *	struct ieee80211_iface_combination combination2 = {
 *		.limits = limits2,
 *		.n_limits = ARRAY_SIZE(limits2),
 *		.max_interfaces = 8,
 *		.num_different_channels = 1,
 *	};
 *
 *
 * 3. Allow #STA <= 1, #{P2P-client,P2P-GO} <= 3 on two channels, 4 total.
 *
 *    This allows for an infrastructure connection and three P2P connections.
 *
 *    .. code-block:: c
 *
 *	struct ieee80211_iface_limit limits3[] = {
 *		{ .max = 1, .types = BIT(NL80211_IFTYPE_STATION), },
 *		{ .max = 3, .types = BIT(NL80211_IFTYPE_P2P_GO) |
 *				     BIT(NL80211_IFTYPE_P2P_CLIENT), },
 *	};
 *	struct ieee80211_iface_combination combination3 = {
 *		.limits = limits3,
 *		.n_limits = ARRAY_SIZE(limits3),
 *		.max_interfaces = 4,
 *		.num_different_channels = 2,
 *	};
 *
 */
struct ieee80211_iface_combination {
	/**
	 * @limits:
	 * limits for the given interface types
	 */
	const struct ieee80211_iface_limit *limits;

	/**
	 * @num_different_channels:
	 * can use up to this many different channels
	 */
	u32 num_different_channels;

	/**
	 * @max_interfaces:
	 * maximum number of interfaces in total allowed in this group
	 */
	u16 max_interfaces;

	/**
	 * @n_limits:
	 * number of limitations
	 */
	u8 n_limits;

	/**
	 * @beacon_int_infra_match:
	 * In this combination, the beacon intervals between infrastructure
	 * and AP types must match. This is required only in special cases.
	 */
	bool beacon_int_infra_match;

	/**
	 * @radar_detect_widths:
	 * bitmap of channel widths supported for radar detection
	 */
	u8 radar_detect_widths;

	/**
	 * @radar_detect_regions:
	 * bitmap of regions supported for radar detection
	 */
	u8 radar_detect_regions;

	/**
	 * @beacon_int_min_gcd:
	 * This interface combination supports different beacon intervals.
	 *
	 * = 0
	 *   all beacon intervals for different interface must be same.
	 * > 0
	 *   any beacon interval for the interface part of this combination AND
	 *   GCD of all beacon intervals from beaconing interfaces of this
	 *   combination must be greater or equal to this value.
	 */
	u32 beacon_int_min_gcd;
};

struct ieee80211_txrx_stypes {
	u16 tx, rx;
};

/**
 * enum wiphy_wowlan_support_flags - WoWLAN support flags
 * @WIPHY_WOWLAN_ANY: supports wakeup for the special "any"
 *	trigger that keeps the device operating as-is and
 *	wakes up the host on any activity, for example a
 *	received packet that passed filtering; note that the
 *	packet should be preserved in that case
 * @WIPHY_WOWLAN_MAGIC_PKT: supports wakeup on magic packet
 *	(see nl80211.h)
 * @WIPHY_WOWLAN_DISCONNECT: supports wakeup on disconnect
 * @WIPHY_WOWLAN_SUPPORTS_GTK_REKEY: supports GTK rekeying while asleep
 * @WIPHY_WOWLAN_GTK_REKEY_FAILURE: supports wakeup on GTK rekey failure
 * @WIPHY_WOWLAN_EAP_IDENTITY_REQ: supports wakeup on EAP identity request
 * @WIPHY_WOWLAN_4WAY_HANDSHAKE: supports wakeup on 4-way handshake failure
 * @WIPHY_WOWLAN_RFKILL_RELEASE: supports wakeup on RF-kill release
 * @WIPHY_WOWLAN_NET_DETECT: supports wakeup on network detection
 */
enum wiphy_wowlan_support_flags {
	WIPHY_WOWLAN_ANY		= BIT(0),
	WIPHY_WOWLAN_MAGIC_PKT		= BIT(1),
	WIPHY_WOWLAN_DISCONNECT		= BIT(2),
	WIPHY_WOWLAN_SUPPORTS_GTK_REKEY	= BIT(3),
	WIPHY_WOWLAN_GTK_REKEY_FAILURE	= BIT(4),
	WIPHY_WOWLAN_EAP_IDENTITY_REQ	= BIT(5),
	WIPHY_WOWLAN_4WAY_HANDSHAKE	= BIT(6),
	WIPHY_WOWLAN_RFKILL_RELEASE	= BIT(7),
	WIPHY_WOWLAN_NET_DETECT		= BIT(8),
};

struct wiphy_wowlan_tcp_support {
	const struct nl80211_wowlan_tcp_data_token_feature *tok;
	u32 data_payload_max;
	u32 data_interval_max;
	u32 wake_payload_max;
	bool seq;
};

/**
 * struct wiphy_wowlan_support - WoWLAN support data
 * @flags: see &enum wiphy_wowlan_support_flags
 * @n_patterns: number of supported wakeup patterns
 *	(see nl80211.h for the pattern definition)
 * @pattern_max_len: maximum length of each pattern
 * @pattern_min_len: minimum length of each pattern
 * @max_pkt_offset: maximum Rx packet offset
 * @max_nd_match_sets: maximum number of matchsets for net-detect,
 *	similar, but not necessarily identical, to max_match_sets for
 *	scheduled scans.
 *	See &struct cfg80211_sched_scan_request.@match_sets for more
 *	details.
 * @tcp: TCP wakeup support information
 */
struct wiphy_wowlan_support {
	u32 flags;
	int n_patterns;
	int pattern_max_len;
	int pattern_min_len;
	int max_pkt_offset;
	int max_nd_match_sets;
	const struct wiphy_wowlan_tcp_support *tcp;
};

/**
 * struct wiphy_coalesce_support - coalesce support data
 * @n_rules: maximum number of coalesce rules
 * @max_delay: maximum supported coalescing delay in msecs
 * @n_patterns: number of supported patterns in a rule
 *	(see nl80211.h for the pattern definition)
 * @pattern_max_len: maximum length of each pattern
 * @pattern_min_len: minimum length of each pattern
 * @max_pkt_offset: maximum Rx packet offset
 */
struct wiphy_coalesce_support {
	int n_rules;
	int max_delay;
	int n_patterns;
	int pattern_max_len;
	int pattern_min_len;
	int max_pkt_offset;
};

/**
 * enum wiphy_vendor_command_flags - validation flags for vendor commands
 * @WIPHY_VENDOR_CMD_NEED_WDEV: vendor command requires wdev
 * @WIPHY_VENDOR_CMD_NEED_NETDEV: vendor command requires netdev
 * @WIPHY_VENDOR_CMD_NEED_RUNNING: interface/wdev must be up & running
 *	(must be combined with %_WDEV or %_NETDEV)
 */
enum wiphy_vendor_command_flags {
	WIPHY_VENDOR_CMD_NEED_WDEV = BIT(0),
	WIPHY_VENDOR_CMD_NEED_NETDEV = BIT(1),
	WIPHY_VENDOR_CMD_NEED_RUNNING = BIT(2),
};

/**
 * enum wiphy_opmode_flag - Station's ht/vht operation mode information flags
 *
 * @STA_OPMODE_MAX_BW_CHANGED: Max Bandwidth changed
 * @STA_OPMODE_SMPS_MODE_CHANGED: SMPS mode changed
 * @STA_OPMODE_N_SS_CHANGED: max N_SS (number of spatial streams) changed
 *
 */
enum wiphy_opmode_flag {
	STA_OPMODE_MAX_BW_CHANGED	= BIT(0),
	STA_OPMODE_SMPS_MODE_CHANGED	= BIT(1),
	STA_OPMODE_N_SS_CHANGED		= BIT(2),
};

/**
 * struct sta_opmode_info - Station's ht/vht operation mode information
 * @changed: contains value from &enum wiphy_opmode_flag
 * @smps_mode: New SMPS mode value from &enum nl80211_smps_mode of a station
 * @bw: new max bandwidth value from &enum nl80211_chan_width of a station
 * @rx_nss: new rx_nss value of a station
 */

struct sta_opmode_info {
	u32 changed;
	enum nl80211_smps_mode smps_mode;
	enum nl80211_chan_width bw;
	u8 rx_nss;
};

/**
 * struct wiphy_vendor_command - vendor command definition
 * @info: vendor command identifying information, as used in nl80211
 * @flags: flags, see &enum wiphy_vendor_command_flags
 * @doit: callback for the operation, note that wdev is %NULL if the
 *	flags didn't ask for a wdev and non-%NULL otherwise; the data
 *	pointer may be %NULL if userspace provided no data at all
 * @dumpit: dump callback, for transferring bigger/multiple items. The
 *	@storage points to cb->args[5], ie. is preserved over the multiple
 *	dumpit calls.
 * It's recommended to not have the same sub command with both @doit and
 * @dumpit, so that userspace can assume certain ones are get and others
 * are used with dump requests.
 */
struct wiphy_vendor_command {
	struct nl80211_vendor_cmd_info info;
	u32 flags;
	int (*doit)(struct wiphy *wiphy, struct wireless_dev *wdev,
		    const void *data, int data_len);
	int (*dumpit)(struct wiphy *wiphy, struct wireless_dev *wdev,
		      struct sk_buff *skb, const void *data, int data_len,
		      unsigned long *storage);
};

/**
 * struct wiphy_iftype_ext_capab - extended capabilities per interface type
 * @iftype: interface type
 * @extended_capabilities: extended capabilities supported by the driver,
 *	additional capabilities might be supported by userspace; these are the
 *	802.11 extended capabilities ("Extended Capabilities element") and are
 *	in the same format as in the information element. See IEEE Std
 *	802.11-2012 8.4.2.29 for the defined fields.
 * @extended_capabilities_mask: mask of the valid values
 * @extended_capabilities_len: length of the extended capabilities
 */
struct wiphy_iftype_ext_capab {
	enum nl80211_iftype iftype;
	const u8 *extended_capabilities;
	const u8 *extended_capabilities_mask;
	u8 extended_capabilities_len;
};

/**
 * struct wiphy_iftype_akm_suites - This structure encapsulates supported akm
 * suites for interface types defined in @iftypes_mask. Each type in the
 * @iftypes_mask must be unique across all instances of iftype_akm_suites.
 *
 * @iftypes_mask: bitmask of interfaces types
 * @akm_suites: points to an array of supported akm suites
 * @n_akm_suites: number of supported AKM suites
 */
struct wiphy_iftype_akm_suites {
	u16 iftypes_mask;
	const u32 *akm_suites;
	int n_akm_suites;
};

/**
 * struct wiphy - wireless hardware description
 * @reg_notifier: the driver's regulatory notification callback,
 *	note that if your driver uses wiphy_apply_custom_regulatory()
 *	the reg_notifier's request can be passed as NULL
 * @regd: the driver's regulatory domain, if one was requested via
 * 	the regulatory_hint() API. This can be used by the driver
 *	on the reg_notifier() if it chooses to ignore future
 *	regulatory domain changes caused by other drivers.
 * @signal_type: signal type reported in &struct cfg80211_bss.
 * @cipher_suites: supported cipher suites
 * @n_cipher_suites: number of supported cipher suites
 * @iftype_akm_suites: array of supported akm suites info per interface type.
 *	Note that the bits in @iftypes_mask inside this structure cannot
 *	overlap (i.e. only one occurrence of each type is allowed across all
 *	instances of iftype_akm_suites).
 * @num_iftype_akm_suites: number of interface types for which supported akm
 *	suites are specified separately.
 * @retry_short: Retry limit for short frames (dot11ShortRetryLimit)
 * @retry_long: Retry limit for long frames (dot11LongRetryLimit)
 * @frag_threshold: Fragmentation threshold (dot11FragmentationThreshold);
 *	-1 = fragmentation disabled, only odd values >= 256 used
 * @rts_threshold: RTS threshold (dot11RTSThreshold); -1 = RTS/CTS disabled
 * @_net: the network namespace this wiphy currently lives in
 * @perm_addr: permanent MAC address of this device
 * @addr_mask: If the device supports multiple MAC addresses by masking,
 *	set this to a mask with variable bits set to 1, e.g. if the last
 *	four bits are variable then set it to 00-00-00-00-00-0f. The actual
 *	variable bits shall be determined by the interfaces added, with
 *	interfaces not matching the mask being rejected to be brought up.
 * @n_addresses: number of addresses in @addresses.
 * @addresses: If the device has more than one address, set this pointer
 *	to a list of addresses (6 bytes each). The first one will be used
 *	by default for perm_addr. In this case, the mask should be set to
 *	all-zeroes. In this case it is assumed that the device can handle
 *	the same number of arbitrary MAC addresses.
 * @registered: protects ->resume and ->suspend sysfs callbacks against
 *	unregister hardware
 * @debugfsdir: debugfs directory used for this wiphy, will be renamed
 *	automatically on wiphy renames
 * @dev: (virtual) struct device for this wiphy
 * @registered: helps synchronize suspend/resume with wiphy unregister
 * @wext: wireless extension handlers
 * @priv: driver private data (sized according to wiphy_new() parameter)
 * @interface_modes: bitmask of interfaces types valid for this wiphy,
 *	must be set by driver
 * @iface_combinations: Valid interface combinations array, should not
 *	list single interface types.
 * @n_iface_combinations: number of entries in @iface_combinations array.
 * @software_iftypes: bitmask of software interface types, these are not
 *	subject to any restrictions since they are purely managed in SW.
 * @flags: wiphy flags, see &enum wiphy_flags
 * @regulatory_flags: wiphy regulatory flags, see
 *	&enum ieee80211_regulatory_flags
 * @features: features advertised to nl80211, see &enum nl80211_feature_flags.
 * @ext_features: extended features advertised to nl80211, see
 *	&enum nl80211_ext_feature_index.
 * @bss_priv_size: each BSS struct has private data allocated with it,
 *	this variable determines its size
 * @max_scan_ssids: maximum number of SSIDs the device can scan for in
 *	any given scan
 * @max_sched_scan_reqs: maximum number of scheduled scan requests that
 *	the device can run concurrently.
 * @max_sched_scan_ssids: maximum number of SSIDs the device can scan
 *	for in any given scheduled scan
 * @max_match_sets: maximum number of match sets the device can handle
 *	when performing a scheduled scan, 0 if filtering is not
 *	supported.
 * @max_scan_ie_len: maximum length of user-controlled IEs device can
 *	add to probe request frames transmitted during a scan, must not
 *	include fixed IEs like supported rates
 * @max_sched_scan_ie_len: same as max_scan_ie_len, but for scheduled
 *	scans
 * @max_sched_scan_plans: maximum number of scan plans (scan interval and number
 *	of iterations) for scheduled scan supported by the device.
 * @max_sched_scan_plan_interval: maximum interval (in seconds) for a
 *	single scan plan supported by the device.
 * @max_sched_scan_plan_iterations: maximum number of iterations for a single
 *	scan plan supported by the device.
 * @coverage_class: current coverage class
 * @fw_version: firmware version for ethtool reporting
 * @hw_version: hardware version for ethtool reporting
 * @max_num_pmkids: maximum number of PMKIDs supported by device
 * @privid: a pointer that drivers can use to identify if an arbitrary
 *	wiphy is theirs, e.g. in global notifiers
 * @bands: information about bands/channels supported by this device
 *
 * @mgmt_stypes: bitmasks of frame subtypes that can be subscribed to or
 *	transmitted through nl80211, points to an array indexed by interface
 *	type
 *
 * @available_antennas_tx: bitmap of antennas which are available to be
 *	configured as TX antennas. Antenna configuration commands will be
 *	rejected unless this or @available_antennas_rx is set.
 *
 * @available_antennas_rx: bitmap of antennas which are available to be
 *	configured as RX antennas. Antenna configuration commands will be
 *	rejected unless this or @available_antennas_tx is set.
 *
 * @probe_resp_offload:
 *	 Bitmap of supported protocols for probe response offloading.
 *	 See &enum nl80211_probe_resp_offload_support_attr. Only valid
 *	 when the wiphy flag @WIPHY_FLAG_AP_PROBE_RESP_OFFLOAD is set.
 *
 * @max_remain_on_channel_duration: Maximum time a remain-on-channel operation
 *	may request, if implemented.
 *
 * @wowlan: WoWLAN support information
 * @wowlan_config: current WoWLAN configuration; this should usually not be
 *	used since access to it is necessarily racy, use the parameter passed
 *	to the suspend() operation instead.
 *
 * @ap_sme_capa: AP SME capabilities, flags from &enum nl80211_ap_sme_features.
 * @ht_capa_mod_mask:  Specify what ht_cap values can be over-ridden.
 *	If null, then none can be over-ridden.
 * @vht_capa_mod_mask:  Specify what VHT capabilities can be over-ridden.
 *	If null, then none can be over-ridden.
 *
 * @wdev_list: the list of associated (virtual) interfaces; this list must
 *	not be modified by the driver, but can be read with RTNL/RCU protection.
 *
 * @max_acl_mac_addrs: Maximum number of MAC addresses that the device
 *	supports for ACL.
 *
 * @extended_capabilities: extended capabilities supported by the driver,
 *	additional capabilities might be supported by userspace; these are
 *	the 802.11 extended capabilities ("Extended Capabilities element")
 *	and are in the same format as in the information element. See
 *	802.11-2012 8.4.2.29 for the defined fields. These are the default
 *	extended capabilities to be used if the capabilities are not specified
 *	for a specific interface type in iftype_ext_capab.
 * @extended_capabilities_mask: mask of the valid values
 * @extended_capabilities_len: length of the extended capabilities
 * @iftype_ext_capab: array of extended capabilities per interface type
 * @num_iftype_ext_capab: number of interface types for which extended
 *	capabilities are specified separately.
 * @coalesce: packet coalescing support information
 *
 * @vendor_commands: array of vendor commands supported by the hardware
 * @n_vendor_commands: number of vendor commands
 * @vendor_events: array of vendor events supported by the hardware
 * @n_vendor_events: number of vendor events
 *
 * @max_ap_assoc_sta: maximum number of associated stations supported in AP mode
 *	(including P2P GO) or 0 to indicate no such limit is advertised. The
 *	driver is allowed to advertise a theoretical limit that it can reach in
 *	some cases, but may not always reach.
 *
 * @max_num_csa_counters: Number of supported csa_counters in beacons
 *	and probe responses.  This value should be set if the driver
 *	wishes to limit the number of csa counters. Default (0) means
 *	infinite.
 * @max_adj_channel_rssi_comp: max offset of between the channel on which the
 *	frame was sent and the channel on which the frame was heard for which
 *	the reported rssi is still valid. If a driver is able to compensate the
 *	low rssi when a frame is heard on different channel, then it should set
 *	this variable to the maximal offset for which it can compensate.
 *	This value should be set in MHz.
 * @bss_select_support: bitmask indicating the BSS selection criteria supported
 *	by the driver in the .connect() callback. The bit position maps to the
 *	attribute indices defined in &enum nl80211_bss_select_attr.
 *
 * @cookie_counter: unique generic cookie counter, used to identify objects.
 * @nan_supported_bands: bands supported by the device in NAN mode, a
 *	bitmap of &enum nl80211_band values.  For instance, for
 *	NL80211_BAND_2GHZ, bit 0 would be set
 *	(i.e. BIT(NL80211_BAND_2GHZ)).
 *
 * @txq_limit: configuration of internal TX queue frame limit
 * @txq_memory_limit: configuration internal TX queue memory limit
 * @txq_quantum: configuration of internal TX queue scheduler quantum
 *
 * @support_mbssid: can HW support association with nontransmitted AP
 * @support_only_he_mbssid: don't parse MBSSID elements if it is not
 *	HE AP, in order to avoid compatibility issues.
 *	@support_mbssid must be set for this to have any effect.
<<<<<<< HEAD
 *
=======
>>>>>>> 5e52a76e
 */
struct wiphy {
	/* assign these fields before you register the wiphy */

	/* permanent MAC address(es) */
	u8 perm_addr[ETH_ALEN];
	u8 addr_mask[ETH_ALEN];

	struct mac_address *addresses;

	const struct ieee80211_txrx_stypes *mgmt_stypes;

	const struct ieee80211_iface_combination *iface_combinations;
	int n_iface_combinations;
	u16 software_iftypes;

	u16 n_addresses;

	/* Supported interface modes, OR together BIT(NL80211_IFTYPE_...) */
	u16 interface_modes;

	u16 max_acl_mac_addrs;

	u32 flags, regulatory_flags, features;
	u8 ext_features[DIV_ROUND_UP(NUM_NL80211_EXT_FEATURES, 8)];

	u32 ap_sme_capa;

	enum cfg80211_signal_type signal_type;

	int bss_priv_size;
	u8 max_scan_ssids;
	u8 max_sched_scan_reqs;
	u8 max_sched_scan_ssids;
	u8 max_match_sets;
	u16 max_scan_ie_len;
	u16 max_sched_scan_ie_len;
	u32 max_sched_scan_plans;
	u32 max_sched_scan_plan_interval;
	u32 max_sched_scan_plan_iterations;

	int n_cipher_suites;
	const u32 *cipher_suites;

	const struct wiphy_iftype_akm_suites *iftype_akm_suites;
	unsigned int num_iftype_akm_suites;

	u8 retry_short;
	u8 retry_long;
	u32 frag_threshold;
	u32 rts_threshold;
	u8 coverage_class;

	char fw_version[ETHTOOL_FWVERS_LEN];
	u32 hw_version;

#ifdef CONFIG_PM
	const struct wiphy_wowlan_support *wowlan;
	struct cfg80211_wowlan *wowlan_config;
#endif

	u16 max_remain_on_channel_duration;

	u8 max_num_pmkids;

	u32 available_antennas_tx;
	u32 available_antennas_rx;

	/*
	 * Bitmap of supported protocols for probe response offloading
	 * see &enum nl80211_probe_resp_offload_support_attr. Only valid
	 * when the wiphy flag @WIPHY_FLAG_AP_PROBE_RESP_OFFLOAD is set.
	 */
	u32 probe_resp_offload;

	const u8 *extended_capabilities, *extended_capabilities_mask;
	u8 extended_capabilities_len;

	const struct wiphy_iftype_ext_capab *iftype_ext_capab;
	unsigned int num_iftype_ext_capab;

	/* If multiple wiphys are registered and you're handed e.g.
	 * a regular netdev with assigned ieee80211_ptr, you won't
	 * know whether it points to a wiphy your driver has registered
	 * or not. Assign this to something global to your driver to
	 * help determine whether you own this wiphy or not. */
	const void *privid;

	struct ieee80211_supported_band *bands[NUM_NL80211_BANDS];

	/* Lets us get back the wiphy on the callback */
	void (*reg_notifier)(struct wiphy *wiphy,
			     struct regulatory_request *request);

	/* fields below are read-only, assigned by cfg80211 */

	const struct ieee80211_regdomain __rcu *regd;

	/* the item in /sys/class/ieee80211/ points to this,
	 * you need use set_wiphy_dev() (see below) */
	struct device dev;

	/* protects ->resume, ->suspend sysfs callbacks against unregister hw */
	bool registered;

	/* dir in debugfs: ieee80211/<wiphyname> */
	struct dentry *debugfsdir;

	const struct ieee80211_ht_cap *ht_capa_mod_mask;
	const struct ieee80211_vht_cap *vht_capa_mod_mask;

	struct list_head wdev_list;

	/* the network namespace this phy lives in currently */
	possible_net_t _net;

#ifdef CONFIG_CFG80211_WEXT
	const struct iw_handler_def *wext;
#endif

	const struct wiphy_coalesce_support *coalesce;

	const struct wiphy_vendor_command *vendor_commands;
	const struct nl80211_vendor_cmd_info *vendor_events;
	int n_vendor_commands, n_vendor_events;

	u16 max_ap_assoc_sta;

	u8 max_num_csa_counters;
	u8 max_adj_channel_rssi_comp;

	u32 bss_select_support;

	u64 cookie_counter;

	u8 nan_supported_bands;

	u32 txq_limit;
	u32 txq_memory_limit;
	u32 txq_quantum;

	u8 support_mbssid:1,
	   support_only_he_mbssid:1;

	char priv[0] __aligned(NETDEV_ALIGN);
};

static inline struct net *wiphy_net(struct wiphy *wiphy)
{
	return read_pnet(&wiphy->_net);
}

static inline void wiphy_net_set(struct wiphy *wiphy, struct net *net)
{
	write_pnet(&wiphy->_net, net);
}

/**
 * wiphy_priv - return priv from wiphy
 *
 * @wiphy: the wiphy whose priv pointer to return
 * Return: The priv of @wiphy.
 */
static inline void *wiphy_priv(struct wiphy *wiphy)
{
	BUG_ON(!wiphy);
	return &wiphy->priv;
}

/**
 * priv_to_wiphy - return the wiphy containing the priv
 *
 * @priv: a pointer previously returned by wiphy_priv
 * Return: The wiphy of @priv.
 */
static inline struct wiphy *priv_to_wiphy(void *priv)
{
	BUG_ON(!priv);
	return container_of(priv, struct wiphy, priv);
}

/**
 * set_wiphy_dev - set device pointer for wiphy
 *
 * @wiphy: The wiphy whose device to bind
 * @dev: The device to parent it to
 */
static inline void set_wiphy_dev(struct wiphy *wiphy, struct device *dev)
{
	wiphy->dev.parent = dev;
}

/**
 * wiphy_dev - get wiphy dev pointer
 *
 * @wiphy: The wiphy whose device struct to look up
 * Return: The dev of @wiphy.
 */
static inline struct device *wiphy_dev(struct wiphy *wiphy)
{
	return wiphy->dev.parent;
}

/**
 * wiphy_name - get wiphy name
 *
 * @wiphy: The wiphy whose name to return
 * Return: The name of @wiphy.
 */
static inline const char *wiphy_name(const struct wiphy *wiphy)
{
	return dev_name(&wiphy->dev);
}

/**
 * wiphy_new_nm - create a new wiphy for use with cfg80211
 *
 * @ops: The configuration operations for this device
 * @sizeof_priv: The size of the private area to allocate
 * @requested_name: Request a particular name.
 *	NULL is valid value, and means use the default phy%d naming.
 *
 * Create a new wiphy and associate the given operations with it.
 * @sizeof_priv bytes are allocated for private use.
 *
 * Return: A pointer to the new wiphy. This pointer must be
 * assigned to each netdev's ieee80211_ptr for proper operation.
 */
struct wiphy *wiphy_new_nm(const struct cfg80211_ops *ops, int sizeof_priv,
			   const char *requested_name);

/**
 * wiphy_new - create a new wiphy for use with cfg80211
 *
 * @ops: The configuration operations for this device
 * @sizeof_priv: The size of the private area to allocate
 *
 * Create a new wiphy and associate the given operations with it.
 * @sizeof_priv bytes are allocated for private use.
 *
 * Return: A pointer to the new wiphy. This pointer must be
 * assigned to each netdev's ieee80211_ptr for proper operation.
 */
static inline struct wiphy *wiphy_new(const struct cfg80211_ops *ops,
				      int sizeof_priv)
{
	return wiphy_new_nm(ops, sizeof_priv, NULL);
}

/**
 * wiphy_register - register a wiphy with cfg80211
 *
 * @wiphy: The wiphy to register.
 *
 * Return: A non-negative wiphy index or a negative error code.
 */
int wiphy_register(struct wiphy *wiphy);

/**
 * wiphy_unregister - deregister a wiphy from cfg80211
 *
 * @wiphy: The wiphy to unregister.
 *
 * After this call, no more requests can be made with this priv
 * pointer, but the call may sleep to wait for an outstanding
 * request that is being handled.
 */
void wiphy_unregister(struct wiphy *wiphy);

/**
 * wiphy_free - free wiphy
 *
 * @wiphy: The wiphy to free
 */
void wiphy_free(struct wiphy *wiphy);

/* internal structs */
struct cfg80211_conn;
struct cfg80211_internal_bss;
struct cfg80211_cached_keys;
struct cfg80211_cqm_config;

/**
 * struct wireless_dev - wireless device state
 *
 * For netdevs, this structure must be allocated by the driver
 * that uses the ieee80211_ptr field in struct net_device (this
 * is intentional so it can be allocated along with the netdev.)
 * It need not be registered then as netdev registration will
 * be intercepted by cfg80211 to see the new wireless device.
 *
 * For non-netdev uses, it must also be allocated by the driver
 * in response to the cfg80211 callbacks that require it, as
 * there's no netdev registration in that case it may not be
 * allocated outside of callback operations that return it.
 *
 * @wiphy: pointer to hardware description
 * @iftype: interface type
 * @list: (private) Used to collect the interfaces
 * @netdev: (private) Used to reference back to the netdev, may be %NULL
 * @identifier: (private) Identifier used in nl80211 to identify this
 *	wireless device if it has no netdev
 * @current_bss: (private) Used by the internal configuration code
 * @chandef: (private) Used by the internal configuration code to track
 *	the user-set channel definition.
 * @preset_chandef: (private) Used by the internal configuration code to
 *	track the channel to be used for AP later
 * @bssid: (private) Used by the internal configuration code
 * @ssid: (private) Used by the internal configuration code
 * @ssid_len: (private) Used by the internal configuration code
 * @mesh_id_len: (private) Used by the internal configuration code
 * @mesh_id_up_len: (private) Used by the internal configuration code
 * @wext: (private) Used by the internal wireless extensions compat code
 * @use_4addr: indicates 4addr mode is used on this interface, must be
 *	set by driver (if supported) on add_interface BEFORE registering the
 *	netdev and may otherwise be used by driver read-only, will be update
 *	by cfg80211 on change_interface
 * @mgmt_registrations: list of registrations for management frames
 * @mgmt_registrations_lock: lock for the list
 * @mtx: mutex used to lock data in this struct, may be used by drivers
 *	and some API functions require it held
 * @beacon_interval: beacon interval used on this device for transmitting
 *	beacons, 0 when not valid
 * @address: The address for this device, valid only if @netdev is %NULL
 * @is_running: true if this is a non-netdev device that has been started, e.g.
 *	the P2P Device.
 * @cac_started: true if DFS channel availability check has been started
 * @cac_start_time: timestamp (jiffies) when the dfs state was entered.
 * @cac_time_ms: CAC time in ms
 * @ps: powersave mode is enabled
 * @ps_timeout: dynamic powersave timeout
 * @ap_unexpected_nlportid: (private) netlink port ID of application
 *	registered for unexpected class 3 frames (AP mode)
 * @conn: (private) cfg80211 software SME connection state machine data
 * @connect_keys: (private) keys to set after connection is established
 * @conn_bss_type: connecting/connected BSS type
 * @conn_owner_nlportid: (private) connection owner socket port ID
 * @disconnect_wk: (private) auto-disconnect work
 * @disconnect_bssid: (private) the BSSID to use for auto-disconnect
 * @ibss_fixed: (private) IBSS is using fixed BSSID
 * @ibss_dfs_possible: (private) IBSS may change to a DFS channel
 * @event_list: (private) list for internal event processing
 * @event_lock: (private) lock for event list
 * @owner_nlportid: (private) owner socket port ID
 * @nl_owner_dead: (private) owner socket went away
 * @cqm_config: (private) nl80211 RSSI monitor state
 */
struct wireless_dev {
	struct wiphy *wiphy;
	enum nl80211_iftype iftype;

	/* the remainder of this struct should be private to cfg80211 */
	struct list_head list;
	struct net_device *netdev;

	u32 identifier;

	struct list_head mgmt_registrations;
	spinlock_t mgmt_registrations_lock;

	struct mutex mtx;

	bool use_4addr, is_running;

	u8 address[ETH_ALEN] __aligned(sizeof(u16));

	/* currently used for IBSS and SME - might be rearranged later */
	u8 ssid[IEEE80211_MAX_SSID_LEN];
	u8 ssid_len, mesh_id_len, mesh_id_up_len;
	struct cfg80211_conn *conn;
	struct cfg80211_cached_keys *connect_keys;
	enum ieee80211_bss_type conn_bss_type;
	u32 conn_owner_nlportid;

	struct work_struct disconnect_wk;
	u8 disconnect_bssid[ETH_ALEN];

	struct list_head event_list;
	spinlock_t event_lock;

	struct cfg80211_internal_bss *current_bss; /* associated / joined */
	struct cfg80211_chan_def preset_chandef;
	struct cfg80211_chan_def chandef;

	bool ibss_fixed;
	bool ibss_dfs_possible;

	bool ps;
	int ps_timeout;

	int beacon_interval;

	u32 ap_unexpected_nlportid;

	u32 owner_nlportid;
	bool nl_owner_dead;

	bool cac_started;
	unsigned long cac_start_time;
	unsigned int cac_time_ms;

#ifdef CONFIG_CFG80211_WEXT
	/* wext data */
	struct {
		struct cfg80211_ibss_params ibss;
		struct cfg80211_connect_params connect;
		struct cfg80211_cached_keys *keys;
		const u8 *ie;
		size_t ie_len;
		u8 bssid[ETH_ALEN], prev_bssid[ETH_ALEN];
		u8 ssid[IEEE80211_MAX_SSID_LEN];
		s8 default_key, default_mgmt_key;
		bool prev_bssid_valid;
	} wext;
#endif

	struct cfg80211_cqm_config *cqm_config;
};

static inline u8 *wdev_address(struct wireless_dev *wdev)
{
	if (wdev->netdev)
		return wdev->netdev->dev_addr;
	return wdev->address;
}

static inline bool wdev_running(struct wireless_dev *wdev)
{
	if (wdev->netdev)
		return netif_running(wdev->netdev);
	return wdev->is_running;
}

/**
 * wdev_priv - return wiphy priv from wireless_dev
 *
 * @wdev: The wireless device whose wiphy's priv pointer to return
 * Return: The wiphy priv of @wdev.
 */
static inline void *wdev_priv(struct wireless_dev *wdev)
{
	BUG_ON(!wdev);
	return wiphy_priv(wdev->wiphy);
}

/**
 * DOC: Utility functions
 *
 * cfg80211 offers a number of utility functions that can be useful.
 */

/**
 * ieee80211_channel_to_frequency - convert channel number to frequency
 * @chan: channel number
 * @band: band, necessary due to channel number overlap
 * Return: The corresponding frequency (in MHz), or 0 if the conversion failed.
 */
int ieee80211_channel_to_frequency(int chan, enum nl80211_band band);

/**
 * ieee80211_frequency_to_channel - convert frequency to channel number
 * @freq: center frequency
 * Return: The corresponding channel, or 0 if the conversion failed.
 */
int ieee80211_frequency_to_channel(int freq);

/**
 * ieee80211_get_channel - get channel struct from wiphy for specified frequency
 *
 * @wiphy: the struct wiphy to get the channel for
 * @freq: the center frequency of the channel
 *
 * Return: The channel struct from @wiphy at @freq.
 */
struct ieee80211_channel *ieee80211_get_channel(struct wiphy *wiphy, int freq);

/**
 * ieee80211_get_response_rate - get basic rate for a given rate
 *
 * @sband: the band to look for rates in
 * @basic_rates: bitmap of basic rates
 * @bitrate: the bitrate for which to find the basic rate
 *
 * Return: The basic rate corresponding to a given bitrate, that
 * is the next lower bitrate contained in the basic rate map,
 * which is, for this function, given as a bitmap of indices of
 * rates in the band's bitrate table.
 */
struct ieee80211_rate *
ieee80211_get_response_rate(struct ieee80211_supported_band *sband,
			    u32 basic_rates, int bitrate);

/**
 * ieee80211_mandatory_rates - get mandatory rates for a given band
 * @sband: the band to look for rates in
 * @scan_width: width of the control channel
 *
 * This function returns a bitmap of the mandatory rates for the given
 * band, bits are set according to the rate position in the bitrates array.
 */
u32 ieee80211_mandatory_rates(struct ieee80211_supported_band *sband,
			      enum nl80211_bss_scan_width scan_width);

/*
 * Radiotap parsing functions -- for controlled injection support
 *
 * Implemented in net/wireless/radiotap.c
 * Documentation in Documentation/networking/radiotap-headers.txt
 */

struct radiotap_align_size {
	uint8_t align:4, size:4;
};

struct ieee80211_radiotap_namespace {
	const struct radiotap_align_size *align_size;
	int n_bits;
	uint32_t oui;
	uint8_t subns;
};

struct ieee80211_radiotap_vendor_namespaces {
	const struct ieee80211_radiotap_namespace *ns;
	int n_ns;
};

/**
 * struct ieee80211_radiotap_iterator - tracks walk thru present radiotap args
 * @this_arg_index: index of current arg, valid after each successful call
 *	to ieee80211_radiotap_iterator_next()
 * @this_arg: pointer to current radiotap arg; it is valid after each
 *	call to ieee80211_radiotap_iterator_next() but also after
 *	ieee80211_radiotap_iterator_init() where it will point to
 *	the beginning of the actual data portion
 * @this_arg_size: length of the current arg, for convenience
 * @current_namespace: pointer to the current namespace definition
 *	(or internally %NULL if the current namespace is unknown)
 * @is_radiotap_ns: indicates whether the current namespace is the default
 *	radiotap namespace or not
 *
 * @_rtheader: pointer to the radiotap header we are walking through
 * @_max_length: length of radiotap header in cpu byte ordering
 * @_arg_index: next argument index
 * @_arg: next argument pointer
 * @_next_bitmap: internal pointer to next present u32
 * @_bitmap_shifter: internal shifter for curr u32 bitmap, b0 set == arg present
 * @_vns: vendor namespace definitions
 * @_next_ns_data: beginning of the next namespace's data
 * @_reset_on_ext: internal; reset the arg index to 0 when going to the
 *	next bitmap word
 *
 * Describes the radiotap parser state. Fields prefixed with an underscore
 * must not be used by users of the parser, only by the parser internally.
 */

struct ieee80211_radiotap_iterator {
	struct ieee80211_radiotap_header *_rtheader;
	const struct ieee80211_radiotap_vendor_namespaces *_vns;
	const struct ieee80211_radiotap_namespace *current_namespace;

	unsigned char *_arg, *_next_ns_data;
	__le32 *_next_bitmap;

	unsigned char *this_arg;
	int this_arg_index;
	int this_arg_size;

	int is_radiotap_ns;

	int _max_length;
	int _arg_index;
	uint32_t _bitmap_shifter;
	int _reset_on_ext;
};

int
ieee80211_radiotap_iterator_init(struct ieee80211_radiotap_iterator *iterator,
				 struct ieee80211_radiotap_header *radiotap_header,
				 int max_length,
				 const struct ieee80211_radiotap_vendor_namespaces *vns);

int
ieee80211_radiotap_iterator_next(struct ieee80211_radiotap_iterator *iterator);


extern const unsigned char rfc1042_header[6];
extern const unsigned char bridge_tunnel_header[6];

/**
 * ieee80211_get_hdrlen_from_skb - get header length from data
 *
 * @skb: the frame
 *
 * Given an skb with a raw 802.11 header at the data pointer this function
 * returns the 802.11 header length.
 *
 * Return: The 802.11 header length in bytes (not including encryption
 * headers). Or 0 if the data in the sk_buff is too short to contain a valid
 * 802.11 header.
 */
unsigned int ieee80211_get_hdrlen_from_skb(const struct sk_buff *skb);

/**
 * ieee80211_hdrlen - get header length in bytes from frame control
 * @fc: frame control field in little-endian format
 * Return: The header length in bytes.
 */
unsigned int __attribute_const__ ieee80211_hdrlen(__le16 fc);

/**
 * ieee80211_get_mesh_hdrlen - get mesh extension header length
 * @meshhdr: the mesh extension header, only the flags field
 *	(first byte) will be accessed
 * Return: The length of the extension header, which is always at
 * least 6 bytes and at most 18 if address 5 and 6 are present.
 */
unsigned int ieee80211_get_mesh_hdrlen(struct ieee80211s_hdr *meshhdr);

/**
 * DOC: Data path helpers
 *
 * In addition to generic utilities, cfg80211 also offers
 * functions that help implement the data path for devices
 * that do not do the 802.11/802.3 conversion on the device.
 */

/**
 * ieee80211_data_to_8023_exthdr - convert an 802.11 data frame to 802.3
 * @skb: the 802.11 data frame
 * @ehdr: pointer to a &struct ethhdr that will get the header, instead
 *	of it being pushed into the SKB
 * @addr: the device MAC address
 * @iftype: the virtual interface type
 * @data_offset: offset of payload after the 802.11 header
 * Return: 0 on success. Non-zero on error.
 */
int ieee80211_data_to_8023_exthdr(struct sk_buff *skb, struct ethhdr *ehdr,
				  const u8 *addr, enum nl80211_iftype iftype,
				  u8 data_offset);

/**
 * ieee80211_data_to_8023 - convert an 802.11 data frame to 802.3
 * @skb: the 802.11 data frame
 * @addr: the device MAC address
 * @iftype: the virtual interface type
 * Return: 0 on success. Non-zero on error.
 */
static inline int ieee80211_data_to_8023(struct sk_buff *skb, const u8 *addr,
					 enum nl80211_iftype iftype)
{
	return ieee80211_data_to_8023_exthdr(skb, NULL, addr, iftype, 0);
}

/**
 * ieee80211_amsdu_to_8023s - decode an IEEE 802.11n A-MSDU frame
 *
 * Decode an IEEE 802.11 A-MSDU and convert it to a list of 802.3 frames.
 * The @list will be empty if the decode fails. The @skb must be fully
 * header-less before being passed in here; it is freed in this function.
 *
 * @skb: The input A-MSDU frame without any headers.
 * @list: The output list of 802.3 frames. It must be allocated and
 *	initialized by by the caller.
 * @addr: The device MAC address.
 * @iftype: The device interface type.
 * @extra_headroom: The hardware extra headroom for SKBs in the @list.
 * @check_da: DA to check in the inner ethernet header, or NULL
 * @check_sa: SA to check in the inner ethernet header, or NULL
 */
void ieee80211_amsdu_to_8023s(struct sk_buff *skb, struct sk_buff_head *list,
			      const u8 *addr, enum nl80211_iftype iftype,
			      const unsigned int extra_headroom,
			      const u8 *check_da, const u8 *check_sa);

/**
 * cfg80211_classify8021d - determine the 802.1p/1d tag for a data frame
 * @skb: the data frame
 * @qos_map: Interworking QoS mapping or %NULL if not in use
 * Return: The 802.1p/1d tag.
 */
unsigned int cfg80211_classify8021d(struct sk_buff *skb,
				    struct cfg80211_qos_map *qos_map);

/**
 * cfg80211_find_elem_match - match information element and byte array in data
 *
 * @eid: element ID
 * @ies: data consisting of IEs
 * @len: length of data
 * @match: byte array to match
 * @match_len: number of bytes in the match array
 * @match_offset: offset in the IE data where the byte array should match.
 *	Note the difference to cfg80211_find_ie_match() which considers
 *	the offset to start from the element ID byte, but here we take
 *	the data portion instead.
 *
 * Return: %NULL if the element ID could not be found or if
 * the element is invalid (claims to be longer than the given
 * data) or if the byte array doesn't match; otherwise return the
 * requested element struct.
 *
 * Note: There are no checks on the element length other than
 * having to fit into the given data and being large enough for the
 * byte array to match.
 */
const struct element *
cfg80211_find_elem_match(u8 eid, const u8 *ies, unsigned int len,
			 const u8 *match, unsigned int match_len,
			 unsigned int match_offset);

/**
 * cfg80211_find_ie_match - match information element and byte array in data
 *
 * @eid: element ID
 * @ies: data consisting of IEs
 * @len: length of data
 * @match: byte array to match
 * @match_len: number of bytes in the match array
 * @match_offset: offset in the IE where the byte array should match.
 *	If match_len is zero, this must also be set to zero.
 *	Otherwise this must be set to 2 or more, because the first
 *	byte is the element id, which is already compared to eid, and
 *	the second byte is the IE length.
 *
 * Return: %NULL if the element ID could not be found or if
 * the element is invalid (claims to be longer than the given
 * data) or if the byte array doesn't match, or a pointer to the first
 * byte of the requested element, that is the byte containing the
 * element ID.
 *
 * Note: There are no checks on the element length other than
 * having to fit into the given data and being large enough for the
 * byte array to match.
 */
static inline const u8 *
cfg80211_find_ie_match(u8 eid, const u8 *ies, unsigned int len,
		       const u8 *match, unsigned int match_len,
		       unsigned int match_offset)
{
	/* match_offset can't be smaller than 2, unless match_len is
	 * zero, in which case match_offset must be zero as well.
	 */
	if (WARN_ON((match_len && match_offset < 2) ||
		    (!match_len && match_offset)))
		return NULL;

	return (void *)cfg80211_find_elem_match(eid, ies, len,
						match, match_len,
						match_offset ?
							match_offset - 2 : 0);
}

/**
 * cfg80211_find_elem - find information element in data
 *
 * @eid: element ID
 * @ies: data consisting of IEs
 * @len: length of data
 *
 * Return: %NULL if the element ID could not be found or if
 * the element is invalid (claims to be longer than the given
 * data) or if the byte array doesn't match; otherwise return the
 * requested element struct.
 *
 * Note: There are no checks on the element length other than
 * having to fit into the given data.
 */
static inline const struct element *
cfg80211_find_elem(u8 eid, const u8 *ies, int len)
{
	return cfg80211_find_elem_match(eid, ies, len, NULL, 0, 0);
}

/**
 * cfg80211_find_ie - find information element in data
 *
 * @eid: element ID
 * @ies: data consisting of IEs
 * @len: length of data
 *
 * Return: %NULL if the element ID could not be found or if
 * the element is invalid (claims to be longer than the given
 * data), or a pointer to the first byte of the requested
 * element, that is the byte containing the element ID.
 *
 * Note: There are no checks on the element length other than
 * having to fit into the given data.
 */
static inline const u8 *cfg80211_find_ie(u8 eid, const u8 *ies, int len)
{
	return cfg80211_find_ie_match(eid, ies, len, NULL, 0, 0);
}

/**
 * cfg80211_find_ext_elem - find information element with EID Extension in data
 *
 * @ext_eid: element ID Extension
 * @ies: data consisting of IEs
 * @len: length of data
 *
 * Return: %NULL if the etended element could not be found or if
 * the element is invalid (claims to be longer than the given
 * data) or if the byte array doesn't match; otherwise return the
 * requested element struct.
 *
 * Note: There are no checks on the element length other than
 * having to fit into the given data.
 */
static inline const struct element *
cfg80211_find_ext_elem(u8 ext_eid, const u8 *ies, int len)
{
	return cfg80211_find_elem_match(WLAN_EID_EXTENSION, ies, len,
					&ext_eid, 1, 0);
}

/**
 * cfg80211_find_ext_ie - find information element with EID Extension in data
 *
 * @ext_eid: element ID Extension
 * @ies: data consisting of IEs
 * @len: length of data
 *
 * Return: %NULL if the extended element ID could not be found or if
 * the element is invalid (claims to be longer than the given
 * data), or a pointer to the first byte of the requested
 * element, that is the byte containing the element ID.
 *
 * Note: There are no checks on the element length other than
 * having to fit into the given data.
 */
static inline const u8 *cfg80211_find_ext_ie(u8 ext_eid, const u8 *ies, int len)
{
	return cfg80211_find_ie_match(WLAN_EID_EXTENSION, ies, len,
				      &ext_eid, 1, 2);
}

/**
 * cfg80211_find_vendor_elem - find vendor specific information element in data
 *
 * @oui: vendor OUI
 * @oui_type: vendor-specific OUI type (must be < 0xff), negative means any
 * @ies: data consisting of IEs
 * @len: length of data
 *
 * Return: %NULL if the vendor specific element ID could not be found or if the
 * element is invalid (claims to be longer than the given data); otherwise
 * return the element structure for the requested element.
 *
 * Note: There are no checks on the element length other than having to fit into
 * the given data.
 */
const struct element *cfg80211_find_vendor_elem(unsigned int oui, int oui_type,
						const u8 *ies,
						unsigned int len);

/**
 * cfg80211_find_vendor_ie - find vendor specific information element in data
 *
 * @oui: vendor OUI
 * @oui_type: vendor-specific OUI type (must be < 0xff), negative means any
 * @ies: data consisting of IEs
 * @len: length of data
 *
 * Return: %NULL if the vendor specific element ID could not be found or if the
 * element is invalid (claims to be longer than the given data), or a pointer to
 * the first byte of the requested element, that is the byte containing the
 * element ID.
 *
 * Note: There are no checks on the element length other than having to fit into
 * the given data.
 */
static inline const u8 *
cfg80211_find_vendor_ie(unsigned int oui, int oui_type,
			const u8 *ies, unsigned int len)
{
	return (void *)cfg80211_find_vendor_elem(oui, oui_type, ies, len);
}

/**
 * cfg80211_send_layer2_update - send layer 2 update frame
 *
 * @dev: network device
 * @addr: STA MAC address
 *
 * Wireless drivers can use this function to update forwarding tables in bridge
 * devices upon STA association.
 */
void cfg80211_send_layer2_update(struct net_device *dev, const u8 *addr);

/**
 * DOC: Regulatory enforcement infrastructure
 *
 * TODO
 */

/**
 * regulatory_hint - driver hint to the wireless core a regulatory domain
 * @wiphy: the wireless device giving the hint (used only for reporting
 *	conflicts)
 * @alpha2: the ISO/IEC 3166 alpha2 the driver claims its regulatory domain
 * 	should be in. If @rd is set this should be NULL. Note that if you
 * 	set this to NULL you should still set rd->alpha2 to some accepted
 * 	alpha2.
 *
 * Wireless drivers can use this function to hint to the wireless core
 * what it believes should be the current regulatory domain by
 * giving it an ISO/IEC 3166 alpha2 country code it knows its regulatory
 * domain should be in or by providing a completely build regulatory domain.
 * If the driver provides an ISO/IEC 3166 alpha2 userspace will be queried
 * for a regulatory domain structure for the respective country.
 *
 * The wiphy must have been registered to cfg80211 prior to this call.
 * For cfg80211 drivers this means you must first use wiphy_register(),
 * for mac80211 drivers you must first use ieee80211_register_hw().
 *
 * Drivers should check the return value, its possible you can get
 * an -ENOMEM.
 *
 * Return: 0 on success. -ENOMEM.
 */
int regulatory_hint(struct wiphy *wiphy, const char *alpha2);

/**
 * regulatory_set_wiphy_regd - set regdom info for self managed drivers
 * @wiphy: the wireless device we want to process the regulatory domain on
 * @rd: the regulatory domain informatoin to use for this wiphy
 *
 * Set the regulatory domain information for self-managed wiphys, only they
 * may use this function. See %REGULATORY_WIPHY_SELF_MANAGED for more
 * information.
 *
 * Return: 0 on success. -EINVAL, -EPERM
 */
int regulatory_set_wiphy_regd(struct wiphy *wiphy,
			      struct ieee80211_regdomain *rd);

/**
 * regulatory_set_wiphy_regd_sync_rtnl - set regdom for self-managed drivers
 * @wiphy: the wireless device we want to process the regulatory domain on
 * @rd: the regulatory domain information to use for this wiphy
 *
 * This functions requires the RTNL to be held and applies the new regdomain
 * synchronously to this wiphy. For more details see
 * regulatory_set_wiphy_regd().
 *
 * Return: 0 on success. -EINVAL, -EPERM
 */
int regulatory_set_wiphy_regd_sync_rtnl(struct wiphy *wiphy,
					struct ieee80211_regdomain *rd);

/**
 * wiphy_apply_custom_regulatory - apply a custom driver regulatory domain
 * @wiphy: the wireless device we want to process the regulatory domain on
 * @regd: the custom regulatory domain to use for this wiphy
 *
 * Drivers can sometimes have custom regulatory domains which do not apply
 * to a specific country. Drivers can use this to apply such custom regulatory
 * domains. This routine must be called prior to wiphy registration. The
 * custom regulatory domain will be trusted completely and as such previous
 * default channel settings will be disregarded. If no rule is found for a
 * channel on the regulatory domain the channel will be disabled.
 * Drivers using this for a wiphy should also set the wiphy flag
 * REGULATORY_CUSTOM_REG or cfg80211 will set it for the wiphy
 * that called this helper.
 */
void wiphy_apply_custom_regulatory(struct wiphy *wiphy,
				   const struct ieee80211_regdomain *regd);

/**
 * freq_reg_info - get regulatory information for the given frequency
 * @wiphy: the wiphy for which we want to process this rule for
 * @center_freq: Frequency in KHz for which we want regulatory information for
 *
 * Use this function to get the regulatory rule for a specific frequency on
 * a given wireless device. If the device has a specific regulatory domain
 * it wants to follow we respect that unless a country IE has been received
 * and processed already.
 *
 * Return: A valid pointer, or, when an error occurs, for example if no rule
 * can be found, the return value is encoded using ERR_PTR(). Use IS_ERR() to
 * check and PTR_ERR() to obtain the numeric return value. The numeric return
 * value will be -ERANGE if we determine the given center_freq does not even
 * have a regulatory rule for a frequency range in the center_freq's band.
 * See freq_in_rule_band() for our current definition of a band -- this is
 * purely subjective and right now it's 802.11 specific.
 */
const struct ieee80211_reg_rule *freq_reg_info(struct wiphy *wiphy,
					       u32 center_freq);

/**
 * reg_initiator_name - map regulatory request initiator enum to name
 * @initiator: the regulatory request initiator
 *
 * You can use this to map the regulatory request initiator enum to a
 * proper string representation.
 */
const char *reg_initiator_name(enum nl80211_reg_initiator initiator);

/**
 * DOC: Internal regulatory db functions
 *
 */

/**
 * reg_query_regdb_wmm -  Query internal regulatory db for wmm rule
 * Regulatory self-managed driver can use it to proactively
 *
 * @alpha2: the ISO/IEC 3166 alpha2 wmm rule to be queried.
 * @freq: the freqency(in MHz) to be queried.
 * @rule: pointer to store the wmm rule from the regulatory db.
 *
 * Self-managed wireless drivers can use this function to  query
 * the internal regulatory database to check whether the given
 * ISO/IEC 3166 alpha2 country and freq have wmm rule limitations.
 *
 * Drivers should check the return value, its possible you can get
 * an -ENODATA.
 *
 * Return: 0 on success. -ENODATA.
 */
int reg_query_regdb_wmm(char *alpha2, int freq,
			struct ieee80211_reg_rule *rule);

/*
 * callbacks for asynchronous cfg80211 methods, notification
 * functions and BSS handling helpers
 */

/**
 * cfg80211_scan_done - notify that scan finished
 *
 * @request: the corresponding scan request
 * @info: information about the completed scan
 */
void cfg80211_scan_done(struct cfg80211_scan_request *request,
			struct cfg80211_scan_info *info);

/**
 * cfg80211_sched_scan_results - notify that new scan results are available
 *
 * @wiphy: the wiphy which got scheduled scan results
 * @reqid: identifier for the related scheduled scan request
 */
void cfg80211_sched_scan_results(struct wiphy *wiphy, u64 reqid);

/**
 * cfg80211_sched_scan_stopped - notify that the scheduled scan has stopped
 *
 * @wiphy: the wiphy on which the scheduled scan stopped
 * @reqid: identifier for the related scheduled scan request
 *
 * The driver can call this function to inform cfg80211 that the
 * scheduled scan had to be stopped, for whatever reason.  The driver
 * is then called back via the sched_scan_stop operation when done.
 */
void cfg80211_sched_scan_stopped(struct wiphy *wiphy, u64 reqid);

/**
 * cfg80211_sched_scan_stopped_rtnl - notify that the scheduled scan has stopped
 *
 * @wiphy: the wiphy on which the scheduled scan stopped
 * @reqid: identifier for the related scheduled scan request
 *
 * The driver can call this function to inform cfg80211 that the
 * scheduled scan had to be stopped, for whatever reason.  The driver
 * is then called back via the sched_scan_stop operation when done.
 * This function should be called with rtnl locked.
 */
void cfg80211_sched_scan_stopped_rtnl(struct wiphy *wiphy, u64 reqid);

/**
 * cfg80211_inform_bss_frame_data - inform cfg80211 of a received BSS frame
 * @wiphy: the wiphy reporting the BSS
 * @data: the BSS metadata
 * @mgmt: the management frame (probe response or beacon)
 * @len: length of the management frame
 * @gfp: context flags
 *
 * This informs cfg80211 that BSS information was found and
 * the BSS should be updated/added.
 *
 * Return: A referenced struct, must be released with cfg80211_put_bss()!
 * Or %NULL on error.
 */
struct cfg80211_bss * __must_check
cfg80211_inform_bss_frame_data(struct wiphy *wiphy,
			       struct cfg80211_inform_bss *data,
			       struct ieee80211_mgmt *mgmt, size_t len,
			       gfp_t gfp);

static inline struct cfg80211_bss * __must_check
cfg80211_inform_bss_width_frame(struct wiphy *wiphy,
				struct ieee80211_channel *rx_channel,
				enum nl80211_bss_scan_width scan_width,
				struct ieee80211_mgmt *mgmt, size_t len,
				s32 signal, gfp_t gfp)
{
	struct cfg80211_inform_bss data = {
		.chan = rx_channel,
		.scan_width = scan_width,
		.signal = signal,
	};

	return cfg80211_inform_bss_frame_data(wiphy, &data, mgmt, len, gfp);
}

static inline struct cfg80211_bss * __must_check
cfg80211_inform_bss_frame(struct wiphy *wiphy,
			  struct ieee80211_channel *rx_channel,
			  struct ieee80211_mgmt *mgmt, size_t len,
			  s32 signal, gfp_t gfp)
{
	struct cfg80211_inform_bss data = {
		.chan = rx_channel,
		.scan_width = NL80211_BSS_CHAN_WIDTH_20,
		.signal = signal,
	};

	return cfg80211_inform_bss_frame_data(wiphy, &data, mgmt, len, gfp);
}

/**
 * cfg80211_gen_new_bssid - generate a nontransmitted BSSID for multi-BSSID
 * @bssid: transmitter BSSID
 * @max_bssid: max BSSID indicator, taken from Multiple BSSID element
 * @mbssid_index: BSSID index, taken from Multiple BSSID index element
 * @new_bssid: calculated nontransmitted BSSID
 */
static inline void cfg80211_gen_new_bssid(const u8 *bssid, u8 max_bssid,
					  u8 mbssid_index, u8 *new_bssid)
{
	u64 bssid_u64 = ether_addr_to_u64(bssid);
	u64 mask = GENMASK_ULL(max_bssid - 1, 0);
	u64 new_bssid_u64;

	new_bssid_u64 = bssid_u64 & ~mask;

	new_bssid_u64 |= ((bssid_u64 & mask) + mbssid_index) & mask;

	u64_to_ether_addr(new_bssid_u64, new_bssid);
}

/**
 * enum cfg80211_bss_frame_type - frame type that the BSS data came from
 * @CFG80211_BSS_FTYPE_UNKNOWN: driver doesn't know whether the data is
 *	from a beacon or probe response
 * @CFG80211_BSS_FTYPE_BEACON: data comes from a beacon
 * @CFG80211_BSS_FTYPE_PRESP: data comes from a probe response
 */
enum cfg80211_bss_frame_type {
	CFG80211_BSS_FTYPE_UNKNOWN,
	CFG80211_BSS_FTYPE_BEACON,
	CFG80211_BSS_FTYPE_PRESP,
};

/**
 * cfg80211_inform_bss_data - inform cfg80211 of a new BSS
 *
 * @wiphy: the wiphy reporting the BSS
 * @data: the BSS metadata
 * @ftype: frame type (if known)
 * @bssid: the BSSID of the BSS
 * @tsf: the TSF sent by the peer in the beacon/probe response (or 0)
 * @capability: the capability field sent by the peer
 * @beacon_interval: the beacon interval announced by the peer
 * @ie: additional IEs sent by the peer
 * @ielen: length of the additional IEs
 * @gfp: context flags
 *
 * This informs cfg80211 that BSS information was found and
 * the BSS should be updated/added.
 *
 * Return: A referenced struct, must be released with cfg80211_put_bss()!
 * Or %NULL on error.
 */
struct cfg80211_bss * __must_check
cfg80211_inform_bss_data(struct wiphy *wiphy,
			 struct cfg80211_inform_bss *data,
			 enum cfg80211_bss_frame_type ftype,
			 const u8 *bssid, u64 tsf, u16 capability,
			 u16 beacon_interval, const u8 *ie, size_t ielen,
			 gfp_t gfp);

static inline struct cfg80211_bss * __must_check
cfg80211_inform_bss_width(struct wiphy *wiphy,
			  struct ieee80211_channel *rx_channel,
			  enum nl80211_bss_scan_width scan_width,
			  enum cfg80211_bss_frame_type ftype,
			  const u8 *bssid, u64 tsf, u16 capability,
			  u16 beacon_interval, const u8 *ie, size_t ielen,
			  s32 signal, gfp_t gfp)
{
	struct cfg80211_inform_bss data = {
		.chan = rx_channel,
		.scan_width = scan_width,
		.signal = signal,
	};

	return cfg80211_inform_bss_data(wiphy, &data, ftype, bssid, tsf,
					capability, beacon_interval, ie, ielen,
					gfp);
}

static inline struct cfg80211_bss * __must_check
cfg80211_inform_bss(struct wiphy *wiphy,
		    struct ieee80211_channel *rx_channel,
		    enum cfg80211_bss_frame_type ftype,
		    const u8 *bssid, u64 tsf, u16 capability,
		    u16 beacon_interval, const u8 *ie, size_t ielen,
		    s32 signal, gfp_t gfp)
{
	struct cfg80211_inform_bss data = {
		.chan = rx_channel,
		.scan_width = NL80211_BSS_CHAN_WIDTH_20,
		.signal = signal,
	};

	return cfg80211_inform_bss_data(wiphy, &data, ftype, bssid, tsf,
					capability, beacon_interval, ie, ielen,
					gfp);
}

/**
 * cfg80211_get_bss - get a BSS reference
 * @wiphy: the wiphy this BSS struct belongs to
 * @channel: the channel to search on (or %NULL)
 * @bssid: the desired BSSID (or %NULL)
 * @ssid: the desired SSID (or %NULL)
 * @ssid_len: length of the SSID (or 0)
 * @bss_type: type of BSS, see &enum ieee80211_bss_type
 * @privacy: privacy filter, see &enum ieee80211_privacy
 */
struct cfg80211_bss *cfg80211_get_bss(struct wiphy *wiphy,
				      struct ieee80211_channel *channel,
				      const u8 *bssid,
				      const u8 *ssid, size_t ssid_len,
				      enum ieee80211_bss_type bss_type,
				      enum ieee80211_privacy privacy);
static inline struct cfg80211_bss *
cfg80211_get_ibss(struct wiphy *wiphy,
		  struct ieee80211_channel *channel,
		  const u8 *ssid, size_t ssid_len)
{
	return cfg80211_get_bss(wiphy, channel, NULL, ssid, ssid_len,
				IEEE80211_BSS_TYPE_IBSS,
				IEEE80211_PRIVACY_ANY);
}

/**
 * cfg80211_ref_bss - reference BSS struct
 * @wiphy: the wiphy this BSS struct belongs to
 * @bss: the BSS struct to reference
 *
 * Increments the refcount of the given BSS struct.
 */
void cfg80211_ref_bss(struct wiphy *wiphy, struct cfg80211_bss *bss);

/**
 * cfg80211_put_bss - unref BSS struct
 * @wiphy: the wiphy this BSS struct belongs to
 * @bss: the BSS struct
 *
 * Decrements the refcount of the given BSS struct.
 */
void cfg80211_put_bss(struct wiphy *wiphy, struct cfg80211_bss *bss);

/**
 * cfg80211_unlink_bss - unlink BSS from internal data structures
 * @wiphy: the wiphy
 * @bss: the bss to remove
 *
 * This function removes the given BSS from the internal data structures
 * thereby making it no longer show up in scan results etc. Use this
 * function when you detect a BSS is gone. Normally BSSes will also time
 * out, so it is not necessary to use this function at all.
 */
void cfg80211_unlink_bss(struct wiphy *wiphy, struct cfg80211_bss *bss);

static inline enum nl80211_bss_scan_width
cfg80211_chandef_to_scan_width(const struct cfg80211_chan_def *chandef)
{
	switch (chandef->width) {
	case NL80211_CHAN_WIDTH_5:
		return NL80211_BSS_CHAN_WIDTH_5;
	case NL80211_CHAN_WIDTH_10:
		return NL80211_BSS_CHAN_WIDTH_10;
	default:
		return NL80211_BSS_CHAN_WIDTH_20;
	}
}

/**
 * cfg80211_rx_mlme_mgmt - notification of processed MLME management frame
 * @dev: network device
 * @buf: authentication frame (header + body)
 * @len: length of the frame data
 *
 * This function is called whenever an authentication, disassociation or
 * deauthentication frame has been received and processed in station mode.
 * After being asked to authenticate via cfg80211_ops::auth() the driver must
 * call either this function or cfg80211_auth_timeout().
 * After being asked to associate via cfg80211_ops::assoc() the driver must
 * call either this function or cfg80211_auth_timeout().
 * While connected, the driver must calls this for received and processed
 * disassociation and deauthentication frames. If the frame couldn't be used
 * because it was unprotected, the driver must call the function
 * cfg80211_rx_unprot_mlme_mgmt() instead.
 *
 * This function may sleep. The caller must hold the corresponding wdev's mutex.
 */
void cfg80211_rx_mlme_mgmt(struct net_device *dev, const u8 *buf, size_t len);

/**
 * cfg80211_auth_timeout - notification of timed out authentication
 * @dev: network device
 * @addr: The MAC address of the device with which the authentication timed out
 *
 * This function may sleep. The caller must hold the corresponding wdev's
 * mutex.
 */
void cfg80211_auth_timeout(struct net_device *dev, const u8 *addr);

/**
 * cfg80211_rx_assoc_resp - notification of processed association response
 * @dev: network device
 * @bss: the BSS that association was requested with, ownership of the pointer
 *	moves to cfg80211 in this call
 * @buf: authentication frame (header + body)
 * @len: length of the frame data
 * @uapsd_queues: bitmap of queues configured for uapsd. Same format
 *	as the AC bitmap in the QoS info field
 *
 * After being asked to associate via cfg80211_ops::assoc() the driver must
 * call either this function or cfg80211_auth_timeout().
 *
 * This function may sleep. The caller must hold the corresponding wdev's mutex.
 */
void cfg80211_rx_assoc_resp(struct net_device *dev,
			    struct cfg80211_bss *bss,
			    const u8 *buf, size_t len,
			    int uapsd_queues);

/**
 * cfg80211_assoc_timeout - notification of timed out association
 * @dev: network device
 * @bss: The BSS entry with which association timed out.
 *
 * This function may sleep. The caller must hold the corresponding wdev's mutex.
 */
void cfg80211_assoc_timeout(struct net_device *dev, struct cfg80211_bss *bss);

/**
 * cfg80211_abandon_assoc - notify cfg80211 of abandoned association attempt
 * @dev: network device
 * @bss: The BSS entry with which association was abandoned.
 *
 * Call this whenever - for reasons reported through other API, like deauth RX,
 * an association attempt was abandoned.
 * This function may sleep. The caller must hold the corresponding wdev's mutex.
 */
void cfg80211_abandon_assoc(struct net_device *dev, struct cfg80211_bss *bss);

/**
 * cfg80211_tx_mlme_mgmt - notification of transmitted deauth/disassoc frame
 * @dev: network device
 * @buf: 802.11 frame (header + body)
 * @len: length of the frame data
 *
 * This function is called whenever deauthentication has been processed in
 * station mode. This includes both received deauthentication frames and
 * locally generated ones. This function may sleep. The caller must hold the
 * corresponding wdev's mutex.
 */
void cfg80211_tx_mlme_mgmt(struct net_device *dev, const u8 *buf, size_t len);

/**
 * cfg80211_rx_unprot_mlme_mgmt - notification of unprotected mlme mgmt frame
 * @dev: network device
 * @buf: deauthentication frame (header + body)
 * @len: length of the frame data
 *
 * This function is called whenever a received deauthentication or dissassoc
 * frame has been dropped in station mode because of MFP being used but the
 * frame was not protected. This function may sleep.
 */
void cfg80211_rx_unprot_mlme_mgmt(struct net_device *dev,
				  const u8 *buf, size_t len);

/**
 * cfg80211_michael_mic_failure - notification of Michael MIC failure (TKIP)
 * @dev: network device
 * @addr: The source MAC address of the frame
 * @key_type: The key type that the received frame used
 * @key_id: Key identifier (0..3). Can be -1 if missing.
 * @tsc: The TSC value of the frame that generated the MIC failure (6 octets)
 * @gfp: allocation flags
 *
 * This function is called whenever the local MAC detects a MIC failure in a
 * received frame. This matches with MLME-MICHAELMICFAILURE.indication()
 * primitive.
 */
void cfg80211_michael_mic_failure(struct net_device *dev, const u8 *addr,
				  enum nl80211_key_type key_type, int key_id,
				  const u8 *tsc, gfp_t gfp);

/**
 * cfg80211_ibss_joined - notify cfg80211 that device joined an IBSS
 *
 * @dev: network device
 * @bssid: the BSSID of the IBSS joined
 * @channel: the channel of the IBSS joined
 * @gfp: allocation flags
 *
 * This function notifies cfg80211 that the device joined an IBSS or
 * switched to a different BSSID. Before this function can be called,
 * either a beacon has to have been received from the IBSS, or one of
 * the cfg80211_inform_bss{,_frame} functions must have been called
 * with the locally generated beacon -- this guarantees that there is
 * always a scan result for this IBSS. cfg80211 will handle the rest.
 */
void cfg80211_ibss_joined(struct net_device *dev, const u8 *bssid,
			  struct ieee80211_channel *channel, gfp_t gfp);

/**
 * cfg80211_notify_new_candidate - notify cfg80211 of a new mesh peer candidate
 *
 * @dev: network device
 * @macaddr: the MAC address of the new candidate
 * @ie: information elements advertised by the peer candidate
 * @ie_len: lenght of the information elements buffer
 * @gfp: allocation flags
 *
 * This function notifies cfg80211 that the mesh peer candidate has been
 * detected, most likely via a beacon or, less likely, via a probe response.
 * cfg80211 then sends a notification to userspace.
 */
void cfg80211_notify_new_peer_candidate(struct net_device *dev,
		const u8 *macaddr, const u8 *ie, u8 ie_len, gfp_t gfp);

/**
 * DOC: RFkill integration
 *
 * RFkill integration in cfg80211 is almost invisible to drivers,
 * as cfg80211 automatically registers an rfkill instance for each
 * wireless device it knows about. Soft kill is also translated
 * into disconnecting and turning all interfaces off, drivers are
 * expected to turn off the device when all interfaces are down.
 *
 * However, devices may have a hard RFkill line, in which case they
 * also need to interact with the rfkill subsystem, via cfg80211.
 * They can do this with a few helper functions documented here.
 */

/**
 * wiphy_rfkill_set_hw_state - notify cfg80211 about hw block state
 * @wiphy: the wiphy
 * @blocked: block status
 */
void wiphy_rfkill_set_hw_state(struct wiphy *wiphy, bool blocked);

/**
 * wiphy_rfkill_start_polling - start polling rfkill
 * @wiphy: the wiphy
 */
void wiphy_rfkill_start_polling(struct wiphy *wiphy);

/**
 * wiphy_rfkill_stop_polling - stop polling rfkill
 * @wiphy: the wiphy
 */
void wiphy_rfkill_stop_polling(struct wiphy *wiphy);

/**
 * DOC: Vendor commands
 *
 * Occasionally, there are special protocol or firmware features that
 * can't be implemented very openly. For this and similar cases, the
 * vendor command functionality allows implementing the features with
 * (typically closed-source) userspace and firmware, using nl80211 as
 * the configuration mechanism.
 *
 * A driver supporting vendor commands must register them as an array
 * in struct wiphy, with handlers for each one, each command has an
 * OUI and sub command ID to identify it.
 *
 * Note that this feature should not be (ab)used to implement protocol
 * features that could openly be shared across drivers. In particular,
 * it must never be required to use vendor commands to implement any
 * "normal" functionality that higher-level userspace like connection
 * managers etc. need.
 */

struct sk_buff *__cfg80211_alloc_reply_skb(struct wiphy *wiphy,
					   enum nl80211_commands cmd,
					   enum nl80211_attrs attr,
					   int approxlen);

struct sk_buff *__cfg80211_alloc_event_skb(struct wiphy *wiphy,
					   struct wireless_dev *wdev,
					   enum nl80211_commands cmd,
					   enum nl80211_attrs attr,
					   int vendor_event_idx,
					   int approxlen, gfp_t gfp);

void __cfg80211_send_event_skb(struct sk_buff *skb, gfp_t gfp);

/**
 * cfg80211_vendor_cmd_alloc_reply_skb - allocate vendor command reply
 * @wiphy: the wiphy
 * @approxlen: an upper bound of the length of the data that will
 *	be put into the skb
 *
 * This function allocates and pre-fills an skb for a reply to
 * a vendor command. Since it is intended for a reply, calling
 * it outside of a vendor command's doit() operation is invalid.
 *
 * The returned skb is pre-filled with some identifying data in
 * a way that any data that is put into the skb (with skb_put(),
 * nla_put() or similar) will end up being within the
 * %NL80211_ATTR_VENDOR_DATA attribute, so all that needs to be done
 * with the skb is adding data for the corresponding userspace tool
 * which can then read that data out of the vendor data attribute.
 * You must not modify the skb in any other way.
 *
 * When done, call cfg80211_vendor_cmd_reply() with the skb and return
 * its error code as the result of the doit() operation.
 *
 * Return: An allocated and pre-filled skb. %NULL if any errors happen.
 */
static inline struct sk_buff *
cfg80211_vendor_cmd_alloc_reply_skb(struct wiphy *wiphy, int approxlen)
{
	return __cfg80211_alloc_reply_skb(wiphy, NL80211_CMD_VENDOR,
					  NL80211_ATTR_VENDOR_DATA, approxlen);
}

/**
 * cfg80211_vendor_cmd_reply - send the reply skb
 * @skb: The skb, must have been allocated with
 *	cfg80211_vendor_cmd_alloc_reply_skb()
 *
 * Since calling this function will usually be the last thing
 * before returning from the vendor command doit() you should
 * return the error code.  Note that this function consumes the
 * skb regardless of the return value.
 *
 * Return: An error code or 0 on success.
 */
int cfg80211_vendor_cmd_reply(struct sk_buff *skb);

/**
 * cfg80211_vendor_event_alloc - allocate vendor-specific event skb
 * @wiphy: the wiphy
 * @wdev: the wireless device
 * @event_idx: index of the vendor event in the wiphy's vendor_events
 * @approxlen: an upper bound of the length of the data that will
 *	be put into the skb
 * @gfp: allocation flags
 *
 * This function allocates and pre-fills an skb for an event on the
 * vendor-specific multicast group.
 *
 * If wdev != NULL, both the ifindex and identifier of the specified
 * wireless device are added to the event message before the vendor data
 * attribute.
 *
 * When done filling the skb, call cfg80211_vendor_event() with the
 * skb to send the event.
 *
 * Return: An allocated and pre-filled skb. %NULL if any errors happen.
 */
static inline struct sk_buff *
cfg80211_vendor_event_alloc(struct wiphy *wiphy, struct wireless_dev *wdev,
			     int approxlen, int event_idx, gfp_t gfp)
{
	return __cfg80211_alloc_event_skb(wiphy, wdev, NL80211_CMD_VENDOR,
					  NL80211_ATTR_VENDOR_DATA,
					  event_idx, approxlen, gfp);
}

/**
 * cfg80211_vendor_event - send the event
 * @skb: The skb, must have been allocated with cfg80211_vendor_event_alloc()
 * @gfp: allocation flags
 *
 * This function sends the given @skb, which must have been allocated
 * by cfg80211_vendor_event_alloc(), as an event. It always consumes it.
 */
static inline void cfg80211_vendor_event(struct sk_buff *skb, gfp_t gfp)
{
	__cfg80211_send_event_skb(skb, gfp);
}

#ifdef CONFIG_NL80211_TESTMODE
/**
 * DOC: Test mode
 *
 * Test mode is a set of utility functions to allow drivers to
 * interact with driver-specific tools to aid, for instance,
 * factory programming.
 *
 * This chapter describes how drivers interact with it, for more
 * information see the nl80211 book's chapter on it.
 */

/**
 * cfg80211_testmode_alloc_reply_skb - allocate testmode reply
 * @wiphy: the wiphy
 * @approxlen: an upper bound of the length of the data that will
 *	be put into the skb
 *
 * This function allocates and pre-fills an skb for a reply to
 * the testmode command. Since it is intended for a reply, calling
 * it outside of the @testmode_cmd operation is invalid.
 *
 * The returned skb is pre-filled with the wiphy index and set up in
 * a way that any data that is put into the skb (with skb_put(),
 * nla_put() or similar) will end up being within the
 * %NL80211_ATTR_TESTDATA attribute, so all that needs to be done
 * with the skb is adding data for the corresponding userspace tool
 * which can then read that data out of the testdata attribute. You
 * must not modify the skb in any other way.
 *
 * When done, call cfg80211_testmode_reply() with the skb and return
 * its error code as the result of the @testmode_cmd operation.
 *
 * Return: An allocated and pre-filled skb. %NULL if any errors happen.
 */
static inline struct sk_buff *
cfg80211_testmode_alloc_reply_skb(struct wiphy *wiphy, int approxlen)
{
	return __cfg80211_alloc_reply_skb(wiphy, NL80211_CMD_TESTMODE,
					  NL80211_ATTR_TESTDATA, approxlen);
}

/**
 * cfg80211_testmode_reply - send the reply skb
 * @skb: The skb, must have been allocated with
 *	cfg80211_testmode_alloc_reply_skb()
 *
 * Since calling this function will usually be the last thing
 * before returning from the @testmode_cmd you should return
 * the error code.  Note that this function consumes the skb
 * regardless of the return value.
 *
 * Return: An error code or 0 on success.
 */
static inline int cfg80211_testmode_reply(struct sk_buff *skb)
{
	return cfg80211_vendor_cmd_reply(skb);
}

/**
 * cfg80211_testmode_alloc_event_skb - allocate testmode event
 * @wiphy: the wiphy
 * @approxlen: an upper bound of the length of the data that will
 *	be put into the skb
 * @gfp: allocation flags
 *
 * This function allocates and pre-fills an skb for an event on the
 * testmode multicast group.
 *
 * The returned skb is set up in the same way as with
 * cfg80211_testmode_alloc_reply_skb() but prepared for an event. As
 * there, you should simply add data to it that will then end up in the
 * %NL80211_ATTR_TESTDATA attribute. Again, you must not modify the skb
 * in any other way.
 *
 * When done filling the skb, call cfg80211_testmode_event() with the
 * skb to send the event.
 *
 * Return: An allocated and pre-filled skb. %NULL if any errors happen.
 */
static inline struct sk_buff *
cfg80211_testmode_alloc_event_skb(struct wiphy *wiphy, int approxlen, gfp_t gfp)
{
	return __cfg80211_alloc_event_skb(wiphy, NULL, NL80211_CMD_TESTMODE,
					  NL80211_ATTR_TESTDATA, -1,
					  approxlen, gfp);
}

/**
 * cfg80211_testmode_event - send the event
 * @skb: The skb, must have been allocated with
 *	cfg80211_testmode_alloc_event_skb()
 * @gfp: allocation flags
 *
 * This function sends the given @skb, which must have been allocated
 * by cfg80211_testmode_alloc_event_skb(), as an event. It always
 * consumes it.
 */
static inline void cfg80211_testmode_event(struct sk_buff *skb, gfp_t gfp)
{
	__cfg80211_send_event_skb(skb, gfp);
}

#define CFG80211_TESTMODE_CMD(cmd)	.testmode_cmd = (cmd),
#define CFG80211_TESTMODE_DUMP(cmd)	.testmode_dump = (cmd),
#else
#define CFG80211_TESTMODE_CMD(cmd)
#define CFG80211_TESTMODE_DUMP(cmd)
#endif

/**
 * struct cfg80211_fils_resp_params - FILS connection response params
 * @kek: KEK derived from a successful FILS connection (may be %NULL)
 * @kek_len: Length of @fils_kek in octets
 * @update_erp_next_seq_num: Boolean value to specify whether the value in
 *	@erp_next_seq_num is valid.
 * @erp_next_seq_num: The next sequence number to use in ERP message in
 *	FILS Authentication. This value should be specified irrespective of the
 *	status for a FILS connection.
 * @pmk: A new PMK if derived from a successful FILS connection (may be %NULL).
 * @pmk_len: Length of @pmk in octets
 * @pmkid: A new PMKID if derived from a successful FILS connection or the PMKID
 *	used for this FILS connection (may be %NULL).
 */
struct cfg80211_fils_resp_params {
	const u8 *kek;
	size_t kek_len;
	bool update_erp_next_seq_num;
	u16 erp_next_seq_num;
	const u8 *pmk;
	size_t pmk_len;
	const u8 *pmkid;
};

/**
 * struct cfg80211_connect_resp_params - Connection response params
 * @status: Status code, %WLAN_STATUS_SUCCESS for successful connection, use
 *	%WLAN_STATUS_UNSPECIFIED_FAILURE if your device cannot give you
 *	the real status code for failures. If this call is used to report a
 *	failure due to a timeout (e.g., not receiving an Authentication frame
 *	from the AP) instead of an explicit rejection by the AP, -1 is used to
 *	indicate that this is a failure, but without a status code.
 *	@timeout_reason is used to report the reason for the timeout in that
 *	case.
 * @bssid: The BSSID of the AP (may be %NULL)
 * @bss: Entry of bss to which STA got connected to, can be obtained through
 *	cfg80211_get_bss() (may be %NULL). Only one parameter among @bssid and
 *	@bss needs to be specified.
 * @req_ie: Association request IEs (may be %NULL)
 * @req_ie_len: Association request IEs length
 * @resp_ie: Association response IEs (may be %NULL)
 * @resp_ie_len: Association response IEs length
 * @fils: FILS connection response parameters.
 * @timeout_reason: Reason for connection timeout. This is used when the
 *	connection fails due to a timeout instead of an explicit rejection from
 *	the AP. %NL80211_TIMEOUT_UNSPECIFIED is used when the timeout reason is
 *	not known. This value is used only if @status < 0 to indicate that the
 *	failure is due to a timeout and not due to explicit rejection by the AP.
 *	This value is ignored in other cases (@status >= 0).
 */
struct cfg80211_connect_resp_params {
	int status;
	const u8 *bssid;
	struct cfg80211_bss *bss;
	const u8 *req_ie;
	size_t req_ie_len;
	const u8 *resp_ie;
	size_t resp_ie_len;
	struct cfg80211_fils_resp_params fils;
	enum nl80211_timeout_reason timeout_reason;
};

/**
 * cfg80211_connect_done - notify cfg80211 of connection result
 *
 * @dev: network device
 * @params: connection response parameters
 * @gfp: allocation flags
 *
 * It should be called by the underlying driver once execution of the connection
 * request from connect() has been completed. This is similar to
 * cfg80211_connect_bss(), but takes a structure pointer for connection response
 * parameters. Only one of the functions among cfg80211_connect_bss(),
 * cfg80211_connect_result(), cfg80211_connect_timeout(),
 * and cfg80211_connect_done() should be called.
 */
void cfg80211_connect_done(struct net_device *dev,
			   struct cfg80211_connect_resp_params *params,
			   gfp_t gfp);

/**
 * cfg80211_connect_bss - notify cfg80211 of connection result
 *
 * @dev: network device
 * @bssid: the BSSID of the AP
 * @bss: entry of bss to which STA got connected to, can be obtained
 *	through cfg80211_get_bss (may be %NULL)
 * @req_ie: association request IEs (maybe be %NULL)
 * @req_ie_len: association request IEs length
 * @resp_ie: association response IEs (may be %NULL)
 * @resp_ie_len: assoc response IEs length
 * @status: status code, %WLAN_STATUS_SUCCESS for successful connection, use
 *	%WLAN_STATUS_UNSPECIFIED_FAILURE if your device cannot give you
 *	the real status code for failures. If this call is used to report a
 *	failure due to a timeout (e.g., not receiving an Authentication frame
 *	from the AP) instead of an explicit rejection by the AP, -1 is used to
 *	indicate that this is a failure, but without a status code.
 *	@timeout_reason is used to report the reason for the timeout in that
 *	case.
 * @gfp: allocation flags
 * @timeout_reason: reason for connection timeout. This is used when the
 *	connection fails due to a timeout instead of an explicit rejection from
 *	the AP. %NL80211_TIMEOUT_UNSPECIFIED is used when the timeout reason is
 *	not known. This value is used only if @status < 0 to indicate that the
 *	failure is due to a timeout and not due to explicit rejection by the AP.
 *	This value is ignored in other cases (@status >= 0).
 *
 * It should be called by the underlying driver once execution of the connection
 * request from connect() has been completed. This is similar to
 * cfg80211_connect_result(), but with the option of identifying the exact bss
 * entry for the connection. Only one of the functions among
 * cfg80211_connect_bss(), cfg80211_connect_result(),
 * cfg80211_connect_timeout(), and cfg80211_connect_done() should be called.
 */
static inline void
cfg80211_connect_bss(struct net_device *dev, const u8 *bssid,
		     struct cfg80211_bss *bss, const u8 *req_ie,
		     size_t req_ie_len, const u8 *resp_ie,
		     size_t resp_ie_len, int status, gfp_t gfp,
		     enum nl80211_timeout_reason timeout_reason)
{
	struct cfg80211_connect_resp_params params;

	memset(&params, 0, sizeof(params));
	params.status = status;
	params.bssid = bssid;
	params.bss = bss;
	params.req_ie = req_ie;
	params.req_ie_len = req_ie_len;
	params.resp_ie = resp_ie;
	params.resp_ie_len = resp_ie_len;
	params.timeout_reason = timeout_reason;

	cfg80211_connect_done(dev, &params, gfp);
}

/**
 * cfg80211_connect_result - notify cfg80211 of connection result
 *
 * @dev: network device
 * @bssid: the BSSID of the AP
 * @req_ie: association request IEs (maybe be %NULL)
 * @req_ie_len: association request IEs length
 * @resp_ie: association response IEs (may be %NULL)
 * @resp_ie_len: assoc response IEs length
 * @status: status code, %WLAN_STATUS_SUCCESS for successful connection, use
 *	%WLAN_STATUS_UNSPECIFIED_FAILURE if your device cannot give you
 *	the real status code for failures.
 * @gfp: allocation flags
 *
 * It should be called by the underlying driver once execution of the connection
 * request from connect() has been completed. This is similar to
 * cfg80211_connect_bss() which allows the exact bss entry to be specified. Only
 * one of the functions among cfg80211_connect_bss(), cfg80211_connect_result(),
 * cfg80211_connect_timeout(), and cfg80211_connect_done() should be called.
 */
static inline void
cfg80211_connect_result(struct net_device *dev, const u8 *bssid,
			const u8 *req_ie, size_t req_ie_len,
			const u8 *resp_ie, size_t resp_ie_len,
			u16 status, gfp_t gfp)
{
	cfg80211_connect_bss(dev, bssid, NULL, req_ie, req_ie_len, resp_ie,
			     resp_ie_len, status, gfp,
			     NL80211_TIMEOUT_UNSPECIFIED);
}

/**
 * cfg80211_connect_timeout - notify cfg80211 of connection timeout
 *
 * @dev: network device
 * @bssid: the BSSID of the AP
 * @req_ie: association request IEs (maybe be %NULL)
 * @req_ie_len: association request IEs length
 * @gfp: allocation flags
 * @timeout_reason: reason for connection timeout.
 *
 * It should be called by the underlying driver whenever connect() has failed
 * in a sequence where no explicit authentication/association rejection was
 * received from the AP. This could happen, e.g., due to not being able to send
 * out the Authentication or Association Request frame or timing out while
 * waiting for the response. Only one of the functions among
 * cfg80211_connect_bss(), cfg80211_connect_result(),
 * cfg80211_connect_timeout(), and cfg80211_connect_done() should be called.
 */
static inline void
cfg80211_connect_timeout(struct net_device *dev, const u8 *bssid,
			 const u8 *req_ie, size_t req_ie_len, gfp_t gfp,
			 enum nl80211_timeout_reason timeout_reason)
{
	cfg80211_connect_bss(dev, bssid, NULL, req_ie, req_ie_len, NULL, 0, -1,
			     gfp, timeout_reason);
}

/**
 * struct cfg80211_roam_info - driver initiated roaming information
 *
 * @channel: the channel of the new AP
 * @bss: entry of bss to which STA got roamed (may be %NULL if %bssid is set)
 * @bssid: the BSSID of the new AP (may be %NULL if %bss is set)
 * @req_ie: association request IEs (maybe be %NULL)
 * @req_ie_len: association request IEs length
 * @resp_ie: association response IEs (may be %NULL)
 * @resp_ie_len: assoc response IEs length
 * @fils: FILS related roaming information.
 */
struct cfg80211_roam_info {
	struct ieee80211_channel *channel;
	struct cfg80211_bss *bss;
	const u8 *bssid;
	const u8 *req_ie;
	size_t req_ie_len;
	const u8 *resp_ie;
	size_t resp_ie_len;
	struct cfg80211_fils_resp_params fils;
};

/**
 * cfg80211_roamed - notify cfg80211 of roaming
 *
 * @dev: network device
 * @info: information about the new BSS. struct &cfg80211_roam_info.
 * @gfp: allocation flags
 *
 * This function may be called with the driver passing either the BSSID of the
 * new AP or passing the bss entry to avoid a race in timeout of the bss entry.
 * It should be called by the underlying driver whenever it roamed from one AP
 * to another while connected. Drivers which have roaming implemented in
 * firmware should pass the bss entry to avoid a race in bss entry timeout where
 * the bss entry of the new AP is seen in the driver, but gets timed out by the
 * time it is accessed in __cfg80211_roamed() due to delay in scheduling
 * rdev->event_work. In case of any failures, the reference is released
 * either in cfg80211_roamed() or in __cfg80211_romed(), Otherwise, it will be
 * released while diconneting from the current bss.
 */
void cfg80211_roamed(struct net_device *dev, struct cfg80211_roam_info *info,
		     gfp_t gfp);

/**
 * cfg80211_port_authorized - notify cfg80211 of successful security association
 *
 * @dev: network device
 * @bssid: the BSSID of the AP
 * @gfp: allocation flags
 *
 * This function should be called by a driver that supports 4 way handshake
 * offload after a security association was successfully established (i.e.,
 * the 4 way handshake was completed successfully). The call to this function
 * should be preceded with a call to cfg80211_connect_result(),
 * cfg80211_connect_done(), cfg80211_connect_bss() or cfg80211_roamed() to
 * indicate the 802.11 association.
 */
void cfg80211_port_authorized(struct net_device *dev, const u8 *bssid,
			      gfp_t gfp);

/**
 * cfg80211_disconnected - notify cfg80211 that connection was dropped
 *
 * @dev: network device
 * @ie: information elements of the deauth/disassoc frame (may be %NULL)
 * @ie_len: length of IEs
 * @reason: reason code for the disconnection, set it to 0 if unknown
 * @locally_generated: disconnection was requested locally
 * @gfp: allocation flags
 *
 * After it calls this function, the driver should enter an idle state
 * and not try to connect to any AP any more.
 */
void cfg80211_disconnected(struct net_device *dev, u16 reason,
			   const u8 *ie, size_t ie_len,
			   bool locally_generated, gfp_t gfp);

/**
 * cfg80211_ready_on_channel - notification of remain_on_channel start
 * @wdev: wireless device
 * @cookie: the request cookie
 * @chan: The current channel (from remain_on_channel request)
 * @duration: Duration in milliseconds that the driver intents to remain on the
 *	channel
 * @gfp: allocation flags
 */
void cfg80211_ready_on_channel(struct wireless_dev *wdev, u64 cookie,
			       struct ieee80211_channel *chan,
			       unsigned int duration, gfp_t gfp);

/**
 * cfg80211_remain_on_channel_expired - remain_on_channel duration expired
 * @wdev: wireless device
 * @cookie: the request cookie
 * @chan: The current channel (from remain_on_channel request)
 * @gfp: allocation flags
 */
void cfg80211_remain_on_channel_expired(struct wireless_dev *wdev, u64 cookie,
					struct ieee80211_channel *chan,
					gfp_t gfp);

/**
 * cfg80211_sinfo_alloc_tid_stats - allocate per-tid statistics.
 *
 * @sinfo: the station information
 * @gfp: allocation flags
 */
int cfg80211_sinfo_alloc_tid_stats(struct station_info *sinfo, gfp_t gfp);

/**
 * cfg80211_sinfo_release_content - release contents of station info
 * @sinfo: the station information
 *
 * Releases any potentially allocated sub-information of the station
 * information, but not the struct itself (since it's typically on
 * the stack.)
 */
static inline void cfg80211_sinfo_release_content(struct station_info *sinfo)
{
	kfree(sinfo->pertid);
}

/**
 * cfg80211_new_sta - notify userspace about station
 *
 * @dev: the netdev
 * @mac_addr: the station's address
 * @sinfo: the station information
 * @gfp: allocation flags
 */
void cfg80211_new_sta(struct net_device *dev, const u8 *mac_addr,
		      struct station_info *sinfo, gfp_t gfp);

/**
 * cfg80211_del_sta_sinfo - notify userspace about deletion of a station
 * @dev: the netdev
 * @mac_addr: the station's address
 * @sinfo: the station information/statistics
 * @gfp: allocation flags
 */
void cfg80211_del_sta_sinfo(struct net_device *dev, const u8 *mac_addr,
			    struct station_info *sinfo, gfp_t gfp);

/**
 * cfg80211_del_sta - notify userspace about deletion of a station
 *
 * @dev: the netdev
 * @mac_addr: the station's address
 * @gfp: allocation flags
 */
static inline void cfg80211_del_sta(struct net_device *dev,
				    const u8 *mac_addr, gfp_t gfp)
{
	cfg80211_del_sta_sinfo(dev, mac_addr, NULL, gfp);
}

/**
 * cfg80211_conn_failed - connection request failed notification
 *
 * @dev: the netdev
 * @mac_addr: the station's address
 * @reason: the reason for connection failure
 * @gfp: allocation flags
 *
 * Whenever a station tries to connect to an AP and if the station
 * could not connect to the AP as the AP has rejected the connection
 * for some reasons, this function is called.
 *
 * The reason for connection failure can be any of the value from
 * nl80211_connect_failed_reason enum
 */
void cfg80211_conn_failed(struct net_device *dev, const u8 *mac_addr,
			  enum nl80211_connect_failed_reason reason,
			  gfp_t gfp);

/**
 * cfg80211_rx_mgmt - notification of received, unprocessed management frame
 * @wdev: wireless device receiving the frame
 * @freq: Frequency on which the frame was received in MHz
 * @sig_dbm: signal strength in dBm, or 0 if unknown
 * @buf: Management frame (header + body)
 * @len: length of the frame data
 * @flags: flags, as defined in enum nl80211_rxmgmt_flags
 *
 * This function is called whenever an Action frame is received for a station
 * mode interface, but is not processed in kernel.
 *
 * Return: %true if a user space application has registered for this frame.
 * For action frames, that makes it responsible for rejecting unrecognized
 * action frames; %false otherwise, in which case for action frames the
 * driver is responsible for rejecting the frame.
 */
bool cfg80211_rx_mgmt(struct wireless_dev *wdev, int freq, int sig_dbm,
		      const u8 *buf, size_t len, u32 flags);

/**
 * cfg80211_mgmt_tx_status - notification of TX status for management frame
 * @wdev: wireless device receiving the frame
 * @cookie: Cookie returned by cfg80211_ops::mgmt_tx()
 * @buf: Management frame (header + body)
 * @len: length of the frame data
 * @ack: Whether frame was acknowledged
 * @gfp: context flags
 *
 * This function is called whenever a management frame was requested to be
 * transmitted with cfg80211_ops::mgmt_tx() to report the TX status of the
 * transmission attempt.
 */
void cfg80211_mgmt_tx_status(struct wireless_dev *wdev, u64 cookie,
			     const u8 *buf, size_t len, bool ack, gfp_t gfp);


/**
 * cfg80211_rx_control_port - notification about a received control port frame
 * @dev: The device the frame matched to
 * @skb: The skbuf with the control port frame.  It is assumed that the skbuf
 *	is 802.3 formatted (with 802.3 header).  The skb can be non-linear.
 *	This function does not take ownership of the skb, so the caller is
 *	responsible for any cleanup.  The caller must also ensure that
 *	skb->protocol is set appropriately.
 * @unencrypted: Whether the frame was received unencrypted
 *
 * This function is used to inform userspace about a received control port
 * frame.  It should only be used if userspace indicated it wants to receive
 * control port frames over nl80211.
 *
 * The frame is the data portion of the 802.3 or 802.11 data frame with all
 * network layer headers removed (e.g. the raw EAPoL frame).
 *
 * Return: %true if the frame was passed to userspace
 */
bool cfg80211_rx_control_port(struct net_device *dev,
			      struct sk_buff *skb, bool unencrypted);

/**
 * cfg80211_cqm_rssi_notify - connection quality monitoring rssi event
 * @dev: network device
 * @rssi_event: the triggered RSSI event
 * @rssi_level: new RSSI level value or 0 if not available
 * @gfp: context flags
 *
 * This function is called when a configured connection quality monitoring
 * rssi threshold reached event occurs.
 */
void cfg80211_cqm_rssi_notify(struct net_device *dev,
			      enum nl80211_cqm_rssi_threshold_event rssi_event,
			      s32 rssi_level, gfp_t gfp);

/**
 * cfg80211_cqm_pktloss_notify - notify userspace about packetloss to peer
 * @dev: network device
 * @peer: peer's MAC address
 * @num_packets: how many packets were lost -- should be a fixed threshold
 *	but probably no less than maybe 50, or maybe a throughput dependent
 *	threshold (to account for temporary interference)
 * @gfp: context flags
 */
void cfg80211_cqm_pktloss_notify(struct net_device *dev,
				 const u8 *peer, u32 num_packets, gfp_t gfp);

/**
 * cfg80211_cqm_txe_notify - TX error rate event
 * @dev: network device
 * @peer: peer's MAC address
 * @num_packets: how many packets were lost
 * @rate: % of packets which failed transmission
 * @intvl: interval (in s) over which the TX failure threshold was breached.
 * @gfp: context flags
 *
 * Notify userspace when configured % TX failures over number of packets in a
 * given interval is exceeded.
 */
void cfg80211_cqm_txe_notify(struct net_device *dev, const u8 *peer,
			     u32 num_packets, u32 rate, u32 intvl, gfp_t gfp);

/**
 * cfg80211_cqm_beacon_loss_notify - beacon loss event
 * @dev: network device
 * @gfp: context flags
 *
 * Notify userspace about beacon loss from the connected AP.
 */
void cfg80211_cqm_beacon_loss_notify(struct net_device *dev, gfp_t gfp);

/**
 * cfg80211_radar_event - radar detection event
 * @wiphy: the wiphy
 * @chandef: chandef for the current channel
 * @gfp: context flags
 *
 * This function is called when a radar is detected on the current chanenl.
 */
void cfg80211_radar_event(struct wiphy *wiphy,
			  struct cfg80211_chan_def *chandef, gfp_t gfp);

/**
 * cfg80211_sta_opmode_change_notify - STA's ht/vht operation mode change event
 * @dev: network device
 * @mac: MAC address of a station which opmode got modified
 * @sta_opmode: station's current opmode value
 * @gfp: context flags
 *
 * Driver should call this function when station's opmode modified via action
 * frame.
 */
void cfg80211_sta_opmode_change_notify(struct net_device *dev, const u8 *mac,
				       struct sta_opmode_info *sta_opmode,
				       gfp_t gfp);

/**
 * cfg80211_cac_event - Channel availability check (CAC) event
 * @netdev: network device
 * @chandef: chandef for the current channel
 * @event: type of event
 * @gfp: context flags
 *
 * This function is called when a Channel availability check (CAC) is finished
 * or aborted. This must be called to notify the completion of a CAC process,
 * also by full-MAC drivers.
 */
void cfg80211_cac_event(struct net_device *netdev,
			const struct cfg80211_chan_def *chandef,
			enum nl80211_radar_event event, gfp_t gfp);


/**
 * cfg80211_gtk_rekey_notify - notify userspace about driver rekeying
 * @dev: network device
 * @bssid: BSSID of AP (to avoid races)
 * @replay_ctr: new replay counter
 * @gfp: allocation flags
 */
void cfg80211_gtk_rekey_notify(struct net_device *dev, const u8 *bssid,
			       const u8 *replay_ctr, gfp_t gfp);

/**
 * cfg80211_pmksa_candidate_notify - notify about PMKSA caching candidate
 * @dev: network device
 * @index: candidate index (the smaller the index, the higher the priority)
 * @bssid: BSSID of AP
 * @preauth: Whether AP advertises support for RSN pre-authentication
 * @gfp: allocation flags
 */
void cfg80211_pmksa_candidate_notify(struct net_device *dev, int index,
				     const u8 *bssid, bool preauth, gfp_t gfp);

/**
 * cfg80211_rx_spurious_frame - inform userspace about a spurious frame
 * @dev: The device the frame matched to
 * @addr: the transmitter address
 * @gfp: context flags
 *
 * This function is used in AP mode (only!) to inform userspace that
 * a spurious class 3 frame was received, to be able to deauth the
 * sender.
 * Return: %true if the frame was passed to userspace (or this failed
 * for a reason other than not having a subscription.)
 */
bool cfg80211_rx_spurious_frame(struct net_device *dev,
				const u8 *addr, gfp_t gfp);

/**
 * cfg80211_rx_unexpected_4addr_frame - inform about unexpected WDS frame
 * @dev: The device the frame matched to
 * @addr: the transmitter address
 * @gfp: context flags
 *
 * This function is used in AP mode (only!) to inform userspace that
 * an associated station sent a 4addr frame but that wasn't expected.
 * It is allowed and desirable to send this event only once for each
 * station to avoid event flooding.
 * Return: %true if the frame was passed to userspace (or this failed
 * for a reason other than not having a subscription.)
 */
bool cfg80211_rx_unexpected_4addr_frame(struct net_device *dev,
					const u8 *addr, gfp_t gfp);

/**
 * cfg80211_probe_status - notify userspace about probe status
 * @dev: the device the probe was sent on
 * @addr: the address of the peer
 * @cookie: the cookie filled in @probe_client previously
 * @acked: indicates whether probe was acked or not
 * @ack_signal: signal strength (in dBm) of the ACK frame.
 * @is_valid_ack_signal: indicates the ack_signal is valid or not.
 * @gfp: allocation flags
 */
void cfg80211_probe_status(struct net_device *dev, const u8 *addr,
			   u64 cookie, bool acked, s32 ack_signal,
			   bool is_valid_ack_signal, gfp_t gfp);

/**
 * cfg80211_report_obss_beacon - report beacon from other APs
 * @wiphy: The wiphy that received the beacon
 * @frame: the frame
 * @len: length of the frame
 * @freq: frequency the frame was received on
 * @sig_dbm: signal strength in dBm, or 0 if unknown
 *
 * Use this function to report to userspace when a beacon was
 * received. It is not useful to call this when there is no
 * netdev that is in AP/GO mode.
 */
void cfg80211_report_obss_beacon(struct wiphy *wiphy,
				 const u8 *frame, size_t len,
				 int freq, int sig_dbm);

/**
 * cfg80211_reg_can_beacon - check if beaconing is allowed
 * @wiphy: the wiphy
 * @chandef: the channel definition
 * @iftype: interface type
 *
 * Return: %true if there is no secondary channel or the secondary channel(s)
 * can be used for beaconing (i.e. is not a radar channel etc.)
 */
bool cfg80211_reg_can_beacon(struct wiphy *wiphy,
			     struct cfg80211_chan_def *chandef,
			     enum nl80211_iftype iftype);

/**
 * cfg80211_reg_can_beacon_relax - check if beaconing is allowed with relaxation
 * @wiphy: the wiphy
 * @chandef: the channel definition
 * @iftype: interface type
 *
 * Return: %true if there is no secondary channel or the secondary channel(s)
 * can be used for beaconing (i.e. is not a radar channel etc.). This version
 * also checks if IR-relaxation conditions apply, to allow beaconing under
 * more permissive conditions.
 *
 * Requires the RTNL to be held.
 */
bool cfg80211_reg_can_beacon_relax(struct wiphy *wiphy,
				   struct cfg80211_chan_def *chandef,
				   enum nl80211_iftype iftype);

/*
 * cfg80211_ch_switch_notify - update wdev channel and notify userspace
 * @dev: the device which switched channels
 * @chandef: the new channel definition
 *
 * Caller must acquire wdev_lock, therefore must only be called from sleepable
 * driver context!
 */
void cfg80211_ch_switch_notify(struct net_device *dev,
			       struct cfg80211_chan_def *chandef);

/*
 * cfg80211_ch_switch_started_notify - notify channel switch start
 * @dev: the device on which the channel switch started
 * @chandef: the future channel definition
 * @count: the number of TBTTs until the channel switch happens
 *
 * Inform the userspace about the channel switch that has just
 * started, so that it can take appropriate actions (eg. starting
 * channel switch on other vifs), if necessary.
 */
void cfg80211_ch_switch_started_notify(struct net_device *dev,
				       struct cfg80211_chan_def *chandef,
				       u8 count);

/**
 * ieee80211_operating_class_to_band - convert operating class to band
 *
 * @operating_class: the operating class to convert
 * @band: band pointer to fill
 *
 * Returns %true if the conversion was successful, %false otherwise.
 */
bool ieee80211_operating_class_to_band(u8 operating_class,
				       enum nl80211_band *band);

/**
 * ieee80211_chandef_to_operating_class - convert chandef to operation class
 *
 * @chandef: the chandef to convert
 * @op_class: a pointer to the resulting operating class
 *
 * Returns %true if the conversion was successful, %false otherwise.
 */
bool ieee80211_chandef_to_operating_class(struct cfg80211_chan_def *chandef,
					  u8 *op_class);

/*
 * cfg80211_tdls_oper_request - request userspace to perform TDLS operation
 * @dev: the device on which the operation is requested
 * @peer: the MAC address of the peer device
 * @oper: the requested TDLS operation (NL80211_TDLS_SETUP or
 *	NL80211_TDLS_TEARDOWN)
 * @reason_code: the reason code for teardown request
 * @gfp: allocation flags
 *
 * This function is used to request userspace to perform TDLS operation that
 * requires knowledge of keys, i.e., link setup or teardown when the AP
 * connection uses encryption. This is optional mechanism for the driver to use
 * if it can automatically determine when a TDLS link could be useful (e.g.,
 * based on traffic and signal strength for a peer).
 */
void cfg80211_tdls_oper_request(struct net_device *dev, const u8 *peer,
				enum nl80211_tdls_operation oper,
				u16 reason_code, gfp_t gfp);

/*
 * cfg80211_calculate_bitrate - calculate actual bitrate (in 100Kbps units)
 * @rate: given rate_info to calculate bitrate from
 *
 * return 0 if MCS index >= 32
 */
u32 cfg80211_calculate_bitrate(struct rate_info *rate);

/**
 * cfg80211_unregister_wdev - remove the given wdev
 * @wdev: struct wireless_dev to remove
 *
 * Call this function only for wdevs that have no netdev assigned,
 * e.g. P2P Devices. It removes the device from the list so that
 * it can no longer be used. It is necessary to call this function
 * even when cfg80211 requests the removal of the interface by
 * calling the del_virtual_intf() callback. The function must also
 * be called when the driver wishes to unregister the wdev, e.g.
 * when the device is unbound from the driver.
 *
 * Requires the RTNL to be held.
 */
void cfg80211_unregister_wdev(struct wireless_dev *wdev);

/**
 * struct cfg80211_ft_event - FT Information Elements
 * @ies: FT IEs
 * @ies_len: length of the FT IE in bytes
 * @target_ap: target AP's MAC address
 * @ric_ies: RIC IE
 * @ric_ies_len: length of the RIC IE in bytes
 */
struct cfg80211_ft_event_params {
	const u8 *ies;
	size_t ies_len;
	const u8 *target_ap;
	const u8 *ric_ies;
	size_t ric_ies_len;
};

/**
 * cfg80211_ft_event - notify userspace about FT IE and RIC IE
 * @netdev: network device
 * @ft_event: IE information
 */
void cfg80211_ft_event(struct net_device *netdev,
		       struct cfg80211_ft_event_params *ft_event);

/**
 * cfg80211_get_p2p_attr - find and copy a P2P attribute from IE buffer
 * @ies: the input IE buffer
 * @len: the input length
 * @attr: the attribute ID to find
 * @buf: output buffer, can be %NULL if the data isn't needed, e.g.
 *	if the function is only called to get the needed buffer size
 * @bufsize: size of the output buffer
 *
 * The function finds a given P2P attribute in the (vendor) IEs and
 * copies its contents to the given buffer.
 *
 * Return: A negative error code (-%EILSEQ or -%ENOENT) if the data is
 * malformed or the attribute can't be found (respectively), or the
 * length of the found attribute (which can be zero).
 */
int cfg80211_get_p2p_attr(const u8 *ies, unsigned int len,
			  enum ieee80211_p2p_attr_id attr,
			  u8 *buf, unsigned int bufsize);

/**
 * ieee80211_ie_split_ric - split an IE buffer according to ordering (with RIC)
 * @ies: the IE buffer
 * @ielen: the length of the IE buffer
 * @ids: an array with element IDs that are allowed before
 *	the split. A WLAN_EID_EXTENSION value means that the next
 *	EID in the list is a sub-element of the EXTENSION IE.
 * @n_ids: the size of the element ID array
 * @after_ric: array IE types that come after the RIC element
 * @n_after_ric: size of the @after_ric array
 * @offset: offset where to start splitting in the buffer
 *
 * This function splits an IE buffer by updating the @offset
 * variable to point to the location where the buffer should be
 * split.
 *
 * It assumes that the given IE buffer is well-formed, this
 * has to be guaranteed by the caller!
 *
 * It also assumes that the IEs in the buffer are ordered
 * correctly, if not the result of using this function will not
 * be ordered correctly either, i.e. it does no reordering.
 *
 * The function returns the offset where the next part of the
 * buffer starts, which may be @ielen if the entire (remainder)
 * of the buffer should be used.
 */
size_t ieee80211_ie_split_ric(const u8 *ies, size_t ielen,
			      const u8 *ids, int n_ids,
			      const u8 *after_ric, int n_after_ric,
			      size_t offset);

/**
 * ieee80211_ie_split - split an IE buffer according to ordering
 * @ies: the IE buffer
 * @ielen: the length of the IE buffer
 * @ids: an array with element IDs that are allowed before
 *	the split. A WLAN_EID_EXTENSION value means that the next
 *	EID in the list is a sub-element of the EXTENSION IE.
 * @n_ids: the size of the element ID array
 * @offset: offset where to start splitting in the buffer
 *
 * This function splits an IE buffer by updating the @offset
 * variable to point to the location where the buffer should be
 * split.
 *
 * It assumes that the given IE buffer is well-formed, this
 * has to be guaranteed by the caller!
 *
 * It also assumes that the IEs in the buffer are ordered
 * correctly, if not the result of using this function will not
 * be ordered correctly either, i.e. it does no reordering.
 *
 * The function returns the offset where the next part of the
 * buffer starts, which may be @ielen if the entire (remainder)
 * of the buffer should be used.
 */
static inline size_t ieee80211_ie_split(const u8 *ies, size_t ielen,
					const u8 *ids, int n_ids, size_t offset)
{
	return ieee80211_ie_split_ric(ies, ielen, ids, n_ids, NULL, 0, offset);
}

/**
 * cfg80211_report_wowlan_wakeup - report wakeup from WoWLAN
 * @wdev: the wireless device reporting the wakeup
 * @wakeup: the wakeup report
 * @gfp: allocation flags
 *
 * This function reports that the given device woke up. If it
 * caused the wakeup, report the reason(s), otherwise you may
 * pass %NULL as the @wakeup parameter to advertise that something
 * else caused the wakeup.
 */
void cfg80211_report_wowlan_wakeup(struct wireless_dev *wdev,
				   struct cfg80211_wowlan_wakeup *wakeup,
				   gfp_t gfp);

/**
 * cfg80211_crit_proto_stopped() - indicate critical protocol stopped by driver.
 *
 * @wdev: the wireless device for which critical protocol is stopped.
 * @gfp: allocation flags
 *
 * This function can be called by the driver to indicate it has reverted
 * operation back to normal. One reason could be that the duration given
 * by .crit_proto_start() has expired.
 */
void cfg80211_crit_proto_stopped(struct wireless_dev *wdev, gfp_t gfp);

/**
 * cfg80211_ap_stopped - notify userspace that AP mode stopped
 * @netdev: network device
 * @gfp: context flags
 */
void cfg80211_ap_stopped(struct net_device *netdev, gfp_t gfp);

/**
 * ieee80211_get_num_supported_channels - get number of channels device has
 * @wiphy: the wiphy
 *
 * Return: the number of channels supported by the device.
 */
unsigned int ieee80211_get_num_supported_channels(struct wiphy *wiphy);

/**
 * cfg80211_check_combinations - check interface combinations
 *
 * @wiphy: the wiphy
 * @params: the interface combinations parameter
 *
 * This function can be called by the driver to check whether a
 * combination of interfaces and their types are allowed according to
 * the interface combinations.
 */
int cfg80211_check_combinations(struct wiphy *wiphy,
				struct iface_combination_params *params);

/**
 * cfg80211_iter_combinations - iterate over matching combinations
 *
 * @wiphy: the wiphy
 * @params: the interface combinations parameter
 * @iter: function to call for each matching combination
 * @data: pointer to pass to iter function
 *
 * This function can be called by the driver to check what possible
 * combinations it fits in at a given moment, e.g. for channel switching
 * purposes.
 */
int cfg80211_iter_combinations(struct wiphy *wiphy,
			       struct iface_combination_params *params,
			       void (*iter)(const struct ieee80211_iface_combination *c,
					    void *data),
			       void *data);

/*
 * cfg80211_stop_iface - trigger interface disconnection
 *
 * @wiphy: the wiphy
 * @wdev: wireless device
 * @gfp: context flags
 *
 * Trigger interface to be stopped as if AP was stopped, IBSS/mesh left, STA
 * disconnected.
 *
 * Note: This doesn't need any locks and is asynchronous.
 */
void cfg80211_stop_iface(struct wiphy *wiphy, struct wireless_dev *wdev,
			 gfp_t gfp);

/**
 * cfg80211_shutdown_all_interfaces - shut down all interfaces for a wiphy
 * @wiphy: the wiphy to shut down
 *
 * This function shuts down all interfaces belonging to this wiphy by
 * calling dev_close() (and treating non-netdev interfaces as needed).
 * It shouldn't really be used unless there are some fatal device errors
 * that really can't be recovered in any other way.
 *
 * Callers must hold the RTNL and be able to deal with callbacks into
 * the driver while the function is running.
 */
void cfg80211_shutdown_all_interfaces(struct wiphy *wiphy);

/**
 * wiphy_ext_feature_set - set the extended feature flag
 *
 * @wiphy: the wiphy to modify.
 * @ftidx: extended feature bit index.
 *
 * The extended features are flagged in multiple bytes (see
 * &struct wiphy.@ext_features)
 */
static inline void wiphy_ext_feature_set(struct wiphy *wiphy,
					 enum nl80211_ext_feature_index ftidx)
{
	u8 *ft_byte;

	ft_byte = &wiphy->ext_features[ftidx / 8];
	*ft_byte |= BIT(ftidx % 8);
}

/**
 * wiphy_ext_feature_isset - check the extended feature flag
 *
 * @wiphy: the wiphy to modify.
 * @ftidx: extended feature bit index.
 *
 * The extended features are flagged in multiple bytes (see
 * &struct wiphy.@ext_features)
 */
static inline bool
wiphy_ext_feature_isset(struct wiphy *wiphy,
			enum nl80211_ext_feature_index ftidx)
{
	u8 ft_byte;

	ft_byte = wiphy->ext_features[ftidx / 8];
	return (ft_byte & BIT(ftidx % 8)) != 0;
}

/**
 * cfg80211_free_nan_func - free NAN function
 * @f: NAN function that should be freed
 *
 * Frees all the NAN function and all it's allocated members.
 */
void cfg80211_free_nan_func(struct cfg80211_nan_func *f);

/**
 * struct cfg80211_nan_match_params - NAN match parameters
 * @type: the type of the function that triggered a match. If it is
 *	 %NL80211_NAN_FUNC_SUBSCRIBE it means that we replied to a subscriber.
 *	 If it is %NL80211_NAN_FUNC_PUBLISH, it means that we got a discovery
 *	 result.
 *	 If it is %NL80211_NAN_FUNC_FOLLOW_UP, we received a follow up.
 * @inst_id: the local instance id
 * @peer_inst_id: the instance id of the peer's function
 * @addr: the MAC address of the peer
 * @info_len: the length of the &info
 * @info: the Service Specific Info from the peer (if any)
 * @cookie: unique identifier of the corresponding function
 */
struct cfg80211_nan_match_params {
	enum nl80211_nan_function_type type;
	u8 inst_id;
	u8 peer_inst_id;
	const u8 *addr;
	u8 info_len;
	const u8 *info;
	u64 cookie;
};

/**
 * cfg80211_nan_match - report a match for a NAN function.
 * @wdev: the wireless device reporting the match
 * @match: match notification parameters
 * @gfp: allocation flags
 *
 * This function reports that the a NAN function had a match. This
 * can be a subscribe that had a match or a solicited publish that
 * was sent. It can also be a follow up that was received.
 */
void cfg80211_nan_match(struct wireless_dev *wdev,
			struct cfg80211_nan_match_params *match, gfp_t gfp);

/**
 * cfg80211_nan_func_terminated - notify about NAN function termination.
 *
 * @wdev: the wireless device reporting the match
 * @inst_id: the local instance id
 * @reason: termination reason (one of the NL80211_NAN_FUNC_TERM_REASON_*)
 * @cookie: unique NAN function identifier
 * @gfp: allocation flags
 *
 * This function reports that the a NAN function is terminated.
 */
void cfg80211_nan_func_terminated(struct wireless_dev *wdev,
				  u8 inst_id,
				  enum nl80211_nan_func_term_reason reason,
				  u64 cookie, gfp_t gfp);

/* ethtool helper */
void cfg80211_get_drvinfo(struct net_device *dev, struct ethtool_drvinfo *info);

/**
 * cfg80211_external_auth_request - userspace request for authentication
 * @netdev: network device
 * @params: External authentication parameters
 * @gfp: allocation flags
 * Returns: 0 on success, < 0 on error
 */
int cfg80211_external_auth_request(struct net_device *netdev,
				   struct cfg80211_external_auth_params *params,
				   gfp_t gfp);

/**
 * cfg80211_iftype_allowed - check whether the interface can be allowed
 * @wiphy: the wiphy
 * @iftype: interface type
 * @is_4addr: use_4addr flag, must be '0' when check_swif is '1'
 * @check_swif: check iftype against software interfaces
 *
 * Check whether the interface is allowed to operate; additionally, this API
 * can be used to check iftype against the software interfaces when
 * check_swif is '1'.
 */
bool cfg80211_iftype_allowed(struct wiphy *wiphy, enum nl80211_iftype iftype,
			     bool is_4addr, u8 check_swif);


/* Logging, debugging and troubleshooting/diagnostic helpers. */

/* wiphy_printk helpers, similar to dev_printk */

#define wiphy_printk(level, wiphy, format, args...)		\
	dev_printk(level, &(wiphy)->dev, format, ##args)
#define wiphy_emerg(wiphy, format, args...)			\
	dev_emerg(&(wiphy)->dev, format, ##args)
#define wiphy_alert(wiphy, format, args...)			\
	dev_alert(&(wiphy)->dev, format, ##args)
#define wiphy_crit(wiphy, format, args...)			\
	dev_crit(&(wiphy)->dev, format, ##args)
#define wiphy_err(wiphy, format, args...)			\
	dev_err(&(wiphy)->dev, format, ##args)
#define wiphy_warn(wiphy, format, args...)			\
	dev_warn(&(wiphy)->dev, format, ##args)
#define wiphy_notice(wiphy, format, args...)			\
	dev_notice(&(wiphy)->dev, format, ##args)
#define wiphy_info(wiphy, format, args...)			\
	dev_info(&(wiphy)->dev, format, ##args)

#define wiphy_debug(wiphy, format, args...)			\
	wiphy_printk(KERN_DEBUG, wiphy, format, ##args)

#define wiphy_dbg(wiphy, format, args...)			\
	dev_dbg(&(wiphy)->dev, format, ##args)

#if defined(VERBOSE_DEBUG)
#define wiphy_vdbg	wiphy_dbg
#else
#define wiphy_vdbg(wiphy, format, args...)				\
({									\
	if (0)								\
		wiphy_printk(KERN_DEBUG, wiphy, format, ##args);	\
	0;								\
})
#endif

/*
 * wiphy_WARN() acts like wiphy_printk(), but with the key difference
 * of using a WARN/WARN_ON to get the message out, including the
 * file/line information and a backtrace.
 */
#define wiphy_WARN(wiphy, format, args...)			\
	WARN(1, "wiphy: %s\n" format, wiphy_name(wiphy), ##args);

/**
 * cfg80211_update_owe_info_event - Notify the peer's OWE info to user space
 * @netdev: network device
 * @owe_info: peer's owe info
 * @gfp: allocation flags
 */
void cfg80211_update_owe_info_event(struct net_device *netdev,
				    struct cfg80211_update_owe_info *owe_info,
				    gfp_t gfp);

#endif /* __NET_CFG80211_H */<|MERGE_RESOLUTION|>--- conflicted
+++ resolved
@@ -25,7 +25,6 @@
 #include <linux/net.h>
 #include <net/regulatory.h>
 
-<<<<<<< HEAD
 /* Backport support for DFS offload */
 #define CFG80211_DFS_OFFLOAD_BACKPORT 1
 
@@ -53,11 +52,9 @@
 /* Indicate backport support for key configuration for Beacon protection*/
 #define CFG80211_BIGTK_CONFIGURATION_SUPPORT 1
 
-=======
 /* Indicate support for including KEK length in rekey data */
 #define CFG80211_REKEY_DATA_KEK_LEN 1
 
->>>>>>> 5e52a76e
 /**
  * DOC: Introduction
  *
@@ -4196,10 +4193,6 @@
  * @support_only_he_mbssid: don't parse MBSSID elements if it is not
  *	HE AP, in order to avoid compatibility issues.
  *	@support_mbssid must be set for this to have any effect.
-<<<<<<< HEAD
- *
-=======
->>>>>>> 5e52a76e
  */
 struct wiphy {
 	/* assign these fields before you register the wiphy */

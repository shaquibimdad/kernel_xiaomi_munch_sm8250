--- conflicted
+++ resolved
@@ -177,8 +177,6 @@
 		free_page((unsigned long)buf[i]);
 }
 
-<<<<<<< HEAD
-=======
 static int ahash_guard_result(char *result, char c, int size)
 {
 	int i;
@@ -191,7 +189,6 @@
 	return 0;
 }
 
->>>>>>> 661e50bc
 static int ahash_partial_update(struct ahash_request **preq,
 	struct crypto_ahash *tfm, const struct hash_testvec *template,
 	void *hash_buff, int k, int temp, struct scatterlist *sg,
@@ -244,15 +241,12 @@
 		pr_err("alg: hash: Failed to import() for %s\n", algo);
 		goto out;
 	}
-<<<<<<< HEAD
-=======
 	ret = ahash_guard_result(result, 1, digestsize);
 	if (ret) {
 		pr_err("alg: hash: Failed, import used req->result for %s\n",
 		       algo);
 		goto out;
 	}
->>>>>>> 661e50bc
 	ret = crypto_wait_req(crypto_ahash_update(req), wait);
 	if (ret)
 		goto out;
@@ -348,40 +342,31 @@
 				goto out;
 			}
 		} else {
-<<<<<<< HEAD
-=======
 			memset(result, 1, digest_size);
->>>>>>> 661e50bc
 			ret = crypto_wait_req(crypto_ahash_init(req), &wait);
 			if (ret) {
 				pr_err("alg: hash: init failed on test %d "
 				       "for %s: ret=%d\n", j, algo, -ret);
 				goto out;
 			}
-<<<<<<< HEAD
-=======
 			ret = ahash_guard_result(result, 1, digest_size);
 			if (ret) {
 				pr_err("alg: hash: init failed on test %d "
 				       "for %s: used req->result\n", j, algo);
 				goto out;
 			}
->>>>>>> 661e50bc
 			ret = crypto_wait_req(crypto_ahash_update(req), &wait);
 			if (ret) {
 				pr_err("alg: hash: update failed on test %d "
 				       "for %s: ret=%d\n", j, algo, -ret);
 				goto out;
 			}
-<<<<<<< HEAD
-=======
 			ret = ahash_guard_result(result, 1, digest_size);
 			if (ret) {
 				pr_err("alg: hash: update failed on test %d "
 				       "for %s: used req->result\n", j, algo);
 				goto out;
 			}
->>>>>>> 661e50bc
 			ret = crypto_wait_req(crypto_ahash_final(req), &wait);
 			if (ret) {
 				pr_err("alg: hash: final failed on test %d "

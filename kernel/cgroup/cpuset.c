/*
 *  kernel/cpuset.c
 *
 *  Processor and Memory placement constraints for sets of tasks.
 *
 *  Copyright (C) 2003 BULL SA.
 *  Copyright (C) 2004-2007 Silicon Graphics, Inc.
 *  Copyright (C) 2006 Google, Inc
 *
 *  Portions derived from Patrick Mochel's sysfs code.
 *  sysfs is Copyright (c) 2001-3 Patrick Mochel
 *
 *  2003-10-10 Written by Simon Derr.
 *  2003-10-22 Updates by Stephen Hemminger.
 *  2004 May-July Rework by Paul Jackson.
 *  2006 Rework by Paul Menage to use generic cgroups
 *  2008 Rework of the scheduler domains and CPU hotplug handling
 *       by Max Krasnyansky
 *
 *  This file is subject to the terms and conditions of the GNU General Public
 *  License.  See the file COPYING in the main directory of the Linux
 *  distribution for more details.
 */

#include <linux/cpu.h>
#include <linux/cpumask.h>
#include <linux/cpuset.h>
#include <linux/err.h>
#include <linux/errno.h>
#include <linux/file.h>
#include <linux/fs.h>
#include <linux/init.h>
#include <linux/interrupt.h>
#include <linux/kernel.h>
#include <linux/kmod.h>
#include <linux/list.h>
#include <linux/mempolicy.h>
#include <linux/mm.h>
#include <linux/memory.h>
#include <linux/export.h>
#include <linux/mount.h>
#include <linux/namei.h>
#include <linux/pagemap.h>
#include <linux/proc_fs.h>
#include <linux/rcupdate.h>
#include <linux/sched.h>
#include <linux/sched/mm.h>
#include <linux/sched/task.h>
#include <linux/seq_file.h>
#include <linux/security.h>
#include <linux/slab.h>
#include <linux/spinlock.h>
#include <linux/stat.h>
#include <linux/string.h>
#include <linux/time.h>
#include <linux/time64.h>
#include <linux/backing-dev.h>
#include <linux/sort.h>
#include <linux/oom.h>
#include <linux/sched/isolation.h>
#include <linux/uaccess.h>
#include <linux/atomic.h>
#include <linux/mutex.h>
#include <linux/cgroup.h>
#include <linux/wait.h>

DEFINE_STATIC_KEY_FALSE(cpusets_pre_enable_key);
DEFINE_STATIC_KEY_FALSE(cpusets_enabled_key);

/* See "Frequency meter" comments, below. */

struct fmeter {
	int cnt;		/* unprocessed events count */
	int val;		/* most recent output value */
	time64_t time;		/* clock (secs) when val computed */
	spinlock_t lock;	/* guards read or write of above */
};

struct cpuset {
	struct cgroup_subsys_state css;

	unsigned long flags;		/* "unsigned long" so bitops work */

	/*
	 * On default hierarchy:
	 *
	 * The user-configured masks can only be changed by writing to
	 * cpuset.cpus and cpuset.mems, and won't be limited by the
	 * parent masks.
	 *
	 * The effective masks is the real masks that apply to the tasks
	 * in the cpuset. They may be changed if the configured masks are
	 * changed or hotplug happens.
	 *
	 * effective_mask == configured_mask & parent's effective_mask,
	 * and if it ends up empty, it will inherit the parent's mask.
	 *
	 *
	 * On legacy hierachy:
	 *
	 * The user-configured masks are always the same with effective masks.
	 */

	/* user-configured CPUs and Memory Nodes allow to tasks */
	cpumask_var_t cpus_allowed;
	cpumask_var_t cpus_requested;
	nodemask_t mems_allowed;

	/* effective CPUs and Memory Nodes allow to tasks */
	cpumask_var_t effective_cpus;
	nodemask_t effective_mems;

	/*
	 * This is old Memory Nodes tasks took on.
	 *
	 * - top_cpuset.old_mems_allowed is initialized to mems_allowed.
	 * - A new cpuset's old_mems_allowed is initialized when some
	 *   task is moved into it.
	 * - old_mems_allowed is used in cpuset_migrate_mm() when we change
	 *   cpuset.mems_allowed and have tasks' nodemask updated, and
	 *   then old_mems_allowed is updated to mems_allowed.
	 */
	nodemask_t old_mems_allowed;

	struct fmeter fmeter;		/* memory_pressure filter */

	/*
	 * Tasks are being attached to this cpuset.  Used to prevent
	 * zeroing cpus/mems_allowed between ->can_attach() and ->attach().
	 */
	int attach_in_progress;

	/* partition number for rebuild_sched_domains() */
	int pn;

	/* for custom sched domain */
	int relax_domain_level;
};

static inline struct cpuset *css_cs(struct cgroup_subsys_state *css)
{
	return css ? container_of(css, struct cpuset, css) : NULL;
}

/* Retrieve the cpuset for a task */
static inline struct cpuset *task_cs(struct task_struct *task)
{
	return css_cs(task_css(task, cpuset_cgrp_id));
}

static inline struct cpuset *parent_cs(struct cpuset *cs)
{
	return css_cs(cs->css.parent);
}

#ifdef CONFIG_NUMA
static inline bool task_has_mempolicy(struct task_struct *task)
{
	return task->mempolicy;
}
#else
static inline bool task_has_mempolicy(struct task_struct *task)
{
	return false;
}
#endif


/* bits in struct cpuset flags field */
typedef enum {
	CS_ONLINE,
	CS_CPU_EXCLUSIVE,
	CS_MEM_EXCLUSIVE,
	CS_MEM_HARDWALL,
	CS_MEMORY_MIGRATE,
	CS_SCHED_LOAD_BALANCE,
	CS_SPREAD_PAGE,
	CS_SPREAD_SLAB,
} cpuset_flagbits_t;

/* convenient tests for these bits */
static inline bool is_cpuset_online(struct cpuset *cs)
{
	return test_bit(CS_ONLINE, &cs->flags) && !css_is_dying(&cs->css);
}

static inline int is_cpu_exclusive(const struct cpuset *cs)
{
	return test_bit(CS_CPU_EXCLUSIVE, &cs->flags);
}

static inline int is_mem_exclusive(const struct cpuset *cs)
{
	return test_bit(CS_MEM_EXCLUSIVE, &cs->flags);
}

static inline int is_mem_hardwall(const struct cpuset *cs)
{
	return test_bit(CS_MEM_HARDWALL, &cs->flags);
}

static inline int is_sched_load_balance(const struct cpuset *cs)
{
	return test_bit(CS_SCHED_LOAD_BALANCE, &cs->flags);
}

static inline int is_memory_migrate(const struct cpuset *cs)
{
	return test_bit(CS_MEMORY_MIGRATE, &cs->flags);
}

static inline int is_spread_page(const struct cpuset *cs)
{
	return test_bit(CS_SPREAD_PAGE, &cs->flags);
}

static inline int is_spread_slab(const struct cpuset *cs)
{
	return test_bit(CS_SPREAD_SLAB, &cs->flags);
}

static struct cpuset top_cpuset = {
	.flags = ((1 << CS_ONLINE) | (1 << CS_CPU_EXCLUSIVE) |
		  (1 << CS_MEM_EXCLUSIVE)),
};

/**
 * cpuset_for_each_child - traverse online children of a cpuset
 * @child_cs: loop cursor pointing to the current child
 * @pos_css: used for iteration
 * @parent_cs: target cpuset to walk children of
 *
 * Walk @child_cs through the online children of @parent_cs.  Must be used
 * with RCU read locked.
 */
#define cpuset_for_each_child(child_cs, pos_css, parent_cs)		\
	css_for_each_child((pos_css), &(parent_cs)->css)		\
		if (is_cpuset_online(((child_cs) = css_cs((pos_css)))))

/**
 * cpuset_for_each_descendant_pre - pre-order walk of a cpuset's descendants
 * @des_cs: loop cursor pointing to the current descendant
 * @pos_css: used for iteration
 * @root_cs: target cpuset to walk ancestor of
 *
 * Walk @des_cs through the online descendants of @root_cs.  Must be used
 * with RCU read locked.  The caller may modify @pos_css by calling
 * css_rightmost_descendant() to skip subtree.  @root_cs is included in the
 * iteration and the first node to be visited.
 */
#define cpuset_for_each_descendant_pre(des_cs, pos_css, root_cs)	\
	css_for_each_descendant_pre((pos_css), &(root_cs)->css)		\
		if (is_cpuset_online(((des_cs) = css_cs((pos_css)))))

/*
 * There are two global locks guarding cpuset structures - cpuset_mutex and
 * callback_lock. We also require taking task_lock() when dereferencing a
 * task's cpuset pointer. See "The task_lock() exception", at the end of this
 * comment.
 *
 * A task must hold both locks to modify cpusets.  If a task holds
 * cpuset_mutex, then it blocks others wanting that mutex, ensuring that it
 * is the only task able to also acquire callback_lock and be able to
 * modify cpusets.  It can perform various checks on the cpuset structure
 * first, knowing nothing will change.  It can also allocate memory while
 * just holding cpuset_mutex.  While it is performing these checks, various
 * callback routines can briefly acquire callback_lock to query cpusets.
 * Once it is ready to make the changes, it takes callback_lock, blocking
 * everyone else.
 *
 * Calls to the kernel memory allocator can not be made while holding
 * callback_lock, as that would risk double tripping on callback_lock
 * from one of the callbacks into the cpuset code from within
 * __alloc_pages().
 *
 * If a task is only holding callback_lock, then it has read-only
 * access to cpusets.
 *
 * Now, the task_struct fields mems_allowed and mempolicy may be changed
 * by other task, we use alloc_lock in the task_struct fields to protect
 * them.
 *
 * The cpuset_common_file_read() handlers only hold callback_lock across
 * small pieces of code, such as when reading out possibly multi-word
 * cpumasks and nodemasks.
 *
 * Accessing a task's cpuset should be done in accordance with the
 * guidelines for accessing subsystem state in kernel/cgroup.c
 */

static DEFINE_MUTEX(cpuset_mutex);
static DEFINE_SPINLOCK(callback_lock);

static struct workqueue_struct *cpuset_migrate_mm_wq;

/*
 * CPU / memory hotplug is handled asynchronously.
 */
static void cpuset_hotplug_workfn(struct work_struct *work);
static DECLARE_WORK(cpuset_hotplug_work, cpuset_hotplug_workfn);

static DECLARE_WAIT_QUEUE_HEAD(cpuset_attach_wq);

/*
 * Cgroup v2 behavior is used when on default hierarchy or the
 * cgroup_v2_mode flag is set.
 */
static inline bool is_in_v2_mode(void)
{
	return cgroup_subsys_on_dfl(cpuset_cgrp_subsys) ||
	      (cpuset_cgrp_subsys.root->flags & CGRP_ROOT_CPUSET_V2_MODE);
}

/*
 * This is ugly, but preserves the userspace API for existing cpuset
 * users. If someone tries to mount the "cpuset" filesystem, we
 * silently switch it to mount "cgroup" instead
 */
static struct dentry *cpuset_mount(struct file_system_type *fs_type,
			 int flags, const char *unused_dev_name, void *data)
{
	struct file_system_type *cgroup_fs = get_fs_type("cgroup");
	struct dentry *ret = ERR_PTR(-ENODEV);
	if (cgroup_fs) {
		char mountopts[] =
			"cpuset,noprefix,"
			"release_agent=/sbin/cpuset_release_agent";
		ret = cgroup_fs->mount(cgroup_fs, flags,
					   unused_dev_name, mountopts);
		put_filesystem(cgroup_fs);
	}
	return ret;
}

static struct file_system_type cpuset_fs_type = {
	.name = "cpuset",
	.mount = cpuset_mount,
};

/*
 * Return in pmask the portion of a cpusets's cpus_allowed that
 * are online.  If none are online, walk up the cpuset hierarchy
 * until we find one that does have some online cpus.
 *
 * One way or another, we guarantee to return some non-empty subset
 * of cpu_online_mask.
 *
 * Call with callback_lock or cpuset_mutex held.
 */
static void guarantee_online_cpus(struct cpuset *cs, struct cpumask *pmask)
{
	while (!cpumask_intersects(cs->effective_cpus, cpu_online_mask)) {
		cs = parent_cs(cs);
		if (unlikely(!cs)) {
			/*
			 * The top cpuset doesn't have any online cpu as a
			 * consequence of a race between cpuset_hotplug_work
			 * and cpu hotplug notifier.  But we know the top
			 * cpuset's effective_cpus is on its way to to be
			 * identical to cpu_online_mask.
			 */
			cpumask_copy(pmask, cpu_online_mask);
			return;
		}
	}
	cpumask_and(pmask, cs->effective_cpus, cpu_online_mask);
}

/*
 * Return in *pmask the portion of a cpusets's mems_allowed that
 * are online, with memory.  If none are online with memory, walk
 * up the cpuset hierarchy until we find one that does have some
 * online mems.  The top cpuset always has some mems online.
 *
 * One way or another, we guarantee to return some non-empty subset
 * of node_states[N_MEMORY].
 *
 * Call with callback_lock or cpuset_mutex held.
 */
static void guarantee_online_mems(struct cpuset *cs, nodemask_t *pmask)
{
	while (!nodes_intersects(cs->effective_mems, node_states[N_MEMORY]))
		cs = parent_cs(cs);
	nodes_and(*pmask, cs->effective_mems, node_states[N_MEMORY]);
}

/*
 * update task's spread flag if cpuset's page/slab spread flag is set
 *
 * Call with callback_lock or cpuset_mutex held.
 */
static void cpuset_update_task_spread_flag(struct cpuset *cs,
					struct task_struct *tsk)
{
	if (is_spread_page(cs))
		task_set_spread_page(tsk);
	else
		task_clear_spread_page(tsk);

	if (is_spread_slab(cs))
		task_set_spread_slab(tsk);
	else
		task_clear_spread_slab(tsk);
}

/*
 * is_cpuset_subset(p, q) - Is cpuset p a subset of cpuset q?
 *
 * One cpuset is a subset of another if all its allowed CPUs and
 * Memory Nodes are a subset of the other, and its exclusive flags
 * are only set if the other's are set.  Call holding cpuset_mutex.
 */

static int is_cpuset_subset(const struct cpuset *p, const struct cpuset *q)
{
	return	cpumask_subset(p->cpus_requested, q->cpus_requested) &&
		nodes_subset(p->mems_allowed, q->mems_allowed) &&
		is_cpu_exclusive(p) <= is_cpu_exclusive(q) &&
		is_mem_exclusive(p) <= is_mem_exclusive(q);
}

/**
 * alloc_trial_cpuset - allocate a trial cpuset
 * @cs: the cpuset that the trial cpuset duplicates
 */
static struct cpuset *alloc_trial_cpuset(struct cpuset *cs)
{
	struct cpuset *trial;

	trial = kmemdup(cs, sizeof(*cs), GFP_KERNEL);
	if (!trial)
		return NULL;

	if (!alloc_cpumask_var(&trial->cpus_allowed, GFP_KERNEL))
		goto free_cs;
	if (!alloc_cpumask_var(&trial->cpus_requested, GFP_KERNEL))
		goto free_allowed;
	if (!alloc_cpumask_var(&trial->effective_cpus, GFP_KERNEL))
		goto free_cpus;

	cpumask_copy(trial->cpus_allowed, cs->cpus_allowed);
	cpumask_copy(trial->cpus_requested, cs->cpus_requested);
	cpumask_copy(trial->effective_cpus, cs->effective_cpus);
	return trial;

free_cpus:
	free_cpumask_var(trial->cpus_requested);
free_allowed:
	free_cpumask_var(trial->cpus_allowed);
free_cs:
	kfree(trial);
	return NULL;
}

/**
 * free_trial_cpuset - free the trial cpuset
 * @trial: the trial cpuset to be freed
 */
static void free_trial_cpuset(struct cpuset *trial)
{
	free_cpumask_var(trial->effective_cpus);
	free_cpumask_var(trial->cpus_requested);
	free_cpumask_var(trial->cpus_allowed);
	kfree(trial);
}

/*
 * validate_change() - Used to validate that any proposed cpuset change
 *		       follows the structural rules for cpusets.
 *
 * If we replaced the flag and mask values of the current cpuset
 * (cur) with those values in the trial cpuset (trial), would
 * our various subset and exclusive rules still be valid?  Presumes
 * cpuset_mutex held.
 *
 * 'cur' is the address of an actual, in-use cpuset.  Operations
 * such as list traversal that depend on the actual address of the
 * cpuset in the list must use cur below, not trial.
 *
 * 'trial' is the address of bulk structure copy of cur, with
 * perhaps one or more of the fields cpus_allowed, mems_allowed,
 * or flags changed to new, trial values.
 *
 * Return 0 if valid, -errno if not.
 */

static int validate_change(struct cpuset *cur, struct cpuset *trial)
{
	struct cgroup_subsys_state *css;
	struct cpuset *c, *par;
	int ret;

	rcu_read_lock();

	/* Each of our child cpusets must be a subset of us */
	ret = -EBUSY;
	cpuset_for_each_child(c, css, cur)
		if (!is_cpuset_subset(c, trial))
			goto out;

	/* Remaining checks don't apply to root cpuset */
	ret = 0;
	if (cur == &top_cpuset)
		goto out;

	par = parent_cs(cur);

	/* On legacy hiearchy, we must be a subset of our parent cpuset. */
	ret = -EACCES;
	if (!is_in_v2_mode() && !is_cpuset_subset(trial, par))
		goto out;

	/*
	 * If either I or some sibling (!= me) is exclusive, we can't
	 * overlap
	 */
	ret = -EINVAL;
	cpuset_for_each_child(c, css, par) {
		if ((is_cpu_exclusive(trial) || is_cpu_exclusive(c)) &&
		    c != cur &&
		    cpumask_intersects(trial->cpus_requested, c->cpus_requested))
			goto out;
		if ((is_mem_exclusive(trial) || is_mem_exclusive(c)) &&
		    c != cur &&
		    nodes_intersects(trial->mems_allowed, c->mems_allowed))
			goto out;
	}

	/*
	 * Cpusets with tasks - existing or newly being attached - can't
	 * be changed to have empty cpus_allowed or mems_allowed.
	 */
	ret = -ENOSPC;
	if ((cgroup_is_populated(cur->css.cgroup) || cur->attach_in_progress)) {
		if (!cpumask_empty(cur->cpus_allowed) &&
		    cpumask_empty(trial->cpus_allowed))
			goto out;
		if (!nodes_empty(cur->mems_allowed) &&
		    nodes_empty(trial->mems_allowed))
			goto out;
	}

	/*
	 * We can't shrink if we won't have enough room for SCHED_DEADLINE
	 * tasks.
	 */
	ret = -EBUSY;
	if (is_cpu_exclusive(cur) &&
	    !cpuset_cpumask_can_shrink(cur->cpus_allowed,
				       trial->cpus_allowed))
		goto out;

	ret = 0;
out:
	rcu_read_unlock();
	return ret;
}

#ifdef CONFIG_SMP
/*
 * Helper routine for generate_sched_domains().
 * Do cpusets a, b have overlapping effective cpus_allowed masks?
 */
static int cpusets_overlap(struct cpuset *a, struct cpuset *b)
{
	return cpumask_intersects(a->effective_cpus, b->effective_cpus);
}

static void
update_domain_attr(struct sched_domain_attr *dattr, struct cpuset *c)
{
	if (dattr->relax_domain_level < c->relax_domain_level)
		dattr->relax_domain_level = c->relax_domain_level;
	return;
}

static void update_domain_attr_tree(struct sched_domain_attr *dattr,
				    struct cpuset *root_cs)
{
	struct cpuset *cp;
	struct cgroup_subsys_state *pos_css;

	rcu_read_lock();
	cpuset_for_each_descendant_pre(cp, pos_css, root_cs) {
		/* skip the whole subtree if @cp doesn't have any CPU */
		if (cpumask_empty(cp->cpus_allowed)) {
			pos_css = css_rightmost_descendant(pos_css);
			continue;
		}

		if (is_sched_load_balance(cp))
			update_domain_attr(dattr, cp);
	}
	rcu_read_unlock();
}

/* Must be called with cpuset_mutex held.  */
static inline int nr_cpusets(void)
{
	/* jump label reference count + the top-level cpuset */
	return static_key_count(&cpusets_enabled_key.key) + 1;
}

/*
 * generate_sched_domains()
 *
 * This function builds a partial partition of the systems CPUs
 * A 'partial partition' is a set of non-overlapping subsets whose
 * union is a subset of that set.
 * The output of this function needs to be passed to kernel/sched/core.c
 * partition_sched_domains() routine, which will rebuild the scheduler's
 * load balancing domains (sched domains) as specified by that partial
 * partition.
 *
 * See "What is sched_load_balance" in Documentation/cgroup-v1/cpusets.txt
 * for a background explanation of this.
 *
 * Does not return errors, on the theory that the callers of this
 * routine would rather not worry about failures to rebuild sched
 * domains when operating in the severe memory shortage situations
 * that could cause allocation failures below.
 *
 * Must be called with cpuset_mutex held.
 *
 * The three key local variables below are:
 *    q  - a linked-list queue of cpuset pointers, used to implement a
 *	   top-down scan of all cpusets.  This scan loads a pointer
 *	   to each cpuset marked is_sched_load_balance into the
 *	   array 'csa'.  For our purposes, rebuilding the schedulers
 *	   sched domains, we can ignore !is_sched_load_balance cpusets.
 *  csa  - (for CpuSet Array) Array of pointers to all the cpusets
 *	   that need to be load balanced, for convenient iterative
 *	   access by the subsequent code that finds the best partition,
 *	   i.e the set of domains (subsets) of CPUs such that the
 *	   cpus_allowed of every cpuset marked is_sched_load_balance
 *	   is a subset of one of these domains, while there are as
 *	   many such domains as possible, each as small as possible.
 * doms  - Conversion of 'csa' to an array of cpumasks, for passing to
 *	   the kernel/sched/core.c routine partition_sched_domains() in a
 *	   convenient format, that can be easily compared to the prior
 *	   value to determine what partition elements (sched domains)
 *	   were changed (added or removed.)
 *
 * Finding the best partition (set of domains):
 *	The triple nested loops below over i, j, k scan over the
 *	load balanced cpusets (using the array of cpuset pointers in
 *	csa[]) looking for pairs of cpusets that have overlapping
 *	cpus_allowed, but which don't have the same 'pn' partition
 *	number and gives them in the same partition number.  It keeps
 *	looping on the 'restart' label until it can no longer find
 *	any such pairs.
 *
 *	The union of the cpus_allowed masks from the set of
 *	all cpusets having the same 'pn' value then form the one
 *	element of the partition (one sched domain) to be passed to
 *	partition_sched_domains().
 */
static int generate_sched_domains(cpumask_var_t **domains,
			struct sched_domain_attr **attributes)
{
	struct cpuset *cp;	/* scans q */
	struct cpuset **csa;	/* array of all cpuset ptrs */
	int csn;		/* how many cpuset ptrs in csa so far */
	int i, j, k;		/* indices for partition finding loops */
	cpumask_var_t *doms;	/* resulting partition; i.e. sched domains */
	struct sched_domain_attr *dattr;  /* attributes for custom domains */
	int ndoms = 0;		/* number of sched domains in result */
	int nslot;		/* next empty doms[] struct cpumask slot */
	struct cgroup_subsys_state *pos_css;

	doms = NULL;
	dattr = NULL;
	csa = NULL;

	/* Special case for the 99% of systems with one, full, sched domain */
	if (is_sched_load_balance(&top_cpuset)) {
		ndoms = 1;
		doms = alloc_sched_domains(ndoms);
		if (!doms)
			goto done;

		dattr = kmalloc(sizeof(struct sched_domain_attr), GFP_KERNEL);
		if (dattr) {
			*dattr = SD_ATTR_INIT;
			update_domain_attr_tree(dattr, &top_cpuset);
		}
		cpumask_and(doms[0], top_cpuset.effective_cpus,
			    housekeeping_cpumask(HK_FLAG_DOMAIN));

		goto done;
	}

	csa = kmalloc_array(nr_cpusets(), sizeof(cp), GFP_KERNEL);
	if (!csa)
		goto done;
	csn = 0;

	rcu_read_lock();
	cpuset_for_each_descendant_pre(cp, pos_css, &top_cpuset) {
		if (cp == &top_cpuset)
			continue;
		/*
		 * Continue traversing beyond @cp iff @cp has some CPUs and
		 * isn't load balancing.  The former is obvious.  The
		 * latter: All child cpusets contain a subset of the
		 * parent's cpus, so just skip them, and then we call
		 * update_domain_attr_tree() to calc relax_domain_level of
		 * the corresponding sched domain.
		 */
		if (!cpumask_empty(cp->cpus_allowed) &&
		    !(is_sched_load_balance(cp) &&
		      cpumask_intersects(cp->cpus_allowed,
					 housekeeping_cpumask(HK_FLAG_DOMAIN))))
			continue;

		if (is_sched_load_balance(cp))
			csa[csn++] = cp;

		/* skip @cp's subtree */
		pos_css = css_rightmost_descendant(pos_css);
	}
	rcu_read_unlock();

	for (i = 0; i < csn; i++)
		csa[i]->pn = i;
	ndoms = csn;

restart:
	/* Find the best partition (set of sched domains) */
	for (i = 0; i < csn; i++) {
		struct cpuset *a = csa[i];
		int apn = a->pn;

		for (j = 0; j < csn; j++) {
			struct cpuset *b = csa[j];
			int bpn = b->pn;

			if (apn != bpn && cpusets_overlap(a, b)) {
				for (k = 0; k < csn; k++) {
					struct cpuset *c = csa[k];

					if (c->pn == bpn)
						c->pn = apn;
				}
				ndoms--;	/* one less element */
				goto restart;
			}
		}
	}

	/*
	 * Now we know how many domains to create.
	 * Convert <csn, csa> to <ndoms, doms> and populate cpu masks.
	 */
	doms = alloc_sched_domains(ndoms);
	if (!doms)
		goto done;

	/*
	 * The rest of the code, including the scheduler, can deal with
	 * dattr==NULL case. No need to abort if alloc fails.
	 */
	dattr = kmalloc_array(ndoms, sizeof(struct sched_domain_attr),
			      GFP_KERNEL);

	for (nslot = 0, i = 0; i < csn; i++) {
		struct cpuset *a = csa[i];
		struct cpumask *dp;
		int apn = a->pn;

		if (apn < 0) {
			/* Skip completed partitions */
			continue;
		}

		dp = doms[nslot];

		if (nslot == ndoms) {
			static int warnings = 10;
			if (warnings) {
				pr_warn("rebuild_sched_domains confused: nslot %d, ndoms %d, csn %d, i %d, apn %d\n",
					nslot, ndoms, csn, i, apn);
				warnings--;
			}
			continue;
		}

		cpumask_clear(dp);
		if (dattr)
			*(dattr + nslot) = SD_ATTR_INIT;
		for (j = i; j < csn; j++) {
			struct cpuset *b = csa[j];

			if (apn == b->pn) {
				cpumask_or(dp, dp, b->effective_cpus);
				cpumask_and(dp, dp, housekeeping_cpumask(HK_FLAG_DOMAIN));
				if (dattr)
					update_domain_attr_tree(dattr + nslot, b);

				/* Done with this partition */
				b->pn = -1;
			}
		}
		nslot++;
	}
	BUG_ON(nslot != ndoms);

done:
	kfree(csa);

	/*
	 * Fallback to the default domain if kmalloc() failed.
	 * See comments in partition_sched_domains().
	 */
	if (doms == NULL)
		ndoms = 1;

	*domains    = doms;
	*attributes = dattr;
	return ndoms;
}

/*
 * Rebuild scheduler domains.
 *
 * If the flag 'sched_load_balance' of any cpuset with non-empty
 * 'cpus' changes, or if the 'cpus' allowed changes in any cpuset
 * which has that flag enabled, or if any cpuset with a non-empty
 * 'cpus' is removed, then call this routine to rebuild the
 * scheduler's dynamic sched domains.
 *
 * Call with cpuset_mutex held.  Takes get_online_cpus().
 */
static void rebuild_sched_domains_locked(void)
{
	struct sched_domain_attr *attr;
	cpumask_var_t *doms;
	int ndoms;

	lockdep_assert_cpus_held();
	lockdep_assert_held(&cpuset_mutex);

	/*
	 * We have raced with CPU hotplug. Don't do anything to avoid
	 * passing doms with offlined cpu to partition_sched_domains().
	 * Anyways, hotplug work item will rebuild sched domains.
	 */
	if (!cpumask_equal(top_cpuset.effective_cpus, cpu_active_mask))
		return;

	/* Generate domain masks and attrs */
	ndoms = generate_sched_domains(&doms, &attr);

	/* Have scheduler rebuild the domains */
	partition_sched_domains(ndoms, doms, attr);
}
#else /* !CONFIG_SMP */
static void rebuild_sched_domains_locked(void)
{
}
#endif /* CONFIG_SMP */

void rebuild_sched_domains(void)
{
	get_online_cpus();
	mutex_lock(&cpuset_mutex);
	rebuild_sched_domains_locked();
	mutex_unlock(&cpuset_mutex);
	put_online_cpus();
<<<<<<< HEAD
}

static int update_cpus_allowed(struct cpuset *cs, struct task_struct *p,
			       const struct cpumask *new_mask)
{
	int ret;

	if (cpumask_subset(&p->cpus_requested, cs->cpus_requested)) {
		ret = set_cpus_allowed_ptr(p, &p->cpus_requested);
		if (!ret)
			return ret;
	}

	return set_cpus_allowed_ptr(p, new_mask);
=======
>>>>>>> 5c096640
}

/**
 * update_tasks_cpumask - Update the cpumasks of tasks in the cpuset.
 * @cs: the cpuset in which each task's cpus_allowed mask needs to be changed
 *
 * Iterate through each task of @cs updating its cpus_allowed to the
 * effective cpuset's.  As this function is called with cpuset_mutex held,
 * cpuset membership stays stable.
 */
static void update_tasks_cpumask(struct cpuset *cs)
{
	struct css_task_iter it;
	struct task_struct *task;

	css_task_iter_start(&cs->css, 0, &it);
	while ((task = css_task_iter_next(&it)))
		update_cpus_allowed(cs, task, cs->effective_cpus);
	css_task_iter_end(&it);
}

/*
 * update_cpumasks_hier - Update effective cpumasks and tasks in the subtree
 * @cs: the cpuset to consider
 * @new_cpus: temp variable for calculating new effective_cpus
 *
 * When congifured cpumask is changed, the effective cpumasks of this cpuset
 * and all its descendants need to be updated.
 *
 * On legacy hierachy, effective_cpus will be the same with cpu_allowed.
 *
 * Called with cpuset_mutex held
 */
static void update_cpumasks_hier(struct cpuset *cs, struct cpumask *new_cpus)
{
	struct cpuset *cp;
	struct cgroup_subsys_state *pos_css;
	bool need_rebuild_sched_domains = false;

	rcu_read_lock();
	cpuset_for_each_descendant_pre(cp, pos_css, cs) {
		struct cpuset *parent = parent_cs(cp);

		cpumask_and(new_cpus, cp->cpus_allowed, parent->effective_cpus);

		/*
		 * If it becomes empty, inherit the effective mask of the
		 * parent, which is guaranteed to have some CPUs.
		 */
		if (is_in_v2_mode() && cpumask_empty(new_cpus))
			cpumask_copy(new_cpus, parent->effective_cpus);

		/* Skip the whole subtree if the cpumask remains the same. */
		if (cpumask_equal(new_cpus, cp->effective_cpus)) {
			pos_css = css_rightmost_descendant(pos_css);
			continue;
		}

		if (!css_tryget_online(&cp->css))
			continue;
		rcu_read_unlock();

		spin_lock_irq(&callback_lock);
		cpumask_copy(cp->effective_cpus, new_cpus);
		spin_unlock_irq(&callback_lock);

		WARN_ON(!is_in_v2_mode() &&
			!cpumask_equal(cp->cpus_allowed, cp->effective_cpus));

		update_tasks_cpumask(cp);

		/*
		 * If the effective cpumask of any non-empty cpuset is changed,
		 * we need to rebuild sched domains.
		 */
		if (!cpumask_empty(cp->cpus_allowed) &&
		    is_sched_load_balance(cp))
			need_rebuild_sched_domains = true;

		rcu_read_lock();
		css_put(&cp->css);
	}
	rcu_read_unlock();

	if (need_rebuild_sched_domains)
		rebuild_sched_domains_locked();
}

/**
 * update_cpumask - update the cpus_allowed mask of a cpuset and all tasks in it
 * @cs: the cpuset to consider
 * @trialcs: trial cpuset
 * @buf: buffer of cpu numbers written to this cpuset
 */
static int update_cpumask(struct cpuset *cs, struct cpuset *trialcs,
			  const char *buf)
{
	int retval;

	/* top_cpuset.cpus_allowed tracks cpu_online_mask; it's read-only */
	if (cs == &top_cpuset)
		return -EACCES;

	/*
	 * An empty cpus_requested is ok only if the cpuset has no tasks.
	 * Since cpulist_parse() fails on an empty mask, we special case
	 * that parsing.  The validate_change() call ensures that cpusets
	 * with tasks have cpus.
	 */
	if (!*buf) {
		cpumask_clear(trialcs->cpus_requested);
	} else {
		retval = cpulist_parse(buf, trialcs->cpus_requested);
		if (retval < 0)
			return retval;
	}

	if (!cpumask_subset(trialcs->cpus_requested, cpu_present_mask))
		return -EINVAL;

	cpumask_and(trialcs->cpus_allowed, trialcs->cpus_requested, cpu_active_mask);

	/* Nothing to do if the cpus didn't change */
	if (cpumask_equal(cs->cpus_requested, trialcs->cpus_requested))
		return 0;

	retval = validate_change(cs, trialcs);
	if (retval < 0)
		return retval;

	spin_lock_irq(&callback_lock);
	cpumask_copy(cs->cpus_allowed, trialcs->cpus_allowed);
	cpumask_copy(cs->cpus_requested, trialcs->cpus_requested);
	spin_unlock_irq(&callback_lock);

	/* use trialcs->cpus_allowed as a temp variable */
	update_cpumasks_hier(cs, trialcs->cpus_allowed);
	return 0;
}

/*
 * Migrate memory region from one set of nodes to another.  This is
 * performed asynchronously as it can be called from process migration path
 * holding locks involved in process management.  All mm migrations are
 * performed in the queued order and can be waited for by flushing
 * cpuset_migrate_mm_wq.
 */

struct cpuset_migrate_mm_work {
	struct work_struct	work;
	struct mm_struct	*mm;
	nodemask_t		from;
	nodemask_t		to;
};

static void cpuset_migrate_mm_workfn(struct work_struct *work)
{
	struct cpuset_migrate_mm_work *mwork =
		container_of(work, struct cpuset_migrate_mm_work, work);

	/* on a wq worker, no need to worry about %current's mems_allowed */
	do_migrate_pages(mwork->mm, &mwork->from, &mwork->to, MPOL_MF_MOVE_ALL);
	mmput(mwork->mm);
	kfree(mwork);
}

static void cpuset_migrate_mm(struct mm_struct *mm, const nodemask_t *from,
							const nodemask_t *to)
{
	struct cpuset_migrate_mm_work *mwork;

	mwork = kzalloc(sizeof(*mwork), GFP_KERNEL);
	if (mwork) {
		mwork->mm = mm;
		mwork->from = *from;
		mwork->to = *to;
		INIT_WORK(&mwork->work, cpuset_migrate_mm_workfn);
		queue_work(cpuset_migrate_mm_wq, &mwork->work);
	} else {
		mmput(mm);
	}
}

static void cpuset_post_attach(void)
{
	flush_workqueue(cpuset_migrate_mm_wq);
}

/*
 * cpuset_change_task_nodemask - change task's mems_allowed and mempolicy
 * @tsk: the task to change
 * @newmems: new nodes that the task will be set
 *
 * We use the mems_allowed_seq seqlock to safely update both tsk->mems_allowed
 * and rebind an eventual tasks' mempolicy. If the task is allocating in
 * parallel, it might temporarily see an empty intersection, which results in
 * a seqlock check and retry before OOM or allocation failure.
 */
static void cpuset_change_task_nodemask(struct task_struct *tsk,
					nodemask_t *newmems)
{
	task_lock(tsk);

	local_irq_disable();
	write_seqcount_begin(&tsk->mems_allowed_seq);

	nodes_or(tsk->mems_allowed, tsk->mems_allowed, *newmems);
	mpol_rebind_task(tsk, newmems);
	tsk->mems_allowed = *newmems;

	write_seqcount_end(&tsk->mems_allowed_seq);
	local_irq_enable();

	task_unlock(tsk);
}

static void *cpuset_being_rebound;

/**
 * update_tasks_nodemask - Update the nodemasks of tasks in the cpuset.
 * @cs: the cpuset in which each task's mems_allowed mask needs to be changed
 *
 * Iterate through each task of @cs updating its mems_allowed to the
 * effective cpuset's.  As this function is called with cpuset_mutex held,
 * cpuset membership stays stable.
 */
static void update_tasks_nodemask(struct cpuset *cs)
{
	static nodemask_t newmems;	/* protected by cpuset_mutex */
	struct css_task_iter it;
	struct task_struct *task;

	cpuset_being_rebound = cs;		/* causes mpol_dup() rebind */

	guarantee_online_mems(cs, &newmems);

	/*
	 * The mpol_rebind_mm() call takes mmap_sem, which we couldn't
	 * take while holding tasklist_lock.  Forks can happen - the
	 * mpol_dup() cpuset_being_rebound check will catch such forks,
	 * and rebind their vma mempolicies too.  Because we still hold
	 * the global cpuset_mutex, we know that no other rebind effort
	 * will be contending for the global variable cpuset_being_rebound.
	 * It's ok if we rebind the same mm twice; mpol_rebind_mm()
	 * is idempotent.  Also migrate pages in each mm to new nodes.
	 */
	css_task_iter_start(&cs->css, 0, &it);
	while ((task = css_task_iter_next(&it))) {
		struct mm_struct *mm;
		bool migrate;

		cpuset_change_task_nodemask(task, &newmems);

		mm = get_task_mm(task);
		if (!mm)
			continue;

		migrate = is_memory_migrate(cs);

		mpol_rebind_mm(mm, &cs->mems_allowed);
		if (migrate)
			cpuset_migrate_mm(mm, &cs->old_mems_allowed, &newmems);
		else
			mmput(mm);
	}
	css_task_iter_end(&it);

	/*
	 * All the tasks' nodemasks have been updated, update
	 * cs->old_mems_allowed.
	 */
	cs->old_mems_allowed = newmems;

	/* We're done rebinding vmas to this cpuset's new mems_allowed. */
	cpuset_being_rebound = NULL;
}

/*
 * update_nodemasks_hier - Update effective nodemasks and tasks in the subtree
 * @cs: the cpuset to consider
 * @new_mems: a temp variable for calculating new effective_mems
 *
 * When configured nodemask is changed, the effective nodemasks of this cpuset
 * and all its descendants need to be updated.
 *
 * On legacy hiearchy, effective_mems will be the same with mems_allowed.
 *
 * Called with cpuset_mutex held
 */
static void update_nodemasks_hier(struct cpuset *cs, nodemask_t *new_mems)
{
	struct cpuset *cp;
	struct cgroup_subsys_state *pos_css;

	rcu_read_lock();
	cpuset_for_each_descendant_pre(cp, pos_css, cs) {
		struct cpuset *parent = parent_cs(cp);

		nodes_and(*new_mems, cp->mems_allowed, parent->effective_mems);

		/*
		 * If it becomes empty, inherit the effective mask of the
		 * parent, which is guaranteed to have some MEMs.
		 */
		if (is_in_v2_mode() && nodes_empty(*new_mems))
			*new_mems = parent->effective_mems;

		/* Skip the whole subtree if the nodemask remains the same. */
		if (nodes_equal(*new_mems, cp->effective_mems)) {
			pos_css = css_rightmost_descendant(pos_css);
			continue;
		}

		if (!css_tryget_online(&cp->css))
			continue;
		rcu_read_unlock();

		spin_lock_irq(&callback_lock);
		cp->effective_mems = *new_mems;
		spin_unlock_irq(&callback_lock);

		WARN_ON(!is_in_v2_mode() &&
			!nodes_equal(cp->mems_allowed, cp->effective_mems));

		update_tasks_nodemask(cp);

		rcu_read_lock();
		css_put(&cp->css);
	}
	rcu_read_unlock();
}

/*
 * Handle user request to change the 'mems' memory placement
 * of a cpuset.  Needs to validate the request, update the
 * cpusets mems_allowed, and for each task in the cpuset,
 * update mems_allowed and rebind task's mempolicy and any vma
 * mempolicies and if the cpuset is marked 'memory_migrate',
 * migrate the tasks pages to the new memory.
 *
 * Call with cpuset_mutex held. May take callback_lock during call.
 * Will take tasklist_lock, scan tasklist for tasks in cpuset cs,
 * lock each such tasks mm->mmap_sem, scan its vma's and rebind
 * their mempolicies to the cpusets new mems_allowed.
 */
static int update_nodemask(struct cpuset *cs, struct cpuset *trialcs,
			   const char *buf)
{
	int retval;

	/*
	 * top_cpuset.mems_allowed tracks node_stats[N_MEMORY];
	 * it's read-only
	 */
	if (cs == &top_cpuset) {
		retval = -EACCES;
		goto done;
	}

	/*
	 * An empty mems_allowed is ok iff there are no tasks in the cpuset.
	 * Since nodelist_parse() fails on an empty mask, we special case
	 * that parsing.  The validate_change() call ensures that cpusets
	 * with tasks have memory.
	 */
	if (!*buf) {
		nodes_clear(trialcs->mems_allowed);
	} else {
		retval = nodelist_parse(buf, trialcs->mems_allowed);
		if (retval < 0)
			goto done;

		if (!nodes_subset(trialcs->mems_allowed,
				  top_cpuset.mems_allowed)) {
			retval = -EINVAL;
			goto done;
		}
	}

	if (nodes_equal(cs->mems_allowed, trialcs->mems_allowed)) {
		retval = 0;		/* Too easy - nothing to do */
		goto done;
	}
	retval = validate_change(cs, trialcs);
	if (retval < 0)
		goto done;

	spin_lock_irq(&callback_lock);
	cs->mems_allowed = trialcs->mems_allowed;
	spin_unlock_irq(&callback_lock);

	/* use trialcs->mems_allowed as a temp variable */
	update_nodemasks_hier(cs, &trialcs->mems_allowed);
done:
	return retval;
}

bool current_cpuset_is_being_rebound(void)
{
	bool ret;

	rcu_read_lock();
	ret = task_cs(current) == cpuset_being_rebound;
	rcu_read_unlock();

	return ret;
}

static int update_relax_domain_level(struct cpuset *cs, s64 val)
{
#ifdef CONFIG_SMP
	if (val < -1 || val >= sched_domain_level_max)
		return -EINVAL;
#endif

	if (val != cs->relax_domain_level) {
		cs->relax_domain_level = val;
		if (!cpumask_empty(cs->cpus_allowed) &&
		    is_sched_load_balance(cs))
			rebuild_sched_domains_locked();
	}

	return 0;
}

/**
 * update_tasks_flags - update the spread flags of tasks in the cpuset.
 * @cs: the cpuset in which each task's spread flags needs to be changed
 *
 * Iterate through each task of @cs updating its spread flags.  As this
 * function is called with cpuset_mutex held, cpuset membership stays
 * stable.
 */
static void update_tasks_flags(struct cpuset *cs)
{
	struct css_task_iter it;
	struct task_struct *task;

	css_task_iter_start(&cs->css, 0, &it);
	while ((task = css_task_iter_next(&it)))
		cpuset_update_task_spread_flag(cs, task);
	css_task_iter_end(&it);
}

/*
 * update_flag - read a 0 or a 1 in a file and update associated flag
 * bit:		the bit to update (see cpuset_flagbits_t)
 * cs:		the cpuset to update
 * turning_on: 	whether the flag is being set or cleared
 *
 * Call with cpuset_mutex held.
 */

static int update_flag(cpuset_flagbits_t bit, struct cpuset *cs,
		       int turning_on)
{
	struct cpuset *trialcs;
	int balance_flag_changed;
	int spread_flag_changed;
	int err;

	trialcs = alloc_trial_cpuset(cs);
	if (!trialcs)
		return -ENOMEM;

	if (turning_on)
		set_bit(bit, &trialcs->flags);
	else
		clear_bit(bit, &trialcs->flags);

	err = validate_change(cs, trialcs);
	if (err < 0)
		goto out;

	balance_flag_changed = (is_sched_load_balance(cs) !=
				is_sched_load_balance(trialcs));

	spread_flag_changed = ((is_spread_slab(cs) != is_spread_slab(trialcs))
			|| (is_spread_page(cs) != is_spread_page(trialcs)));

	spin_lock_irq(&callback_lock);
	cs->flags = trialcs->flags;
	spin_unlock_irq(&callback_lock);

	if (!cpumask_empty(trialcs->cpus_allowed) && balance_flag_changed)
		rebuild_sched_domains_locked();

	if (spread_flag_changed)
		update_tasks_flags(cs);
out:
	free_trial_cpuset(trialcs);
	return err;
}

/*
 * Frequency meter - How fast is some event occurring?
 *
 * These routines manage a digitally filtered, constant time based,
 * event frequency meter.  There are four routines:
 *   fmeter_init() - initialize a frequency meter.
 *   fmeter_markevent() - called each time the event happens.
 *   fmeter_getrate() - returns the recent rate of such events.
 *   fmeter_update() - internal routine used to update fmeter.
 *
 * A common data structure is passed to each of these routines,
 * which is used to keep track of the state required to manage the
 * frequency meter and its digital filter.
 *
 * The filter works on the number of events marked per unit time.
 * The filter is single-pole low-pass recursive (IIR).  The time unit
 * is 1 second.  Arithmetic is done using 32-bit integers scaled to
 * simulate 3 decimal digits of precision (multiplied by 1000).
 *
 * With an FM_COEF of 933, and a time base of 1 second, the filter
 * has a half-life of 10 seconds, meaning that if the events quit
 * happening, then the rate returned from the fmeter_getrate()
 * will be cut in half each 10 seconds, until it converges to zero.
 *
 * It is not worth doing a real infinitely recursive filter.  If more
 * than FM_MAXTICKS ticks have elapsed since the last filter event,
 * just compute FM_MAXTICKS ticks worth, by which point the level
 * will be stable.
 *
 * Limit the count of unprocessed events to FM_MAXCNT, so as to avoid
 * arithmetic overflow in the fmeter_update() routine.
 *
 * Given the simple 32 bit integer arithmetic used, this meter works
 * best for reporting rates between one per millisecond (msec) and
 * one per 32 (approx) seconds.  At constant rates faster than one
 * per msec it maxes out at values just under 1,000,000.  At constant
 * rates between one per msec, and one per second it will stabilize
 * to a value N*1000, where N is the rate of events per second.
 * At constant rates between one per second and one per 32 seconds,
 * it will be choppy, moving up on the seconds that have an event,
 * and then decaying until the next event.  At rates slower than
 * about one in 32 seconds, it decays all the way back to zero between
 * each event.
 */

#define FM_COEF 933		/* coefficient for half-life of 10 secs */
#define FM_MAXTICKS ((u32)99)   /* useless computing more ticks than this */
#define FM_MAXCNT 1000000	/* limit cnt to avoid overflow */
#define FM_SCALE 1000		/* faux fixed point scale */

/* Initialize a frequency meter */
static void fmeter_init(struct fmeter *fmp)
{
	fmp->cnt = 0;
	fmp->val = 0;
	fmp->time = 0;
	spin_lock_init(&fmp->lock);
}

/* Internal meter update - process cnt events and update value */
static void fmeter_update(struct fmeter *fmp)
{
	time64_t now;
	u32 ticks;

	now = ktime_get_seconds();
	ticks = now - fmp->time;

	if (ticks == 0)
		return;

	ticks = min(FM_MAXTICKS, ticks);
	while (ticks-- > 0)
		fmp->val = (FM_COEF * fmp->val) / FM_SCALE;
	fmp->time = now;

	fmp->val += ((FM_SCALE - FM_COEF) * fmp->cnt) / FM_SCALE;
	fmp->cnt = 0;
}

/* Process any previous ticks, then bump cnt by one (times scale). */
static void fmeter_markevent(struct fmeter *fmp)
{
	spin_lock(&fmp->lock);
	fmeter_update(fmp);
	fmp->cnt = min(FM_MAXCNT, fmp->cnt + FM_SCALE);
	spin_unlock(&fmp->lock);
}

/* Process any previous ticks, then return current value. */
static int fmeter_getrate(struct fmeter *fmp)
{
	int val;

	spin_lock(&fmp->lock);
	fmeter_update(fmp);
	val = fmp->val;
	spin_unlock(&fmp->lock);
	return val;
}

static struct cpuset *cpuset_attach_old_cs;

/* Called by cgroups to determine if a cpuset is usable; cpuset_mutex held */
static int cpuset_can_attach(struct cgroup_taskset *tset)
{
	struct cgroup_subsys_state *css;
	struct cpuset *cs;
	struct task_struct *task;
	int ret;

	/* used later by cpuset_attach() */
	cpuset_attach_old_cs = task_cs(cgroup_taskset_first(tset, &css));
	cs = css_cs(css);

	mutex_lock(&cpuset_mutex);

	/* allow moving tasks into an empty cpuset if on default hierarchy */
	ret = -ENOSPC;
	if (!is_in_v2_mode() &&
	    (cpumask_empty(cs->cpus_allowed) || nodes_empty(cs->mems_allowed)))
		goto out_unlock;

	cgroup_taskset_for_each(task, css, tset) {
		ret = task_can_attach(task, cs->cpus_allowed);
		if (ret)
			goto out_unlock;
		ret = security_task_setscheduler(task);
		if (ret)
			goto out_unlock;
	}

	/*
	 * Mark attach is in progress.  This makes validate_change() fail
	 * changes which zero cpus/mems_allowed.
	 */
	cs->attach_in_progress++;
	ret = 0;
out_unlock:
	mutex_unlock(&cpuset_mutex);
	return ret;
}

static void cpuset_cancel_attach(struct cgroup_taskset *tset)
{
	struct cgroup_subsys_state *css;
	struct cpuset *cs;

	cgroup_taskset_first(tset, &css);
	cs = css_cs(css);

	mutex_lock(&cpuset_mutex);
	css_cs(css)->attach_in_progress--;
	mutex_unlock(&cpuset_mutex);
}

/*
 * Protected by cpuset_mutex.  cpus_attach is used only by cpuset_attach()
 * but we can't allocate it dynamically there.  Define it global and
 * allocate from cpuset_init().
 */
static cpumask_var_t cpus_attach;

static void cpuset_attach(struct cgroup_taskset *tset)
{
	/* static buf protected by cpuset_mutex */
	static nodemask_t cpuset_attach_nodemask_to;
	struct task_struct *task;
	struct task_struct *leader;
	struct cgroup_subsys_state *css;
	struct cpuset *cs;
	struct cpuset *oldcs = cpuset_attach_old_cs;

	cgroup_taskset_first(tset, &css);
	cs = css_cs(css);

	lockdep_assert_cpus_held();     /* see cgroup_attach_lock() */
	mutex_lock(&cpuset_mutex);

	/* prepare for attach */
	if (cs == &top_cpuset)
		cpumask_copy(cpus_attach, cpu_possible_mask);
	else
		guarantee_online_cpus(cs, cpus_attach);

	guarantee_online_mems(cs, &cpuset_attach_nodemask_to);

	cgroup_taskset_for_each(task, css, tset) {
		/*
		 * can_attach beforehand should guarantee that this doesn't
		 * fail.  TODO: have a better way to handle failure here
		 */
		WARN_ON_ONCE(update_cpus_allowed(cs, task, cpus_attach));

		cpuset_change_task_nodemask(task, &cpuset_attach_nodemask_to);
		cpuset_update_task_spread_flag(cs, task);
	}

	/*
	 * Change mm for all threadgroup leaders. This is expensive and may
	 * sleep and should be moved outside migration path proper.
	 */
	cpuset_attach_nodemask_to = cs->effective_mems;
	cgroup_taskset_for_each_leader(leader, css, tset) {
		struct mm_struct *mm = get_task_mm(leader);

		if (mm) {
			mpol_rebind_mm(mm, &cpuset_attach_nodemask_to);

			/*
			 * old_mems_allowed is the same with mems_allowed
			 * here, except if this task is being moved
			 * automatically due to hotplug.  In that case
			 * @mems_allowed has been updated and is empty, so
			 * @old_mems_allowed is the right nodesets that we
			 * migrate mm from.
			 */
			if (is_memory_migrate(cs))
				cpuset_migrate_mm(mm, &oldcs->old_mems_allowed,
						  &cpuset_attach_nodemask_to);
			else
				mmput(mm);
		}
	}

	cs->old_mems_allowed = cpuset_attach_nodemask_to;

	cs->attach_in_progress--;
	if (!cs->attach_in_progress)
		wake_up(&cpuset_attach_wq);

	mutex_unlock(&cpuset_mutex);
}

/* The various types of files and directories in a cpuset file system */

typedef enum {
	FILE_MEMORY_MIGRATE,
	FILE_CPULIST,
	FILE_MEMLIST,
	FILE_EFFECTIVE_CPULIST,
	FILE_EFFECTIVE_MEMLIST,
	FILE_CPU_EXCLUSIVE,
	FILE_MEM_EXCLUSIVE,
	FILE_MEM_HARDWALL,
	FILE_SCHED_LOAD_BALANCE,
	FILE_SCHED_RELAX_DOMAIN_LEVEL,
	FILE_MEMORY_PRESSURE_ENABLED,
	FILE_MEMORY_PRESSURE,
	FILE_SPREAD_PAGE,
	FILE_SPREAD_SLAB,
} cpuset_filetype_t;

static int cpuset_write_u64(struct cgroup_subsys_state *css, struct cftype *cft,
			    u64 val)
{
	struct cpuset *cs = css_cs(css);
	cpuset_filetype_t type = cft->private;
	int retval = 0;

	get_online_cpus();
	mutex_lock(&cpuset_mutex);
	if (!is_cpuset_online(cs)) {
		retval = -ENODEV;
		goto out_unlock;
	}

	switch (type) {
	case FILE_CPU_EXCLUSIVE:
		retval = update_flag(CS_CPU_EXCLUSIVE, cs, val);
		break;
	case FILE_MEM_EXCLUSIVE:
		retval = update_flag(CS_MEM_EXCLUSIVE, cs, val);
		break;
	case FILE_MEM_HARDWALL:
		retval = update_flag(CS_MEM_HARDWALL, cs, val);
		break;
	case FILE_SCHED_LOAD_BALANCE:
		retval = update_flag(CS_SCHED_LOAD_BALANCE, cs, val);
		break;
	case FILE_MEMORY_MIGRATE:
		retval = update_flag(CS_MEMORY_MIGRATE, cs, val);
		break;
	case FILE_MEMORY_PRESSURE_ENABLED:
		cpuset_memory_pressure_enabled = !!val;
		break;
	case FILE_SPREAD_PAGE:
		retval = update_flag(CS_SPREAD_PAGE, cs, val);
		break;
	case FILE_SPREAD_SLAB:
		retval = update_flag(CS_SPREAD_SLAB, cs, val);
		break;
	default:
		retval = -EINVAL;
		break;
	}
out_unlock:
	mutex_unlock(&cpuset_mutex);
	put_online_cpus();
	return retval;
}

static int cpuset_write_s64(struct cgroup_subsys_state *css, struct cftype *cft,
			    s64 val)
{
	struct cpuset *cs = css_cs(css);
	cpuset_filetype_t type = cft->private;
	int retval = -ENODEV;

	get_online_cpus();
	mutex_lock(&cpuset_mutex);
	if (!is_cpuset_online(cs))
		goto out_unlock;

	switch (type) {
	case FILE_SCHED_RELAX_DOMAIN_LEVEL:
		retval = update_relax_domain_level(cs, val);
		break;
	default:
		retval = -EINVAL;
		break;
	}
out_unlock:
	mutex_unlock(&cpuset_mutex);
	put_online_cpus();
	return retval;
}

/*
 * Common handling for a write to a "cpus" or "mems" file.
 */
static ssize_t cpuset_write_resmask(struct kernfs_open_file *of,
				    char *buf, size_t nbytes, loff_t off)
{
	struct cpuset *cs = css_cs(of_css(of));
	struct cpuset *trialcs;
	int retval = -ENODEV;

	buf = strstrip(buf);

	/*
	 * CPU or memory hotunplug may leave @cs w/o any execution
	 * resources, in which case the hotplug code asynchronously updates
	 * configuration and transfers all tasks to the nearest ancestor
	 * which can execute.
	 *
	 * As writes to "cpus" or "mems" may restore @cs's execution
	 * resources, wait for the previously scheduled operations before
	 * proceeding, so that we don't end up keep removing tasks added
	 * after execution capability is restored.
	 *
	 * cpuset_hotplug_work calls back into cgroup core via
	 * cgroup_transfer_tasks() and waiting for it from a cgroupfs
	 * operation like this one can lead to a deadlock through kernfs
	 * active_ref protection.  Let's break the protection.  Losing the
	 * protection is okay as we check whether @cs is online after
	 * grabbing cpuset_mutex anyway.  This only happens on the legacy
	 * hierarchies.
	 */
	css_get(&cs->css);
	kernfs_break_active_protection(of->kn);
	flush_work(&cpuset_hotplug_work);

	get_online_cpus();
	mutex_lock(&cpuset_mutex);
	if (!is_cpuset_online(cs))
		goto out_unlock;

	trialcs = alloc_trial_cpuset(cs);
	if (!trialcs) {
		retval = -ENOMEM;
		goto out_unlock;
	}

	switch (of_cft(of)->private) {
	case FILE_CPULIST:
		retval = update_cpumask(cs, trialcs, buf);
		break;
	case FILE_MEMLIST:
		retval = update_nodemask(cs, trialcs, buf);
		break;
	default:
		retval = -EINVAL;
		break;
	}

	free_trial_cpuset(trialcs);
out_unlock:
	mutex_unlock(&cpuset_mutex);
	put_online_cpus();
	kernfs_unbreak_active_protection(of->kn);
	css_put(&cs->css);
	flush_workqueue(cpuset_migrate_mm_wq);
	return retval ?: nbytes;
}

/*
 * These ascii lists should be read in a single call, by using a user
 * buffer large enough to hold the entire map.  If read in smaller
 * chunks, there is no guarantee of atomicity.  Since the display format
 * used, list of ranges of sequential numbers, is variable length,
 * and since these maps can change value dynamically, one could read
 * gibberish by doing partial reads while a list was changing.
 */
static int cpuset_common_seq_show(struct seq_file *sf, void *v)
{
	struct cpuset *cs = css_cs(seq_css(sf));
	cpuset_filetype_t type = seq_cft(sf)->private;
	int ret = 0;

	spin_lock_irq(&callback_lock);

	switch (type) {
	case FILE_CPULIST:
		seq_printf(sf, "%*pbl\n", cpumask_pr_args(cs->cpus_requested));
		break;
	case FILE_MEMLIST:
		seq_printf(sf, "%*pbl\n", nodemask_pr_args(&cs->mems_allowed));
		break;
	case FILE_EFFECTIVE_CPULIST:
		seq_printf(sf, "%*pbl\n", cpumask_pr_args(cs->effective_cpus));
		break;
	case FILE_EFFECTIVE_MEMLIST:
		seq_printf(sf, "%*pbl\n", nodemask_pr_args(&cs->effective_mems));
		break;
	default:
		ret = -EINVAL;
	}

	spin_unlock_irq(&callback_lock);
	return ret;
}

static u64 cpuset_read_u64(struct cgroup_subsys_state *css, struct cftype *cft)
{
	struct cpuset *cs = css_cs(css);
	cpuset_filetype_t type = cft->private;
	switch (type) {
	case FILE_CPU_EXCLUSIVE:
		return is_cpu_exclusive(cs);
	case FILE_MEM_EXCLUSIVE:
		return is_mem_exclusive(cs);
	case FILE_MEM_HARDWALL:
		return is_mem_hardwall(cs);
	case FILE_SCHED_LOAD_BALANCE:
		return is_sched_load_balance(cs);
	case FILE_MEMORY_MIGRATE:
		return is_memory_migrate(cs);
	case FILE_MEMORY_PRESSURE_ENABLED:
		return cpuset_memory_pressure_enabled;
	case FILE_MEMORY_PRESSURE:
		return fmeter_getrate(&cs->fmeter);
	case FILE_SPREAD_PAGE:
		return is_spread_page(cs);
	case FILE_SPREAD_SLAB:
		return is_spread_slab(cs);
	default:
		BUG();
	}

	/* Unreachable but makes gcc happy */
	return 0;
}

static s64 cpuset_read_s64(struct cgroup_subsys_state *css, struct cftype *cft)
{
	struct cpuset *cs = css_cs(css);
	cpuset_filetype_t type = cft->private;
	switch (type) {
	case FILE_SCHED_RELAX_DOMAIN_LEVEL:
		return cs->relax_domain_level;
	default:
		BUG();
	}

	/* Unrechable but makes gcc happy */
	return 0;
}


/*
 * for the common functions, 'private' gives the type of file
 */

static struct cftype files[] = {
	{
		.name = "cpus",
		.seq_show = cpuset_common_seq_show,
		.write = cpuset_write_resmask,
		.max_write_len = (100U + 6 * NR_CPUS),
		.private = FILE_CPULIST,
	},

	{
		.name = "mems",
		.seq_show = cpuset_common_seq_show,
		.write = cpuset_write_resmask,
		.max_write_len = (100U + 6 * MAX_NUMNODES),
		.private = FILE_MEMLIST,
	},

	{
		.name = "effective_cpus",
		.seq_show = cpuset_common_seq_show,
		.private = FILE_EFFECTIVE_CPULIST,
	},

	{
		.name = "effective_mems",
		.seq_show = cpuset_common_seq_show,
		.private = FILE_EFFECTIVE_MEMLIST,
	},

	{
		.name = "cpu_exclusive",
		.read_u64 = cpuset_read_u64,
		.write_u64 = cpuset_write_u64,
		.private = FILE_CPU_EXCLUSIVE,
	},

	{
		.name = "mem_exclusive",
		.read_u64 = cpuset_read_u64,
		.write_u64 = cpuset_write_u64,
		.private = FILE_MEM_EXCLUSIVE,
	},

	{
		.name = "mem_hardwall",
		.read_u64 = cpuset_read_u64,
		.write_u64 = cpuset_write_u64,
		.private = FILE_MEM_HARDWALL,
	},

	{
		.name = "sched_load_balance",
		.read_u64 = cpuset_read_u64,
		.write_u64 = cpuset_write_u64,
		.private = FILE_SCHED_LOAD_BALANCE,
	},

	{
		.name = "sched_relax_domain_level",
		.read_s64 = cpuset_read_s64,
		.write_s64 = cpuset_write_s64,
		.private = FILE_SCHED_RELAX_DOMAIN_LEVEL,
	},

	{
		.name = "memory_migrate",
		.read_u64 = cpuset_read_u64,
		.write_u64 = cpuset_write_u64,
		.private = FILE_MEMORY_MIGRATE,
	},

	{
		.name = "memory_pressure",
		.read_u64 = cpuset_read_u64,
		.private = FILE_MEMORY_PRESSURE,
	},

	{
		.name = "memory_spread_page",
		.read_u64 = cpuset_read_u64,
		.write_u64 = cpuset_write_u64,
		.private = FILE_SPREAD_PAGE,
	},

	{
		.name = "memory_spread_slab",
		.read_u64 = cpuset_read_u64,
		.write_u64 = cpuset_write_u64,
		.private = FILE_SPREAD_SLAB,
	},

	{
		.name = "memory_pressure_enabled",
		.flags = CFTYPE_ONLY_ON_ROOT,
		.read_u64 = cpuset_read_u64,
		.write_u64 = cpuset_write_u64,
		.private = FILE_MEMORY_PRESSURE_ENABLED,
	},

	{ }	/* terminate */
};

/*
 *	cpuset_css_alloc - allocate a cpuset css
 *	cgrp:	control group that the new cpuset will be part of
 */

static struct cgroup_subsys_state *
cpuset_css_alloc(struct cgroup_subsys_state *parent_css)
{
	struct cpuset *cs;

	if (!parent_css)
		return &top_cpuset.css;

	cs = kzalloc(sizeof(*cs), GFP_KERNEL);
	if (!cs)
		return ERR_PTR(-ENOMEM);
	if (!alloc_cpumask_var(&cs->cpus_allowed, GFP_KERNEL))
		goto free_cs;
	if (!alloc_cpumask_var(&cs->cpus_requested, GFP_KERNEL))
		goto free_allowed;
	if (!alloc_cpumask_var(&cs->effective_cpus, GFP_KERNEL))
		goto free_requested;

	set_bit(CS_SCHED_LOAD_BALANCE, &cs->flags);
	cpumask_clear(cs->cpus_allowed);
	cpumask_clear(cs->cpus_requested);
	nodes_clear(cs->mems_allowed);
	cpumask_clear(cs->effective_cpus);
	nodes_clear(cs->effective_mems);
	fmeter_init(&cs->fmeter);
	cs->relax_domain_level = -1;

	return &cs->css;

free_requested:
	free_cpumask_var(cs->cpus_requested);
free_allowed:
	free_cpumask_var(cs->cpus_allowed);
free_cs:
	kfree(cs);
	return ERR_PTR(-ENOMEM);
}

static int cpuset_css_online(struct cgroup_subsys_state *css)
{
	struct cpuset *cs = css_cs(css);
	struct cpuset *parent = parent_cs(cs);
	struct cpuset *tmp_cs;
	struct cgroup_subsys_state *pos_css;

	if (!parent)
		return 0;

	get_online_cpus();
	mutex_lock(&cpuset_mutex);

	set_bit(CS_ONLINE, &cs->flags);
	if (is_spread_page(parent))
		set_bit(CS_SPREAD_PAGE, &cs->flags);
	if (is_spread_slab(parent))
		set_bit(CS_SPREAD_SLAB, &cs->flags);

	cpuset_inc();

	spin_lock_irq(&callback_lock);
	if (is_in_v2_mode()) {
		cpumask_copy(cs->effective_cpus, parent->effective_cpus);
		cs->effective_mems = parent->effective_mems;
	}
	spin_unlock_irq(&callback_lock);

	if (!test_bit(CGRP_CPUSET_CLONE_CHILDREN, &css->cgroup->flags))
		goto out_unlock;

	/*
	 * Clone @parent's configuration if CGRP_CPUSET_CLONE_CHILDREN is
	 * set.  This flag handling is implemented in cgroup core for
	 * histrical reasons - the flag may be specified during mount.
	 *
	 * Currently, if any sibling cpusets have exclusive cpus or mem, we
	 * refuse to clone the configuration - thereby refusing the task to
	 * be entered, and as a result refusing the sys_unshare() or
	 * clone() which initiated it.  If this becomes a problem for some
	 * users who wish to allow that scenario, then this could be
	 * changed to grant parent->cpus_allowed-sibling_cpus_exclusive
	 * (and likewise for mems) to the new cgroup.
	 */
	rcu_read_lock();
	cpuset_for_each_child(tmp_cs, pos_css, parent) {
		if (is_mem_exclusive(tmp_cs) || is_cpu_exclusive(tmp_cs)) {
			rcu_read_unlock();
			goto out_unlock;
		}
	}
	rcu_read_unlock();

	spin_lock_irq(&callback_lock);
	cs->mems_allowed = parent->mems_allowed;
	cs->effective_mems = parent->mems_allowed;
	cpumask_copy(cs->cpus_allowed, parent->cpus_allowed);
	cpumask_copy(cs->cpus_requested, parent->cpus_requested);
	cpumask_copy(cs->effective_cpus, parent->cpus_allowed);
	spin_unlock_irq(&callback_lock);
out_unlock:
	mutex_unlock(&cpuset_mutex);
	put_online_cpus();
	return 0;
}

/*
 * If the cpuset being removed has its flag 'sched_load_balance'
 * enabled, then simulate turning sched_load_balance off, which
 * will call rebuild_sched_domains_locked().
 */

static void cpuset_css_offline(struct cgroup_subsys_state *css)
{
	struct cpuset *cs = css_cs(css);

	get_online_cpus();
	mutex_lock(&cpuset_mutex);

	if (is_sched_load_balance(cs))
		update_flag(CS_SCHED_LOAD_BALANCE, cs, 0);

	cpuset_dec();
	clear_bit(CS_ONLINE, &cs->flags);

	mutex_unlock(&cpuset_mutex);
	put_online_cpus();
}

static void cpuset_css_free(struct cgroup_subsys_state *css)
{
	struct cpuset *cs = css_cs(css);

	free_cpumask_var(cs->effective_cpus);
	free_cpumask_var(cs->cpus_allowed);
	free_cpumask_var(cs->cpus_requested);
	kfree(cs);
}

static void cpuset_bind(struct cgroup_subsys_state *root_css)
{
	mutex_lock(&cpuset_mutex);
	spin_lock_irq(&callback_lock);

	if (is_in_v2_mode()) {
		cpumask_copy(top_cpuset.cpus_allowed, cpu_possible_mask);
		top_cpuset.mems_allowed = node_possible_map;
	} else {
		cpumask_copy(top_cpuset.cpus_allowed,
			     top_cpuset.effective_cpus);
		top_cpuset.mems_allowed = top_cpuset.effective_mems;
	}

	spin_unlock_irq(&callback_lock);
	mutex_unlock(&cpuset_mutex);
}

/*
 * Make sure the new task conform to the current state of its parent,
 * which could have been changed by cpuset just after it inherits the
 * state from the parent and before it sits on the cgroup's task list.
 */
static void cpuset_fork(struct task_struct *task)
{
	if (task_css_is_root(task, cpuset_cgrp_id))
		return;

	set_cpus_allowed_ptr(task, &current->cpus_allowed);
	task->mems_allowed = current->mems_allowed;
}

struct cgroup_subsys cpuset_cgrp_subsys = {
	.css_alloc	= cpuset_css_alloc,
	.css_online	= cpuset_css_online,
	.css_offline	= cpuset_css_offline,
	.css_free	= cpuset_css_free,
	.can_attach	= cpuset_can_attach,
	.cancel_attach	= cpuset_cancel_attach,
	.attach		= cpuset_attach,
	.post_attach	= cpuset_post_attach,
	.bind		= cpuset_bind,
	.fork		= cpuset_fork,
	.legacy_cftypes	= files,
	.early_init	= true,
};

/**
 * cpuset_init - initialize cpusets at system boot
 *
 * Description: Initialize top_cpuset and the cpuset internal file system,
 **/

int __init cpuset_init(void)
{
	int err = 0;

	BUG_ON(!alloc_cpumask_var(&top_cpuset.cpus_allowed, GFP_KERNEL));
	BUG_ON(!alloc_cpumask_var(&top_cpuset.effective_cpus, GFP_KERNEL));
	BUG_ON(!alloc_cpumask_var(&top_cpuset.cpus_requested, GFP_KERNEL));

	cpumask_setall(top_cpuset.cpus_allowed);
	cpumask_setall(top_cpuset.cpus_requested);
	nodes_setall(top_cpuset.mems_allowed);
	cpumask_setall(top_cpuset.effective_cpus);
	nodes_setall(top_cpuset.effective_mems);

	fmeter_init(&top_cpuset.fmeter);
	set_bit(CS_SCHED_LOAD_BALANCE, &top_cpuset.flags);
	top_cpuset.relax_domain_level = -1;

	err = register_filesystem(&cpuset_fs_type);
	if (err < 0)
		return err;

	BUG_ON(!alloc_cpumask_var(&cpus_attach, GFP_KERNEL));

	return 0;
}

/*
 * If CPU and/or memory hotplug handlers, below, unplug any CPUs
 * or memory nodes, we need to walk over the cpuset hierarchy,
 * removing that CPU or node from all cpusets.  If this removes the
 * last CPU or node from a cpuset, then move the tasks in the empty
 * cpuset to its next-highest non-empty parent.
 */
static void remove_tasks_in_empty_cpuset(struct cpuset *cs)
{
	struct cpuset *parent;

	/*
	 * Find its next-highest non-empty parent, (top cpuset
	 * has online cpus, so can't be empty).
	 */
	parent = parent_cs(cs);
	while (cpumask_empty(parent->cpus_allowed) ||
			nodes_empty(parent->mems_allowed))
		parent = parent_cs(parent);

	if (cgroup_transfer_tasks(parent->css.cgroup, cs->css.cgroup)) {
		pr_err("cpuset: failed to transfer tasks out of empty cpuset ");
		pr_cont_cgroup_name(cs->css.cgroup);
		pr_cont("\n");
	}
}

static void
hotplug_update_tasks_legacy(struct cpuset *cs,
			    struct cpumask *new_cpus, nodemask_t *new_mems,
			    bool cpus_updated, bool mems_updated)
{
	bool is_empty;

	spin_lock_irq(&callback_lock);
	cpumask_copy(cs->cpus_allowed, new_cpus);
	cpumask_copy(cs->effective_cpus, new_cpus);
	cs->mems_allowed = *new_mems;
	cs->effective_mems = *new_mems;
	spin_unlock_irq(&callback_lock);

	/*
	 * Don't call update_tasks_cpumask() if the cpuset becomes empty,
	 * as the tasks will be migratecd to an ancestor.
	 */
	if (cpus_updated && !cpumask_empty(cs->cpus_allowed))
		update_tasks_cpumask(cs);
	if (mems_updated && !nodes_empty(cs->mems_allowed))
		update_tasks_nodemask(cs);

	is_empty = cpumask_empty(cs->cpus_allowed) ||
		   nodes_empty(cs->mems_allowed);

	mutex_unlock(&cpuset_mutex);

	/*
	 * Move tasks to the nearest ancestor with execution resources,
	 * This is full cgroup operation which will also call back into
	 * cpuset. Should be done outside any lock.
	 */
	if (is_empty)
		remove_tasks_in_empty_cpuset(cs);

	mutex_lock(&cpuset_mutex);
}

static void
hotplug_update_tasks(struct cpuset *cs,
		     struct cpumask *new_cpus, nodemask_t *new_mems,
		     bool cpus_updated, bool mems_updated)
{
	if (cpumask_empty(new_cpus))
		cpumask_copy(new_cpus, parent_cs(cs)->effective_cpus);
	if (nodes_empty(*new_mems))
		*new_mems = parent_cs(cs)->effective_mems;

	spin_lock_irq(&callback_lock);
	cpumask_copy(cs->effective_cpus, new_cpus);
	cs->effective_mems = *new_mems;
	spin_unlock_irq(&callback_lock);

	if (cpus_updated)
		update_tasks_cpumask(cs);
	if (mems_updated)
		update_tasks_nodemask(cs);
}

/**
 * cpuset_hotplug_update_tasks - update tasks in a cpuset for hotunplug
 * @cs: cpuset in interest
 *
 * Compare @cs's cpu and mem masks against top_cpuset and if some have gone
 * offline, update @cs accordingly.  If @cs ends up with no CPU or memory,
 * all its tasks are moved to the nearest ancestor with both resources.
 */
static void cpuset_hotplug_update_tasks(struct cpuset *cs)
{
	static cpumask_t new_cpus;
	static nodemask_t new_mems;
	bool cpus_updated;
	bool mems_updated;
retry:
	wait_event(cpuset_attach_wq, cs->attach_in_progress == 0);

	mutex_lock(&cpuset_mutex);

	/*
	 * We have raced with task attaching. We wait until attaching
	 * is finished, so we won't attach a task to an empty cpuset.
	 */
	if (cs->attach_in_progress) {
		mutex_unlock(&cpuset_mutex);
		goto retry;
	}

	cpumask_and(&new_cpus, cs->cpus_requested, parent_cs(cs)->effective_cpus);
	nodes_and(new_mems, cs->mems_allowed, parent_cs(cs)->effective_mems);

	cpus_updated = !cpumask_equal(&new_cpus, cs->effective_cpus);
	mems_updated = !nodes_equal(new_mems, cs->effective_mems);

	if (is_in_v2_mode())
		hotplug_update_tasks(cs, &new_cpus, &new_mems,
				     cpus_updated, mems_updated);
	else
		hotplug_update_tasks_legacy(cs, &new_cpus, &new_mems,
					    cpus_updated, mems_updated);

	mutex_unlock(&cpuset_mutex);
}

static bool force_rebuild;

void cpuset_force_rebuild(void)
{
	force_rebuild = true;
}

/**
 * cpuset_hotplug_workfn - handle CPU/memory hotunplug for a cpuset
 *
 * This function is called after either CPU or memory configuration has
 * changed and updates cpuset accordingly.  The top_cpuset is always
 * synchronized to cpu_active_mask and N_MEMORY, which is necessary in
 * order to make cpusets transparent (of no affect) on systems that are
 * actively using CPU hotplug but making no active use of cpusets.
 *
 * Non-root cpusets are only affected by offlining.  If any CPUs or memory
 * nodes have been taken down, cpuset_hotplug_update_tasks() is invoked on
 * all descendants.
 *
 * Note that CPU offlining during suspend is ignored.  We don't modify
 * cpusets across suspend/resume cycles at all.
 */
static void cpuset_hotplug_workfn(struct work_struct *work)
{
	static cpumask_t new_cpus;
	static nodemask_t new_mems;
	bool cpus_updated, mems_updated;
	bool on_dfl = is_in_v2_mode();

	mutex_lock(&cpuset_mutex);

	/* fetch the available cpus/mems and find out which changed how */
	cpumask_copy(&new_cpus, cpu_active_mask);
	new_mems = node_states[N_MEMORY];

	cpus_updated = !cpumask_equal(top_cpuset.effective_cpus, &new_cpus);
	mems_updated = !nodes_equal(top_cpuset.effective_mems, new_mems);

	/* synchronize cpus_allowed to cpu_active_mask */
	if (cpus_updated) {
		spin_lock_irq(&callback_lock);
		if (!on_dfl)
			cpumask_copy(top_cpuset.cpus_allowed, &new_cpus);
		cpumask_copy(top_cpuset.effective_cpus, &new_cpus);
		spin_unlock_irq(&callback_lock);
		/* we don't mess with cpumasks of tasks in top_cpuset */
	}

	/* synchronize mems_allowed to N_MEMORY */
	if (mems_updated) {
		spin_lock_irq(&callback_lock);
		if (!on_dfl)
			top_cpuset.mems_allowed = new_mems;
		top_cpuset.effective_mems = new_mems;
		spin_unlock_irq(&callback_lock);
		update_tasks_nodemask(&top_cpuset);
	}

	mutex_unlock(&cpuset_mutex);

	/* if cpus or mems changed, we need to propagate to descendants */
	if (cpus_updated || mems_updated) {
		struct cpuset *cs;
		struct cgroup_subsys_state *pos_css;

		rcu_read_lock();
		cpuset_for_each_descendant_pre(cs, pos_css, &top_cpuset) {
			if (cs == &top_cpuset || !css_tryget_online(&cs->css))
				continue;
			rcu_read_unlock();

			cpuset_hotplug_update_tasks(cs);

			rcu_read_lock();
			css_put(&cs->css);
		}
		rcu_read_unlock();
	}

	/* rebuild sched domains if cpus_allowed has changed */
	if (cpus_updated || force_rebuild) {
		force_rebuild = false;
		rebuild_sched_domains();
	}
}

void cpuset_update_active_cpus(void)
{
	/*
	 * We're inside cpu hotplug critical region which usually nests
	 * inside cgroup synchronization.  Bounce actual hotplug processing
	 * to a work item to avoid reverse locking order.
	 */
	schedule_work(&cpuset_hotplug_work);
}

void cpuset_wait_for_hotplug(void)
{
	flush_work(&cpuset_hotplug_work);
}

/*
 * Keep top_cpuset.mems_allowed tracking node_states[N_MEMORY].
 * Call this routine anytime after node_states[N_MEMORY] changes.
 * See cpuset_update_active_cpus() for CPU hotplug handling.
 */
static int cpuset_track_online_nodes(struct notifier_block *self,
				unsigned long action, void *arg)
{
	schedule_work(&cpuset_hotplug_work);
	return NOTIFY_OK;
}

static struct notifier_block cpuset_track_online_nodes_nb = {
	.notifier_call = cpuset_track_online_nodes,
	.priority = 10,		/* ??! */
};

/**
 * cpuset_init_smp - initialize cpus_allowed
 *
 * Description: Finish top cpuset after cpu, node maps are initialized
 */
void __init cpuset_init_smp(void)
{
	/*
	 * cpus_allowd/mems_allowed set to v2 values in the initial
	 * cpuset_bind() call will be reset to v1 values in another
	 * cpuset_bind() call when v1 cpuset is mounted.
	 */
	top_cpuset.old_mems_allowed = top_cpuset.mems_allowed;

	cpumask_copy(top_cpuset.effective_cpus, cpu_active_mask);
	top_cpuset.effective_mems = node_states[N_MEMORY];

	register_hotmemory_notifier(&cpuset_track_online_nodes_nb);

	cpuset_migrate_mm_wq = alloc_ordered_workqueue("cpuset_migrate_mm", 0);
	BUG_ON(!cpuset_migrate_mm_wq);
}

/**
 * cpuset_cpus_allowed - return cpus_allowed mask from a tasks cpuset.
 * @tsk: pointer to task_struct from which to obtain cpuset->cpus_allowed.
 * @pmask: pointer to struct cpumask variable to receive cpus_allowed set.
 *
 * Description: Returns the cpumask_var_t cpus_allowed of the cpuset
 * attached to the specified @tsk.  Guaranteed to return some non-empty
 * subset of cpu_online_mask, even if this means going outside the
 * tasks cpuset.
 **/

void cpuset_cpus_allowed(struct task_struct *tsk, struct cpumask *pmask)
{
	unsigned long flags;

	spin_lock_irqsave(&callback_lock, flags);
	rcu_read_lock();
	guarantee_online_cpus(task_cs(tsk), pmask);
	rcu_read_unlock();
	spin_unlock_irqrestore(&callback_lock, flags);
}

/**
 * cpuset_cpus_allowed_fallback - final fallback before complete catastrophe.
 * @tsk: pointer to task_struct with which the scheduler is struggling
 *
 * Description: In the case that the scheduler cannot find an allowed cpu in
 * tsk->cpus_allowed, we fall back to task_cs(tsk)->cpus_allowed. In legacy
 * mode however, this value is the same as task_cs(tsk)->effective_cpus,
 * which will not contain a sane cpumask during cases such as cpu hotplugging.
 * This is the absolute last resort for the scheduler and it is only used if
 * _every_ other avenue has been traveled.
 **/

void cpuset_cpus_allowed_fallback(struct task_struct *tsk)
{
	rcu_read_lock();
	do_set_cpus_allowed(tsk, is_in_v2_mode() ?
		task_cs(tsk)->cpus_allowed : cpu_possible_mask);
	rcu_read_unlock();

	/*
	 * We own tsk->cpus_allowed, nobody can change it under us.
	 *
	 * But we used cs && cs->cpus_allowed lockless and thus can
	 * race with cgroup_attach_task() or update_cpumask() and get
	 * the wrong tsk->cpus_allowed. However, both cases imply the
	 * subsequent cpuset_change_cpumask()->set_cpus_allowed_ptr()
	 * which takes task_rq_lock().
	 *
	 * If we are called after it dropped the lock we must see all
	 * changes in tsk_cs()->cpus_allowed. Otherwise we can temporary
	 * set any mask even if it is not right from task_cs() pov,
	 * the pending set_cpus_allowed_ptr() will fix things.
	 *
	 * select_fallback_rq() will fix things ups and set cpu_possible_mask
	 * if required.
	 */
}

void __init cpuset_init_current_mems_allowed(void)
{
	nodes_setall(current->mems_allowed);
}

/**
 * cpuset_mems_allowed - return mems_allowed mask from a tasks cpuset.
 * @tsk: pointer to task_struct from which to obtain cpuset->mems_allowed.
 *
 * Description: Returns the nodemask_t mems_allowed of the cpuset
 * attached to the specified @tsk.  Guaranteed to return some non-empty
 * subset of node_states[N_MEMORY], even if this means going outside the
 * tasks cpuset.
 **/

nodemask_t cpuset_mems_allowed(struct task_struct *tsk)
{
	nodemask_t mask;
	unsigned long flags;

	spin_lock_irqsave(&callback_lock, flags);
	rcu_read_lock();
	guarantee_online_mems(task_cs(tsk), &mask);
	rcu_read_unlock();
	spin_unlock_irqrestore(&callback_lock, flags);

	return mask;
}

/**
 * cpuset_nodemask_valid_mems_allowed - check nodemask vs. curremt mems_allowed
 * @nodemask: the nodemask to be checked
 *
 * Are any of the nodes in the nodemask allowed in current->mems_allowed?
 */
int cpuset_nodemask_valid_mems_allowed(nodemask_t *nodemask)
{
	return nodes_intersects(*nodemask, current->mems_allowed);
}

/*
 * nearest_hardwall_ancestor() - Returns the nearest mem_exclusive or
 * mem_hardwall ancestor to the specified cpuset.  Call holding
 * callback_lock.  If no ancestor is mem_exclusive or mem_hardwall
 * (an unusual configuration), then returns the root cpuset.
 */
static struct cpuset *nearest_hardwall_ancestor(struct cpuset *cs)
{
	while (!(is_mem_exclusive(cs) || is_mem_hardwall(cs)) && parent_cs(cs))
		cs = parent_cs(cs);
	return cs;
}

/**
 * cpuset_node_allowed - Can we allocate on a memory node?
 * @node: is this an allowed node?
 * @gfp_mask: memory allocation flags
 *
 * If we're in interrupt, yes, we can always allocate.  If @node is set in
 * current's mems_allowed, yes.  If it's not a __GFP_HARDWALL request and this
 * node is set in the nearest hardwalled cpuset ancestor to current's cpuset,
 * yes.  If current has access to memory reserves as an oom victim, yes.
 * Otherwise, no.
 *
 * GFP_USER allocations are marked with the __GFP_HARDWALL bit,
 * and do not allow allocations outside the current tasks cpuset
 * unless the task has been OOM killed.
 * GFP_KERNEL allocations are not so marked, so can escape to the
 * nearest enclosing hardwalled ancestor cpuset.
 *
 * Scanning up parent cpusets requires callback_lock.  The
 * __alloc_pages() routine only calls here with __GFP_HARDWALL bit
 * _not_ set if it's a GFP_KERNEL allocation, and all nodes in the
 * current tasks mems_allowed came up empty on the first pass over
 * the zonelist.  So only GFP_KERNEL allocations, if all nodes in the
 * cpuset are short of memory, might require taking the callback_lock.
 *
 * The first call here from mm/page_alloc:get_page_from_freelist()
 * has __GFP_HARDWALL set in gfp_mask, enforcing hardwall cpusets,
 * so no allocation on a node outside the cpuset is allowed (unless
 * in interrupt, of course).
 *
 * The second pass through get_page_from_freelist() doesn't even call
 * here for GFP_ATOMIC calls.  For those calls, the __alloc_pages()
 * variable 'wait' is not set, and the bit ALLOC_CPUSET is not set
 * in alloc_flags.  That logic and the checks below have the combined
 * affect that:
 *	in_interrupt - any node ok (current task context irrelevant)
 *	GFP_ATOMIC   - any node ok
 *	tsk_is_oom_victim   - any node ok
 *	GFP_KERNEL   - any node in enclosing hardwalled cpuset ok
 *	GFP_USER     - only nodes in current tasks mems allowed ok.
 */
bool __cpuset_node_allowed(int node, gfp_t gfp_mask)
{
	struct cpuset *cs;		/* current cpuset ancestors */
	int allowed;			/* is allocation in zone z allowed? */
	unsigned long flags;

	if (in_interrupt())
		return true;
	if (node_isset(node, current->mems_allowed))
		return true;
	/*
	 * Allow tasks that have access to memory reserves because they have
	 * been OOM killed to get memory anywhere.
	 */
	if (unlikely(tsk_is_oom_victim(current)))
		return true;
	if (gfp_mask & __GFP_HARDWALL)	/* If hardwall request, stop here */
		return false;

	if (current->flags & PF_EXITING) /* Let dying task have memory */
		return true;

	/* Not hardwall and node outside mems_allowed: scan up cpusets */
	spin_lock_irqsave(&callback_lock, flags);

	rcu_read_lock();
	cs = nearest_hardwall_ancestor(task_cs(current));
	allowed = node_isset(node, cs->mems_allowed);
	rcu_read_unlock();

	spin_unlock_irqrestore(&callback_lock, flags);
	return allowed;
}

/**
 * cpuset_mem_spread_node() - On which node to begin search for a file page
 * cpuset_slab_spread_node() - On which node to begin search for a slab page
 *
 * If a task is marked PF_SPREAD_PAGE or PF_SPREAD_SLAB (as for
 * tasks in a cpuset with is_spread_page or is_spread_slab set),
 * and if the memory allocation used cpuset_mem_spread_node()
 * to determine on which node to start looking, as it will for
 * certain page cache or slab cache pages such as used for file
 * system buffers and inode caches, then instead of starting on the
 * local node to look for a free page, rather spread the starting
 * node around the tasks mems_allowed nodes.
 *
 * We don't have to worry about the returned node being offline
 * because "it can't happen", and even if it did, it would be ok.
 *
 * The routines calling guarantee_online_mems() are careful to
 * only set nodes in task->mems_allowed that are online.  So it
 * should not be possible for the following code to return an
 * offline node.  But if it did, that would be ok, as this routine
 * is not returning the node where the allocation must be, only
 * the node where the search should start.  The zonelist passed to
 * __alloc_pages() will include all nodes.  If the slab allocator
 * is passed an offline node, it will fall back to the local node.
 * See kmem_cache_alloc_node().
 */

static int cpuset_spread_node(int *rotor)
{
	return *rotor = next_node_in(*rotor, current->mems_allowed);
}

int cpuset_mem_spread_node(void)
{
	if (current->cpuset_mem_spread_rotor == NUMA_NO_NODE)
		current->cpuset_mem_spread_rotor =
			node_random(&current->mems_allowed);

	return cpuset_spread_node(&current->cpuset_mem_spread_rotor);
}

int cpuset_slab_spread_node(void)
{
	if (current->cpuset_slab_spread_rotor == NUMA_NO_NODE)
		current->cpuset_slab_spread_rotor =
			node_random(&current->mems_allowed);

	return cpuset_spread_node(&current->cpuset_slab_spread_rotor);
}

EXPORT_SYMBOL_GPL(cpuset_mem_spread_node);

/**
 * cpuset_mems_allowed_intersects - Does @tsk1's mems_allowed intersect @tsk2's?
 * @tsk1: pointer to task_struct of some task.
 * @tsk2: pointer to task_struct of some other task.
 *
 * Description: Return true if @tsk1's mems_allowed intersects the
 * mems_allowed of @tsk2.  Used by the OOM killer to determine if
 * one of the task's memory usage might impact the memory available
 * to the other.
 **/

int cpuset_mems_allowed_intersects(const struct task_struct *tsk1,
				   const struct task_struct *tsk2)
{
	return nodes_intersects(tsk1->mems_allowed, tsk2->mems_allowed);
}

/**
 * cpuset_print_current_mems_allowed - prints current's cpuset and mems_allowed
 *
 * Description: Prints current's name, cpuset name, and cached copy of its
 * mems_allowed to the kernel log.
 */
void cpuset_print_current_mems_allowed(void)
{
	struct cgroup *cgrp;

	rcu_read_lock();

	cgrp = task_cs(current)->css.cgroup;
	pr_info("%s cpuset=", current->comm);
	pr_cont_cgroup_name(cgrp);
	pr_cont(" mems_allowed=%*pbl\n",
		nodemask_pr_args(&current->mems_allowed));

	rcu_read_unlock();
}

/*
 * Collection of memory_pressure is suppressed unless
 * this flag is enabled by writing "1" to the special
 * cpuset file 'memory_pressure_enabled' in the root cpuset.
 */

int cpuset_memory_pressure_enabled __read_mostly;

/**
 * cpuset_memory_pressure_bump - keep stats of per-cpuset reclaims.
 *
 * Keep a running average of the rate of synchronous (direct)
 * page reclaim efforts initiated by tasks in each cpuset.
 *
 * This represents the rate at which some task in the cpuset
 * ran low on memory on all nodes it was allowed to use, and
 * had to enter the kernels page reclaim code in an effort to
 * create more free memory by tossing clean pages or swapping
 * or writing dirty pages.
 *
 * Display to user space in the per-cpuset read-only file
 * "memory_pressure".  Value displayed is an integer
 * representing the recent rate of entry into the synchronous
 * (direct) page reclaim by any task attached to the cpuset.
 **/

void __cpuset_memory_pressure_bump(void)
{
	rcu_read_lock();
	fmeter_markevent(&task_cs(current)->fmeter);
	rcu_read_unlock();
}

#ifdef CONFIG_PROC_PID_CPUSET
/*
 * proc_cpuset_show()
 *  - Print tasks cpuset path into seq_file.
 *  - Used for /proc/<pid>/cpuset.
 *  - No need to task_lock(tsk) on this tsk->cpuset reference, as it
 *    doesn't really matter if tsk->cpuset changes after we read it,
 *    and we take cpuset_mutex, keeping cpuset_attach() from changing it
 *    anyway.
 */
int proc_cpuset_show(struct seq_file *m, struct pid_namespace *ns,
		     struct pid *pid, struct task_struct *tsk)
{
	char *buf;
	struct cgroup_subsys_state *css;
	int retval;

	retval = -ENOMEM;
	buf = kmalloc(PATH_MAX, GFP_KERNEL);
	if (!buf)
		goto out;

	css = task_get_css(tsk, cpuset_cgrp_id);
	retval = cgroup_path_ns(css->cgroup, buf, PATH_MAX,
				current->nsproxy->cgroup_ns);
	css_put(css);
	if (retval >= PATH_MAX)
		retval = -ENAMETOOLONG;
	if (retval < 0)
		goto out_free;
	seq_puts(m, buf);
	seq_putc(m, '\n');
	retval = 0;
out_free:
	kfree(buf);
out:
	return retval;
}
#endif /* CONFIG_PROC_PID_CPUSET */

/* Display task mems_allowed in /proc/<pid>/status file. */
void cpuset_task_status_allowed(struct seq_file *m, struct task_struct *task)
{
	seq_printf(m, "Mems_allowed:\t%*pb\n",
		   nodemask_pr_args(&task->mems_allowed));
	seq_printf(m, "Mems_allowed_list:\t%*pbl\n",
		   nodemask_pr_args(&task->mems_allowed));
}<|MERGE_RESOLUTION|>--- conflicted
+++ resolved
@@ -867,7 +867,6 @@
 	rebuild_sched_domains_locked();
 	mutex_unlock(&cpuset_mutex);
 	put_online_cpus();
-<<<<<<< HEAD
 }
 
 static int update_cpus_allowed(struct cpuset *cs, struct task_struct *p,
@@ -882,8 +881,6 @@
 	}
 
 	return set_cpus_allowed_ptr(p, new_mask);
-=======
->>>>>>> 5c096640
 }
 
 /**

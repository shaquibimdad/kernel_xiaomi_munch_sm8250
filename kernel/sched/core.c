/*
 *  kernel/sched/core.c
 *
 *  Core kernel scheduler code and related syscalls
 *
 *  Copyright (C) 1991-2002  Linus Torvalds
 */
#include "sched.h"

#include <linux/nospec.h>

#include <linux/kcov.h>
#include <linux/irq.h>
#include <linux/delay.h>
#include <linux/scs.h>

#include <asm/switch_to.h>
#include <asm/tlb.h>

#include <soc/qcom/minidump.h>

#include "../workqueue_internal.h"
#include "../smpboot.h"

#include "pelt.h"
#include "walt.h"

#define CREATE_TRACE_POINTS
#include <trace/events/sched.h>

#undef CREATE_TRACE_POINTS
#include <trace/events/kperfevents_sched.h>
#define CREATE_TRACE_POINTS
DEFINE_TRACE(kperfevents_sched_wait);

DEFINE_PER_CPU_SHARED_ALIGNED(struct rq, runqueues);

#ifdef CONFIG_SCHED_DEBUG
/*
 * Debugging: various feature bits
 *
 * If SCHED_DEBUG is disabled, each compilation unit has its own copy of
 * sysctl_sched_features, defined in sched.h, to allow constants propagation
 * at compile time and compiler optimization based on features default.
 */
#define SCHED_FEAT(name, enabled)	\
	(1UL << __SCHED_FEAT_##name) * enabled |
const_debug unsigned int sysctl_sched_features =
#include "features.h"
	0;
#undef SCHED_FEAT
#endif

/*
 * Number of tasks to iterate in a single balance run.
 * Limited because this is done with IRQs disabled.
 */
const_debug unsigned int sysctl_sched_nr_migrate = 32;

/*
 * period over which we measure -rt task CPU usage in us.
 * default: 1s
 */
unsigned int sysctl_sched_rt_period = 1000000;

__read_mostly int scheduler_running;

/*
 * part of the period that we allow rt tasks to run in us.
 * default: 0.95s
 */
int sysctl_sched_rt_runtime = 950000;

/*
 * __task_rq_lock - lock the rq @p resides on.
 */
struct rq *__task_rq_lock(struct task_struct *p, struct rq_flags *rf)
	__acquires(rq->lock)
{
	struct rq *rq;

	lockdep_assert_held(&p->pi_lock);

	for (;;) {
		rq = task_rq(p);
		raw_spin_lock(&rq->lock);
		if (likely(rq == task_rq(p) && !task_on_rq_migrating(p))) {
			rq_pin_lock(rq, rf);
			return rq;
		}
		raw_spin_unlock(&rq->lock);

		while (unlikely(task_on_rq_migrating(p)))
			cpu_relax();
	}
}

/*
 * task_rq_lock - lock p->pi_lock and lock the rq @p resides on.
 */
struct rq *task_rq_lock(struct task_struct *p, struct rq_flags *rf)
	__acquires(p->pi_lock)
	__acquires(rq->lock)
{
	struct rq *rq;

	for (;;) {
		raw_spin_lock_irqsave(&p->pi_lock, rf->flags);
		rq = task_rq(p);
		raw_spin_lock(&rq->lock);
		/*
		 *	move_queued_task()		task_rq_lock()
		 *
		 *	ACQUIRE (rq->lock)
		 *	[S] ->on_rq = MIGRATING		[L] rq = task_rq()
		 *	WMB (__set_task_cpu())		ACQUIRE (rq->lock);
		 *	[S] ->cpu = new_cpu		[L] task_rq()
		 *					[L] ->on_rq
		 *	RELEASE (rq->lock)
		 *
		 * If we observe the old CPU in task_rq_lock(), the acquire of
		 * the old rq->lock will fully serialize against the stores.
		 *
		 * If we observe the new CPU in task_rq_lock(), the address
		 * dependency headed by '[L] rq = task_rq()' and the acquire
		 * will pair with the WMB to ensure we then also see migrating.
		 */
		if (likely(rq == task_rq(p) && !task_on_rq_migrating(p))) {
			rq_pin_lock(rq, rf);
			return rq;
		}
		raw_spin_unlock(&rq->lock);
		raw_spin_unlock_irqrestore(&p->pi_lock, rf->flags);

		while (unlikely(task_on_rq_migrating(p)))
			cpu_relax();
	}
}

/*
 * RQ-clock updating methods:
 */

static void update_rq_clock_task(struct rq *rq, s64 delta)
{
/*
 * In theory, the compile should just see 0 here, and optimize out the call
 * to sched_rt_avg_update. But I don't trust it...
 */
	s64 __maybe_unused steal = 0, irq_delta = 0;

#ifdef CONFIG_IRQ_TIME_ACCOUNTING
	irq_delta = irq_time_read(cpu_of(rq)) - rq->prev_irq_time;

	/*
	 * Since irq_time is only updated on {soft,}irq_exit, we might run into
	 * this case when a previous update_rq_clock() happened inside a
	 * {soft,}irq region.
	 *
	 * When this happens, we stop ->clock_task and only update the
	 * prev_irq_time stamp to account for the part that fit, so that a next
	 * update will consume the rest. This ensures ->clock_task is
	 * monotonic.
	 *
	 * It does however cause some slight miss-attribution of {soft,}irq
	 * time, a more accurate solution would be to update the irq_time using
	 * the current rq->clock timestamp, except that would require using
	 * atomic ops.
	 */
	if (irq_delta > delta)
		irq_delta = delta;

	rq->prev_irq_time += irq_delta;
	delta -= irq_delta;
#endif
#ifdef CONFIG_PARAVIRT_TIME_ACCOUNTING
	if (static_key_false((&paravirt_steal_rq_enabled))) {
		steal = paravirt_steal_clock(cpu_of(rq));
		steal -= rq->prev_steal_time_rq;

		if (unlikely(steal > delta))
			steal = delta;

		rq->prev_steal_time_rq += steal;
		delta -= steal;
	}
#endif

	rq->clock_task += delta;

#ifdef CONFIG_HAVE_SCHED_AVG_IRQ
	if ((irq_delta + steal) && sched_feat(NONTASK_CAPACITY))
		update_irq_load_avg(rq, irq_delta + steal);
#endif
	update_rq_clock_pelt(rq, delta);
}

void update_rq_clock(struct rq *rq)
{
	s64 delta;

	lockdep_assert_held(&rq->lock);

	if (rq->clock_update_flags & RQCF_ACT_SKIP)
		return;

#ifdef CONFIG_SCHED_DEBUG
	if (sched_feat(WARN_DOUBLE_CLOCK))
		SCHED_WARN_ON(rq->clock_update_flags & RQCF_UPDATED);
	rq->clock_update_flags |= RQCF_UPDATED;
#endif

	delta = sched_clock_cpu(cpu_of(rq)) - rq->clock;
	if (delta < 0)
		return;
	rq->clock += delta;
	update_rq_clock_task(rq, delta);
}


#ifdef CONFIG_SCHED_HRTICK
/*
 * Use HR-timers to deliver accurate preemption points.
 */

static void hrtick_clear(struct rq *rq)
{
	if (hrtimer_active(&rq->hrtick_timer))
		hrtimer_cancel(&rq->hrtick_timer);
}

/*
 * High-resolution timer tick.
 * Runs from hardirq context with interrupts disabled.
 */
static enum hrtimer_restart hrtick(struct hrtimer *timer)
{
	struct rq *rq = container_of(timer, struct rq, hrtick_timer);
	struct rq_flags rf;

	WARN_ON_ONCE(cpu_of(rq) != smp_processor_id());

	rq_lock(rq, &rf);
	update_rq_clock(rq);
	rq->curr->sched_class->task_tick(rq, rq->curr, 1);
	rq_unlock(rq, &rf);

	return HRTIMER_NORESTART;
}

#ifdef CONFIG_SMP

static void __hrtick_restart(struct rq *rq)
{
	struct hrtimer *timer = &rq->hrtick_timer;

	hrtimer_start_expires(timer, HRTIMER_MODE_ABS_PINNED);
}

/*
 * called from hardirq (IPI) context
 */
static void __hrtick_start(void *arg)
{
	struct rq *rq = arg;
	struct rq_flags rf;

	rq_lock(rq, &rf);
	__hrtick_restart(rq);
	rq->hrtick_csd_pending = 0;
	rq_unlock(rq, &rf);
}

/*
 * Called to set the hrtick timer state.
 *
 * called with rq->lock held and irqs disabled
 */
void hrtick_start(struct rq *rq, u64 delay)
{
	struct hrtimer *timer = &rq->hrtick_timer;
	ktime_t time;
	s64 delta;

	/*
	 * Don't schedule slices shorter than 10000ns, that just
	 * doesn't make sense and can cause timer DoS.
	 */
	delta = max_t(s64, delay, 10000LL);
	time = ktime_add_ns(timer->base->get_time(), delta);

	hrtimer_set_expires(timer, time);

	if (rq == this_rq()) {
		__hrtick_restart(rq);
	} else if (!rq->hrtick_csd_pending) {
		smp_call_function_single_async(cpu_of(rq), &rq->hrtick_csd);
		rq->hrtick_csd_pending = 1;
	}
}

#else
/*
 * Called to set the hrtick timer state.
 *
 * called with rq->lock held and irqs disabled
 */
void hrtick_start(struct rq *rq, u64 delay)
{
	/*
	 * Don't schedule slices shorter than 10000ns, that just
	 * doesn't make sense. Rely on vruntime for fairness.
	 */
	delay = max_t(u64, delay, 10000LL);
	hrtimer_start(&rq->hrtick_timer, ns_to_ktime(delay),
		      HRTIMER_MODE_REL_PINNED);
}
#endif /* CONFIG_SMP */

static void hrtick_rq_init(struct rq *rq)
{
#ifdef CONFIG_SMP
	rq->hrtick_csd_pending = 0;

	rq->hrtick_csd.flags = 0;
	rq->hrtick_csd.func = __hrtick_start;
	rq->hrtick_csd.info = rq;
#endif

	hrtimer_init(&rq->hrtick_timer, CLOCK_MONOTONIC, HRTIMER_MODE_REL);
	rq->hrtick_timer.function = hrtick;
}
#else	/* CONFIG_SCHED_HRTICK */
static inline void hrtick_clear(struct rq *rq)
{
}

static inline void hrtick_rq_init(struct rq *rq)
{
}
#endif	/* CONFIG_SCHED_HRTICK */

/*
 * cmpxchg based fetch_or, macro so it works for different integer types
 */
#define fetch_or(ptr, mask)						\
	({								\
		typeof(ptr) _ptr = (ptr);				\
		typeof(mask) _mask = (mask);				\
		typeof(*_ptr) _old, _val = *_ptr;			\
									\
		for (;;) {						\
			_old = cmpxchg(_ptr, _val, _val | _mask);	\
			if (_old == _val)				\
				break;					\
			_val = _old;					\
		}							\
	_old;								\
})

#if defined(CONFIG_SMP) && defined(TIF_POLLING_NRFLAG)
/*
 * Atomically set TIF_NEED_RESCHED and test for TIF_POLLING_NRFLAG,
 * this avoids any races wrt polling state changes and thereby avoids
 * spurious IPIs.
 */
static bool set_nr_and_not_polling(struct task_struct *p)
{
	struct thread_info *ti = task_thread_info(p);
	return !(fetch_or(&ti->flags, _TIF_NEED_RESCHED) & _TIF_POLLING_NRFLAG);
}

/*
 * Atomically set TIF_NEED_RESCHED if TIF_POLLING_NRFLAG is set.
 *
 * If this returns true, then the idle task promises to call
 * sched_ttwu_pending() and reschedule soon.
 */
static bool set_nr_if_polling(struct task_struct *p)
{
	struct thread_info *ti = task_thread_info(p);
	typeof(ti->flags) old, val = READ_ONCE(ti->flags);

	for (;;) {
		if (!(val & _TIF_POLLING_NRFLAG))
			return false;
		if (val & _TIF_NEED_RESCHED)
			return true;
		old = cmpxchg(&ti->flags, val, val | _TIF_NEED_RESCHED);
		if (old == val)
			break;
		val = old;
	}
	return true;
}

#else
static bool set_nr_and_not_polling(struct task_struct *p)
{
	set_tsk_need_resched(p);
	return true;
}

#ifdef CONFIG_SMP
static bool set_nr_if_polling(struct task_struct *p)
{
	return false;
}
#endif
#endif

void wake_q_add(struct wake_q_head *head, struct task_struct *task)
{
	struct wake_q_node *node = &task->wake_q;

	/*
	 * Atomically grab the task, if ->wake_q is !nil already it means
	 * its already queued (either by us or someone else) and will get the
	 * wakeup due to that.
	 *
	 * In order to ensure that a pending wakeup will observe our pending
	 * state, even in the failed case, an explicit smp_mb() must be used.
	 */
	smp_mb__before_atomic();
	if (cmpxchg_relaxed(&node->next, NULL, WAKE_Q_TAIL))
		return;

	head->count++;

	get_task_struct(task);

	/*
	 * The head is context local, there can be no concurrency.
	 */
	*head->lastp = node;
	head->lastp = &node->next;
}

static int
try_to_wake_up(struct task_struct *p, unsigned int state, int wake_flags,
	       int sibling_count_hint);

void wake_up_q(struct wake_q_head *head)
{
	struct wake_q_node *node = head->first;

	while (node != WAKE_Q_TAIL) {
		struct task_struct *task;

		task = container_of(node, struct task_struct, wake_q);
		BUG_ON(!task);
		/* Task can safely be re-inserted now: */
		node = node->next;
		task->wake_q.next = NULL;

		/*
		 * try_to_wake_up() executes a full barrier, which pairs with
		 * the queueing in wake_q_add() so as not to miss wakeups.
		 */
		try_to_wake_up(task, TASK_NORMAL, 0, head->count);
		put_task_struct(task);
	}
}

/*
 * resched_curr - mark rq's current task 'to be rescheduled now'.
 *
 * On UP this means the setting of the need_resched flag, on SMP it
 * might also involve a cross-CPU call to trigger the scheduler on
 * the target CPU.
 */
void resched_curr(struct rq *rq)
{
	struct task_struct *curr = rq->curr;
	int cpu;

	lockdep_assert_held(&rq->lock);

	if (test_tsk_need_resched(curr))
		return;

	cpu = cpu_of(rq);

	if (cpu == smp_processor_id()) {
		set_tsk_need_resched(curr);
		set_preempt_need_resched();
		return;
	}

	if (set_nr_and_not_polling(curr))
		smp_send_reschedule(cpu);
	else
		trace_sched_wake_idle_without_ipi(cpu);
}

void resched_cpu(int cpu)
{
	struct rq *rq = cpu_rq(cpu);
	unsigned long flags;

	raw_spin_lock_irqsave(&rq->lock, flags);
	if (cpu_online(cpu) || cpu == smp_processor_id())
		resched_curr(rq);
	raw_spin_unlock_irqrestore(&rq->lock, flags);
}

#ifdef CONFIG_SMP
#ifdef CONFIG_NO_HZ_COMMON
/*
 * In the semi idle case, use the nearest busy CPU for migrating timers
 * from an idle CPU.  This is good for power-savings.
 *
 * We don't do similar optimization for completely idle system, as
 * selecting an idle CPU will add more delays to the timers than intended
 * (as that CPU's timer base may not be uptodate wrt jiffies etc).
 */
int get_nohz_timer_target(void)
{
	int i, cpu = smp_processor_id();
	struct sched_domain *sd;

	if (!idle_cpu(cpu) && housekeeping_cpu(cpu, HK_FLAG_TIMER))
		return cpu;

	rcu_read_lock();
	for_each_domain(cpu, sd) {
		for_each_cpu(i, sched_domain_span(sd)) {
			if (cpu == i)
				continue;

			if (!idle_cpu(i) && housekeeping_cpu(i, HK_FLAG_TIMER)) {
				cpu = i;
				goto unlock;
			}
		}
	}

	if (!housekeeping_cpu(cpu, HK_FLAG_TIMER))
		cpu = housekeeping_any_cpu(HK_FLAG_TIMER);
unlock:
	rcu_read_unlock();
	return cpu;
}

/*
 * When add_timer_on() enqueues a timer into the timer wheel of an
 * idle CPU then this timer might expire before the next timer event
 * which is scheduled to wake up that CPU. In case of a completely
 * idle system the next event might even be infinite time into the
 * future. wake_up_idle_cpu() ensures that the CPU is woken up and
 * leaves the inner idle loop so the newly added timer is taken into
 * account when the CPU goes back to idle and evaluates the timer
 * wheel for the next timer event.
 */
static void wake_up_idle_cpu(int cpu)
{
	struct rq *rq = cpu_rq(cpu);

	if (cpu == smp_processor_id())
		return;

	if (set_nr_and_not_polling(rq->idle))
		smp_send_reschedule(cpu);
	else
		trace_sched_wake_idle_without_ipi(cpu);
}

static bool wake_up_full_nohz_cpu(int cpu)
{
	/*
	 * We just need the target to call irq_exit() and re-evaluate
	 * the next tick. The nohz full kick at least implies that.
	 * If needed we can still optimize that later with an
	 * empty IRQ.
	 */
	if (cpu_is_offline(cpu))
		return true;  /* Don't try to wake offline CPUs. */
	if (tick_nohz_full_cpu(cpu)) {
		if (cpu != smp_processor_id() ||
		    tick_nohz_tick_stopped())
			tick_nohz_full_kick_cpu(cpu);
		return true;
	}

	return false;
}

/*
 * Wake up the specified CPU.  If the CPU is going offline, it is the
 * caller's responsibility to deal with the lost wakeup, for example,
 * by hooking into the CPU_DEAD notifier like timers and hrtimers do.
 */
void wake_up_nohz_cpu(int cpu)
{
	if (!wake_up_full_nohz_cpu(cpu))
		wake_up_idle_cpu(cpu);
}

static inline bool got_nohz_idle_kick(void)
{
	int cpu = smp_processor_id();

	if (!(atomic_read(nohz_flags(cpu)) & NOHZ_KICK_MASK))
		return false;

	if (idle_cpu(cpu) && !need_resched())
		return true;

	/*
	 * We can't run Idle Load Balance on this CPU for this time so we
	 * cancel it and clear NOHZ_BALANCE_KICK
	 */
	atomic_andnot(NOHZ_KICK_MASK, nohz_flags(cpu));
	return false;
}

#else /* CONFIG_NO_HZ_COMMON */

static inline bool got_nohz_idle_kick(void)
{
	return false;
}

#endif /* CONFIG_NO_HZ_COMMON */

#ifdef CONFIG_NO_HZ_FULL
bool sched_can_stop_tick(struct rq *rq)
{
	int fifo_nr_running;

	/* Deadline tasks, even if single, need the tick */
	if (rq->dl.dl_nr_running)
		return false;

	/*
	 * If there are more than one RR tasks, we need the tick to effect the
	 * actual RR behaviour.
	 */
	if (rq->rt.rr_nr_running) {
		if (rq->rt.rr_nr_running == 1)
			return true;
		else
			return false;
	}

	/*
	 * If there's no RR tasks, but FIFO tasks, we can skip the tick, no
	 * forced preemption between FIFO tasks.
	 */
	fifo_nr_running = rq->rt.rt_nr_running - rq->rt.rr_nr_running;
	if (fifo_nr_running)
		return true;

	/*
	 * If there are no DL,RR/FIFO tasks, there must only be CFS tasks left;
	 * if there's more than one we need the tick for involuntary
	 * preemption.
	 */
	if (rq->nr_running > 1)
		return false;

	return true;
}
#endif /* CONFIG_NO_HZ_FULL */
#endif /* CONFIG_SMP */

#if defined(CONFIG_RT_GROUP_SCHED) || (defined(CONFIG_FAIR_GROUP_SCHED) && \
			(defined(CONFIG_SMP) || defined(CONFIG_CFS_BANDWIDTH)))
/*
 * Iterate task_group tree rooted at *from, calling @down when first entering a
 * node and @up when leaving it for the final time.
 *
 * Caller must hold rcu_lock or sufficient equivalent.
 */
int walk_tg_tree_from(struct task_group *from,
			     tg_visitor down, tg_visitor up, void *data)
{
	struct task_group *parent, *child;
	int ret;

	parent = from;

down:
	ret = (*down)(parent, data);
	if (ret)
		goto out;
	list_for_each_entry_rcu(child, &parent->children, siblings) {
		parent = child;
		goto down;

up:
		continue;
	}
	ret = (*up)(parent, data);
	if (ret || parent == from)
		goto out;

	child = parent;
	parent = parent->parent;
	if (parent)
		goto up;
out:
	return ret;
}

int tg_nop(struct task_group *tg, void *data)
{
	return 0;
}
#endif

static void set_load_weight(struct task_struct *p, bool update_load)
{
	int prio = p->static_prio - MAX_RT_PRIO;
	struct load_weight *load = &p->se.load;

	/*
	 * SCHED_IDLE tasks get minimal weight:
	 */
	if (idle_policy(p->policy)) {
		load->weight = scale_load(WEIGHT_IDLEPRIO);
		load->inv_weight = WMULT_IDLEPRIO;
		p->se.runnable_weight = load->weight;
		return;
	}

	/*
	 * SCHED_OTHER tasks have to update their load when changing their
	 * weight
	 */
	if (update_load && p->sched_class == &fair_sched_class) {
		reweight_task(p, prio);
	} else {
		load->weight = scale_load(sched_prio_to_weight[prio]);
		load->inv_weight = sched_prio_to_wmult[prio];
		p->se.runnable_weight = load->weight;
	}
}

#ifdef CONFIG_UCLAMP_TASK
/*
 * Serializes updates of utilization clamp values
 *
 * The (slow-path) user-space triggers utilization clamp value updates which
 * can require updates on (fast-path) scheduler's data structures used to
 * support enqueue/dequeue operations.
 * While the per-CPU rq lock protects fast-path update operations, user-space
 * requests are serialized using a mutex to reduce the risk of conflicting
 * updates or API abuses.
 */
static DEFINE_MUTEX(uclamp_mutex);

/* Max allowed minimum utilization */
unsigned int sysctl_sched_uclamp_util_min = SCHED_CAPACITY_SCALE;

/* Max allowed maximum utilization */
unsigned int sysctl_sched_uclamp_util_max = SCHED_CAPACITY_SCALE;

/* All clamps are required to be less or equal than these values */
static struct uclamp_se uclamp_default[UCLAMP_CNT];

/* Integer rounded range for each bucket */
#define UCLAMP_BUCKET_DELTA DIV_ROUND_CLOSEST(SCHED_CAPACITY_SCALE, UCLAMP_BUCKETS)

#define for_each_clamp_id(clamp_id) \
	for ((clamp_id) = 0; (clamp_id) < UCLAMP_CNT; (clamp_id)++)

static inline unsigned int uclamp_bucket_id(unsigned int clamp_value)
{
<<<<<<< HEAD
	return clamp_value / UCLAMP_BUCKET_DELTA;
=======
	if (task_on_rq_migrating(p))
		flags |= ENQUEUE_MIGRATED;

	if (task_contributes_to_load(p))
		rq->nr_uninterruptible--;

	enqueue_task(rq, p, flags);
>>>>>>> 5c096640
}

static inline unsigned int uclamp_bucket_base_value(unsigned int clamp_value)
{
	return UCLAMP_BUCKET_DELTA * uclamp_bucket_id(clamp_value);
}

static inline unsigned int uclamp_none(enum uclamp_id clamp_id)
{
	if (clamp_id == UCLAMP_MIN)
		return 0;
	return SCHED_CAPACITY_SCALE;
}

static inline void uclamp_se_set(struct uclamp_se *uc_se,
				 unsigned int value, bool user_defined)
{
	uc_se->value = value;
	uc_se->bucket_id = uclamp_bucket_id(value);
	uc_se->user_defined = user_defined;
}

static inline unsigned int
uclamp_idle_value(struct rq *rq, enum uclamp_id clamp_id,
		  unsigned int clamp_value)
{
	/*
	 * Avoid blocked utilization pushing up the frequency when we go
	 * idle (which drops the max-clamp) by retaining the last known
	 * max-clamp.
	 */
	if (clamp_id == UCLAMP_MAX) {
		rq->uclamp_flags |= UCLAMP_FLAG_IDLE;
		return clamp_value;
	}

	return uclamp_none(UCLAMP_MIN);
}

static inline void uclamp_idle_reset(struct rq *rq, enum uclamp_id clamp_id,
				     unsigned int clamp_value)
{
	/* Reset max-clamp retention only on idle exit */
	if (!(rq->uclamp_flags & UCLAMP_FLAG_IDLE))
		return;

	WRITE_ONCE(rq->uclamp[clamp_id].value, clamp_value);
}

static inline
unsigned int uclamp_rq_max_value(struct rq *rq, enum uclamp_id clamp_id,
				   unsigned int clamp_value)
{
	struct uclamp_bucket *bucket = rq->uclamp[clamp_id].bucket;
	int bucket_id = UCLAMP_BUCKETS - 1;

	/*
	 * Since both min and max clamps are max aggregated, find the
	 * top most bucket with tasks in.
	 */
	for ( ; bucket_id >= 0; bucket_id--) {
		if (!bucket[bucket_id].tasks)
			continue;
		return bucket[bucket_id].value;
	}

	/* No tasks -- default clamp values */
	return uclamp_idle_value(rq, clamp_id, clamp_value);
}

static inline struct uclamp_se
uclamp_tg_restrict(struct task_struct *p, enum uclamp_id clamp_id)
{
	struct uclamp_se uc_req = p->uclamp_req[clamp_id];
#ifdef CONFIG_UCLAMP_TASK_GROUP
	struct uclamp_se uc_max;

	/*
	 * Tasks in autogroups or root task group will be
	 * restricted by system defaults.
	 */
	if (task_group_is_autogroup(task_group(p)))
		return uc_req;
	if (task_group(p) == &root_task_group)
		return uc_req;

	uc_max = task_group(p)->uclamp[clamp_id];
	if (uc_req.value > uc_max.value || !uc_req.user_defined)
		return uc_max;
#endif

	return uc_req;
}

/*
 * The effective clamp bucket index of a task depends on, by increasing
 * priority:
 * - the task specific clamp value, when explicitly requested from userspace
 * - the task group effective clamp value, for tasks not either in the root
 *   group or in an autogroup
 * - the system default clamp value, defined by the sysadmin
 */
static inline struct uclamp_se
uclamp_eff_get(struct task_struct *p, enum uclamp_id clamp_id)
{
	struct uclamp_se uc_req = uclamp_tg_restrict(p, clamp_id);
	struct uclamp_se uc_max = uclamp_default[clamp_id];

	/* System default restrictions always apply */
	if (unlikely(uc_req.value > uc_max.value))
		return uc_max;

	return uc_req;
}

unsigned long uclamp_eff_value(struct task_struct *p, enum uclamp_id clamp_id)
{
	struct uclamp_se uc_eff;

	/* Task currently refcounted: use back-annotated (effective) value */
	if (p->uclamp[clamp_id].active)
		return (unsigned long)p->uclamp[clamp_id].value;

	uc_eff = uclamp_eff_get(p, clamp_id);

	return (unsigned long)uc_eff.value;
}

/*
 * When a task is enqueued on a rq, the clamp bucket currently defined by the
 * task's uclamp::bucket_id is refcounted on that rq. This also immediately
 * updates the rq's clamp value if required.
 *
 * Tasks can have a task-specific value requested from user-space, track
 * within each bucket the maximum value for tasks refcounted in it.
 * This "local max aggregation" allows to track the exact "requested" value
 * for each bucket when all its RUNNABLE tasks require the same clamp.
 */
static inline void uclamp_rq_inc_id(struct rq *rq, struct task_struct *p,
				    enum uclamp_id clamp_id)
{
	struct uclamp_rq *uc_rq = &rq->uclamp[clamp_id];
	struct uclamp_se *uc_se = &p->uclamp[clamp_id];
	struct uclamp_bucket *bucket;

	lockdep_assert_held(&rq->lock);

	/* Update task effective clamp */
	p->uclamp[clamp_id] = uclamp_eff_get(p, clamp_id);

	bucket = &uc_rq->bucket[uc_se->bucket_id];
	bucket->tasks++;
	uc_se->active = true;

	uclamp_idle_reset(rq, clamp_id, uc_se->value);

	/*
	 * Local max aggregation: rq buckets always track the max
	 * "requested" clamp value of its RUNNABLE tasks.
	 */
	if (bucket->tasks == 1 || uc_se->value > bucket->value)
		bucket->value = uc_se->value;

	if (uc_se->value > READ_ONCE(uc_rq->value))
		WRITE_ONCE(uc_rq->value, uc_se->value);
}

/*
 * When a task is dequeued from a rq, the clamp bucket refcounted by the task
 * is released. If this is the last task reference counting the rq's max
 * active clamp value, then the rq's clamp value is updated.
 *
 * Both refcounted tasks and rq's cached clamp values are expected to be
 * always valid. If it's detected they are not, as defensive programming,
 * enforce the expected state and warn.
 */
static inline void uclamp_rq_dec_id(struct rq *rq, struct task_struct *p,
				    enum uclamp_id clamp_id)
{
	struct uclamp_rq *uc_rq = &rq->uclamp[clamp_id];
	struct uclamp_se *uc_se = &p->uclamp[clamp_id];
	struct uclamp_bucket *bucket;
	unsigned int bkt_clamp;
	unsigned int rq_clamp;

	lockdep_assert_held(&rq->lock);

	bucket = &uc_rq->bucket[uc_se->bucket_id];
	SCHED_WARN_ON(!bucket->tasks);
	if (likely(bucket->tasks))
		bucket->tasks--;
	uc_se->active = false;

	/*
	 * Keep "local max aggregation" simple and accept to (possibly)
	 * overboost some RUNNABLE tasks in the same bucket.
	 * The rq clamp bucket value is reset to its base value whenever
	 * there are no more RUNNABLE tasks refcounting it.
	 */
	if (likely(bucket->tasks))
		return;

	rq_clamp = READ_ONCE(uc_rq->value);
	/*
	 * Defensive programming: this should never happen. If it happens,
	 * e.g. due to future modification, warn and fixup the expected value.
	 */
	SCHED_WARN_ON(bucket->value > rq_clamp);
	if (bucket->value >= rq_clamp) {
		bkt_clamp = uclamp_rq_max_value(rq, clamp_id, uc_se->value);
		WRITE_ONCE(uc_rq->value, bkt_clamp);
	}
}

static inline void uclamp_rq_inc(struct rq *rq, struct task_struct *p)
{
	enum uclamp_id clamp_id;

	if (unlikely(!p->sched_class->uclamp_enabled))
		return;

	for_each_clamp_id(clamp_id)
		uclamp_rq_inc_id(rq, p, clamp_id);

	/* Reset clamp idle holding when there is one RUNNABLE task */
	if (rq->uclamp_flags & UCLAMP_FLAG_IDLE)
		rq->uclamp_flags &= ~UCLAMP_FLAG_IDLE;
}

static inline void uclamp_rq_dec(struct rq *rq, struct task_struct *p)
{
	enum uclamp_id clamp_id;

	if (unlikely(!p->sched_class->uclamp_enabled))
		return;

	for_each_clamp_id(clamp_id)
		uclamp_rq_dec_id(rq, p, clamp_id);
}

static inline void
uclamp_update_active(struct task_struct *p, enum uclamp_id clamp_id)
{
	struct rq_flags rf;
	struct rq *rq;

	/*
	 * Lock the task and the rq where the task is (or was) queued.
	 *
	 * We might lock the (previous) rq of a !RUNNABLE task, but that's the
	 * price to pay to safely serialize util_{min,max} updates with
	 * enqueues, dequeues and migration operations.
	 * This is the same locking schema used by __set_cpus_allowed_ptr().
	 */
	rq = task_rq_lock(p, &rf);

	/*
	 * Setting the clamp bucket is serialized by task_rq_lock().
	 * If the task is not yet RUNNABLE and its task_struct is not
	 * affecting a valid clamp bucket, the next time it's enqueued,
	 * it will already see the updated clamp bucket value.
	 */
	if (p->uclamp[clamp_id].active) {
		uclamp_rq_dec_id(rq, p, clamp_id);
		uclamp_rq_inc_id(rq, p, clamp_id);
	}

	task_rq_unlock(rq, p, &rf);
}

#ifdef CONFIG_UCLAMP_TASK_GROUP
static inline void
uclamp_update_active_tasks(struct cgroup_subsys_state *css,
			   unsigned int clamps)
{
	enum uclamp_id clamp_id;
	struct css_task_iter it;
	struct task_struct *p;

	css_task_iter_start(css, 0, &it);
	while ((p = css_task_iter_next(&it))) {
		for_each_clamp_id(clamp_id) {
			if ((0x1 << clamp_id) & clamps)
				uclamp_update_active(p, clamp_id);
		}
	}
	css_task_iter_end(&it);
}

static void cpu_util_update_eff(struct cgroup_subsys_state *css);
static void uclamp_update_root_tg(void)
{
	struct task_group *tg = &root_task_group;

	uclamp_se_set(&tg->uclamp_req[UCLAMP_MIN],
		      sysctl_sched_uclamp_util_min, false);
	uclamp_se_set(&tg->uclamp_req[UCLAMP_MAX],
		      sysctl_sched_uclamp_util_max, false);

	rcu_read_lock();
	cpu_util_update_eff(&root_task_group.css);
	rcu_read_unlock();
}
#else
static void uclamp_update_root_tg(void) { }
#endif

int sysctl_sched_uclamp_handler(struct ctl_table *table, int write,
				void __user *buffer, size_t *lenp,
				loff_t *ppos)
{
	bool update_root_tg = false;
	int old_min, old_max;
	int result;

	mutex_lock(&uclamp_mutex);
	old_min = sysctl_sched_uclamp_util_min;
	old_max = sysctl_sched_uclamp_util_max;

	result = proc_dointvec(table, write, buffer, lenp, ppos);
	if (result)
		goto undo;
	if (!write)
		goto done;

	if (sysctl_sched_uclamp_util_min > sysctl_sched_uclamp_util_max ||
	    sysctl_sched_uclamp_util_max > SCHED_CAPACITY_SCALE) {
		result = -EINVAL;
		goto undo;
	}

	if (old_min != sysctl_sched_uclamp_util_min) {
		uclamp_se_set(&uclamp_default[UCLAMP_MIN],
			      sysctl_sched_uclamp_util_min, false);
		update_root_tg = true;
	}
	if (old_max != sysctl_sched_uclamp_util_max) {
		uclamp_se_set(&uclamp_default[UCLAMP_MAX],
			      sysctl_sched_uclamp_util_max, false);
		update_root_tg = true;
	}

	if (update_root_tg)
		uclamp_update_root_tg();

	/*
	 * We update all RUNNABLE tasks only when task groups are in use.
	 * Otherwise, keep it simple and do just a lazy update at each next
	 * task enqueue time.
	 */

	goto done;

undo:
	sysctl_sched_uclamp_util_min = old_min;
	sysctl_sched_uclamp_util_max = old_max;
done:
	mutex_unlock(&uclamp_mutex);

	return result;
}

static int uclamp_validate(struct task_struct *p,
			   const struct sched_attr *attr)
{
	unsigned int lower_bound = p->uclamp_req[UCLAMP_MIN].value;
	unsigned int upper_bound = p->uclamp_req[UCLAMP_MAX].value;

	if (attr->sched_flags & SCHED_FLAG_UTIL_CLAMP_MIN)
		lower_bound = attr->sched_util_min;
	if (attr->sched_flags & SCHED_FLAG_UTIL_CLAMP_MAX)
		upper_bound = attr->sched_util_max;

	if (lower_bound > upper_bound)
		return -EINVAL;
	if (upper_bound > SCHED_CAPACITY_SCALE)
		return -EINVAL;

	return 0;
}

static void __setscheduler_uclamp(struct task_struct *p,
				  const struct sched_attr *attr)
{
	enum uclamp_id clamp_id;

	/*
	 * On scheduling class change, reset to default clamps for tasks
	 * without a task-specific value.
	 */
	for_each_clamp_id(clamp_id) {
		struct uclamp_se *uc_se = &p->uclamp_req[clamp_id];
		unsigned int clamp_value = uclamp_none(clamp_id);

		/* Keep using defined clamps across class changes */
		if (uc_se->user_defined)
			continue;

		/* By default, RT tasks always get 100% boost */
		if (sched_feat(SUGOV_RT_MAX_FREQ) &&
			       unlikely(rt_task(p) &&
			       clamp_id == UCLAMP_MIN)) {

			clamp_value = uclamp_none(UCLAMP_MAX);
		}

		uclamp_se_set(uc_se, clamp_value, false);
	}

	if (likely(!(attr->sched_flags & SCHED_FLAG_UTIL_CLAMP)))
		return;

	if (attr->sched_flags & SCHED_FLAG_UTIL_CLAMP_MIN) {
		uclamp_se_set(&p->uclamp_req[UCLAMP_MIN],
			      attr->sched_util_min, true);
	}

	if (attr->sched_flags & SCHED_FLAG_UTIL_CLAMP_MAX) {
		uclamp_se_set(&p->uclamp_req[UCLAMP_MAX],
			      attr->sched_util_max, true);
	}
}

static void uclamp_fork(struct task_struct *p)
{
	enum uclamp_id clamp_id;

	for_each_clamp_id(clamp_id)
		p->uclamp[clamp_id].active = false;

	if (likely(!p->sched_reset_on_fork))
		return;

	for_each_clamp_id(clamp_id) {
		uclamp_se_set(&p->uclamp_req[clamp_id],
			      uclamp_none(clamp_id), false);
	}
}

#ifdef CONFIG_SMP
unsigned int uclamp_task(struct task_struct *p)
{
	unsigned long util;

	util = task_util_est(p);
	util = max(util, uclamp_eff_value(p, UCLAMP_MIN));
	util = min(util, uclamp_eff_value(p, UCLAMP_MAX));

	return util;
}

bool uclamp_boosted(struct task_struct *p)
{
	return uclamp_eff_value(p, UCLAMP_MIN) > 0;
}

bool uclamp_latency_sensitive(struct task_struct *p)
{
#ifdef CONFIG_UCLAMP_TASK_GROUP
	struct cgroup_subsys_state *css = task_css(p, cpu_cgrp_id);
	struct task_group *tg;

	if (!css)
		return false;
	tg = container_of(css, struct task_group, css);

	return tg->latency_sensitive;
#else
	return false;
#endif
}
#endif /* CONFIG_SMP */

static void __init init_uclamp(void)
{
	struct uclamp_se uc_max = {};
	enum uclamp_id clamp_id;
	int cpu;

	mutex_init(&uclamp_mutex);

	for_each_possible_cpu(cpu) {
		memset(&cpu_rq(cpu)->uclamp, 0,
				sizeof(struct uclamp_rq)*UCLAMP_CNT);
		cpu_rq(cpu)->uclamp_flags = 0;
	}

	for_each_clamp_id(clamp_id) {
		uclamp_se_set(&init_task.uclamp_req[clamp_id],
			      uclamp_none(clamp_id), false);
	}

	/* System defaults allow max clamp values for both indexes */
	uclamp_se_set(&uc_max, uclamp_none(UCLAMP_MAX), false);
	for_each_clamp_id(clamp_id) {
		uclamp_default[clamp_id] = uc_max;
#ifdef CONFIG_UCLAMP_TASK_GROUP
		root_task_group.uclamp_req[clamp_id] = uc_max;
		root_task_group.uclamp[clamp_id] = uc_max;
#endif
	}
}

#else /* CONFIG_UCLAMP_TASK */
static inline void uclamp_rq_inc(struct rq *rq, struct task_struct *p) { }
static inline void uclamp_rq_dec(struct rq *rq, struct task_struct *p) { }
static inline int uclamp_validate(struct task_struct *p,
				  const struct sched_attr *attr)
{
	return -EOPNOTSUPP;
}
static void __setscheduler_uclamp(struct task_struct *p,
				  const struct sched_attr *attr) { }
static inline void uclamp_fork(struct task_struct *p) { }

long schedtune_task_margin(struct task_struct *task);

#ifdef CONFIG_SMP
unsigned int uclamp_task(struct task_struct *p)
{
	unsigned long util = task_util_est(p);
#ifdef CONFIG_SCHED_TUNE
	long margin = schedtune_task_margin(p);

	trace_sched_boost_task(p, util, margin);

	util += margin;
#endif

	return util;
}

bool uclamp_boosted(struct task_struct *p)
{
#ifdef CONFIG_SCHED_TUNE
	return schedtune_task_boost(p) > 0;
#endif
	return false;
}

bool uclamp_latency_sensitive(struct task_struct *p)
{
#ifdef CONFIG_SCHED_TUNE
	return schedtune_prefer_idle(p) != 0;
#endif
	return false;
}
#endif /* CONFIG_SMP */

static inline void init_uclamp(void) { }
#endif /* CONFIG_UCLAMP_TASK */

static inline void enqueue_task(struct rq *rq, struct task_struct *p, int flags)
{
	if (!(flags & ENQUEUE_NOCLOCK))
		update_rq_clock(rq);

	if (!(flags & ENQUEUE_RESTORE)) {
		sched_info_queued(rq, p);
		psi_enqueue(p, flags & ENQUEUE_WAKEUP);
	}

	uclamp_rq_inc(rq, p);
	p->sched_class->enqueue_task(rq, p, flags);
	walt_update_last_enqueue(p);
	trace_sched_enq_deq_task(p, 1, cpumask_bits(&p->cpus_allowed)[0]);
}

static inline void dequeue_task(struct rq *rq, struct task_struct *p, int flags)
{
	if (!(flags & DEQUEUE_NOCLOCK))
		update_rq_clock(rq);

	if (!(flags & DEQUEUE_SAVE)) {
		sched_info_dequeued(rq, p);
		psi_dequeue(p, flags & DEQUEUE_SLEEP);
	}

	uclamp_rq_dec(rq, p);
	p->sched_class->dequeue_task(rq, p, flags);
#ifdef CONFIG_SCHED_WALT
	if (p == rq->ed_task)
		early_detection_notify(rq, sched_ktime_clock());
#endif
	trace_sched_enq_deq_task(p, 0, cpumask_bits(&p->cpus_allowed)[0]);
}

void activate_task(struct rq *rq, struct task_struct *p, int flags)
{
	if (task_contributes_to_load(p))
		rq->nr_uninterruptible--;

	enqueue_task(rq, p, flags);
}

void deactivate_task(struct rq *rq, struct task_struct *p, int flags)
{
	if (task_contributes_to_load(p))
		rq->nr_uninterruptible++;

	if (flags & DEQUEUE_SLEEP)
		clear_ed_task(p, rq);

	dequeue_task(rq, p, flags);
}

/*
 * __normal_prio - return the priority that is based on the static prio
 */
static inline int __normal_prio(struct task_struct *p)
{
	return p->static_prio;
}

/*
 * Calculate the expected normal priority: i.e. priority
 * without taking RT-inheritance into account. Might be
 * boosted by interactivity modifiers. Changes upon fork,
 * setprio syscalls, and whenever the interactivity
 * estimator recalculates.
 */
static inline int normal_prio(struct task_struct *p)
{
	int prio;

	if (task_has_dl_policy(p))
		prio = MAX_DL_PRIO-1;
	else if (task_has_rt_policy(p))
		prio = MAX_RT_PRIO-1 - p->rt_priority;
	else
		prio = __normal_prio(p);
	return prio;
}

/*
 * Calculate the current priority, i.e. the priority
 * taken into account by the scheduler. This value might
 * be boosted by RT tasks, or might be boosted by
 * interactivity modifiers. Will be RT if the task got
 * RT-boosted. If not then it returns p->normal_prio.
 */
static int effective_prio(struct task_struct *p)
{
	p->normal_prio = normal_prio(p);
	/*
	 * If we are RT tasks or we were boosted to RT priority,
	 * keep the priority unchanged. Otherwise, update priority
	 * to the normal priority:
	 */
	if (!rt_prio(p->prio))
		return p->normal_prio;
	return p->prio;
}

/**
 * task_curr - is this task currently executing on a CPU?
 * @p: the task in question.
 *
 * Return: 1 if the task is currently executing. 0 otherwise.
 */
inline int task_curr(const struct task_struct *p)
{
	return cpu_curr(task_cpu(p)) == p;
}

/*
 * switched_from, switched_to and prio_changed must _NOT_ drop rq->lock,
 * use the balance_callback list if you want balancing.
 *
 * this means any call to check_class_changed() must be followed by a call to
 * balance_callback().
 */
static inline void check_class_changed(struct rq *rq, struct task_struct *p,
				       const struct sched_class *prev_class,
				       int oldprio)
{
	if (prev_class != p->sched_class) {
		if (prev_class->switched_from)
			prev_class->switched_from(rq, p);

		p->sched_class->switched_to(rq, p);
	} else if (oldprio != p->prio || dl_task(p))
		p->sched_class->prio_changed(rq, p, oldprio);
}

void check_preempt_curr(struct rq *rq, struct task_struct *p, int flags)
{
	const struct sched_class *class;

	if (p->sched_class == rq->curr->sched_class) {
		rq->curr->sched_class->check_preempt_curr(rq, p, flags);
	} else {
		for_each_class(class) {
			if (class == rq->curr->sched_class)
				break;
			if (class == p->sched_class) {
				resched_curr(rq);
				break;
			}
		}
	}

	/*
	 * A queue event has occurred, and we're going to schedule.  In
	 * this case, we can save a useless back to back clock update.
	 */
	if (task_on_rq_queued(rq->curr) && test_tsk_need_resched(rq->curr))
		rq_clock_skip_update(rq);
}

#ifdef CONFIG_SMP

static inline bool is_per_cpu_kthread(struct task_struct *p)
{
	if (!(p->flags & PF_KTHREAD))
		return false;

	if (p->nr_cpus_allowed != 1)
		return false;

	return true;
}

/*
 * Per-CPU kthreads are allowed to run on !actie && online CPUs, see
 * __set_cpus_allowed_ptr() and select_fallback_rq().
 */
static inline bool is_cpu_allowed(struct task_struct *p, int cpu)
{
	if (!cpumask_test_cpu(cpu, &p->cpus_allowed))
		return false;

	if (is_per_cpu_kthread(p))
		return cpu_online(cpu);

	return cpu_active(cpu);
}

/*
 * This is how migration works:
 *
 * 1) we invoke migration_cpu_stop() on the target CPU using
 *    stop_one_cpu().
 * 2) stopper starts to run (implicitly forcing the migrated thread
 *    off the CPU)
 * 3) it checks whether the migrated task is still in the wrong runqueue.
 * 4) if it's in the wrong runqueue then the migration thread removes
 *    it and puts it into the right queue.
 * 5) stopper completes and stop_one_cpu() returns and the migration
 *    is done.
 */

/*
 * move_queued_task - move a queued task to new rq.
 *
 * Returns (locked) new rq. Old rq's lock is released.
 */
static struct rq *move_queued_task(struct rq *rq, struct rq_flags *rf,
				   struct task_struct *p, int new_cpu)
{
	lockdep_assert_held(&rq->lock);

	WRITE_ONCE(p->on_rq, TASK_ON_RQ_MIGRATING);
	dequeue_task(rq, p, DEQUEUE_NOCLOCK);
	double_lock_balance(rq, cpu_rq(new_cpu));
	if (!(rq->clock_update_flags & RQCF_UPDATED))
		update_rq_clock(rq);
	set_task_cpu(p, new_cpu);
	double_rq_unlock(cpu_rq(new_cpu), rq);

	rq = cpu_rq(new_cpu);

	rq_lock(rq, rf);
	BUG_ON(task_cpu(p) != new_cpu);
	enqueue_task(rq, p, 0);
	p->on_rq = TASK_ON_RQ_QUEUED;
	check_preempt_curr(rq, p, 0);

	return rq;
}

struct migration_arg {
	struct task_struct *task;
	int dest_cpu;
};

/*
 * Move (not current) task off this CPU, onto the destination CPU. We're doing
 * this because either it can't run here any more (set_cpus_allowed()
 * away from this CPU, or CPU going down), or because we're
 * attempting to rebalance this task on exec (sched_exec).
 *
 * So we race with normal scheduler movements, but that's OK, as long
 * as the task is no longer on this CPU.
 */
static struct rq *__migrate_task(struct rq *rq, struct rq_flags *rf,
				 struct task_struct *p, int dest_cpu)
{
	/* Affinity changed (again). */
	if (!is_cpu_allowed(p, dest_cpu))
		return rq;

	update_rq_clock(rq);
	rq = move_queued_task(rq, rf, p, dest_cpu);

	return rq;
}

/*
 * migration_cpu_stop - this will be executed by a highprio stopper thread
 * and performs thread migration by bumping thread off CPU then
 * 'pushing' onto another runqueue.
 */
static int migration_cpu_stop(void *data)
{
	struct migration_arg *arg = data;
	struct task_struct *p = arg->task;
	struct rq *rq = this_rq();
	struct rq_flags rf;

	/*
	 * The original target CPU might have gone down and we might
	 * be on another CPU but it doesn't matter.
	 */
	local_irq_disable();
	/*
	 * We need to explicitly wake pending tasks before running
	 * __migrate_task() such that we will not miss enforcing cpus_allowed
	 * during wakeups, see set_cpus_allowed_ptr()'s TASK_WAKING test.
	 */
	sched_ttwu_pending();

	raw_spin_lock(&p->pi_lock);
	rq_lock(rq, &rf);
	/*
	 * If task_rq(p) != rq, it cannot be migrated here, because we're
	 * holding rq->lock, if p->on_rq == 0 it cannot get enqueued because
	 * we're holding p->pi_lock.
	 */
	if (task_rq(p) == rq) {
		if (task_on_rq_queued(p))
			rq = __migrate_task(rq, &rf, p, arg->dest_cpu);
		else
			p->wake_cpu = arg->dest_cpu;
	}
	rq_unlock(rq, &rf);
	raw_spin_unlock(&p->pi_lock);

	local_irq_enable();
	return 0;
}

/*
 * sched_class::set_cpus_allowed must do the below, but is not required to
 * actually call this function.
 */
void set_cpus_allowed_common(struct task_struct *p, const struct cpumask *new_mask)
{
	cpumask_copy(&p->cpus_allowed, new_mask);
	p->nr_cpus_allowed = cpumask_weight(new_mask);
}

void do_set_cpus_allowed(struct task_struct *p, const struct cpumask *new_mask)
{
	struct rq *rq = task_rq(p);
	bool queued, running;

	lockdep_assert_held(&p->pi_lock);

	queued = task_on_rq_queued(p);
	running = task_current(rq, p);

	if (queued) {
		/*
		 * Because __kthread_bind() calls this on blocked tasks without
		 * holding rq->lock.
		 */
		lockdep_assert_held(&rq->lock);
		dequeue_task(rq, p, DEQUEUE_SAVE | DEQUEUE_NOCLOCK);
	}
	if (running)
		put_prev_task(rq, p);

	p->sched_class->set_cpus_allowed(p, new_mask);

	if (queued)
		enqueue_task(rq, p, ENQUEUE_RESTORE | ENQUEUE_NOCLOCK);
	if (running)
		set_curr_task(rq, p);
}

/*
 * Change a given task's CPU affinity. Migrate the thread to a
 * proper CPU and schedule it away if the CPU it's executing on
 * is removed from the allowed bitmask.
 *
 * NOTE: the caller must have a valid reference to the task, the
 * task must not exit() & deallocate itself prematurely. The
 * call is not atomic; no spinlocks may be held.
 */
static int __set_cpus_allowed_ptr(struct task_struct *p,
				  const struct cpumask *new_mask, bool check)
{
	const struct cpumask *cpu_valid_mask = cpu_active_mask;
	unsigned int dest_cpu;
	struct rq_flags rf;
	struct rq *rq;
	int ret = 0;
	cpumask_t allowed_mask;

	rq = task_rq_lock(p, &rf);
	update_rq_clock(rq);

	if (p->flags & PF_KTHREAD) {
		/*
		 * Kernel threads are allowed on online && !active CPUs
		 */
		cpu_valid_mask = cpu_online_mask;
	}

	/*
	 * Must re-check here, to close a race against __kthread_bind(),
	 * sched_setaffinity() is not guaranteed to observe the flag.
	 */
	if (check && (p->flags & PF_NO_SETAFFINITY)) {
		ret = -EINVAL;
		goto out;
	}

	if (cpumask_equal(&p->cpus_allowed, new_mask))
		goto out;

	cpumask_andnot(&allowed_mask, new_mask, cpu_isolated_mask);
	cpumask_and(&allowed_mask, &allowed_mask, cpu_valid_mask);

	dest_cpu = cpumask_any(&allowed_mask);
	if (dest_cpu >= nr_cpu_ids) {
		cpumask_and(&allowed_mask, cpu_valid_mask, new_mask);
		dest_cpu = cpumask_any(&allowed_mask);
		if (!cpumask_intersects(new_mask, cpu_valid_mask)) {
			ret = -EINVAL;
			goto out;
		}
	}

	do_set_cpus_allowed(p, new_mask);

	if (p->flags & PF_KTHREAD) {
		/*
		 * For kernel threads that do indeed end up on online &&
		 * !active we want to ensure they are strict per-CPU threads.
		 */
		WARN_ON(cpumask_intersects(new_mask, cpu_online_mask) &&
			!cpumask_intersects(new_mask, cpu_active_mask) &&
			p->nr_cpus_allowed != 1);
	}

	/* Can the task run on the task's current CPU? If so, we're done */
	if (cpumask_test_cpu(task_cpu(p), &allowed_mask))
		goto out;

	if (task_running(rq, p) || p->state == TASK_WAKING) {
		struct migration_arg arg = { p, dest_cpu };
		/* Need help from migration thread: drop lock and wait. */
		task_rq_unlock(rq, p, &rf);
		stop_one_cpu(cpu_of(rq), migration_cpu_stop, &arg);
		tlb_migrate_finish(p->mm);
		return 0;
	} else if (task_on_rq_queued(p)) {
		/*
		 * OK, since we're going to drop the lock immediately
		 * afterwards anyway.
		 */
		rq = move_queued_task(rq, &rf, p, dest_cpu);
	}
out:
	task_rq_unlock(rq, p, &rf);

	return ret;
}

int set_cpus_allowed_ptr(struct task_struct *p, const struct cpumask *new_mask)
{
	return __set_cpus_allowed_ptr(p, new_mask, false);
}
EXPORT_SYMBOL_GPL(set_cpus_allowed_ptr);

void set_task_cpu(struct task_struct *p, unsigned int new_cpu)
{
#ifdef CONFIG_SCHED_DEBUG
	/*
	 * We should never call set_task_cpu() on a blocked task,
	 * ttwu() will sort out the placement.
	 */
	WARN_ON_ONCE(p->state != TASK_RUNNING && p->state != TASK_WAKING &&
			!p->on_rq);

	/*
	 * Migrating fair class task must have p->on_rq = TASK_ON_RQ_MIGRATING,
	 * because schedstat_wait_{start,end} rebase migrating task's wait_start
	 * time relying on p->on_rq.
	 */
	WARN_ON_ONCE(p->state == TASK_RUNNING &&
		     p->sched_class == &fair_sched_class &&
		     (p->on_rq && !task_on_rq_migrating(p)));

#ifdef CONFIG_LOCKDEP
	/*
	 * The caller should hold either p->pi_lock or rq->lock, when changing
	 * a task's CPU. ->pi_lock for waking tasks, rq->lock for runnable tasks.
	 *
	 * sched_move_task() holds both and thus holding either pins the cgroup,
	 * see task_group().
	 *
	 * Furthermore, all task_rq users should acquire both locks, see
	 * task_rq_lock().
	 */
	WARN_ON_ONCE(debug_locks && !(lockdep_is_held(&p->pi_lock) ||
				      lockdep_is_held(&task_rq(p)->lock)));
#endif
	/*
	 * Clearly, migrating tasks to offline CPUs is a fairly daft thing.
	 */
	WARN_ON_ONCE(!cpu_online(new_cpu));
#endif

	trace_sched_migrate_task(p, new_cpu);

	if (task_cpu(p) != new_cpu) {
		if (p->sched_class->migrate_task_rq)
			p->sched_class->migrate_task_rq(p, new_cpu);
		p->se.nr_migrations++;
		rseq_migrate(p);
		perf_event_task_migrate(p);

		fixup_busy_time(p, new_cpu);
	}

	__set_task_cpu(p, new_cpu);
}

static void __migrate_swap_task(struct task_struct *p, int cpu)
{
	if (task_on_rq_queued(p)) {
		struct rq *src_rq, *dst_rq;
		struct rq_flags srf, drf;

		src_rq = task_rq(p);
		dst_rq = cpu_rq(cpu);

		rq_pin_lock(src_rq, &srf);
		rq_pin_lock(dst_rq, &drf);

		p->on_rq = TASK_ON_RQ_MIGRATING;
		deactivate_task(src_rq, p, 0);
		set_task_cpu(p, cpu);
		activate_task(dst_rq, p, 0);
		p->on_rq = TASK_ON_RQ_QUEUED;
		check_preempt_curr(dst_rq, p, 0);

		rq_unpin_lock(dst_rq, &drf);
		rq_unpin_lock(src_rq, &srf);

	} else {
		/*
		 * Task isn't running anymore; make it appear like we migrated
		 * it before it went to sleep. This means on wakeup we make the
		 * previous CPU our target instead of where it really is.
		 */
		p->wake_cpu = cpu;
	}
}

struct migration_swap_arg {
	struct task_struct *src_task, *dst_task;
	int src_cpu, dst_cpu;
};

static int migrate_swap_stop(void *data)
{
	struct migration_swap_arg *arg = data;
	struct rq *src_rq, *dst_rq;
	int ret = -EAGAIN;

	if (!cpu_active(arg->src_cpu) || !cpu_active(arg->dst_cpu))
		return -EAGAIN;

	src_rq = cpu_rq(arg->src_cpu);
	dst_rq = cpu_rq(arg->dst_cpu);

	double_raw_lock(&arg->src_task->pi_lock,
			&arg->dst_task->pi_lock);
	double_rq_lock(src_rq, dst_rq);

	if (task_cpu(arg->dst_task) != arg->dst_cpu)
		goto unlock;

	if (task_cpu(arg->src_task) != arg->src_cpu)
		goto unlock;

	if (!cpumask_test_cpu(arg->dst_cpu, &arg->src_task->cpus_allowed))
		goto unlock;

	if (!cpumask_test_cpu(arg->src_cpu, &arg->dst_task->cpus_allowed))
		goto unlock;

	__migrate_swap_task(arg->src_task, arg->dst_cpu);
	__migrate_swap_task(arg->dst_task, arg->src_cpu);

	ret = 0;

unlock:
	double_rq_unlock(src_rq, dst_rq);
	raw_spin_unlock(&arg->dst_task->pi_lock);
	raw_spin_unlock(&arg->src_task->pi_lock);

	return ret;
}

/*
 * Cross migrate two tasks
 */
int migrate_swap(struct task_struct *cur, struct task_struct *p,
		int target_cpu, int curr_cpu)
{
	struct migration_swap_arg arg;
	int ret = -EINVAL;

	arg = (struct migration_swap_arg){
		.src_task = cur,
		.src_cpu = curr_cpu,
		.dst_task = p,
		.dst_cpu = target_cpu,
	};

	if (arg.src_cpu == arg.dst_cpu)
		goto out;

	/*
	 * These three tests are all lockless; this is OK since all of them
	 * will be re-checked with proper locks held further down the line.
	 */
	if (!cpu_active(arg.src_cpu) || !cpu_active(arg.dst_cpu))
		goto out;

	if (!cpumask_test_cpu(arg.dst_cpu, &arg.src_task->cpus_allowed))
		goto out;

	if (!cpumask_test_cpu(arg.src_cpu, &arg.dst_task->cpus_allowed))
		goto out;

	trace_sched_swap_numa(cur, arg.src_cpu, p, arg.dst_cpu);
	ret = stop_two_cpus(arg.dst_cpu, arg.src_cpu, migrate_swap_stop, &arg);

out:
	return ret;
}

/*
 * wait_task_inactive - wait for a thread to unschedule.
 *
 * If @match_state is nonzero, it's the @p->state value just checked and
 * not expected to change.  If it changes, i.e. @p might have woken up,
 * then return zero.  When we succeed in waiting for @p to be off its CPU,
 * we return a positive number (its total switch count).  If a second call
 * a short while later returns the same number, the caller can be sure that
 * @p has remained unscheduled the whole time.
 *
 * The caller must ensure that the task *will* unschedule sometime soon,
 * else this function might spin for a *long* time. This function can't
 * be called with interrupts off, or it may introduce deadlock with
 * smp_call_function() if an IPI is sent by the same process we are
 * waiting to become inactive.
 */
unsigned long wait_task_inactive(struct task_struct *p, long match_state)
{
	int running, queued;
	struct rq_flags rf;
	unsigned long ncsw;
	struct rq *rq;

	for (;;) {
		/*
		 * We do the initial early heuristics without holding
		 * any task-queue locks at all. We'll only try to get
		 * the runqueue lock when things look like they will
		 * work out!
		 */
		rq = task_rq(p);

		/*
		 * If the task is actively running on another CPU
		 * still, just relax and busy-wait without holding
		 * any locks.
		 *
		 * NOTE! Since we don't hold any locks, it's not
		 * even sure that "rq" stays as the right runqueue!
		 * But we don't care, since "task_running()" will
		 * return false if the runqueue has changed and p
		 * is actually now running somewhere else!
		 */
		while (task_running(rq, p)) {
			if (match_state && unlikely(p->state != match_state))
				return 0;
			cpu_relax();
		}

		/*
		 * Ok, time to look more closely! We need the rq
		 * lock now, to be *sure*. If we're wrong, we'll
		 * just go back and repeat.
		 */
		rq = task_rq_lock(p, &rf);
		trace_sched_wait_task(p);
		running = task_running(rq, p);
		queued = task_on_rq_queued(p);
		ncsw = 0;
		if (!match_state || p->state == match_state)
			ncsw = p->nvcsw | LONG_MIN; /* sets MSB */
		task_rq_unlock(rq, p, &rf);

		/*
		 * If it changed from the expected state, bail out now.
		 */
		if (unlikely(!ncsw))
			break;

		/*
		 * Was it really running after all now that we
		 * checked with the proper locks actually held?
		 *
		 * Oops. Go back and try again..
		 */
		if (unlikely(running)) {
			cpu_relax();
			continue;
		}

		/*
		 * It's not enough that it's not actively running,
		 * it must be off the runqueue _entirely_, and not
		 * preempted!
		 *
		 * So if it was still runnable (but just not actively
		 * running right now), it's preempted, and we should
		 * yield - it could be a while.
		 */
		if (unlikely(queued)) {
			ktime_t to = NSEC_PER_MSEC;

			set_current_state(TASK_UNINTERRUPTIBLE);
			schedule_hrtimeout(&to, HRTIMER_MODE_REL);
			continue;
		}

		/*
		 * Ahh, all good. It wasn't running, and it wasn't
		 * runnable, which means that it will never become
		 * running in the future either. We're all done!
		 */
		break;
	}

	return ncsw;
}

/***
 * kick_process - kick a running thread to enter/exit the kernel
 * @p: the to-be-kicked thread
 *
 * Cause a process which is running on another CPU to enter
 * kernel-mode, without any delay. (to get signals handled.)
 *
 * NOTE: this function doesn't have to take the runqueue lock,
 * because all it wants to ensure is that the remote task enters
 * the kernel. If the IPI races and the task has been migrated
 * to another CPU then no harm is done and the purpose has been
 * achieved as well.
 */
void kick_process(struct task_struct *p)
{
	int cpu;

	preempt_disable();
	cpu = task_cpu(p);
	if ((cpu != smp_processor_id()) && task_curr(p))
		smp_send_reschedule(cpu);
	preempt_enable();
}
EXPORT_SYMBOL_GPL(kick_process);

/*
 * ->cpus_allowed is protected by both rq->lock and p->pi_lock
 *
 * A few notes on cpu_active vs cpu_online:
 *
 *  - cpu_active must be a subset of cpu_online
 *
 *  - on CPU-up we allow per-CPU kthreads on the online && !active CPU,
 *    see __set_cpus_allowed_ptr(). At this point the newly online
 *    CPU isn't yet part of the sched domains, and balancing will not
 *    see it.
 *
 *  - on CPU-down we clear cpu_active() to mask the sched domains and
 *    avoid the load balancer to place new tasks on the to be removed
 *    CPU. Existing tasks will remain running there and will be taken
 *    off.
 *
 * This means that fallback selection must not select !active CPUs.
 * And can assume that any active CPU must be online. Conversely
 * select_task_rq() below may allow selection of !active CPUs in order
 * to satisfy the above rules.
 */
static int select_fallback_rq(int cpu, struct task_struct *p, bool allow_iso)
{
	int nid = cpu_to_node(cpu);
	const struct cpumask *nodemask = NULL;
	enum { cpuset, possible, fail, bug } state = cpuset;
	int dest_cpu;
	int isolated_candidate = -1;
	int backup_cpu = -1;
	unsigned int max_nr = UINT_MAX;

	/*
	 * If the node that the CPU is on has been offlined, cpu_to_node()
	 * will return -1. There is no CPU on the node, and we should
	 * select the CPU on the other node.
	 */
	if (nid != -1) {
		nodemask = cpumask_of_node(nid);

		/* Look for allowed, online CPU in same node. */
		for_each_cpu(dest_cpu, nodemask) {
			if (!cpu_active(dest_cpu))
				continue;
			if (cpu_isolated(dest_cpu))
				continue;
			if (cpumask_test_cpu(dest_cpu, &p->cpus_allowed)) {
				if (cpu_rq(dest_cpu)->nr_running < 32)
					return dest_cpu;
				if (cpu_rq(dest_cpu)->nr_running > max_nr)
					continue;
				backup_cpu = dest_cpu;
				max_nr = cpu_rq(dest_cpu)->nr_running;
			}
		}

		if (backup_cpu != -1)
			return backup_cpu;
	}

	for (;;) {
		/* Any allowed, online CPU? */
		for_each_cpu(dest_cpu, &p->cpus_allowed) {
			if (!is_cpu_allowed(p, dest_cpu))
				continue;
			if (cpu_isolated(dest_cpu)) {
				if (allow_iso)
					isolated_candidate = dest_cpu;
				continue;
			}
			goto out;
		}

		if (isolated_candidate != -1) {
			dest_cpu = isolated_candidate;
			goto out;
		}

		/* No more Mr. Nice Guy. */
		switch (state) {
		case cpuset:
			if (IS_ENABLED(CONFIG_CPUSETS)) {
				cpuset_cpus_allowed_fallback(p);
				state = possible;
				break;
			}
			/* Fall-through */
		case possible:
			do_set_cpus_allowed(p, cpu_possible_mask);
			state = fail;
			break;

		case fail:
			allow_iso = true;
			state = bug;
			break;

		case bug:
			BUG();
			break;
		}
	}

out:
	if (state != cpuset) {
		/*
		 * Don't tell them about moving exiting tasks or
		 * kernel threads (both mm NULL), since they never
		 * leave kernel.
		 */
		if (p->mm && printk_ratelimit()) {
			printk_deferred("process %d (%s) no longer affine to cpu%d\n",
					task_pid_nr(p), p->comm, cpu);
		}
	}

	return dest_cpu;
}

/*
 * The caller (fork, wakeup) owns p->pi_lock, ->cpus_allowed is stable.
 */
static inline
int select_task_rq(struct task_struct *p, int cpu, int sd_flags, int wake_flags,
		   int sibling_count_hint)
{
	bool allow_isolated = (p->flags & PF_KTHREAD);

	lockdep_assert_held(&p->pi_lock);

	if (p->nr_cpus_allowed > 1)
		cpu = p->sched_class->select_task_rq(p, cpu, sd_flags, wake_flags,
						     sibling_count_hint);
	else
		cpu = cpumask_any(&p->cpus_allowed);

	/*
	 * In order not to call set_task_cpu() on a blocking task we need
	 * to rely on ttwu() to place the task on a valid ->cpus_allowed
	 * CPU.
	 *
	 * Since this is common to all placement strategies, this lives here.
	 *
	 * [ this allows ->select_task() to simply return task_cpu(p) and
	 *   not worry about this generic constraint ]
	 */
	if (unlikely(!is_cpu_allowed(p, cpu)) ||
			(cpu_isolated(cpu) && !allow_isolated))
		cpu = select_fallback_rq(task_cpu(p), p, allow_isolated);

	return cpu;
}

static void update_avg(u64 *avg, u64 sample)
{
	s64 diff = sample - *avg;
	*avg += diff >> 3;
}

void sched_set_stop_task(int cpu, struct task_struct *stop)
{
	struct sched_param param = { .sched_priority = MAX_RT_PRIO - 1 };
	struct task_struct *old_stop = cpu_rq(cpu)->stop;

	if (stop) {
		/*
		 * Make it appear like a SCHED_FIFO task, its something
		 * userspace knows about and won't get confused about.
		 *
		 * Also, it will make PI more or less work without too
		 * much confusion -- but then, stop work should not
		 * rely on PI working anyway.
		 */
		sched_setscheduler_nocheck(stop, SCHED_FIFO, &param);

		stop->sched_class = &stop_sched_class;
	}

	cpu_rq(cpu)->stop = stop;

	if (old_stop) {
		/*
		 * Reset it back to a normal scheduling class so that
		 * it can die in pieces.
		 */
		old_stop->sched_class = &rt_sched_class;
	}
}

#else

static inline int __set_cpus_allowed_ptr(struct task_struct *p,
					 const struct cpumask *new_mask, bool check)
{
	return set_cpus_allowed_ptr(p, new_mask);
}

#endif /* CONFIG_SMP */

static void
ttwu_stat(struct task_struct *p, int cpu, int wake_flags)
{
	struct rq *rq;

	if (!schedstat_enabled())
		return;

	rq = this_rq();

#ifdef CONFIG_SMP
	if (cpu == rq->cpu) {
		__schedstat_inc(rq->ttwu_local);
		__schedstat_inc(p->se.statistics.nr_wakeups_local);
	} else {
		struct sched_domain *sd;

		__schedstat_inc(p->se.statistics.nr_wakeups_remote);
		rcu_read_lock();
		for_each_domain(rq->cpu, sd) {
			if (cpumask_test_cpu(cpu, sched_domain_span(sd))) {
				__schedstat_inc(sd->ttwu_wake_remote);
				break;
			}
		}
		rcu_read_unlock();
	}

	if (wake_flags & WF_MIGRATED)
		__schedstat_inc(p->se.statistics.nr_wakeups_migrate);
#endif /* CONFIG_SMP */

	__schedstat_inc(rq->ttwu_count);
	__schedstat_inc(p->se.statistics.nr_wakeups);

	if (wake_flags & WF_SYNC)
		__schedstat_inc(p->se.statistics.nr_wakeups_sync);
}

static inline void ttwu_activate(struct rq *rq, struct task_struct *p, int en_flags)
{
	activate_task(rq, p, en_flags);
	p->on_rq = TASK_ON_RQ_QUEUED;

	/* If a worker is waking up, notify the workqueue: */
	if (p->flags & PF_WQ_WORKER)
		wq_worker_waking_up(p, cpu_of(rq));
}

/*
 * Mark the task runnable and perform wakeup-preemption.
 */
static void ttwu_do_wakeup(struct rq *rq, struct task_struct *p, int wake_flags,
			   struct rq_flags *rf)
{
	check_preempt_curr(rq, p, wake_flags);
	p->state = TASK_RUNNING;
	trace_sched_wakeup(p);

#ifdef CONFIG_SMP
	if (p->sched_class->task_woken) {
		/*
		 * Our task @p is fully woken up and running; so its safe to
		 * drop the rq->lock, hereafter rq is only used for statistics.
		 */
		rq_unpin_lock(rq, rf);
		p->sched_class->task_woken(rq, p);
		rq_repin_lock(rq, rf);
	}

	if (rq->idle_stamp) {
		u64 delta = rq_clock(rq) - rq->idle_stamp;
		u64 max = 2*rq->max_idle_balance_cost;

		update_avg(&rq->avg_idle, delta);

		if (rq->avg_idle > max)
			rq->avg_idle = max;

		rq->idle_stamp = 0;
	}
#endif
}

static void
ttwu_do_activate(struct rq *rq, struct task_struct *p, int wake_flags,
		 struct rq_flags *rf)
{
	int en_flags = ENQUEUE_WAKEUP | ENQUEUE_NOCLOCK;

	lockdep_assert_held(&rq->lock);

#ifdef CONFIG_SMP
	if (p->sched_contributes_to_load)
		rq->nr_uninterruptible--;

	if (wake_flags & WF_MIGRATED)
		en_flags |= ENQUEUE_MIGRATED;
#endif

	ttwu_activate(rq, p, en_flags);
	ttwu_do_wakeup(rq, p, wake_flags, rf);
}

/*
 * Called in case the task @p isn't fully descheduled from its runqueue,
 * in this case we must do a remote wakeup. Its a 'light' wakeup though,
 * since all we need to do is flip p->state to TASK_RUNNING, since
 * the task is still ->on_rq.
 */
static int ttwu_remote(struct task_struct *p, int wake_flags)
{
	struct rq_flags rf;
	struct rq *rq;
	int ret = 0;

	rq = __task_rq_lock(p, &rf);
	if (task_on_rq_queued(p)) {
		/* check_preempt_curr() may use rq clock */
		update_rq_clock(rq);
		ttwu_do_wakeup(rq, p, wake_flags, &rf);
		ret = 1;
	}
	__task_rq_unlock(rq, &rf);

	return ret;
}

#ifdef CONFIG_SMP
void sched_ttwu_pending(void)
{
	struct rq *rq = this_rq();
	struct llist_node *llist = llist_del_all(&rq->wake_list);
	struct task_struct *p, *t;
	struct rq_flags rf;

	if (!llist)
		return;

	rq_lock_irqsave(rq, &rf);
	update_rq_clock(rq);

	llist_for_each_entry_safe(p, t, llist, wake_entry)
		ttwu_do_activate(rq, p, p->sched_remote_wakeup ? WF_MIGRATED : 0, &rf);

	rq_unlock_irqrestore(rq, &rf);
}

void scheduler_ipi(void)
{
	int cpu = smp_processor_id();
	/*
	 * Fold TIF_NEED_RESCHED into the preempt_count; anybody setting
	 * TIF_NEED_RESCHED remotely (for the first time) will also send
	 * this IPI.
	 */
	preempt_fold_need_resched();

	if (llist_empty(&this_rq()->wake_list) && !got_nohz_idle_kick())
		return;

	/*
	 * Not all reschedule IPI handlers call irq_enter/irq_exit, since
	 * traditionally all their work was done from the interrupt return
	 * path. Now that we actually do some work, we need to make sure
	 * we do call them.
	 *
	 * Some archs already do call them, luckily irq_enter/exit nest
	 * properly.
	 *
	 * Arguably we should visit all archs and update all handlers,
	 * however a fair share of IPIs are still resched only so this would
	 * somewhat pessimize the simple resched case.
	 */
	irq_enter();
	sched_ttwu_pending();

	/*
	 * Check if someone kicked us for doing the nohz idle load balance.
	 */
	if (unlikely(got_nohz_idle_kick()) && !cpu_isolated(cpu)) {
		this_rq()->idle_balance = 1;
		raise_softirq_irqoff(SCHED_SOFTIRQ);
	}
	irq_exit();
}

static void ttwu_queue_remote(struct task_struct *p, int cpu, int wake_flags)
{
	struct rq *rq = cpu_rq(cpu);

	p->sched_remote_wakeup = !!(wake_flags & WF_MIGRATED);

	if (llist_add(&p->wake_entry, &cpu_rq(cpu)->wake_list)) {
		if (!set_nr_if_polling(rq->idle))
			smp_send_reschedule(cpu);
		else
			trace_sched_wake_idle_without_ipi(cpu);
	}
}

void wake_up_if_idle(int cpu)
{
	struct rq *rq = cpu_rq(cpu);
	struct rq_flags rf;

	rcu_read_lock();

	if (!is_idle_task(rcu_dereference(rq->curr)))
		goto out;

	if (set_nr_if_polling(rq->idle)) {
		trace_sched_wake_idle_without_ipi(cpu);
	} else {
		rq_lock_irqsave(rq, &rf);
		if (is_idle_task(rq->curr))
			smp_send_reschedule(cpu);
		/* Else CPU is not idle, do nothing here: */
		rq_unlock_irqrestore(rq, &rf);
	}

out:
	rcu_read_unlock();
}

bool cpus_share_cache(int this_cpu, int that_cpu)
{
	if (this_cpu == that_cpu)
		return true;

	return per_cpu(sd_llc_id, this_cpu) == per_cpu(sd_llc_id, that_cpu);
}
#endif /* CONFIG_SMP */

static void ttwu_queue(struct task_struct *p, int cpu, int wake_flags)
{
	struct rq *rq = cpu_rq(cpu);
	struct rq_flags rf;

#if defined(CONFIG_SMP)
	if ((sched_feat(TTWU_QUEUE) && !cpus_share_cache(smp_processor_id(), cpu)) ||
			walt_want_remote_wakeup()) {
		sched_clock_cpu(cpu); /* Sync clocks across CPUs */
		ttwu_queue_remote(p, cpu, wake_flags);
		return;
	}
#endif

	rq_lock(rq, &rf);
	update_rq_clock(rq);
	ttwu_do_activate(rq, p, wake_flags, &rf);
	rq_unlock(rq, &rf);
}

/*
 * Notes on Program-Order guarantees on SMP systems.
 *
 *  MIGRATION
 *
 * The basic program-order guarantee on SMP systems is that when a task [t]
 * migrates, all its activity on its old CPU [c0] happens-before any subsequent
 * execution on its new CPU [c1].
 *
 * For migration (of runnable tasks) this is provided by the following means:
 *
 *  A) UNLOCK of the rq(c0)->lock scheduling out task t
 *  B) migration for t is required to synchronize *both* rq(c0)->lock and
 *     rq(c1)->lock (if not at the same time, then in that order).
 *  C) LOCK of the rq(c1)->lock scheduling in task
 *
 * Release/acquire chaining guarantees that B happens after A and C after B.
 * Note: the CPU doing B need not be c0 or c1
 *
 * Example:
 *
 *   CPU0            CPU1            CPU2
 *
 *   LOCK rq(0)->lock
 *   sched-out X
 *   sched-in Y
 *   UNLOCK rq(0)->lock
 *
 *                                   LOCK rq(0)->lock // orders against CPU0
 *                                   dequeue X
 *                                   UNLOCK rq(0)->lock
 *
 *                                   LOCK rq(1)->lock
 *                                   enqueue X
 *                                   UNLOCK rq(1)->lock
 *
 *                   LOCK rq(1)->lock // orders against CPU2
 *                   sched-out Z
 *                   sched-in X
 *                   UNLOCK rq(1)->lock
 *
 *
 *  BLOCKING -- aka. SLEEP + WAKEUP
 *
 * For blocking we (obviously) need to provide the same guarantee as for
 * migration. However the means are completely different as there is no lock
 * chain to provide order. Instead we do:
 *
 *   1) smp_store_release(X->on_cpu, 0)
 *   2) smp_cond_load_acquire(!X->on_cpu)
 *
 * Example:
 *
 *   CPU0 (schedule)  CPU1 (try_to_wake_up) CPU2 (schedule)
 *
 *   LOCK rq(0)->lock LOCK X->pi_lock
 *   dequeue X
 *   sched-out X
 *   smp_store_release(X->on_cpu, 0);
 *
 *                    smp_cond_load_acquire(&X->on_cpu, !VAL);
 *                    X->state = WAKING
 *                    set_task_cpu(X,2)
 *
 *                    LOCK rq(2)->lock
 *                    enqueue X
 *                    X->state = RUNNING
 *                    UNLOCK rq(2)->lock
 *
 *                                          LOCK rq(2)->lock // orders against CPU1
 *                                          sched-out Z
 *                                          sched-in X
 *                                          UNLOCK rq(2)->lock
 *
 *                    UNLOCK X->pi_lock
 *   UNLOCK rq(0)->lock
 *
 *
 * However, for wakeups there is a second guarantee we must provide, namely we
 * must ensure that CONDITION=1 done by the caller can not be reordered with
 * accesses to the task state; see try_to_wake_up() and set_current_state().
 */

#ifdef CONFIG_SMP
#ifdef CONFIG_SCHED_WALT
/* utility function to update walt signals at wakeup */
static inline void walt_try_to_wake_up(struct task_struct *p)
{
	struct rq *rq = cpu_rq(task_cpu(p));
	struct rq_flags rf;
	u64 wallclock;
	unsigned int old_load;
	struct related_thread_group *grp = NULL;

	rq_lock_irqsave(rq, &rf);
	old_load = task_load(p);
	wallclock = sched_ktime_clock();
	update_task_ravg(rq->curr, rq, TASK_UPDATE, wallclock, 0);
	update_task_ravg(p, rq, TASK_WAKE, wallclock, 0);
	note_task_waking(p, wallclock);
	rq_unlock_irqrestore(rq, &rf);

	rcu_read_lock();
	grp = task_related_thread_group(p);
	if (update_preferred_cluster(grp, p, old_load, false))
		set_preferred_cluster(grp);
	rcu_read_unlock();
}
#else
#define walt_try_to_wake_up(a) {}
#endif
#endif

/**
 * try_to_wake_up - wake up a thread
 * @p: the thread to be awakened
 * @state: the mask of task states that can be woken
 * @wake_flags: wake modifier flags (WF_*)
 * @sibling_count_hint: A hint at the number of threads that are being woken up
 *                      in this event.
 *
 * If (@state & @p->state) @p->state = TASK_RUNNING.
 *
 * If the task was not queued/runnable, also place it back on a runqueue.
 *
 * Atomic against schedule() which would dequeue a task, also see
 * set_current_state().
 *
 * This function executes a full memory barrier before accessing the task
 * state; see set_current_state().
 *
 * Return: %true if @p->state changes (an actual wakeup was done),
 *	   %false otherwise.
 */
static int
try_to_wake_up(struct task_struct *p, unsigned int state, int wake_flags,
	       int sibling_count_hint)
{
	unsigned long flags;
	int cpu, success = 0;

	/*
	 * If we are going to wake up a thread waiting for CONDITION we
	 * need to ensure that CONDITION=1 done by the caller can not be
	 * reordered with p->state check below. This pairs with mb() in
	 * set_current_state() the waiting thread does.
	 */
	raw_spin_lock_irqsave(&p->pi_lock, flags);
	smp_mb__after_spinlock();
	if (!(p->state & state))
		goto out;

	trace_sched_waking(p);

	/* We're going to change ->state: */
	success = 1;
	cpu = task_cpu(p);

	/*
	 * Ensure we load p->on_rq _after_ p->state, otherwise it would
	 * be possible to, falsely, observe p->on_rq == 0 and get stuck
	 * in smp_cond_load_acquire() below.
	 *
	 * sched_ttwu_pending()			try_to_wake_up()
	 *   STORE p->on_rq = 1			  LOAD p->state
	 *   UNLOCK rq->lock
	 *
	 * __schedule() (switch to task 'p')
	 *   LOCK rq->lock			  smp_rmb();
	 *   smp_mb__after_spinlock();
	 *   UNLOCK rq->lock
	 *
	 * [task p]
	 *   STORE p->state = UNINTERRUPTIBLE	  LOAD p->on_rq
	 *
	 * Pairs with the LOCK+smp_mb__after_spinlock() on rq->lock in
	 * __schedule().  See the comment for smp_mb__after_spinlock().
	 */
	smp_rmb();
	if (p->on_rq && ttwu_remote(p, wake_flags))
		goto stat;

#ifdef CONFIG_SMP
	/*
	 * Ensure we load p->on_cpu _after_ p->on_rq, otherwise it would be
	 * possible to, falsely, observe p->on_cpu == 0.
	 *
	 * One must be running (->on_cpu == 1) in order to remove oneself
	 * from the runqueue.
	 *
	 * __schedule() (switch to task 'p')	try_to_wake_up()
	 *   STORE p->on_cpu = 1		  LOAD p->on_rq
	 *   UNLOCK rq->lock
	 *
	 * __schedule() (put 'p' to sleep)
	 *   LOCK rq->lock			  smp_rmb();
	 *   smp_mb__after_spinlock();
	 *   STORE p->on_rq = 0			  LOAD p->on_cpu
	 *
	 * Pairs with the LOCK+smp_mb__after_spinlock() on rq->lock in
	 * __schedule().  See the comment for smp_mb__after_spinlock().
	 */
	smp_rmb();

	/*
	 * If the owning (remote) CPU is still in the middle of schedule() with
	 * this task as prev, wait until its done referencing the task.
	 *
	 * Pairs with the smp_store_release() in finish_task().
	 *
	 * This ensures that tasks getting woken will be fully ordered against
	 * their previous state and preserve Program Order.
	 */
	smp_cond_load_acquire(&p->on_cpu, !VAL);

	walt_try_to_wake_up(p);

	p->sched_contributes_to_load = !!task_contributes_to_load(p);
	p->state = TASK_WAKING;

	if (p->in_iowait) {
		delayacct_blkio_end(p);
		atomic_dec(&task_rq(p)->nr_iowait);
	}

	cpu = select_task_rq(p, p->wake_cpu, SD_BALANCE_WAKE, wake_flags,
			     sibling_count_hint);
	if (task_cpu(p) != cpu) {
		wake_flags |= WF_MIGRATED;
		psi_ttwu_dequeue(p);
		set_task_cpu(p, cpu);
	}

#else /* CONFIG_SMP */

	if (p->in_iowait) {
		delayacct_blkio_end(p);
		atomic_dec(&task_rq(p)->nr_iowait);
	}

#endif /* CONFIG_SMP */

	ttwu_queue(p, cpu, wake_flags);
stat:
	ttwu_stat(p, cpu, wake_flags);
out:
	raw_spin_unlock_irqrestore(&p->pi_lock, flags);

	if (success && sched_predl) {
		raw_spin_lock_irqsave(&cpu_rq(cpu)->lock, flags);
		if (do_pl_notif(cpu_rq(cpu)))
			cpufreq_update_util(cpu_rq(cpu),
						SCHED_CPUFREQ_WALT |
						SCHED_CPUFREQ_PL);
		raw_spin_unlock_irqrestore(&cpu_rq(cpu)->lock, flags);
	}
	return success;
}

/**
 * try_to_wake_up_local - try to wake up a local task with rq lock held
 * @p: the thread to be awakened
 * @rf: request-queue flags for pinning
 *
 * Put @p on the run-queue if it's not already there. The caller must
 * ensure that this_rq() is locked, @p is bound to this_rq() and not
 * the current task.
 */
static void try_to_wake_up_local(struct task_struct *p, struct rq_flags *rf)
{
	struct rq *rq = task_rq(p);

	if (WARN_ON_ONCE(rq != this_rq()) ||
	    WARN_ON_ONCE(p == current))
		return;

	lockdep_assert_held(&rq->lock);

	if (!raw_spin_trylock(&p->pi_lock)) {
		/*
		 * This is OK, because current is on_cpu, which avoids it being
		 * picked for load-balance and preemption/IRQs are still
		 * disabled avoiding further scheduler activity on it and we've
		 * not yet picked a replacement task.
		 */
		rq_unlock(rq, rf);
		raw_spin_lock(&p->pi_lock);
		rq_relock(rq, rf);
	}

	if (!(p->state & TASK_NORMAL))
		goto out;

	trace_sched_waking(p);

	if (!task_on_rq_queued(p)) {
		u64 wallclock = sched_ktime_clock();

		update_task_ravg(rq->curr, rq, TASK_UPDATE, wallclock, 0);
		update_task_ravg(p, rq, TASK_WAKE, wallclock, 0);

		if (p->in_iowait) {
			delayacct_blkio_end(p);
			atomic_dec(&rq->nr_iowait);
		}
		ttwu_activate(rq, p, ENQUEUE_WAKEUP | ENQUEUE_NOCLOCK);
		note_task_waking(p, wallclock);
	}

	ttwu_do_wakeup(rq, p, 0, rf);
	ttwu_stat(p, smp_processor_id(), 0);
out:
	raw_spin_unlock(&p->pi_lock);
}

/**
 * wake_up_process - Wake up a specific process
 * @p: The process to be woken up.
 *
 * Attempt to wake up the nominated process and move it to the set of runnable
 * processes.
 *
 * Return: 1 if the process was woken up, 0 if it was already running.
 *
 * This function executes a full memory barrier before accessing the task state.
 */
int wake_up_process(struct task_struct *p)
{
	return try_to_wake_up(p, TASK_NORMAL, 0, 1);
}
EXPORT_SYMBOL(wake_up_process);

int wake_up_state(struct task_struct *p, unsigned int state)
{
	return try_to_wake_up(p, state, 0, 1);
}

/*
 * Perform scheduler related setup for a newly forked process p.
 * p is forked by current.
 *
 * __sched_fork() is basic setup used by init_idle() too:
 */
static void __sched_fork(unsigned long clone_flags, struct task_struct *p)
{
	p->on_rq			= 0;

	p->se.on_rq			= 0;
	p->se.exec_start		= 0;
	p->se.sum_exec_runtime		= 0;
	p->se.prev_sum_exec_runtime	= 0;
	p->se.nr_migrations		= 0;
	p->se.vruntime			= 0;
	p->last_sleep_ts		= 0;
	p->boost			= 0;
	p->boost_expires		= 0;
	p->boost_period			= 0;
#ifdef CONFIG_SCHED_WALT
	p->low_latency			= 0;
#endif
	INIT_LIST_HEAD(&p->se.group_node);

#ifdef CONFIG_FAIR_GROUP_SCHED
	p->se.cfs_rq			= NULL;
#endif

#ifdef CONFIG_SCHEDSTATS
	/* Even if schedstat is disabled, there should not be garbage */
	memset(&p->se.statistics, 0, sizeof(p->se.statistics));
#endif

	RB_CLEAR_NODE(&p->dl.rb_node);
	init_dl_task_timer(&p->dl);
	init_dl_inactive_task_timer(&p->dl);
	__dl_clear_params(p);

	INIT_LIST_HEAD(&p->rt.run_list);
	p->rt.timeout		= 0;
	p->rt.time_slice	= sched_rr_timeslice;
	p->rt.on_rq		= 0;
	p->rt.on_list		= 0;

#ifdef CONFIG_PREEMPT_NOTIFIERS
	INIT_HLIST_HEAD(&p->preempt_notifiers);
#endif

#ifdef CONFIG_COMPACTION
	p->capture_control = NULL;
#endif
	init_numa_balancing(clone_flags, p);
}

DEFINE_STATIC_KEY_FALSE(sched_numa_balancing);

#ifdef CONFIG_NUMA_BALANCING

void set_numabalancing_state(bool enabled)
{
	if (enabled)
		static_branch_enable(&sched_numa_balancing);
	else
		static_branch_disable(&sched_numa_balancing);
}

#ifdef CONFIG_PROC_SYSCTL
int sysctl_numa_balancing(struct ctl_table *table, int write,
			 void __user *buffer, size_t *lenp, loff_t *ppos)
{
	struct ctl_table t;
	int err;
	int state = static_branch_likely(&sched_numa_balancing);

	if (write && !capable(CAP_SYS_ADMIN))
		return -EPERM;

	t = *table;
	t.data = &state;
	err = proc_dointvec_minmax(&t, write, buffer, lenp, ppos);
	if (err < 0)
		return err;
	if (write)
		set_numabalancing_state(state);
	return err;
}
#endif
#endif

#ifdef CONFIG_SCHEDSTATS

DEFINE_STATIC_KEY_FALSE(sched_schedstats);
static bool __initdata __sched_schedstats = false;

static void set_schedstats(bool enabled)
{
	if (enabled)
		static_branch_enable(&sched_schedstats);
	else
		static_branch_disable(&sched_schedstats);
}

void force_schedstat_enabled(void)
{
	if (!schedstat_enabled()) {
		pr_info("kernel profiling enabled schedstats, disable via kernel.sched_schedstats.\n");
		static_branch_enable(&sched_schedstats);
	}
}

static int __init setup_schedstats(char *str)
{
	int ret = 0;
	if (!str)
		goto out;

	/*
	 * This code is called before jump labels have been set up, so we can't
	 * change the static branch directly just yet.  Instead set a temporary
	 * variable so init_schedstats() can do it later.
	 */
	if (!strcmp(str, "enable")) {
		__sched_schedstats = true;
		ret = 1;
	} else if (!strcmp(str, "disable")) {
		__sched_schedstats = false;
		ret = 1;
	}
out:
	if (!ret)
		pr_warn("Unable to parse schedstats=\n");

	return ret;
}
__setup("schedstats=", setup_schedstats);

static void __init init_schedstats(void)
{
	set_schedstats(__sched_schedstats);
}

#ifdef CONFIG_PROC_SYSCTL
int sysctl_schedstats(struct ctl_table *table, int write,
			 void __user *buffer, size_t *lenp, loff_t *ppos)
{
	struct ctl_table t;
	int err;
	int state = static_branch_likely(&sched_schedstats);

	if (write && !capable(CAP_SYS_ADMIN))
		return -EPERM;

	t = *table;
	t.data = &state;
	err = proc_dointvec_minmax(&t, write, buffer, lenp, ppos);
	if (err < 0)
		return err;
	if (write)
		set_schedstats(state);
	return err;
}
#endif /* CONFIG_PROC_SYSCTL */
#else  /* !CONFIG_SCHEDSTATS */
static inline void init_schedstats(void) {}
#endif /* CONFIG_SCHEDSTATS */

/*
 * fork()/clone()-time setup:
 */
int sched_fork(unsigned long clone_flags, struct task_struct *p)
{
	unsigned long flags;

	init_new_task_load(p);
	__sched_fork(clone_flags, p);
	/*
	 * We mark the process as NEW here. This guarantees that
	 * nobody will actually run it, and a signal or other external
	 * event cannot wake it up and insert it on the runqueue either.
	 */
	p->state = TASK_NEW;

	/*
	 * Make sure we do not leak PI boosting priority to the child.
	 */
	p->prio = current->normal_prio;

	uclamp_fork(p);

	/*
	 * Revert to default priority/policy on fork if requested.
	 */
	if (unlikely(p->sched_reset_on_fork)) {
		if (task_has_dl_policy(p) || task_has_rt_policy(p)) {
			p->policy = SCHED_NORMAL;
			p->static_prio = NICE_TO_PRIO(0);
			p->rt_priority = 0;
		} else if (PRIO_TO_NICE(p->static_prio) < 0)
			p->static_prio = NICE_TO_PRIO(0);

		p->prio = p->normal_prio = __normal_prio(p);
		set_load_weight(p, false);

		/*
		 * We don't need the reset flag anymore after the fork. It has
		 * fulfilled its duty:
		 */
		p->sched_reset_on_fork = 0;
	}

	if (dl_prio(p->prio))
		return -EAGAIN;
	else if (rt_prio(p->prio))
		p->sched_class = &rt_sched_class;
	else
		p->sched_class = &fair_sched_class;

	init_entity_runnable_average(&p->se);

	/*
	 * The child is not yet in the pid-hash so no cgroup attach races,
	 * and the cgroup is pinned to this child due to cgroup_fork()
	 * is ran before sched_fork().
	 *
	 * Silence PROVE_RCU.
	 */
	raw_spin_lock_irqsave(&p->pi_lock, flags);
	rseq_migrate(p);
	/*
	 * We're setting the CPU for the first time, we don't migrate,
	 * so use __set_task_cpu().
	 */
	__set_task_cpu(p, smp_processor_id());
	if (p->sched_class->task_fork)
		p->sched_class->task_fork(p);
	raw_spin_unlock_irqrestore(&p->pi_lock, flags);

#ifdef CONFIG_SCHED_INFO
	if (likely(sched_info_on()))
		memset(&p->sched_info, 0, sizeof(p->sched_info));
#endif
#if defined(CONFIG_SMP)
	p->on_cpu = 0;
#endif
	init_task_preempt_count(p);
#ifdef CONFIG_SMP
	plist_node_init(&p->pushable_tasks, MAX_PRIO);
	RB_CLEAR_NODE(&p->pushable_dl_tasks);
#endif
	return 0;
}

unsigned long to_ratio(u64 period, u64 runtime)
{
	if (runtime == RUNTIME_INF)
		return BW_UNIT;

	/*
	 * Doing this here saves a lot of checks in all
	 * the calling paths, and returning zero seems
	 * safe for them anyway.
	 */
	if (period == 0)
		return 0;

	return div64_u64(runtime << BW_SHIFT, period);
}

/*
 * wake_up_new_task - wake up a newly created task for the first time.
 *
 * This function will do some initial scheduler statistics housekeeping
 * that must be done for every newly created context, then puts the task
 * on the runqueue and wakes it.
 */
void wake_up_new_task(struct task_struct *p)
{
	struct rq_flags rf;
	struct rq *rq;

	add_new_task_to_grp(p);
	raw_spin_lock_irqsave(&p->pi_lock, rf.flags);

	p->state = TASK_RUNNING;
#ifdef CONFIG_SMP
	/*
	 * Fork balancing, do it here and not earlier because:
	 *  - cpus_allowed can change in the fork path
	 *  - any previously selected CPU might disappear through hotplug
	 *
	 * Use __set_task_cpu() to avoid calling sched_class::migrate_task_rq,
	 * as we're not fully set-up yet.
	 */
	p->recent_used_cpu = task_cpu(p);
	rseq_migrate(p);
	__set_task_cpu(p, select_task_rq(p, task_cpu(p), SD_BALANCE_FORK, 0, 1));
#endif
	rq = __task_rq_lock(p, &rf);
	update_rq_clock(rq);
	post_init_entity_util_avg(&p->se);

	mark_task_starting(p);
	activate_task(rq, p, ENQUEUE_NOCLOCK);

	p->on_rq = TASK_ON_RQ_QUEUED;
	trace_sched_wakeup_new(p);
	check_preempt_curr(rq, p, WF_FORK);
#ifdef CONFIG_SMP
	if (p->sched_class->task_woken) {
		/*
		 * Nothing relies on rq->lock after this, so its fine to
		 * drop it.
		 */
		rq_unpin_lock(rq, &rf);
		p->sched_class->task_woken(rq, p);
		rq_repin_lock(rq, &rf);
	}
#endif
	task_rq_unlock(rq, p, &rf);
}

#ifdef CONFIG_PREEMPT_NOTIFIERS

static DEFINE_STATIC_KEY_FALSE(preempt_notifier_key);

void preempt_notifier_inc(void)
{
	static_branch_inc(&preempt_notifier_key);
}
EXPORT_SYMBOL_GPL(preempt_notifier_inc);

void preempt_notifier_dec(void)
{
	static_branch_dec(&preempt_notifier_key);
}
EXPORT_SYMBOL_GPL(preempt_notifier_dec);

/**
 * preempt_notifier_register - tell me when current is being preempted & rescheduled
 * @notifier: notifier struct to register
 */
void preempt_notifier_register(struct preempt_notifier *notifier)
{
	if (!static_branch_unlikely(&preempt_notifier_key))
		WARN(1, "registering preempt_notifier while notifiers disabled\n");

	hlist_add_head(&notifier->link, &current->preempt_notifiers);
}
EXPORT_SYMBOL_GPL(preempt_notifier_register);

/**
 * preempt_notifier_unregister - no longer interested in preemption notifications
 * @notifier: notifier struct to unregister
 *
 * This is *not* safe to call from within a preemption notifier.
 */
void preempt_notifier_unregister(struct preempt_notifier *notifier)
{
	hlist_del(&notifier->link);
}
EXPORT_SYMBOL_GPL(preempt_notifier_unregister);

static void __fire_sched_in_preempt_notifiers(struct task_struct *curr)
{
	struct preempt_notifier *notifier;

	hlist_for_each_entry(notifier, &curr->preempt_notifiers, link)
		notifier->ops->sched_in(notifier, raw_smp_processor_id());
}

static __always_inline void fire_sched_in_preempt_notifiers(struct task_struct *curr)
{
	if (static_branch_unlikely(&preempt_notifier_key))
		__fire_sched_in_preempt_notifiers(curr);
}

static void
__fire_sched_out_preempt_notifiers(struct task_struct *curr,
				   struct task_struct *next)
{
	struct preempt_notifier *notifier;

	hlist_for_each_entry(notifier, &curr->preempt_notifiers, link)
		notifier->ops->sched_out(notifier, next);
}

static __always_inline void
fire_sched_out_preempt_notifiers(struct task_struct *curr,
				 struct task_struct *next)
{
	if (static_branch_unlikely(&preempt_notifier_key))
		__fire_sched_out_preempt_notifiers(curr, next);
}

#else /* !CONFIG_PREEMPT_NOTIFIERS */

static inline void fire_sched_in_preempt_notifiers(struct task_struct *curr)
{
}

static inline void
fire_sched_out_preempt_notifiers(struct task_struct *curr,
				 struct task_struct *next)
{
}

#endif /* CONFIG_PREEMPT_NOTIFIERS */

static inline void prepare_task(struct task_struct *next)
{
#ifdef CONFIG_SMP
	/*
	 * Claim the task as running, we do this before switching to it
	 * such that any running task will have this set.
	 */
	next->on_cpu = 1;
#endif
}

static inline void finish_task(struct task_struct *prev)
{
#ifdef CONFIG_SMP
	/*
	 * After ->on_cpu is cleared, the task can be moved to a different CPU.
	 * We must ensure this doesn't happen until the switch is completely
	 * finished.
	 *
	 * In particular, the load of prev->state in finish_task_switch() must
	 * happen before this.
	 *
	 * Pairs with the smp_cond_load_acquire() in try_to_wake_up().
	 */
	smp_store_release(&prev->on_cpu, 0);
#endif
}

static inline void
prepare_lock_switch(struct rq *rq, struct task_struct *next, struct rq_flags *rf)
{
	/*
	 * Since the runqueue lock will be released by the next
	 * task (which is an invalid locking op but in the case
	 * of the scheduler it's an obvious special-case), so we
	 * do an early lockdep release here:
	 */
	rq_unpin_lock(rq, rf);
	spin_release(&rq->lock.dep_map, 1, _THIS_IP_);
#ifdef CONFIG_DEBUG_SPINLOCK
	/* this is a valid case when another task releases the spinlock */
	rq->lock.owner = next;
#endif
}

static inline void finish_lock_switch(struct rq *rq)
{
	/*
	 * If we are tracking spinlock dependencies then we have to
	 * fix up the runqueue lock - which gets 'carried over' from
	 * prev into current:
	 */
	spin_acquire(&rq->lock.dep_map, 0, 0, _THIS_IP_);
	raw_spin_unlock_irq(&rq->lock);
}

/*
 * NOP if the arch has not defined these:
 */

#ifndef prepare_arch_switch
# define prepare_arch_switch(next)	do { } while (0)
#endif

#ifndef finish_arch_post_lock_switch
# define finish_arch_post_lock_switch()	do { } while (0)
#endif

/**
 * prepare_task_switch - prepare to switch tasks
 * @rq: the runqueue preparing to switch
 * @prev: the current task that is being switched out
 * @next: the task we are going to switch to.
 *
 * This is called with the rq lock held and interrupts off. It must
 * be paired with a subsequent finish_task_switch after the context
 * switch.
 *
 * prepare_task_switch sets up locking and calls architecture specific
 * hooks.
 */
static inline void
prepare_task_switch(struct rq *rq, struct task_struct *prev,
		    struct task_struct *next)
{
	kcov_prepare_switch(prev);
	sched_info_switch(rq, prev, next);
	perf_event_task_sched_out(prev, next);
	rseq_preempt(prev);
	fire_sched_out_preempt_notifiers(prev, next);
	prepare_task(next);
	prepare_arch_switch(next);
}

/**
 * finish_task_switch - clean up after a task-switch
 * @prev: the thread we just switched away from.
 *
 * finish_task_switch must be called after the context switch, paired
 * with a prepare_task_switch call before the context switch.
 * finish_task_switch will reconcile locking set up by prepare_task_switch,
 * and do any other architecture-specific cleanup actions.
 *
 * Note that we may have delayed dropping an mm in context_switch(). If
 * so, we finish that here outside of the runqueue lock. (Doing it
 * with the lock held can cause deadlocks; see schedule() for
 * details.)
 *
 * The context switch have flipped the stack from under us and restored the
 * local variables which were saved when this task called schedule() in the
 * past. prev == current is still correct but we need to recalculate this_rq
 * because prev may have moved to another CPU.
 */
static struct rq *finish_task_switch(struct task_struct *prev)
	__releases(rq->lock)
{
	struct rq *rq = this_rq();
	struct mm_struct *mm = rq->prev_mm;
	long prev_state;

	/*
	 * The previous task will have left us with a preempt_count of 2
	 * because it left us after:
	 *
	 *	schedule()
	 *	  preempt_disable();			// 1
	 *	  __schedule()
	 *	    raw_spin_lock_irq(&rq->lock)	// 2
	 *
	 * Also, see FORK_PREEMPT_COUNT.
	 */
	if (WARN_ONCE(preempt_count() != 2*PREEMPT_DISABLE_OFFSET,
		      "corrupted preempt_count: %s/%d/0x%x\n",
		      current->comm, current->pid, preempt_count()))
		preempt_count_set(FORK_PREEMPT_COUNT);

	rq->prev_mm = NULL;

	/*
	 * A task struct has one reference for the use as "current".
	 * If a task dies, then it sets TASK_DEAD in tsk->state and calls
	 * schedule one last time. The schedule call will never return, and
	 * the scheduled task must drop that reference.
	 *
	 * We must observe prev->state before clearing prev->on_cpu (in
	 * finish_task), otherwise a concurrent wakeup can get prev
	 * running on another CPU and we could rave with its RUNNING -> DEAD
	 * transition, resulting in a double drop.
	 */
	prev_state = prev->state;
	vtime_task_switch(prev);
	perf_event_task_sched_in(prev, current);
	finish_task(prev);
	finish_lock_switch(rq);
	finish_arch_post_lock_switch();
	kcov_finish_switch(current);

	fire_sched_in_preempt_notifiers(current);
	/*
	 * When switching through a kernel thread, the loop in
	 * membarrier_{private,global}_expedited() may have observed that
	 * kernel thread and not issued an IPI. It is therefore possible to
	 * schedule between user->kernel->user threads without passing though
	 * switch_mm(). Membarrier requires a barrier after storing to
	 * rq->curr, before returning to userspace, so provide them here:
	 *
	 * - a full memory barrier for {PRIVATE,GLOBAL}_EXPEDITED, implicitly
	 *   provided by mmdrop(),
	 * - a sync_core for SYNC_CORE.
	 */
	if (mm) {
		membarrier_mm_sync_core_before_usermode(mm);
		mmdrop(mm);
	}
	if (unlikely(prev_state == TASK_DEAD)) {
		if (prev->sched_class->task_dead)
			prev->sched_class->task_dead(prev);

		/*
		 * Remove function-return probe instances associated with this
		 * task and put them back on the free list.
		 */
		kprobe_flush_task(prev);

		/* Task is done with its stack. */
		put_task_stack(prev);

		put_task_struct(prev);
	}

	tick_nohz_task_switch();
	return rq;
}

#ifdef CONFIG_SMP

/* rq->lock is NOT held, but preemption is disabled */
static void __balance_callback(struct rq *rq)
{
	struct callback_head *head, *next;
	void (*func)(struct rq *rq);
	unsigned long flags;

	raw_spin_lock_irqsave(&rq->lock, flags);
	head = rq->balance_callback;
	rq->balance_callback = NULL;
	while (head) {
		func = (void (*)(struct rq *))head->func;
		next = head->next;
		head->next = NULL;
		head = next;

		func(rq);
	}
	raw_spin_unlock_irqrestore(&rq->lock, flags);
}

static inline void balance_callback(struct rq *rq)
{
	if (unlikely(rq->balance_callback))
		__balance_callback(rq);
}

#else

static inline void balance_callback(struct rq *rq)
{
}

#endif

/**
 * schedule_tail - first thing a freshly forked thread must call.
 * @prev: the thread we just switched away from.
 */
asmlinkage __visible void schedule_tail(struct task_struct *prev)
	__releases(rq->lock)
{
	struct rq *rq;

	/*
	 * New tasks start with FORK_PREEMPT_COUNT, see there and
	 * finish_task_switch() for details.
	 *
	 * finish_task_switch() will drop rq->lock() and lower preempt_count
	 * and the preempt_enable() will end up enabling preemption (on
	 * PREEMPT_COUNT kernels).
	 */

	rq = finish_task_switch(prev);
	balance_callback(rq);
	preempt_enable();

	if (current->set_child_tid)
		put_user(task_pid_vnr(current), current->set_child_tid);

	calculate_sigpending();
}

/*
 * context_switch - switch to the new MM and the new thread's register state.
 */
static __always_inline struct rq *
context_switch(struct rq *rq, struct task_struct *prev,
	       struct task_struct *next, struct rq_flags *rf)
{
	struct mm_struct *mm, *oldmm;

	prepare_task_switch(rq, prev, next);

	mm = next->mm;
	oldmm = prev->active_mm;
	/*
	 * For paravirt, this is coupled with an exit in switch_to to
	 * combine the page table reload and the switch backend into
	 * one hypercall.
	 */
	arch_start_context_switch(prev);

	/*
	 * If mm is non-NULL, we pass through switch_mm(). If mm is
	 * NULL, we will pass through mmdrop() in finish_task_switch().
	 * Both of these contain the full memory barrier required by
	 * membarrier after storing to rq->curr, before returning to
	 * user-space.
	 */
	if (!mm) {
		next->active_mm = oldmm;
		mmgrab(oldmm);
		enter_lazy_tlb(oldmm, next);
	} else
		switch_mm_irqs_off(oldmm, mm, next);

	if (!prev->mm) {
		prev->active_mm = NULL;
		rq->prev_mm = oldmm;
	}

	rq->clock_update_flags &= ~(RQCF_ACT_SKIP|RQCF_REQ_SKIP);

	prepare_lock_switch(rq, next, rf);

	/* Here we just switch the register state and the stack. */
	switch_to(prev, next, prev);
	barrier();

	return finish_task_switch(prev);
}

/*
 * nr_running and nr_context_switches:
 *
 * externally visible scheduler statistics: current number of runnable
 * threads, total number of context switches performed since bootup.
 */
unsigned long nr_running(void)
{
	unsigned long i, sum = 0;

	for_each_online_cpu(i)
		sum += cpu_rq(i)->nr_running;

	return sum;
}

/*
 * Check if only the current task is running on the CPU.
 *
 * Caution: this function does not check that the caller has disabled
 * preemption, thus the result might have a time-of-check-to-time-of-use
 * race.  The caller is responsible to use it correctly, for example:
 *
 * - from a non-preemptable section (of course)
 *
 * - from a thread that is bound to a single CPU
 *
 * - in a loop with very short iterations (e.g. a polling loop)
 */
bool single_task_running(void)
{
	return raw_rq()->nr_running == 1;
}
EXPORT_SYMBOL(single_task_running);

unsigned long long nr_context_switches(void)
{
	int i;
	unsigned long long sum = 0;

	for_each_possible_cpu(i)
		sum += cpu_rq(i)->nr_switches;

	return sum;
}

/*
 * IO-wait accounting, and how its mostly bollocks (on SMP).
 *
 * The idea behind IO-wait account is to account the idle time that we could
 * have spend running if it were not for IO. That is, if we were to improve the
 * storage performance, we'd have a proportional reduction in IO-wait time.
 *
 * This all works nicely on UP, where, when a task blocks on IO, we account
 * idle time as IO-wait, because if the storage were faster, it could've been
 * running and we'd not be idle.
 *
 * This has been extended to SMP, by doing the same for each CPU. This however
 * is broken.
 *
 * Imagine for instance the case where two tasks block on one CPU, only the one
 * CPU will have IO-wait accounted, while the other has regular idle. Even
 * though, if the storage were faster, both could've ran at the same time,
 * utilising both CPUs.
 *
 * This means, that when looking globally, the current IO-wait accounting on
 * SMP is a lower bound, by reason of under accounting.
 *
 * Worse, since the numbers are provided per CPU, they are sometimes
 * interpreted per CPU, and that is nonsensical. A blocked task isn't strictly
 * associated with any one particular CPU, it can wake to another CPU than it
 * blocked on. This means the per CPU IO-wait number is meaningless.
 *
 * Task CPU affinities can make all that even more 'interesting'.
 */

unsigned long nr_iowait(void)
{
	unsigned long i, sum = 0;

	for_each_possible_cpu(i)
		sum += atomic_read(&cpu_rq(i)->nr_iowait);

	return sum;
}

/*
 * Consumers of these two interfaces, like for example the cpufreq menu
 * governor are using nonsensical data. Boosting frequency for a CPU that has
 * IO-wait which might not even end up running the task when it does become
 * runnable.
 */

unsigned long nr_iowait_cpu(int cpu)
{
	struct rq *this = cpu_rq(cpu);
	return atomic_read(&this->nr_iowait);
}

void get_iowait_load(unsigned long *nr_waiters, unsigned long *load)
{
	struct rq *rq = this_rq();
	*nr_waiters = atomic_read(&rq->nr_iowait);
	*load = rq->load.weight;
}

#ifdef CONFIG_SMP

/*
 * sched_exec - execve() is a valuable balancing opportunity, because at
 * this point the task has the smallest effective memory and cache footprint.
 */
void sched_exec(void)
{
	struct task_struct *p = current;
	unsigned long flags;
	int dest_cpu;

	raw_spin_lock_irqsave(&p->pi_lock, flags);
	dest_cpu = p->sched_class->select_task_rq(p, task_cpu(p), SD_BALANCE_EXEC, 0, 1);
	if (dest_cpu == smp_processor_id())
		goto unlock;

	if (likely(cpu_active(dest_cpu) && likely(!cpu_isolated(dest_cpu)))) {
		struct migration_arg arg = { p, dest_cpu };

		raw_spin_unlock_irqrestore(&p->pi_lock, flags);
		stop_one_cpu(task_cpu(p), migration_cpu_stop, &arg);
		return;
	}
unlock:
	raw_spin_unlock_irqrestore(&p->pi_lock, flags);
}

#endif

DEFINE_PER_CPU(struct kernel_stat, kstat);
DEFINE_PER_CPU(struct kernel_cpustat, kernel_cpustat);

EXPORT_PER_CPU_SYMBOL(kstat);
EXPORT_PER_CPU_SYMBOL(kernel_cpustat);

/*
 * The function fair_sched_class.update_curr accesses the struct curr
 * and its field curr->exec_start; when called from task_sched_runtime(),
 * we observe a high rate of cache misses in practice.
 * Prefetching this data results in improved performance.
 */
static inline void prefetch_curr_exec_start(struct task_struct *p)
{
#ifdef CONFIG_FAIR_GROUP_SCHED
	struct sched_entity *curr = (&p->se)->cfs_rq->curr;
#else
	struct sched_entity *curr = (&task_rq(p)->cfs)->curr;
#endif
	prefetch(curr);
	prefetch(&curr->exec_start);
}

/*
 * Return accounted runtime for the task.
 * In case the task is currently running, return the runtime plus current's
 * pending runtime that have not been accounted yet.
 */
unsigned long long task_sched_runtime(struct task_struct *p)
{
	struct rq_flags rf;
	struct rq *rq;
	u64 ns;

#if defined(CONFIG_64BIT) && defined(CONFIG_SMP)
	/*
	 * 64-bit doesn't need locks to atomically read a 64-bit value.
	 * So we have a optimization chance when the task's delta_exec is 0.
	 * Reading ->on_cpu is racy, but this is ok.
	 *
	 * If we race with it leaving CPU, we'll take a lock. So we're correct.
	 * If we race with it entering CPU, unaccounted time is 0. This is
	 * indistinguishable from the read occurring a few cycles earlier.
	 * If we see ->on_cpu without ->on_rq, the task is leaving, and has
	 * been accounted, so we're correct here as well.
	 */
	if (!p->on_cpu || !task_on_rq_queued(p))
		return p->se.sum_exec_runtime;
#endif

	rq = task_rq_lock(p, &rf);
	/*
	 * Must be ->curr _and_ ->on_rq.  If dequeued, we would
	 * project cycles that may never be accounted to this
	 * thread, breaking clock_gettime().
	 */
	if (task_current(rq, p) && task_on_rq_queued(p)) {
		prefetch_curr_exec_start(p);
		update_rq_clock(rq);
		p->sched_class->update_curr(rq);
	}
	ns = p->se.sum_exec_runtime;
	task_rq_unlock(rq, p, &rf);

	return ns;
}

unsigned int capacity_margin_freq = 1280; /* ~20% margin */

/*
 * This function gets called by the timer code, with HZ frequency.
 * We call it with interrupts disabled.
 */
void scheduler_tick(void)
{
	int cpu = smp_processor_id();
	struct rq *rq = cpu_rq(cpu);
	struct task_struct *curr = rq->curr;
	struct rq_flags rf;
	u64 wallclock;
	bool early_notif;
	u32 old_load;
	struct related_thread_group *grp;
	unsigned int flag = 0;

	sched_clock_tick();

	rq_lock(rq, &rf);

	old_load = task_load(curr);
	set_window_start(rq);
	wallclock = sched_ktime_clock();
	update_task_ravg(rq->curr, rq, TASK_UPDATE, wallclock, 0);
	update_rq_clock(rq);
	curr->sched_class->task_tick(rq, curr, 0);
	cpu_load_update_active(rq);
	calc_global_load_tick(rq);
	psi_task_tick(rq);

	early_notif = early_detection_notify(rq, wallclock);
	if (early_notif)
		flag = SCHED_CPUFREQ_WALT | SCHED_CPUFREQ_EARLY_DET;

	cpufreq_update_util(rq, flag);
	rq_unlock(rq, &rf);

	perf_event_task_tick();

#ifdef CONFIG_SMP
	rq->idle_balance = idle_cpu(cpu);
	trigger_load_balance(rq);
#endif

	rcu_read_lock();
	grp = task_related_thread_group(curr);
	if (update_preferred_cluster(grp, curr, old_load, true))
		set_preferred_cluster(grp);
	rcu_read_unlock();

	if (curr->sched_class == &fair_sched_class)
		check_for_migration(rq, curr);
}

#ifdef CONFIG_NO_HZ_FULL

struct tick_work {
	int			cpu;
	atomic_t		state;
	struct delayed_work	work;
};
/* Values for ->state, see diagram below. */
#define TICK_SCHED_REMOTE_OFFLINE	0
#define TICK_SCHED_REMOTE_OFFLINING	1
#define TICK_SCHED_REMOTE_RUNNING	2

/*
 * State diagram for ->state:
 *
 *
 *          TICK_SCHED_REMOTE_OFFLINE
 *                    |   ^
 *                    |   |
 *                    |   | sched_tick_remote()
 *                    |   |
 *                    |   |
 *                    +--TICK_SCHED_REMOTE_OFFLINING
 *                    |   ^
 *                    |   |
 * sched_tick_start() |   | sched_tick_stop()
 *                    |   |
 *                    V   |
 *          TICK_SCHED_REMOTE_RUNNING
 *
 *
 * Other transitions get WARN_ON_ONCE(), except that sched_tick_remote()
 * and sched_tick_start() are happy to leave the state in RUNNING.
 */

static struct tick_work __percpu *tick_work_cpu;

static void sched_tick_remote(struct work_struct *work)
{
	struct delayed_work *dwork = to_delayed_work(work);
	struct tick_work *twork = container_of(dwork, struct tick_work, work);
	int cpu = twork->cpu;
	struct rq *rq = cpu_rq(cpu);
	struct task_struct *curr;
	struct rq_flags rf;
	u64 delta;
	int os;

	/*
	 * Handle the tick only if it appears the remote CPU is running in full
	 * dynticks mode. The check is racy by nature, but missing a tick or
	 * having one too much is no big deal because the scheduler tick updates
	 * statistics and checks timeslices in a time-independent way, regardless
	 * of when exactly it is running.
	 */
	if (idle_cpu(cpu) || !tick_nohz_tick_stopped_cpu(cpu))
		goto out_requeue;

	rq_lock_irq(rq, &rf);
	curr = rq->curr;
	if (is_idle_task(curr) || cpu_is_offline(cpu))
		goto out_unlock;

	update_rq_clock(rq);
	delta = rq_clock_task(rq) - curr->se.exec_start;

	/*
	 * Make sure the next tick runs within a reasonable
	 * amount of time.
	 */
	WARN_ON_ONCE(delta > (u64)NSEC_PER_SEC * 3);
	curr->sched_class->task_tick(rq, curr, 0);

out_unlock:
	rq_unlock_irq(rq, &rf);

out_requeue:
	/*
	 * Run the remote tick once per second (1Hz). This arbitrary
	 * frequency is large enough to avoid overload but short enough
	 * to keep scheduler internal stats reasonably up to date.  But
	 * first update state to reflect hotplug activity if required.
	 */
	os = atomic_fetch_add_unless(&twork->state, -1, TICK_SCHED_REMOTE_RUNNING);
	WARN_ON_ONCE(os == TICK_SCHED_REMOTE_OFFLINE);
	if (os == TICK_SCHED_REMOTE_RUNNING)
		queue_delayed_work(system_unbound_wq, dwork, HZ);
}

static void sched_tick_start(int cpu)
{
	int os;
	struct tick_work *twork;

	if (housekeeping_cpu(cpu, HK_FLAG_TICK))
		return;

	WARN_ON_ONCE(!tick_work_cpu);

	twork = per_cpu_ptr(tick_work_cpu, cpu);
	os = atomic_xchg(&twork->state, TICK_SCHED_REMOTE_RUNNING);
	WARN_ON_ONCE(os == TICK_SCHED_REMOTE_RUNNING);
	if (os == TICK_SCHED_REMOTE_OFFLINE) {
		twork->cpu = cpu;
		INIT_DELAYED_WORK(&twork->work, sched_tick_remote);
		queue_delayed_work(system_unbound_wq, &twork->work, HZ);
	}
}

#ifdef CONFIG_HOTPLUG_CPU
static void sched_tick_stop(int cpu)
{
	struct tick_work *twork;
	int os;

	if (housekeeping_cpu(cpu, HK_FLAG_TICK))
		return;

	WARN_ON_ONCE(!tick_work_cpu);

	twork = per_cpu_ptr(tick_work_cpu, cpu);
	/* There cannot be competing actions, but don't rely on stop-machine. */
	os = atomic_xchg(&twork->state, TICK_SCHED_REMOTE_OFFLINING);
	WARN_ON_ONCE(os != TICK_SCHED_REMOTE_RUNNING);
	/* Don't cancel, as this would mess up the state machine. */
}
#endif /* CONFIG_HOTPLUG_CPU */

int __init sched_tick_offload_init(void)
{
	tick_work_cpu = alloc_percpu(struct tick_work);
	BUG_ON(!tick_work_cpu);
	return 0;
}

#else /* !CONFIG_NO_HZ_FULL */
static inline void sched_tick_start(int cpu) { }
static inline void sched_tick_stop(int cpu) { }
#endif

#if defined(CONFIG_PREEMPT) && (defined(CONFIG_DEBUG_PREEMPT) || \
				defined(CONFIG_TRACE_PREEMPT_TOGGLE))
/*
 * If the value passed in is equal to the current preempt count
 * then we just disabled preemption. Start timing the latency.
 */
static inline void preempt_latency_start(int val)
{
	if (preempt_count() == val) {
		unsigned long ip = get_lock_parent_ip();
#ifdef CONFIG_DEBUG_PREEMPT
		current->preempt_disable_ip = ip;
#endif
		trace_preempt_off(CALLER_ADDR0, ip);
	}
}

void preempt_count_add(int val)
{
#ifdef CONFIG_DEBUG_PREEMPT
	/*
	 * Underflow?
	 */
	if (DEBUG_LOCKS_WARN_ON((preempt_count() < 0)))
		return;
#endif
	__preempt_count_add(val);
#ifdef CONFIG_DEBUG_PREEMPT
	/*
	 * Spinlock count overflowing soon?
	 */
	DEBUG_LOCKS_WARN_ON((preempt_count() & PREEMPT_MASK) >=
				PREEMPT_MASK - 10);
#endif
	preempt_latency_start(val);
}
EXPORT_SYMBOL(preempt_count_add);
NOKPROBE_SYMBOL(preempt_count_add);

/*
 * If the value passed in equals to the current preempt count
 * then we just enabled preemption. Stop timing the latency.
 */
static inline void preempt_latency_stop(int val)
{
	if (preempt_count() == val) {
		trace_preempt_on(CALLER_ADDR0, get_lock_parent_ip());
	}
}

void preempt_count_sub(int val)
{
#ifdef CONFIG_DEBUG_PREEMPT
	/*
	 * Underflow?
	 */
	if (DEBUG_LOCKS_WARN_ON(val > preempt_count()))
		return;
	/*
	 * Is the spinlock portion underflowing?
	 */
	if (DEBUG_LOCKS_WARN_ON((val < PREEMPT_MASK) &&
			!(preempt_count() & PREEMPT_MASK)))
		return;
#endif

	preempt_latency_stop(val);
	__preempt_count_sub(val);
}
EXPORT_SYMBOL(preempt_count_sub);
NOKPROBE_SYMBOL(preempt_count_sub);

#else
static inline void preempt_latency_start(int val) { }
static inline void preempt_latency_stop(int val) { }
#endif

static inline unsigned long get_preempt_disable_ip(struct task_struct *p)
{
#ifdef CONFIG_DEBUG_PREEMPT
	return p->preempt_disable_ip;
#else
	return 0;
#endif
}

/*
 * Print scheduling while atomic bug:
 */
static noinline void __schedule_bug(struct task_struct *prev)
{
	/* Save this before calling printk(), since that will clobber it */
	unsigned long preempt_disable_ip = get_preempt_disable_ip(current);

	if (oops_in_progress)
		return;

	printk(KERN_ERR "BUG: scheduling while atomic: %s/%d/0x%08x\n",
		prev->comm, prev->pid, preempt_count());

	debug_show_held_locks(prev);
	print_modules();
	if (irqs_disabled())
		print_irqtrace_events(prev);
	if (IS_ENABLED(CONFIG_DEBUG_PREEMPT)
	    && in_atomic_preempt_off()) {
		pr_err("Preemption disabled at:");
		print_ip_sym(preempt_disable_ip);
		pr_cont("\n");
	}
	check_panic_on_warn("scheduling while atomic");

#ifdef CONFIG_PANIC_ON_SCHED_BUG
	BUG();
#endif
	dump_stack();
	add_taint(TAINT_WARN, LOCKDEP_STILL_OK);
}

/*
 * Various schedule()-time debugging checks and statistics:
 */
static inline void schedule_debug(struct task_struct *prev)
{
#ifdef CONFIG_SCHED_STACK_END_CHECK
	if (task_stack_end_corrupted(prev))
		panic("corrupted stack end detected inside scheduler\n");
#endif

	if (unlikely(in_atomic_preempt_off())) {
		__schedule_bug(prev);
		preempt_count_set(PREEMPT_DISABLED);
	}
	rcu_sleep_check();

	profile_hit(SCHED_PROFILING, __builtin_return_address(0));

	schedstat_inc(this_rq()->sched_count);
}

/*
 * Pick up the highest-prio task:
 */
static inline struct task_struct *
pick_next_task(struct rq *rq, struct task_struct *prev, struct rq_flags *rf)
{
	const struct sched_class *class;
	struct task_struct *p;

	/*
	 * Optimization: we know that if all tasks are in the fair class we can
	 * call that function directly, but only if the @prev task wasn't of a
	 * higher scheduling class, because otherwise those loose the
	 * opportunity to pull in more work from other CPUs.
	 */
	if (likely((prev->sched_class == &idle_sched_class ||
		    prev->sched_class == &fair_sched_class) &&
		   rq->nr_running == rq->cfs.h_nr_running)) {

		p = fair_sched_class.pick_next_task(rq, prev, rf);
		if (unlikely(p == RETRY_TASK))
			goto again;

		/* Assumes fair_sched_class->next == idle_sched_class */
		if (unlikely(!p))
			p = idle_sched_class.pick_next_task(rq, prev, rf);

		return p;
	}

again:
	for_each_class(class) {
		p = class->pick_next_task(rq, prev, rf);
		if (p) {
			if (unlikely(p == RETRY_TASK))
				goto again;
			return p;
		}
	}

	/* The idle class should always have a runnable task: */
	BUG();
}

/*
 * __schedule() is the main scheduler function.
 *
 * The main means of driving the scheduler and thus entering this function are:
 *
 *   1. Explicit blocking: mutex, semaphore, waitqueue, etc.
 *
 *   2. TIF_NEED_RESCHED flag is checked on interrupt and userspace return
 *      paths. For example, see arch/x86/entry_64.S.
 *
 *      To drive preemption between tasks, the scheduler sets the flag in timer
 *      interrupt handler scheduler_tick().
 *
 *   3. Wakeups don't really cause entry into schedule(). They add a
 *      task to the run-queue and that's it.
 *
 *      Now, if the new task added to the run-queue preempts the current
 *      task, then the wakeup sets TIF_NEED_RESCHED and schedule() gets
 *      called on the nearest possible occasion:
 *
 *       - If the kernel is preemptible (CONFIG_PREEMPT=y):
 *
 *         - in syscall or exception context, at the next outmost
 *           preempt_enable(). (this might be as soon as the wake_up()'s
 *           spin_unlock()!)
 *
 *         - in IRQ context, return from interrupt-handler to
 *           preemptible context
 *
 *       - If the kernel is not preemptible (CONFIG_PREEMPT is not set)
 *         then at the next:
 *
 *          - cond_resched() call
 *          - explicit schedule() call
 *          - return from syscall or exception to user-space
 *          - return from interrupt-handler to user-space
 *
 * WARNING: must be called with preemption disabled!
 */
static void __sched notrace __schedule(bool preempt)
{
	struct task_struct *prev, *next;
	unsigned long *switch_count;
	struct rq_flags rf;
	struct rq *rq;
	int cpu;
	u64 wallclock;

	cpu = smp_processor_id();
	rq = cpu_rq(cpu);
	prev = rq->curr;

	schedule_debug(prev);

	if (sched_feat(HRTICK))
		hrtick_clear(rq);

	local_irq_disable();
	rcu_note_context_switch(preempt);

	/*
	 * Make sure that signal_pending_state()->signal_pending() below
	 * can't be reordered with __set_current_state(TASK_INTERRUPTIBLE)
	 * done by the caller to avoid the race with signal_wake_up().
	 *
	 * The membarrier system call requires a full memory barrier
	 * after coming from user-space, before storing to rq->curr.
	 */
	rq_lock(rq, &rf);
	smp_mb__after_spinlock();

	/* Promote REQ to ACT */
	rq->clock_update_flags <<= 1;
	update_rq_clock(rq);

	switch_count = &prev->nivcsw;
	if (!preempt && prev->state) {
		if (unlikely(signal_pending_state(prev->state, prev))) {
			prev->state = TASK_RUNNING;
		} else {
			deactivate_task(rq, prev, DEQUEUE_SLEEP | DEQUEUE_NOCLOCK);
			prev->on_rq = 0;

			if (prev->in_iowait) {
				atomic_inc(&rq->nr_iowait);
				delayacct_blkio_start();
			}

			/*
			 * If a worker went to sleep, notify and ask workqueue
			 * whether it wants to wake up a task to maintain
			 * concurrency.
			 */
			if (prev->flags & PF_WQ_WORKER) {
				struct task_struct *to_wakeup;

				to_wakeup = wq_worker_sleeping(prev);
				if (to_wakeup)
					try_to_wake_up_local(to_wakeup, &rf);
			}
		}
		switch_count = &prev->nvcsw;
	}

	next = pick_next_task(rq, prev, &rf);
	clear_tsk_need_resched(prev);
	clear_preempt_need_resched();

	wallclock = sched_ktime_clock();
	if (likely(prev != next)) {
		if (!prev->on_rq)
			prev->last_sleep_ts = wallclock;

		update_task_ravg(prev, rq, PUT_PREV_TASK, wallclock, 0);
		update_task_ravg(next, rq, PICK_NEXT_TASK, wallclock, 0);
		rq->nr_switches++;
		rq->curr = next;
		/*
		 * The membarrier system call requires each architecture
		 * to have a full memory barrier after updating
		 * rq->curr, before returning to user-space.
		 *
		 * Here are the schemes providing that barrier on the
		 * various architectures:
		 * - mm ? switch_mm() : mmdrop() for x86, s390, sparc, PowerPC.
		 *   switch_mm() rely on membarrier_arch_switch_mm() on PowerPC.
		 * - finish_lock_switch() for weakly-ordered
		 *   architectures where spin_unlock is a full barrier,
		 * - switch_to() for arm64 (weakly-ordered, spin_unlock
		 *   is a RELEASE barrier),
		 */
		++*switch_count;

		trace_sched_switch(preempt, prev, next);

		/* Also unlocks the rq: */
		rq = context_switch(rq, prev, next, &rf);
		update_md_current_stack(NULL);
	} else {
		update_task_ravg(prev, rq, TASK_UPDATE, wallclock, 0);
		rq->clock_update_flags &= ~(RQCF_ACT_SKIP|RQCF_REQ_SKIP);
		rq_unlock_irq(rq, &rf);
	}

	balance_callback(rq);
}

void __noreturn do_task_dead(void)
{
	/* Causes final put_task_struct in finish_task_switch(): */
	set_special_state(TASK_DEAD);

	/* Tell freezer to ignore us: */
	current->flags |= PF_NOFREEZE;

	__schedule(false);
	BUG();

	/* Avoid "noreturn function does return" - but don't continue if BUG() is a NOP: */
	for (;;)
		cpu_relax();
}

static inline void sched_submit_work(struct task_struct *tsk)
{
	if (!tsk->state || tsk_is_pi_blocked(tsk))
		return;
	/*
	 * If we are going to sleep and we have plugged IO queued,
	 * make sure to submit it to avoid deadlocks.
	 */
	if (blk_needs_flush_plug(tsk))
		blk_schedule_flush_plug(tsk);
}

asmlinkage __visible void __sched schedule(void)
{
	struct task_struct *tsk = current;

	sched_submit_work(tsk);
	do {
		preempt_disable();
		__schedule(false);
		sched_preempt_enable_no_resched();
	} while (need_resched());
}
EXPORT_SYMBOL(schedule);

/*
 * synchronize_rcu_tasks() makes sure that no task is stuck in preempted
 * state (have scheduled out non-voluntarily) by making sure that all
 * tasks have either left the run queue or have gone into user space.
 * As idle tasks do not do either, they must not ever be preempted
 * (schedule out non-voluntarily).
 *
 * schedule_idle() is similar to schedule_preempt_disable() except that it
 * never enables preemption because it does not call sched_submit_work().
 */
void __sched schedule_idle(void)
{
	/*
	 * As this skips calling sched_submit_work(), which the idle task does
	 * regardless because that function is a nop when the task is in a
	 * TASK_RUNNING state, make sure this isn't used someplace that the
	 * current task can be in any other state. Note, idle is always in the
	 * TASK_RUNNING state.
	 */
	WARN_ON_ONCE(current->state);
	do {
		__schedule(false);
	} while (need_resched());
}

#ifdef CONFIG_CONTEXT_TRACKING
asmlinkage __visible void __sched schedule_user(void)
{
	/*
	 * If we come here after a random call to set_need_resched(),
	 * or we have been woken up remotely but the IPI has not yet arrived,
	 * we haven't yet exited the RCU idle mode. Do it here manually until
	 * we find a better solution.
	 *
	 * NB: There are buggy callers of this function.  Ideally we
	 * should warn if prev_state != CONTEXT_USER, but that will trigger
	 * too frequently to make sense yet.
	 */
	enum ctx_state prev_state = exception_enter();
	schedule();
	exception_exit(prev_state);
}
#endif

/**
 * schedule_preempt_disabled - called with preemption disabled
 *
 * Returns with preemption disabled. Note: preempt_count must be 1
 */
void __sched schedule_preempt_disabled(void)
{
	sched_preempt_enable_no_resched();
	schedule();
	preempt_disable();
}

static void __sched notrace preempt_schedule_common(void)
{
	do {
		/*
		 * Because the function tracer can trace preempt_count_sub()
		 * and it also uses preempt_enable/disable_notrace(), if
		 * NEED_RESCHED is set, the preempt_enable_notrace() called
		 * by the function tracer will call this function again and
		 * cause infinite recursion.
		 *
		 * Preemption must be disabled here before the function
		 * tracer can trace. Break up preempt_disable() into two
		 * calls. One to disable preemption without fear of being
		 * traced. The other to still record the preemption latency,
		 * which can also be traced by the function tracer.
		 */
		preempt_disable_notrace();
		preempt_latency_start(1);
		__schedule(true);
		preempt_latency_stop(1);
		preempt_enable_no_resched_notrace();

		/*
		 * Check again in case we missed a preemption opportunity
		 * between schedule and now.
		 */
	} while (need_resched());
}

#ifdef CONFIG_PREEMPT
/*
 * this is the entry point to schedule() from in-kernel preemption
 * off of preempt_enable. Kernel preemptions off return from interrupt
 * occur there and call schedule directly.
 */
asmlinkage __visible void __sched notrace preempt_schedule(void)
{
	/*
	 * If there is a non-zero preempt_count or interrupts are disabled,
	 * we do not want to preempt the current task. Just return..
	 */
	if (likely(!preemptible()))
		return;

	preempt_schedule_common();
}
NOKPROBE_SYMBOL(preempt_schedule);
EXPORT_SYMBOL(preempt_schedule);

/**
 * preempt_schedule_notrace - preempt_schedule called by tracing
 *
 * The tracing infrastructure uses preempt_enable_notrace to prevent
 * recursion and tracing preempt enabling caused by the tracing
 * infrastructure itself. But as tracing can happen in areas coming
 * from userspace or just about to enter userspace, a preempt enable
 * can occur before user_exit() is called. This will cause the scheduler
 * to be called when the system is still in usermode.
 *
 * To prevent this, the preempt_enable_notrace will use this function
 * instead of preempt_schedule() to exit user context if needed before
 * calling the scheduler.
 */
asmlinkage __visible void __sched notrace preempt_schedule_notrace(void)
{
	enum ctx_state prev_ctx;

	if (likely(!preemptible()))
		return;

	do {
		/*
		 * Because the function tracer can trace preempt_count_sub()
		 * and it also uses preempt_enable/disable_notrace(), if
		 * NEED_RESCHED is set, the preempt_enable_notrace() called
		 * by the function tracer will call this function again and
		 * cause infinite recursion.
		 *
		 * Preemption must be disabled here before the function
		 * tracer can trace. Break up preempt_disable() into two
		 * calls. One to disable preemption without fear of being
		 * traced. The other to still record the preemption latency,
		 * which can also be traced by the function tracer.
		 */
		preempt_disable_notrace();
		preempt_latency_start(1);
		/*
		 * Needs preempt disabled in case user_exit() is traced
		 * and the tracer calls preempt_enable_notrace() causing
		 * an infinite recursion.
		 */
		prev_ctx = exception_enter();
		__schedule(true);
		exception_exit(prev_ctx);

		preempt_latency_stop(1);
		preempt_enable_no_resched_notrace();
	} while (need_resched());
}
EXPORT_SYMBOL_GPL(preempt_schedule_notrace);

#endif /* CONFIG_PREEMPT */

/*
 * this is the entry point to schedule() from kernel preemption
 * off of irq context.
 * Note, that this is called and return with irqs disabled. This will
 * protect us against recursive calling from irq.
 */
asmlinkage __visible void __sched preempt_schedule_irq(void)
{
	enum ctx_state prev_state;

	/* Catch callers which need to be fixed */
	BUG_ON(preempt_count() || !irqs_disabled());

	prev_state = exception_enter();

	do {
		preempt_disable();
		local_irq_enable();
		__schedule(true);
		local_irq_disable();
		sched_preempt_enable_no_resched();
	} while (need_resched());

	exception_exit(prev_state);
}

int default_wake_function(wait_queue_entry_t *curr, unsigned mode, int wake_flags,
			  void *key)
{
	return try_to_wake_up(curr->private, mode, wake_flags, 1);
}
EXPORT_SYMBOL(default_wake_function);

#ifdef CONFIG_RT_MUTEXES

static inline int __rt_effective_prio(struct task_struct *pi_task, int prio)
{
	if (pi_task)
		prio = min(prio, pi_task->prio);

	return prio;
}

static inline int rt_effective_prio(struct task_struct *p, int prio)
{
	struct task_struct *pi_task = rt_mutex_get_top_task(p);

	return __rt_effective_prio(pi_task, prio);
}

/*
 * rt_mutex_setprio - set the current priority of a task
 * @p: task to boost
 * @pi_task: donor task
 *
 * This function changes the 'effective' priority of a task. It does
 * not touch ->normal_prio like __setscheduler().
 *
 * Used by the rt_mutex code to implement priority inheritance
 * logic. Call site only calls if the priority of the task changed.
 */
void rt_mutex_setprio(struct task_struct *p, struct task_struct *pi_task)
{
	int prio, oldprio, queued, running, queue_flag =
		DEQUEUE_SAVE | DEQUEUE_MOVE | DEQUEUE_NOCLOCK;
	const struct sched_class *prev_class;
	struct rq_flags rf;
	struct rq *rq;

	/* XXX used to be waiter->prio, not waiter->task->prio */
	prio = __rt_effective_prio(pi_task, p->normal_prio);

	/*
	 * If nothing changed; bail early.
	 */
	if (p->pi_top_task == pi_task && prio == p->prio && !dl_prio(prio))
		return;

	rq = __task_rq_lock(p, &rf);
	update_rq_clock(rq);
	/*
	 * Set under pi_lock && rq->lock, such that the value can be used under
	 * either lock.
	 *
	 * Note that there is loads of tricky to make this pointer cache work
	 * right. rt_mutex_slowunlock()+rt_mutex_postunlock() work together to
	 * ensure a task is de-boosted (pi_task is set to NULL) before the
	 * task is allowed to run again (and can exit). This ensures the pointer
	 * points to a blocked task -- which guaratees the task is present.
	 */
	p->pi_top_task = pi_task;

	/*
	 * For FIFO/RR we only need to set prio, if that matches we're done.
	 */
	if (prio == p->prio && !dl_prio(prio))
		goto out_unlock;

	/*
	 * Idle task boosting is a nono in general. There is one
	 * exception, when PREEMPT_RT and NOHZ is active:
	 *
	 * The idle task calls get_next_timer_interrupt() and holds
	 * the timer wheel base->lock on the CPU and another CPU wants
	 * to access the timer (probably to cancel it). We can safely
	 * ignore the boosting request, as the idle CPU runs this code
	 * with interrupts disabled and will complete the lock
	 * protected section without being interrupted. So there is no
	 * real need to boost.
	 */
	if (unlikely(p == rq->idle)) {
		WARN_ON(p != rq->curr);
		WARN_ON(p->pi_blocked_on);
		goto out_unlock;
	}

	trace_sched_pi_setprio(p, pi_task);
	oldprio = p->prio;

	if (oldprio == prio)
		queue_flag &= ~DEQUEUE_MOVE;

	prev_class = p->sched_class;
	queued = task_on_rq_queued(p);
	running = task_current(rq, p);
	if (queued)
		dequeue_task(rq, p, queue_flag);
	if (running)
		put_prev_task(rq, p);

	/*
	 * Boosting condition are:
	 * 1. -rt task is running and holds mutex A
	 *      --> -dl task blocks on mutex A
	 *
	 * 2. -dl task is running and holds mutex A
	 *      --> -dl task blocks on mutex A and could preempt the
	 *          running task
	 */
	if (dl_prio(prio)) {
		if (!dl_prio(p->normal_prio) ||
		    (pi_task && dl_prio(pi_task->prio) &&
		     dl_entity_preempt(&pi_task->dl, &p->dl))) {
			p->dl.pi_se = pi_task->dl.pi_se;
			queue_flag |= ENQUEUE_REPLENISH;
		} else {
			p->dl.pi_se = &p->dl;
		}
		p->sched_class = &dl_sched_class;
	} else if (rt_prio(prio)) {
		if (dl_prio(oldprio))
			p->dl.pi_se = &p->dl;
		if (oldprio < prio)
			queue_flag |= ENQUEUE_HEAD;
		p->sched_class = &rt_sched_class;
	} else {
		if (dl_prio(oldprio))
			p->dl.pi_se = &p->dl;
		if (rt_prio(oldprio))
			p->rt.timeout = 0;
		p->sched_class = &fair_sched_class;
	}

	p->prio = prio;

	if (queued)
		enqueue_task(rq, p, queue_flag);
	if (running)
		set_curr_task(rq, p);

	check_class_changed(rq, p, prev_class, oldprio);
out_unlock:
	/* Avoid rq from going away on us: */
	preempt_disable();
	__task_rq_unlock(rq, &rf);

	balance_callback(rq);
	preempt_enable();
}
#else
static inline int rt_effective_prio(struct task_struct *p, int prio)
{
	return prio;
}
#endif

void set_user_nice(struct task_struct *p, long nice)
{
	bool queued, running;
	int old_prio, delta;
	struct rq_flags rf;
	struct rq *rq;

	if (task_nice(p) == nice || nice < MIN_NICE || nice > MAX_NICE)
		return;
	/*
	 * We have to be careful, if called from sys_setpriority(),
	 * the task might be in the middle of scheduling on another CPU.
	 */
	rq = task_rq_lock(p, &rf);
	update_rq_clock(rq);

	/*
	 * The RT priorities are set via sched_setscheduler(), but we still
	 * allow the 'normal' nice value to be set - but as expected
	 * it wont have any effect on scheduling until the task is
	 * SCHED_DEADLINE, SCHED_FIFO or SCHED_RR:
	 */
	if (task_has_dl_policy(p) || task_has_rt_policy(p)) {
		p->static_prio = NICE_TO_PRIO(nice);
		goto out_unlock;
	}
	queued = task_on_rq_queued(p);
	running = task_current(rq, p);
	if (queued)
		dequeue_task(rq, p, DEQUEUE_SAVE | DEQUEUE_NOCLOCK);
	if (running)
		put_prev_task(rq, p);

	p->static_prio = NICE_TO_PRIO(nice);
	set_load_weight(p, true);
	old_prio = p->prio;
	p->prio = effective_prio(p);
	delta = p->prio - old_prio;

	if (queued) {
		enqueue_task(rq, p, ENQUEUE_RESTORE | ENQUEUE_NOCLOCK);
		/*
		 * If the task increased its priority or is running and
		 * lowered its priority, then reschedule its CPU:
		 */
		if (delta < 0 || (delta > 0 && task_running(rq, p)))
			resched_curr(rq);
	}
	if (running)
		set_curr_task(rq, p);
out_unlock:
	task_rq_unlock(rq, p, &rf);
}
EXPORT_SYMBOL(set_user_nice);

/*
 * can_nice - check if a task can reduce its nice value
 * @p: task
 * @nice: nice value
 */
int can_nice(const struct task_struct *p, const int nice)
{
	/* Convert nice value [19,-20] to rlimit style value [1,40]: */
	int nice_rlim = nice_to_rlimit(nice);

	return (nice_rlim <= task_rlimit(p, RLIMIT_NICE) ||
		capable(CAP_SYS_NICE));
}

#ifdef __ARCH_WANT_SYS_NICE

/*
 * sys_nice - change the priority of the current process.
 * @increment: priority increment
 *
 * sys_setpriority is a more generic, but much slower function that
 * does similar things.
 */
SYSCALL_DEFINE1(nice, int, increment)
{
	long nice, retval;

	/*
	 * Setpriority might change our priority at the same moment.
	 * We don't have to worry. Conceptually one call occurs first
	 * and we have a single winner.
	 */
	increment = clamp(increment, -NICE_WIDTH, NICE_WIDTH);
	nice = task_nice(current) + increment;

	nice = clamp_val(nice, MIN_NICE, MAX_NICE);
	if (increment < 0 && !can_nice(current, nice))
		return -EPERM;

	retval = security_task_setnice(current, nice);
	if (retval)
		return retval;

	set_user_nice(current, nice);
	return 0;
}

#endif

/**
 * task_prio - return the priority value of a given task.
 * @p: the task in question.
 *
 * Return: The priority value as seen by users in /proc.
 * RT tasks are offset by -200. Normal tasks are centered
 * around 0, value goes from -16 to +15.
 */
int task_prio(const struct task_struct *p)
{
	return p->prio - MAX_RT_PRIO;
}

/**
 * idle_cpu - is a given CPU idle currently?
 * @cpu: the processor in question.
 *
 * Return: 1 if the CPU is currently idle. 0 otherwise.
 */
int idle_cpu(int cpu)
{
	struct rq *rq = cpu_rq(cpu);

	if (rq->curr != rq->idle)
		return 0;

	if (rq->nr_running)
		return 0;

#ifdef CONFIG_SMP
	if (!llist_empty(&rq->wake_list))
		return 0;
#endif

	return 1;
}

/**
 * available_idle_cpu - is a given CPU idle for enqueuing work.
 * @cpu: the CPU in question.
 *
 * Return: 1 if the CPU is currently idle. 0 otherwise.
 */
int available_idle_cpu(int cpu)
{
	if (!idle_cpu(cpu))
		return 0;

	if (vcpu_is_preempted(cpu))
		return 0;

	return 1;
}

/**
 * idle_task - return the idle task for a given CPU.
 * @cpu: the processor in question.
 *
 * Return: The idle task for the CPU @cpu.
 */
struct task_struct *idle_task(int cpu)
{
	return cpu_rq(cpu)->idle;
}

/**
 * find_process_by_pid - find a process with a matching PID value.
 * @pid: the pid in question.
 *
 * The task of @pid, if found. %NULL otherwise.
 */
static struct task_struct *find_process_by_pid(pid_t pid)
{
	return pid ? find_task_by_vpid(pid) : current;
}

/*
 * sched_setparam() passes in -1 for its policy, to let the functions
 * it calls know not to change it.
 */
#define SETPARAM_POLICY	-1

static void __setscheduler_params(struct task_struct *p,
		const struct sched_attr *attr)
{
	int policy = attr->sched_policy;

	if (policy == SETPARAM_POLICY)
		policy = p->policy;

	p->policy = policy;

	if (dl_policy(policy))
		__setparam_dl(p, attr);
	else if (fair_policy(policy))
		p->static_prio = NICE_TO_PRIO(attr->sched_nice);

	/*
	 * __sched_setscheduler() ensures attr->sched_priority == 0 when
	 * !rt_policy. Always setting this ensures that things like
	 * getparam()/getattr() don't report silly values for !rt tasks.
	 */
	p->rt_priority = attr->sched_priority;
	p->normal_prio = normal_prio(p);
	set_load_weight(p, true);
}

/* Actually do priority change: must hold pi & rq lock. */
static void __setscheduler(struct rq *rq, struct task_struct *p,
			   const struct sched_attr *attr, bool keep_boost)
{
	/*
	 * If params can't change scheduling class changes aren't allowed
	 * either.
	 */
	if (attr->sched_flags & SCHED_FLAG_KEEP_PARAMS)
		return;

	__setscheduler_params(p, attr);

	/*
	 * Keep a potential priority boosting if called from
	 * sched_setscheduler().
	 */
	p->prio = normal_prio(p);
	if (keep_boost)
		p->prio = rt_effective_prio(p, p->prio);

	if (dl_prio(p->prio))
		p->sched_class = &dl_sched_class;
	else if (rt_prio(p->prio))
		p->sched_class = &rt_sched_class;
	else
		p->sched_class = &fair_sched_class;
}

/*
 * Check the target process has a UID that matches the current process's:
 */
static bool check_same_owner(struct task_struct *p)
{
	const struct cred *cred = current_cred(), *pcred;
	bool match;

	rcu_read_lock();
	pcred = __task_cred(p);
	match = (uid_eq(cred->euid, pcred->euid) ||
		 uid_eq(cred->euid, pcred->uid));
	rcu_read_unlock();
	return match;
}

static int __sched_setscheduler(struct task_struct *p,
				const struct sched_attr *attr,
				bool user, bool pi)
{
	int newprio = dl_policy(attr->sched_policy) ? MAX_DL_PRIO - 1 :
		      MAX_RT_PRIO - 1 - attr->sched_priority;
	int retval, oldprio, oldpolicy = -1, queued, running;
	int new_effective_prio, policy = attr->sched_policy;
	const struct sched_class *prev_class;
	struct rq_flags rf;
	int reset_on_fork;
	int queue_flags = DEQUEUE_SAVE | DEQUEUE_MOVE | DEQUEUE_NOCLOCK;
	struct rq *rq;

	/* The pi code expects interrupts enabled */
	BUG_ON(pi && in_interrupt());
recheck:
	/* Double check policy once rq lock held: */
	if (policy < 0) {
		reset_on_fork = p->sched_reset_on_fork;
		policy = oldpolicy = p->policy;
	} else {
		reset_on_fork = !!(attr->sched_flags & SCHED_FLAG_RESET_ON_FORK);

		if (!valid_policy(policy))
			return -EINVAL;
	}

	if (attr->sched_flags & ~(SCHED_FLAG_ALL | SCHED_FLAG_SUGOV))
		return -EINVAL;

	/*
	 * Valid priorities for SCHED_FIFO and SCHED_RR are
	 * 1..MAX_USER_RT_PRIO-1, valid priority for SCHED_NORMAL,
	 * SCHED_BATCH and SCHED_IDLE is 0.
	 */
	if ((p->mm && attr->sched_priority > MAX_USER_RT_PRIO-1) ||
	    (!p->mm && attr->sched_priority > MAX_RT_PRIO-1))
		return -EINVAL;
	if ((dl_policy(policy) && !__checkparam_dl(attr)) ||
	    (rt_policy(policy) != (attr->sched_priority != 0)))
		return -EINVAL;

	/*
	 * Allow unprivileged RT tasks to decrease priority:
	 */
	if (user && !capable(CAP_SYS_NICE)) {
		if (fair_policy(policy)) {
			if (attr->sched_nice < task_nice(p) &&
			    !can_nice(p, attr->sched_nice))
				return -EPERM;
		}

		if (rt_policy(policy)) {
			unsigned long rlim_rtprio =
					task_rlimit(p, RLIMIT_RTPRIO);

			/* Can't set/change the rt policy: */
			if (policy != p->policy && !rlim_rtprio)
				return -EPERM;

			/* Can't increase priority: */
			if (attr->sched_priority > p->rt_priority &&
			    attr->sched_priority > rlim_rtprio)
				return -EPERM;
		}

		 /*
		  * Can't set/change SCHED_DEADLINE policy at all for now
		  * (safest behavior); in the future we would like to allow
		  * unprivileged DL tasks to increase their relative deadline
		  * or reduce their runtime (both ways reducing utilization)
		  */
		if (dl_policy(policy))
			return -EPERM;

		/*
		 * Treat SCHED_IDLE as nice 20. Only allow a switch to
		 * SCHED_NORMAL if the RLIMIT_NICE would normally permit it.
		 */
		if (idle_policy(p->policy) && !idle_policy(policy)) {
			if (!can_nice(p, task_nice(p)))
				return -EPERM;
		}

		/* Can't change other user's priorities: */
		if (!check_same_owner(p))
			return -EPERM;

		/* Normal users shall not reset the sched_reset_on_fork flag: */
		if (p->sched_reset_on_fork && !reset_on_fork)
			return -EPERM;
	}

	if (user) {
		if (attr->sched_flags & SCHED_FLAG_SUGOV)
			return -EINVAL;

		retval = security_task_setscheduler(p);
		if (retval)
			return retval;
	}

	/* Update task specific "requested" clamps */
	if (attr->sched_flags & SCHED_FLAG_UTIL_CLAMP) {
		retval = uclamp_validate(p, attr);
		if (retval)
			return retval;
	}

	/*
	 * Make sure no PI-waiters arrive (or leave) while we are
	 * changing the priority of the task:
	 *
	 * To be able to change p->policy safely, the appropriate
	 * runqueue lock must be held.
	 */
	rq = task_rq_lock(p, &rf);
	update_rq_clock(rq);

	/*
	 * Changing the policy of the stop threads its a very bad idea:
	 */
	if (p == rq->stop) {
		task_rq_unlock(rq, p, &rf);
		return -EINVAL;
	}

	/*
	 * If not changing anything there's no need to proceed further,
	 * but store a possible modification of reset_on_fork.
	 */
	if (unlikely(policy == p->policy)) {
		if (fair_policy(policy) && attr->sched_nice != task_nice(p))
			goto change;
		if (rt_policy(policy) && attr->sched_priority != p->rt_priority)
			goto change;
		if (dl_policy(policy) && dl_param_changed(p, attr))
			goto change;
		if (attr->sched_flags & SCHED_FLAG_UTIL_CLAMP)
			goto change;

		p->sched_reset_on_fork = reset_on_fork;
		task_rq_unlock(rq, p, &rf);
		return 0;
	}
change:

	if (user) {
#ifdef CONFIG_RT_GROUP_SCHED
		/*
		 * Do not allow realtime tasks into groups that have no runtime
		 * assigned.
		 */
		if (rt_bandwidth_enabled() && rt_policy(policy) &&
				task_group(p)->rt_bandwidth.rt_runtime == 0 &&
				!task_group_is_autogroup(task_group(p))) {
			task_rq_unlock(rq, p, &rf);
			return -EPERM;
		}
#endif
#ifdef CONFIG_SMP
		if (dl_bandwidth_enabled() && dl_policy(policy) &&
				!(attr->sched_flags & SCHED_FLAG_SUGOV)) {
			cpumask_t *span = rq->rd->span;

			/*
			 * Don't allow tasks with an affinity mask smaller than
			 * the entire root_domain to become SCHED_DEADLINE. We
			 * will also fail if there's no bandwidth available.
			 */
			if (!cpumask_subset(span, &p->cpus_allowed) ||
			    rq->rd->dl_bw.bw == 0) {
				task_rq_unlock(rq, p, &rf);
				return -EPERM;
			}
		}
#endif
	}

	/* Re-check policy now with rq lock held: */
	if (unlikely(oldpolicy != -1 && oldpolicy != p->policy)) {
		policy = oldpolicy = -1;
		task_rq_unlock(rq, p, &rf);
		goto recheck;
	}

	/*
	 * If setscheduling to SCHED_DEADLINE (or changing the parameters
	 * of a SCHED_DEADLINE task) we need to check if enough bandwidth
	 * is available.
	 */
	if ((dl_policy(policy) || dl_task(p)) && sched_dl_overflow(p, policy, attr)) {
		task_rq_unlock(rq, p, &rf);
		return -EBUSY;
	}

	p->sched_reset_on_fork = reset_on_fork;
	oldprio = p->prio;

	if (pi) {
		/*
		 * Take priority boosted tasks into account. If the new
		 * effective priority is unchanged, we just store the new
		 * normal parameters and do not touch the scheduler class and
		 * the runqueue. This will be done when the task deboost
		 * itself.
		 */
		new_effective_prio = rt_effective_prio(p, newprio);
		if (new_effective_prio == oldprio)
			queue_flags &= ~DEQUEUE_MOVE;
	}

	queued = task_on_rq_queued(p);
	running = task_current(rq, p);
	if (queued)
		dequeue_task(rq, p, queue_flags);
	if (running)
		put_prev_task(rq, p);

	prev_class = p->sched_class;

	__setscheduler(rq, p, attr, pi);
	__setscheduler_uclamp(p, attr);

	if (queued) {
		/*
		 * We enqueue to tail when the priority of a task is
		 * increased (user space view).
		 */
		if (oldprio < p->prio)
			queue_flags |= ENQUEUE_HEAD;

		enqueue_task(rq, p, queue_flags);
	}
	if (running)
		set_curr_task(rq, p);

	check_class_changed(rq, p, prev_class, oldprio);

	/* Avoid rq from going away on us: */
	preempt_disable();
	task_rq_unlock(rq, p, &rf);

	if (pi)
		rt_mutex_adjust_pi(p);

	/* Run balance callbacks after we've adjusted the PI chain: */
	balance_callback(rq);
	preempt_enable();

	return 0;
}

static int _sched_setscheduler(struct task_struct *p, int policy,
			       const struct sched_param *param, bool check)
{
	struct sched_attr attr = {
		.sched_policy   = policy,
		.sched_priority = param->sched_priority,
		.sched_nice	= PRIO_TO_NICE(p->static_prio),
	};

	/* Fixup the legacy SCHED_RESET_ON_FORK hack. */
	if ((policy != SETPARAM_POLICY) && (policy & SCHED_RESET_ON_FORK)) {
		attr.sched_flags |= SCHED_FLAG_RESET_ON_FORK;
		policy &= ~SCHED_RESET_ON_FORK;
		attr.sched_policy = policy;
	}

	return __sched_setscheduler(p, &attr, check, true);
}
/**
 * sched_setscheduler - change the scheduling policy and/or RT priority of a thread.
 * @p: the task in question.
 * @policy: new policy.
 * @param: structure containing the new RT priority.
 *
 * Return: 0 on success. An error code otherwise.
 *
 * NOTE that the task may be already dead.
 */
int sched_setscheduler(struct task_struct *p, int policy,
		       const struct sched_param *param)
{
	return _sched_setscheduler(p, policy, param, true);
}
EXPORT_SYMBOL_GPL(sched_setscheduler);

int sched_setattr(struct task_struct *p, const struct sched_attr *attr)
{
	return __sched_setscheduler(p, attr, true, true);
}
EXPORT_SYMBOL_GPL(sched_setattr);

int sched_setattr_nocheck(struct task_struct *p, const struct sched_attr *attr)
{
	return __sched_setscheduler(p, attr, false, true);
}

/**
 * sched_setscheduler_nocheck - change the scheduling policy and/or RT priority of a thread from kernelspace.
 * @p: the task in question.
 * @policy: new policy.
 * @param: structure containing the new RT priority.
 *
 * Just like sched_setscheduler, only don't bother checking if the
 * current context has permission.  For example, this is needed in
 * stop_machine(): we create temporary high priority worker threads,
 * but our caller might not have that capability.
 *
 * Return: 0 on success. An error code otherwise.
 */
int sched_setscheduler_nocheck(struct task_struct *p, int policy,
			       const struct sched_param *param)
{
	return _sched_setscheduler(p, policy, param, false);
}
EXPORT_SYMBOL_GPL(sched_setscheduler_nocheck);

static int
do_sched_setscheduler(pid_t pid, int policy, struct sched_param __user *param)
{
	struct sched_param lparam;
	struct task_struct *p;
	int retval;

	if (!param || pid < 0)
		return -EINVAL;
	if (copy_from_user(&lparam, param, sizeof(struct sched_param)))
		return -EFAULT;

	rcu_read_lock();
	retval = -ESRCH;
	p = find_process_by_pid(pid);
	if (p != NULL)
		retval = sched_setscheduler(p, policy, &lparam);
	rcu_read_unlock();

	return retval;
}

/*
 * Mimics kernel/events/core.c perf_copy_attr().
 */
static int sched_copy_attr(struct sched_attr __user *uattr, struct sched_attr *attr)
{
	u32 size;
	int ret;

	if (!access_ok(VERIFY_WRITE, uattr, SCHED_ATTR_SIZE_VER0))
		return -EFAULT;

	/* Zero the full structure, so that a short copy will be nice: */
	memset(attr, 0, sizeof(*attr));

	ret = get_user(size, &uattr->size);
	if (ret)
		return ret;

	/* Bail out on silly large: */
	if (size > PAGE_SIZE)
		goto err_size;

	/* ABI compatibility quirk: */
	if (!size)
		size = SCHED_ATTR_SIZE_VER0;

	if (size < SCHED_ATTR_SIZE_VER0)
		goto err_size;

	/*
	 * If we're handed a bigger struct than we know of,
	 * ensure all the unknown bits are 0 - i.e. new
	 * user-space does not rely on any kernel feature
	 * extensions we dont know about yet.
	 */
	if (size > sizeof(*attr)) {
		unsigned char __user *addr;
		unsigned char __user *end;
		unsigned char val;

		addr = (void __user *)uattr + sizeof(*attr);
		end  = (void __user *)uattr + size;

		for (; addr < end; addr++) {
			ret = get_user(val, addr);
			if (ret)
				return ret;
			if (val)
				goto err_size;
		}
		size = sizeof(*attr);
	}

	ret = copy_from_user(attr, uattr, size);
	if (ret)
		return -EFAULT;

	if ((attr->sched_flags & SCHED_FLAG_UTIL_CLAMP) &&
	    size < SCHED_ATTR_SIZE_VER1)
		return -EINVAL;

	/*
	 * XXX: Do we want to be lenient like existing syscalls; or do we want
	 * to be strict and return an error on out-of-bounds values?
	 */
	attr->sched_nice = clamp(attr->sched_nice, MIN_NICE, MAX_NICE);

	return 0;

err_size:
	put_user(sizeof(*attr), &uattr->size);
	return -E2BIG;
}

/**
 * sys_sched_setscheduler - set/change the scheduler policy and RT priority
 * @pid: the pid in question.
 * @policy: new policy.
 * @param: structure containing the new RT priority.
 *
 * Return: 0 on success. An error code otherwise.
 */
SYSCALL_DEFINE3(sched_setscheduler, pid_t, pid, int, policy, struct sched_param __user *, param)
{
	if (policy < 0)
		return -EINVAL;

	return do_sched_setscheduler(pid, policy, param);
}

/**
 * sys_sched_setparam - set/change the RT priority of a thread
 * @pid: the pid in question.
 * @param: structure containing the new RT priority.
 *
 * Return: 0 on success. An error code otherwise.
 */
SYSCALL_DEFINE2(sched_setparam, pid_t, pid, struct sched_param __user *, param)
{
	return do_sched_setscheduler(pid, SETPARAM_POLICY, param);
}

/**
 * sys_sched_setattr - same as above, but with extended sched_attr
 * @pid: the pid in question.
 * @uattr: structure containing the extended parameters.
 * @flags: for future extension.
 */
SYSCALL_DEFINE3(sched_setattr, pid_t, pid, struct sched_attr __user *, uattr,
			       unsigned int, flags)
{
	struct sched_attr attr;
	struct task_struct *p;
	int retval;

	if (!uattr || pid < 0 || flags)
		return -EINVAL;

	retval = sched_copy_attr(uattr, &attr);
	if (retval)
		return retval;

	if ((int)attr.sched_policy < 0)
		return -EINVAL;
	if (attr.sched_flags & SCHED_FLAG_KEEP_POLICY)
		attr.sched_policy = SETPARAM_POLICY;

	rcu_read_lock();
	retval = -ESRCH;
	p = find_process_by_pid(pid);
	if (likely(p))
		get_task_struct(p);
	rcu_read_unlock();

	if (likely(p)) {
		retval = sched_setattr(p, &attr);
		put_task_struct(p);
	}

	return retval;
}

/**
 * sys_sched_getscheduler - get the policy (scheduling class) of a thread
 * @pid: the pid in question.
 *
 * Return: On success, the policy of the thread. Otherwise, a negative error
 * code.
 */
SYSCALL_DEFINE1(sched_getscheduler, pid_t, pid)
{
	struct task_struct *p;
	int retval;

	if (pid < 0)
		return -EINVAL;

	retval = -ESRCH;
	rcu_read_lock();
	p = find_process_by_pid(pid);
	if (p) {
		retval = security_task_getscheduler(p);
		if (!retval)
			retval = p->policy
				| (p->sched_reset_on_fork ? SCHED_RESET_ON_FORK : 0);
	}
	rcu_read_unlock();
	return retval;
}

/**
 * sys_sched_getparam - get the RT priority of a thread
 * @pid: the pid in question.
 * @param: structure containing the RT priority.
 *
 * Return: On success, 0 and the RT priority is in @param. Otherwise, an error
 * code.
 */
SYSCALL_DEFINE2(sched_getparam, pid_t, pid, struct sched_param __user *, param)
{
	struct sched_param lp = { .sched_priority = 0 };
	struct task_struct *p;
	int retval;

	if (!param || pid < 0)
		return -EINVAL;

	rcu_read_lock();
	p = find_process_by_pid(pid);
	retval = -ESRCH;
	if (!p)
		goto out_unlock;

	retval = security_task_getscheduler(p);
	if (retval)
		goto out_unlock;

	if (task_has_rt_policy(p))
		lp.sched_priority = p->rt_priority;
	rcu_read_unlock();

	/*
	 * This one might sleep, we cannot do it with a spinlock held ...
	 */
	retval = copy_to_user(param, &lp, sizeof(*param)) ? -EFAULT : 0;

	return retval;

out_unlock:
	rcu_read_unlock();
	return retval;
}

/*
 * Copy the kernel size attribute structure (which might be larger
 * than what user-space knows about) to user-space.
 *
 * Note that all cases are valid: user-space buffer can be larger or
 * smaller than the kernel-space buffer. The usual case is that both
 * have the same size.
 */
static int
sched_attr_copy_to_user(struct sched_attr __user *uattr,
			struct sched_attr *kattr,
			unsigned int usize)
{
	unsigned int ksize = sizeof(*kattr);

	if (!access_ok(VERIFY_WRITE, uattr, usize))
		return -EFAULT;

	/*
	 * sched_getattr() ABI forwards and backwards compatibility:
	 *
	 * If usize == ksize then we just copy everything to user-space and all is good.
	 *
	 * If usize < ksize then we only copy as much as user-space has space for,
	 * this keeps ABI compatibility as well. We skip the rest.
	 *
	 * If usize > ksize then user-space is using a newer version of the ABI,
	 * which part the kernel doesn't know about. Just ignore it - tooling can
	 * detect the kernel's knowledge of attributes from the attr->size value
	 * which is set to ksize in this case.
	 */
	kattr->size = min(usize, ksize);

	if (copy_to_user(uattr, kattr, kattr->size))
		return -EFAULT;

	return 0;
}

/**
 * sys_sched_getattr - similar to sched_getparam, but with sched_attr
 * @pid: the pid in question.
 * @uattr: structure containing the extended parameters.
 * @usize: sizeof(attr) that user-space knows about, for forwards and backwards compatibility.
 * @flags: for future extension.
 */
SYSCALL_DEFINE4(sched_getattr, pid_t, pid, struct sched_attr __user *, uattr,
		unsigned int, usize, unsigned int, flags)
{
	struct sched_attr kattr = { };
	struct task_struct *p;
	int retval;

	if (!uattr || pid < 0 || usize > PAGE_SIZE ||
	    usize < SCHED_ATTR_SIZE_VER0 || flags)
		return -EINVAL;

	rcu_read_lock();
	p = find_process_by_pid(pid);
	retval = -ESRCH;
	if (!p)
		goto out_unlock;

	retval = security_task_getscheduler(p);
	if (retval)
		goto out_unlock;

	kattr.sched_policy = p->policy;
	if (p->sched_reset_on_fork)
		kattr.sched_flags |= SCHED_FLAG_RESET_ON_FORK;
	if (task_has_dl_policy(p))
		__getparam_dl(p, &kattr);
	else if (task_has_rt_policy(p))
		kattr.sched_priority = p->rt_priority;
	else
		kattr.sched_nice = task_nice(p);

#ifdef CONFIG_UCLAMP_TASK
	kattr.sched_util_min = p->uclamp_req[UCLAMP_MIN].value;
	kattr.sched_util_max = p->uclamp_req[UCLAMP_MAX].value;
#endif

	rcu_read_unlock();

	return sched_attr_copy_to_user(uattr, &kattr, usize);

out_unlock:
	rcu_read_unlock();
	return retval;
}

long sched_setaffinity(pid_t pid, const struct cpumask *in_mask)
{
	cpumask_var_t cpus_allowed, new_mask;
	struct task_struct *p;
	int retval;
	int dest_cpu;
	cpumask_t allowed_mask;

	rcu_read_lock();

	p = find_process_by_pid(pid);
	if (!p) {
		rcu_read_unlock();
		return -ESRCH;
	}

	/* Prevent p going away */
	get_task_struct(p);
	rcu_read_unlock();

	if (p->flags & PF_NO_SETAFFINITY) {
		retval = -EINVAL;
		goto out_put_task;
	}
	if (!alloc_cpumask_var(&cpus_allowed, GFP_KERNEL)) {
		retval = -ENOMEM;
		goto out_put_task;
	}
	if (!alloc_cpumask_var(&new_mask, GFP_KERNEL)) {
		retval = -ENOMEM;
		goto out_free_cpus_allowed;
	}
	retval = -EPERM;
	if (!check_same_owner(p)) {
		rcu_read_lock();
		if (!ns_capable(__task_cred(p)->user_ns, CAP_SYS_NICE)) {
			rcu_read_unlock();
			goto out_free_new_mask;
		}
		rcu_read_unlock();
	}

	retval = security_task_setscheduler(p);
	if (retval)
		goto out_free_new_mask;


	cpuset_cpus_allowed(p, cpus_allowed);
	cpumask_and(new_mask, in_mask, cpus_allowed);

	/*
	 * Since bandwidth control happens on root_domain basis,
	 * if admission test is enabled, we only admit -deadline
	 * tasks allowed to run on all the CPUs in the task's
	 * root_domain.
	 */
#ifdef CONFIG_SMP
	if (task_has_dl_policy(p) && dl_bandwidth_enabled()) {
		rcu_read_lock();
		if (!cpumask_subset(task_rq(p)->rd->span, new_mask)) {
			retval = -EBUSY;
			rcu_read_unlock();
			goto out_free_new_mask;
		}
		rcu_read_unlock();
	}
#endif
again:
	cpumask_andnot(&allowed_mask, new_mask, cpu_isolated_mask);
	dest_cpu = cpumask_any_and(cpu_active_mask, &allowed_mask);
	if (dest_cpu < nr_cpu_ids) {
		retval = __set_cpus_allowed_ptr(p, new_mask, true);
		if (!retval) {
			cpuset_cpus_allowed(p, cpus_allowed);
			if (!cpumask_subset(new_mask, cpus_allowed)) {
				/*
				 * We must have raced with a concurrent cpuset
				 * update. Just reset the cpus_allowed to the
				 * cpuset's cpus_allowed
				 */
				cpumask_copy(new_mask, cpus_allowed);
				goto again;
			}
		}
	} else {
		retval = -EINVAL;
	}

	if (!retval && !(p->flags & PF_KTHREAD))
		cpumask_and(&p->cpus_requested, in_mask, cpu_possible_mask);

out_free_new_mask:
	free_cpumask_var(new_mask);
out_free_cpus_allowed:
	free_cpumask_var(cpus_allowed);
out_put_task:
	put_task_struct(p);
	return retval;
}
EXPORT_SYMBOL_GPL(sched_setaffinity);

char sched_lib_name[LIB_PATH_LENGTH];
unsigned int sched_lib_mask_force;
bool is_sched_lib_based_app(pid_t pid)
{
	const char *name = NULL;
	char *libname, *lib_list;
	struct vm_area_struct *vma;
	char path_buf[LIB_PATH_LENGTH];
	char *tmp_lib_name;
	bool found = false;
	struct task_struct *p;
	struct mm_struct *mm;

	if (strnlen(sched_lib_name, LIB_PATH_LENGTH) == 0)
		return false;

	tmp_lib_name = kmalloc(LIB_PATH_LENGTH, GFP_KERNEL);
	if (!tmp_lib_name)
		return false;

	rcu_read_lock();

	p = find_process_by_pid(pid);
	if (!p) {
		rcu_read_unlock();
		kfree(tmp_lib_name);
		return false;
	}

	/* Prevent p going away */
	get_task_struct(p);
	rcu_read_unlock();

	mm = get_task_mm(p);
	if (!mm)
		goto put_task_struct;

	down_read(&mm->mmap_sem);
	for (vma = mm->mmap; vma ; vma = vma->vm_next) {
		if (vma->vm_file && vma->vm_flags & VM_EXEC) {
			name = d_path(&vma->vm_file->f_path,
					path_buf, LIB_PATH_LENGTH);
			if (IS_ERR(name))
				goto release_sem;

			strlcpy(tmp_lib_name, sched_lib_name, LIB_PATH_LENGTH);
			lib_list = tmp_lib_name;
			while ((libname = strsep(&lib_list, ","))) {
				libname = skip_spaces(libname);
				if (strnstr(name, libname,
					strnlen(name, LIB_PATH_LENGTH))) {
					found = true;
					goto release_sem;
				}
			}
		}
	}

release_sem:
	up_read(&mm->mmap_sem);
	mmput(mm);
put_task_struct:
	put_task_struct(p);
	kfree(tmp_lib_name);
	return found;
}

static int get_user_cpu_mask(unsigned long __user *user_mask_ptr, unsigned len,
			     struct cpumask *new_mask)
{
	if (len < cpumask_size())
		cpumask_clear(new_mask);
	else if (len > cpumask_size())
		len = cpumask_size();

	return copy_from_user(new_mask, user_mask_ptr, len) ? -EFAULT : 0;
}

/**
 * sys_sched_setaffinity - set the CPU affinity of a process
 * @pid: pid of the process
 * @len: length in bytes of the bitmask pointed to by user_mask_ptr
 * @user_mask_ptr: user-space pointer to the new CPU mask
 *
 * Return: 0 on success. An error code otherwise.
 */
SYSCALL_DEFINE3(sched_setaffinity, pid_t, pid, unsigned int, len,
		unsigned long __user *, user_mask_ptr)
{
	cpumask_var_t new_mask;
	int retval;

	if (!alloc_cpumask_var(&new_mask, GFP_KERNEL))
		return -ENOMEM;

	retval = get_user_cpu_mask(user_mask_ptr, len, new_mask);
	if (retval == 0)
		retval = sched_setaffinity(pid, new_mask);
	free_cpumask_var(new_mask);
	return retval;
}

long sched_getaffinity(pid_t pid, struct cpumask *mask)
{
	struct task_struct *p;
	unsigned long flags;
	int retval;

	rcu_read_lock();

	retval = -ESRCH;
	p = find_process_by_pid(pid);
	if (!p)
		goto out_unlock;

	retval = security_task_getscheduler(p);
	if (retval)
		goto out_unlock;

	raw_spin_lock_irqsave(&p->pi_lock, flags);
	cpumask_and(mask, &p->cpus_allowed, cpu_active_mask);

	/* The userspace tasks are forbidden to run on
	 * isolated CPUs. So exclude isolated CPUs from
	 * the getaffinity.
	 */
	if (!(p->flags & PF_KTHREAD))
		cpumask_andnot(mask, mask, cpu_isolated_mask);

	raw_spin_unlock_irqrestore(&p->pi_lock, flags);

out_unlock:
	rcu_read_unlock();

	return retval;
}

/**
 * sys_sched_getaffinity - get the CPU affinity of a process
 * @pid: pid of the process
 * @len: length in bytes of the bitmask pointed to by user_mask_ptr
 * @user_mask_ptr: user-space pointer to hold the current CPU mask
 *
 * Return: size of CPU mask copied to user_mask_ptr on success. An
 * error code otherwise.
 */
SYSCALL_DEFINE3(sched_getaffinity, pid_t, pid, unsigned int, len,
		unsigned long __user *, user_mask_ptr)
{
	int ret;
	cpumask_var_t mask;

	if ((len * BITS_PER_BYTE) < nr_cpu_ids)
		return -EINVAL;
	if (len & (sizeof(unsigned long)-1))
		return -EINVAL;

	if (!zalloc_cpumask_var(&mask, GFP_KERNEL))
		return -ENOMEM;

	ret = sched_getaffinity(pid, mask);
	if (ret == 0) {
		unsigned int retlen = min(len, cpumask_size());

		if (copy_to_user(user_mask_ptr, cpumask_bits(mask), retlen))
			ret = -EFAULT;
		else
			ret = retlen;
	}
	free_cpumask_var(mask);

	return ret;
}

/**
 * sys_sched_yield - yield the current processor to other threads.
 *
 * This function yields the current CPU to other tasks. If there are no
 * other threads running on this CPU then this function will return.
 *
 * Return: 0.
 */
static void do_sched_yield(void)
{
	struct rq_flags rf;
	struct rq *rq;

	rq = this_rq_lock_irq(&rf);

	schedstat_inc(rq->yld_count);
	current->sched_class->yield_task(rq);

	/*
	 * Since we are going to call schedule() anyway, there's
	 * no need to preempt or enable interrupts:
	 */
	preempt_disable();
	rq_unlock(rq, &rf);
	sched_preempt_enable_no_resched();

	schedule();
}

SYSCALL_DEFINE0(sched_yield)
{
	do_sched_yield();
	return 0;
}

#ifndef CONFIG_PREEMPT
int __sched _cond_resched(void)
{
	if (should_resched(0)) {
		preempt_schedule_common();
		return 1;
	}
	rcu_all_qs();
	return 0;
}
EXPORT_SYMBOL(_cond_resched);
#endif

/*
 * __cond_resched_lock() - if a reschedule is pending, drop the given lock,
 * call schedule, and on return reacquire the lock.
 *
 * This works OK both with and without CONFIG_PREEMPT. We do strange low-level
 * operations here to prevent schedule() from being called twice (once via
 * spin_unlock(), once by hand).
 */
int __cond_resched_lock(spinlock_t *lock)
{
	int resched = should_resched(PREEMPT_LOCK_OFFSET);
	int ret = 0;

	lockdep_assert_held(lock);

	if (spin_needbreak(lock) || resched) {
		spin_unlock(lock);
		if (resched)
			preempt_schedule_common();
		else
			cpu_relax();
		ret = 1;
		spin_lock(lock);
	}
	return ret;
}
EXPORT_SYMBOL(__cond_resched_lock);

/**
 * yield - yield the current processor to other threads.
 *
 * Do not ever use this function, there's a 99% chance you're doing it wrong.
 *
 * The scheduler is at all times free to pick the calling task as the most
 * eligible task to run, if removing the yield() call from your code breaks
 * it, its already broken.
 *
 * Typical broken usage is:
 *
 * while (!event)
 *	yield();
 *
 * where one assumes that yield() will let 'the other' process run that will
 * make event true. If the current task is a SCHED_FIFO task that will never
 * happen. Never use yield() as a progress guarantee!!
 *
 * If you want to use yield() to wait for something, use wait_event().
 * If you want to use yield() to be 'nice' for others, use cond_resched().
 * If you still want to use yield(), do not!
 */
void __sched yield(void)
{
	set_current_state(TASK_RUNNING);
	do_sched_yield();
}
EXPORT_SYMBOL(yield);

/**
 * yield_to - yield the current processor to another thread in
 * your thread group, or accelerate that thread toward the
 * processor it's on.
 * @p: target task
 * @preempt: whether task preemption is allowed or not
 *
 * It's the caller's job to ensure that the target task struct
 * can't go away on us before we can do any checks.
 *
 * Return:
 *	true (>0) if we indeed boosted the target task.
 *	false (0) if we failed to boost the target.
 *	-ESRCH if there's no task to yield to.
 */
int __sched yield_to(struct task_struct *p, bool preempt)
{
	struct task_struct *curr = current;
	struct rq *rq, *p_rq;
	unsigned long flags;
	int yielded = 0;

	local_irq_save(flags);
	rq = this_rq();

again:
	p_rq = task_rq(p);
	/*
	 * If we're the only runnable task on the rq and target rq also
	 * has only one task, there's absolutely no point in yielding.
	 */
	if (rq->nr_running == 1 && p_rq->nr_running == 1) {
		yielded = -ESRCH;
		goto out_irq;
	}

	double_rq_lock(rq, p_rq);
	if (task_rq(p) != p_rq) {
		double_rq_unlock(rq, p_rq);
		goto again;
	}

	if (!curr->sched_class->yield_to_task)
		goto out_unlock;

	if (curr->sched_class != p->sched_class)
		goto out_unlock;

	if (task_running(p_rq, p) || p->state)
		goto out_unlock;

	yielded = curr->sched_class->yield_to_task(rq, p, preempt);
	if (yielded) {
		schedstat_inc(rq->yld_count);
		/*
		 * Make p's CPU reschedule; pick_next_entity takes care of
		 * fairness.
		 */
		if (preempt && rq != p_rq)
			resched_curr(p_rq);
	}

out_unlock:
	double_rq_unlock(rq, p_rq);
out_irq:
	local_irq_restore(flags);

	if (yielded > 0)
		schedule();

	return yielded;
}
EXPORT_SYMBOL_GPL(yield_to);

int io_schedule_prepare(void)
{
	int old_iowait = current->in_iowait;

	current->in_iowait = 1;
	blk_schedule_flush_plug(current);

	return old_iowait;
}

void io_schedule_finish(int token)
{
	current->in_iowait = token;
}

/*
 * This task is about to go to sleep on IO. Increment rq->nr_iowait so
 * that process accounting knows that this is a task in IO wait state.
 */
long __sched io_schedule_timeout(long timeout)
{
	int token;
	long ret;

	token = io_schedule_prepare();
	ret = schedule_timeout(timeout);
	io_schedule_finish(token);

	return ret;
}
EXPORT_SYMBOL(io_schedule_timeout);

void __sched io_schedule(void)
{
	int token;

	token = io_schedule_prepare();
	schedule();
	io_schedule_finish(token);
}
EXPORT_SYMBOL(io_schedule);

/**
 * sys_sched_get_priority_max - return maximum RT priority.
 * @policy: scheduling class.
 *
 * Return: On success, this syscall returns the maximum
 * rt_priority that can be used by a given scheduling class.
 * On failure, a negative error code is returned.
 */
SYSCALL_DEFINE1(sched_get_priority_max, int, policy)
{
	int ret = -EINVAL;

	switch (policy) {
	case SCHED_FIFO:
	case SCHED_RR:
		ret = MAX_USER_RT_PRIO-1;
		break;
	case SCHED_DEADLINE:
	case SCHED_NORMAL:
	case SCHED_BATCH:
	case SCHED_IDLE:
		ret = 0;
		break;
	}
	return ret;
}

/**
 * sys_sched_get_priority_min - return minimum RT priority.
 * @policy: scheduling class.
 *
 * Return: On success, this syscall returns the minimum
 * rt_priority that can be used by a given scheduling class.
 * On failure, a negative error code is returned.
 */
SYSCALL_DEFINE1(sched_get_priority_min, int, policy)
{
	int ret = -EINVAL;

	switch (policy) {
	case SCHED_FIFO:
	case SCHED_RR:
		ret = 1;
		break;
	case SCHED_DEADLINE:
	case SCHED_NORMAL:
	case SCHED_BATCH:
	case SCHED_IDLE:
		ret = 0;
	}
	return ret;
}

static int sched_rr_get_interval(pid_t pid, struct timespec64 *t)
{
	struct task_struct *p;
	unsigned int time_slice;
	struct rq_flags rf;
	struct rq *rq;
	int retval;

	if (pid < 0)
		return -EINVAL;

	retval = -ESRCH;
	rcu_read_lock();
	p = find_process_by_pid(pid);
	if (!p)
		goto out_unlock;

	retval = security_task_getscheduler(p);
	if (retval)
		goto out_unlock;

	rq = task_rq_lock(p, &rf);
	time_slice = 0;
	if (p->sched_class->get_rr_interval)
		time_slice = p->sched_class->get_rr_interval(rq, p);
	task_rq_unlock(rq, p, &rf);

	rcu_read_unlock();
	jiffies_to_timespec64(time_slice, t);
	return 0;

out_unlock:
	rcu_read_unlock();
	return retval;
}

/**
 * sys_sched_rr_get_interval - return the default timeslice of a process.
 * @pid: pid of the process.
 * @interval: userspace pointer to the timeslice value.
 *
 * this syscall writes the default timeslice value of a given process
 * into the user-space timespec buffer. A value of '0' means infinity.
 *
 * Return: On success, 0 and the timeslice is in @interval. Otherwise,
 * an error code.
 */
SYSCALL_DEFINE2(sched_rr_get_interval, pid_t, pid,
		struct timespec __user *, interval)
{
	struct timespec64 t;
	int retval = sched_rr_get_interval(pid, &t);

	if (retval == 0)
		retval = put_timespec64(&t, interval);

	return retval;
}

#ifdef CONFIG_COMPAT
COMPAT_SYSCALL_DEFINE2(sched_rr_get_interval,
		       compat_pid_t, pid,
		       struct compat_timespec __user *, interval)
{
	struct timespec64 t;
	int retval = sched_rr_get_interval(pid, &t);

	if (retval == 0)
		retval = compat_put_timespec64(&t, interval);
	return retval;
}
#endif

void sched_show_task(struct task_struct *p)
{
	unsigned long free = 0;
	int ppid;

	if (!try_get_task_stack(p))
		return;

	printk(KERN_INFO "%-15.15s %c", p->comm, task_state_to_char(p));

	if (p->state == TASK_RUNNING)
		printk(KERN_CONT "  running task    ");
#ifdef CONFIG_DEBUG_STACK_USAGE
	free = stack_not_used(p);
#endif
	ppid = 0;
	rcu_read_lock();
	if (pid_alive(p))
		ppid = task_pid_nr(rcu_dereference(p->real_parent));
	rcu_read_unlock();
	printk(KERN_CONT "%5lu %5d %6d 0x%08lx\n", free,
		task_pid_nr(p), ppid,
		(unsigned long)task_thread_info(p)->flags);

	print_worker_info(KERN_INFO, p);
	show_stack(p, NULL);
	put_task_stack(p);
}
EXPORT_SYMBOL_GPL(sched_show_task);

static inline bool
state_filter_match(unsigned long state_filter, struct task_struct *p)
{
	/* no filter, everything matches */
	if (!state_filter)
		return true;

	/* filter, but doesn't match */
	if (!(p->state & state_filter))
		return false;

	/*
	 * When looking for TASK_UNINTERRUPTIBLE skip TASK_IDLE (allows
	 * TASK_KILLABLE).
	 */
	if (state_filter == TASK_UNINTERRUPTIBLE && p->state == TASK_IDLE)
		return false;

	return true;
}


void show_state_filter(unsigned long state_filter)
{
	struct task_struct *g, *p;

#if BITS_PER_LONG == 32
	printk(KERN_INFO
		"  task                PC stack   pid father\n");
#else
	printk(KERN_INFO
		"  task                        PC stack   pid father\n");
#endif
	rcu_read_lock();
	for_each_process_thread(g, p) {
		/*
		 * reset the NMI-timeout, listing all files on a slow
		 * console might take a lot of time:
		 * Also, reset softlockup watchdogs on all CPUs, because
		 * another CPU might be blocked waiting for us to process
		 * an IPI.
		 */
		touch_nmi_watchdog();
		touch_all_softlockup_watchdogs();
		if (state_filter_match(state_filter, p))
			sched_show_task(p);
	}

#ifdef CONFIG_SCHED_DEBUG
	if (!state_filter)
		sysrq_sched_debug_show();
#endif
	rcu_read_unlock();
	/*
	 * Only show locks if all tasks are dumped:
	 */
	if (!state_filter)
		debug_show_all_locks();
}

void show_state_filter_single(unsigned long state_filter)
{
	struct task_struct *g, *p;

#if BITS_PER_LONG == 32
	printk(KERN_INFO
		"  task                PC stack   pid father\n");
#else
	printk(KERN_INFO
		"  task                        PC stack   pid father\n");
#endif
	rcu_read_lock();
	for_each_process_thread(g, p) {
		/*
		 * reset the NMI-timeout, listing all files on a slow
		 * console might take a lot of time:
		 * Also, reset softlockup watchdogs on all CPUs, because
		 * another CPU might be blocked waiting for us to process
		 * an IPI.
		 */
		touch_nmi_watchdog();
		touch_all_softlockup_watchdogs();
		if (p->state == state_filter)
			sched_show_task(p);
	}
	rcu_read_unlock();
}

/**
 * init_idle - set up an idle thread for a given CPU
 * @idle: task in question
 * @cpu: CPU the idle task belongs to
 *
 * NOTE: this function does not set the idle thread's NEED_RESCHED
 * flag, to make booting more robust.
 */
void init_idle(struct task_struct *idle, int cpu)
{
	struct rq *rq = cpu_rq(cpu);
	unsigned long flags;

	__sched_fork(0, idle);

	raw_spin_lock_irqsave(&idle->pi_lock, flags);
	raw_spin_lock(&rq->lock);

	idle->state = TASK_RUNNING;
	idle->se.exec_start = sched_clock();
	idle->flags |= PF_IDLE;

	scs_task_reset(idle);
	kasan_unpoison_task_stack(idle);

#ifdef CONFIG_SMP
	/*
	 * Its possible that init_idle() gets called multiple times on a task,
	 * in that case do_set_cpus_allowed() will not do the right thing.
	 *
	 * And since this is boot we can forgo the serialization.
	 */
	set_cpus_allowed_common(idle, cpumask_of(cpu));
#endif
	/*
	 * We're having a chicken and egg problem, even though we are
	 * holding rq->lock, the CPU isn't yet set to this CPU so the
	 * lockdep check in task_group() will fail.
	 *
	 * Similar case to sched_fork(). / Alternatively we could
	 * use task_rq_lock() here and obtain the other rq->lock.
	 *
	 * Silence PROVE_RCU
	 */
	rcu_read_lock();
	__set_task_cpu(idle, cpu);
	rcu_read_unlock();

	rq->curr = rq->idle = idle;
	idle->on_rq = TASK_ON_RQ_QUEUED;
#ifdef CONFIG_SMP
	idle->on_cpu = 1;
#endif
	raw_spin_unlock(&rq->lock);
	raw_spin_unlock_irqrestore(&idle->pi_lock, flags);

	/* Set the preempt count _outside_ the spinlocks! */
	init_idle_preempt_count(idle, cpu);

	/*
	 * The idle tasks have their own, simple scheduling class:
	 */
	idle->sched_class = &idle_sched_class;
	ftrace_graph_init_idle_task(idle, cpu);
	vtime_init_idle(idle, cpu);
#ifdef CONFIG_SMP
	sprintf(idle->comm, "%s/%d", INIT_TASK_COMM, cpu);
#endif
}

#ifdef CONFIG_SMP

int cpuset_cpumask_can_shrink(const struct cpumask *cur,
			      const struct cpumask *trial)
{
	int ret = 1;

	if (!cpumask_weight(cur))
		return ret;

	ret = dl_cpuset_cpumask_can_shrink(cur, trial);

	return ret;
}

int task_can_attach(struct task_struct *p,
		    const struct cpumask *cs_cpus_allowed)
{
	int ret = 0;

	/*
	 * Kthreads which disallow setaffinity shouldn't be moved
	 * to a new cpuset; we don't want to change their CPU
	 * affinity and isolating such threads by their set of
	 * allowed nodes is unnecessary.  Thus, cpusets are not
	 * applicable for such threads.  This prevents checking for
	 * success of set_cpus_allowed_ptr() on all attached tasks
	 * before cpus_allowed may be changed.
	 */
	if (p->flags & PF_NO_SETAFFINITY) {
		ret = -EINVAL;
		goto out;
	}

	if (dl_task(p) && !cpumask_intersects(task_rq(p)->rd->span,
					      cs_cpus_allowed))
		ret = dl_task_can_attach(p, cs_cpus_allowed);

out:
	return ret;
}

bool sched_smp_initialized __read_mostly;

#ifdef CONFIG_NUMA_BALANCING
/* Migrate current task p to target_cpu */
int migrate_task_to(struct task_struct *p, int target_cpu)
{
	struct migration_arg arg = { p, target_cpu };
	int curr_cpu = task_cpu(p);

	if (curr_cpu == target_cpu)
		return 0;

	if (!cpumask_test_cpu(target_cpu, &p->cpus_allowed))
		return -EINVAL;

	/* TODO: This is not properly updating schedstats */

	trace_sched_move_numa(p, curr_cpu, target_cpu);
	return stop_one_cpu(curr_cpu, migration_cpu_stop, &arg);
}

/*
 * Requeue a task on a given node and accurately track the number of NUMA
 * tasks on the runqueues
 */
void sched_setnuma(struct task_struct *p, int nid)
{
	bool queued, running;
	struct rq_flags rf;
	struct rq *rq;

	rq = task_rq_lock(p, &rf);
	queued = task_on_rq_queued(p);
	running = task_current(rq, p);

	if (queued)
		dequeue_task(rq, p, DEQUEUE_SAVE);
	if (running)
		put_prev_task(rq, p);

	p->numa_preferred_nid = nid;

	if (queued)
		enqueue_task(rq, p, ENQUEUE_RESTORE | ENQUEUE_NOCLOCK);
	if (running)
		set_curr_task(rq, p);
	task_rq_unlock(rq, p, &rf);
}
#endif /* CONFIG_NUMA_BALANCING */

#ifdef CONFIG_HOTPLUG_CPU
/*
 * Ensure that the idle task is using init_mm right before its CPU goes
 * offline.
 */
void idle_task_exit(void)
{
	struct mm_struct *mm = current->active_mm;

	BUG_ON(cpu_online(smp_processor_id()));
	BUG_ON(current != this_rq()->idle);

	if (mm != &init_mm) {
		switch_mm(mm, &init_mm, current);
		finish_arch_post_lock_switch();
	}

	/* finish_cpu(), as ran on the BP, will clean up the active_mm state */
}

/*
 * Since this CPU is going 'away' for a while, fold any nr_active delta
 * we might have. Assumes we're called after migrate_tasks() so that the
 * nr_active count is stable. We need to take the teardown thread which
 * is calling this into account, so we hand in adjust = 1 to the load
 * calculation.
 *
 * Also see the comment "Global load-average calculations".
 */
static void calc_load_migrate(struct rq *rq)
{
	long delta = calc_load_fold_active(rq, 1);
	if (delta)
		atomic_long_add(delta, &calc_load_tasks);
}

static void put_prev_task_fake(struct rq *rq, struct task_struct *prev)
{
}

static const struct sched_class fake_sched_class = {
	.put_prev_task = put_prev_task_fake,
};

static struct task_struct fake_task = {
	/*
	 * Avoid pull_{rt,dl}_task()
	 */
	.prio = MAX_PRIO + 1,
	.sched_class = &fake_sched_class,
};

/*
 * Remove a task from the runqueue and pretend that it's migrating. This
 * should prevent migrations for the detached task and disallow further
 * changes to tsk_cpus_allowed.
 */
static void
detach_one_task(struct task_struct *p, struct rq *rq, struct list_head *tasks)
{
	lockdep_assert_held(&rq->lock);

	p->on_rq = TASK_ON_RQ_MIGRATING;
	deactivate_task(rq, p, 0);
	list_add(&p->se.group_node, tasks);
}

static void attach_tasks(struct list_head *tasks, struct rq *rq)
{
	struct task_struct *p;

	lockdep_assert_held(&rq->lock);

	while (!list_empty(tasks)) {
		p = list_first_entry(tasks, struct task_struct, se.group_node);
		list_del_init(&p->se.group_node);

		BUG_ON(task_rq(p) != rq);
		activate_task(rq, p, 0);
		p->on_rq = TASK_ON_RQ_QUEUED;
	}
}

/*
 * Migrate all tasks (not pinned if pinned argument say so) from the rq,
 * sleeping tasks will be migrated by try_to_wake_up()->select_task_rq().
 *
 * Called with rq->lock held even though we'er in stop_machine() and
 * there's no concurrency possible, we hold the required locks anyway
 * because of lock validation efforts.
 */
static void migrate_tasks(struct rq *dead_rq, struct rq_flags *rf,
			  bool migrate_pinned_tasks)
{
	struct rq *rq = dead_rq;
	struct task_struct *next, *stop = rq->stop;
	struct rq_flags orf = *rf;
	int dest_cpu;
	unsigned int num_pinned_kthreads = 1; /* this thread */
	LIST_HEAD(tasks);
	cpumask_t avail_cpus;

	cpumask_andnot(&avail_cpus, cpu_online_mask, cpu_isolated_mask);

	/*
	 * Fudge the rq selection such that the below task selection loop
	 * doesn't get stuck on the currently eligible stop task.
	 *
	 * We're currently inside stop_machine() and the rq is either stuck
	 * in the stop_machine_cpu_stop() loop, or we're executing this code,
	 * either way we should never end up calling schedule() until we're
	 * done here.
	 */
	rq->stop = NULL;

	/*
	 * put_prev_task() and pick_next_task() sched
	 * class method both need to have an up-to-date
	 * value of rq->clock[_task]
	 */
	update_rq_clock(rq);

	for (;;) {
		/*
		 * There's this thread running, bail when that's the only
		 * remaining thread.
		 */
		if (rq->nr_running == 1)
			break;

		/*
		 * pick_next_task() assumes pinned rq->lock:
		 */
		next = pick_next_task(rq, &fake_task, rf);
		BUG_ON(!next);
		put_prev_task(rq, next);

		if (!migrate_pinned_tasks && next->flags & PF_KTHREAD &&
			!cpumask_intersects(&avail_cpus, &next->cpus_allowed)) {
			detach_one_task(next, rq, &tasks);
			num_pinned_kthreads += 1;
			continue;
		}

		/*
		 * Rules for changing task_struct::cpus_allowed are holding
		 * both pi_lock and rq->lock, such that holding either
		 * stabilizes the mask.
		 *
		 * Drop rq->lock is not quite as disastrous as it usually is
		 * because !cpu_active at this point, which means load-balance
		 * will not interfere. Also, stop-machine.
		 */
		rq_unlock(rq, rf);
		raw_spin_lock(&next->pi_lock);
		rq_relock(rq, rf);
		if (!(rq->clock_update_flags & RQCF_UPDATED))
			update_rq_clock(rq);

		/*
		 * Since we're inside stop-machine, _nothing_ should have
		 * changed the task, WARN if weird stuff happened, because in
		 * that case the above rq->lock drop is a fail too.
		 * However, during cpu isolation the load balancer might have
		 * interferred since we don't stop all CPUs. Ignore warning for
		 * this case.
		 */
		if (task_rq(next) != rq || !task_on_rq_queued(next)) {
			WARN_ON(migrate_pinned_tasks);
			raw_spin_unlock(&next->pi_lock);
			continue;
		}

		/* Find suitable destination for @next, with force if needed. */
		dest_cpu = select_fallback_rq(dead_rq->cpu, next, false);
		rq = __migrate_task(rq, rf, next, dest_cpu);
		if (rq != dead_rq) {
			rq_unlock(rq, rf);
			rq = dead_rq;
			*rf = orf;
			rq_relock(rq, rf);
			if (!(rq->clock_update_flags & RQCF_UPDATED))
				update_rq_clock(rq);
		}
		raw_spin_unlock(&next->pi_lock);
	}

	rq->stop = stop;

	if (num_pinned_kthreads > 1)
		attach_tasks(&tasks, rq);
}

void set_rq_online(struct rq *rq);
void set_rq_offline(struct rq *rq);

int do_isolation_work_cpu_stop(void *data)
{
	unsigned int cpu = smp_processor_id();
	struct rq *rq = cpu_rq(cpu);
	struct rq_flags rf;

	local_irq_disable();

	irq_migrate_all_off_this_cpu();

	sched_ttwu_pending();

	/* Update our root-domain */
	rq_lock(rq, &rf);

	/*
	 * Temporarily mark the rq as offline. This will allow us to
	 * move tasks off the CPU.
	 */
	if (rq->rd) {
		BUG_ON(!cpumask_test_cpu(cpu, rq->rd->span));
		set_rq_offline(rq);
	}

	migrate_tasks(rq, &rf, false);

	if (rq->rd)
		set_rq_online(rq);
	rq_unlock(rq, &rf);

	clear_walt_request(cpu);
	local_irq_enable();
	return 0;
}

int do_unisolation_work_cpu_stop(void *data)
{
	watchdog_enable(smp_processor_id());
	return 0;
}

static void sched_update_group_capacities(int cpu)
{
	struct sched_domain *sd;

	mutex_lock(&sched_domains_mutex);
	rcu_read_lock();

	for_each_domain(cpu, sd) {
		int balance_cpu = group_balance_cpu(sd->groups);

		init_sched_groups_capacity(cpu, sd);
		/*
		 * Need to ensure this is also called with balancing
		 * cpu.
		 */
		if (cpu != balance_cpu)
			init_sched_groups_capacity(balance_cpu, sd);
	}

	rcu_read_unlock();
	mutex_unlock(&sched_domains_mutex);
}

static unsigned int cpu_isolation_vote[NR_CPUS];

int sched_isolate_count(const cpumask_t *mask, bool include_offline)
{
	cpumask_t count_mask = CPU_MASK_NONE;

	if (include_offline) {
		cpumask_complement(&count_mask, cpu_online_mask);
		cpumask_or(&count_mask, &count_mask, cpu_isolated_mask);
		cpumask_and(&count_mask, &count_mask, mask);
	} else {
		cpumask_and(&count_mask, mask, cpu_isolated_mask);
	}

	return cpumask_weight(&count_mask);
}

/*
 * 1) CPU is isolated and cpu is offlined:
 *	Unisolate the core.
 * 2) CPU is not isolated and CPU is offlined:
 *	No action taken.
 * 3) CPU is offline and request to isolate
 *	Request ignored.
 * 4) CPU is offline and isolated:
 *	Not a possible state.
 * 5) CPU is online and request to isolate
 *	Normal case: Isolate the CPU
 * 6) CPU is not isolated and comes back online
 *	Nothing to do
 *
 * Note: The client calling sched_isolate_cpu() is repsonsible for ONLY
 * calling sched_unisolate_cpu() on a CPU that the client previously isolated.
 * Client is also responsible for unisolating when a core goes offline
 * (after CPU is marked offline).
 */
int sched_isolate_cpu(int cpu)
{
	struct rq *rq;
	cpumask_t avail_cpus;
	int ret_code = 0;
	u64 start_time = 0;

	if (trace_sched_isolate_enabled())
		start_time = sched_clock();

	cpu_maps_update_begin();

	cpumask_andnot(&avail_cpus, cpu_online_mask, cpu_isolated_mask);

	if (cpu < 0 || cpu >= nr_cpu_ids || !cpu_possible(cpu)
			|| !cpu_online(cpu)) {
		ret_code = -EINVAL;
		goto out;
	}

	rq = cpu_rq(cpu);

	if (++cpu_isolation_vote[cpu] > 1)
		goto out;

	/* We cannot isolate ALL cpus in the system */
	if (cpumask_weight(&avail_cpus) == 1) {
		--cpu_isolation_vote[cpu];
		ret_code = -EINVAL;
		goto out;
	}

	/*
	 * There is a race between watchdog being enabled by hotplug and
	 * core isolation disabling the watchdog. When a CPU is hotplugged in
	 * and the hotplug lock has been released the watchdog thread might
	 * not have run yet to enable the watchdog.
	 * We have to wait for the watchdog to be enabled before proceeding.
	 */
	if (!watchdog_configured(cpu)) {
		msleep(20);
		if (!watchdog_configured(cpu)) {
			--cpu_isolation_vote[cpu];
			ret_code = -EBUSY;
			goto out;
		}
	}

	set_cpu_isolated(cpu, true);
	cpumask_clear_cpu(cpu, &avail_cpus);

	/* Migrate timers */
	smp_call_function_any(&avail_cpus, hrtimer_quiesce_cpu, &cpu, 1);
	smp_call_function_any(&avail_cpus, timer_quiesce_cpu, &cpu, 1);

	watchdog_disable(cpu);
	irq_lock_sparse();
	stop_cpus(cpumask_of(cpu), do_isolation_work_cpu_stop, 0);
	irq_unlock_sparse();

	calc_load_migrate(rq);
	update_max_interval();
	sched_update_group_capacities(cpu);

out:
	cpu_maps_update_done();
	trace_sched_isolate(cpu, cpumask_bits(cpu_isolated_mask)[0],
			    start_time, 1);
	return ret_code;
}

/*
 * Note: The client calling sched_isolate_cpu() is repsonsible for ONLY
 * calling sched_unisolate_cpu() on a CPU that the client previously isolated.
 * Client is also responsible for unisolating when a core goes offline
 * (after CPU is marked offline).
 */
int sched_unisolate_cpu_unlocked(int cpu)
{
	int ret_code = 0;
	u64 start_time = 0;

	if (cpu < 0 || cpu >= nr_cpu_ids || !cpu_possible(cpu)) {
		ret_code = -EINVAL;
		goto out;
	}
	if (trace_sched_isolate_enabled())
		start_time = sched_clock();

	if (!cpu_isolation_vote[cpu]) {
		ret_code = -EINVAL;
		goto out;
	}

	if (--cpu_isolation_vote[cpu])
		goto out;

	set_cpu_isolated(cpu, false);
	update_max_interval();
	sched_update_group_capacities(cpu);

	if (cpu_online(cpu)) {
		stop_cpus(cpumask_of(cpu), do_unisolation_work_cpu_stop, 0);

		/* Kick CPU to immediately do load balancing */
		if (!atomic_fetch_or(NOHZ_KICK_MASK, nohz_flags(cpu)))
			smp_send_reschedule(cpu);
	}

out:
	trace_sched_isolate(cpu, cpumask_bits(cpu_isolated_mask)[0],
			    start_time, 0);
	return ret_code;
}

int sched_unisolate_cpu(int cpu)
{
	int ret_code;

	cpu_maps_update_begin();
	ret_code = sched_unisolate_cpu_unlocked(cpu);
	cpu_maps_update_done();
	return ret_code;
}

#endif /* CONFIG_HOTPLUG_CPU */

void set_rq_online(struct rq *rq)
{
	if (!rq->online) {
		const struct sched_class *class;

		cpumask_set_cpu(rq->cpu, rq->rd->online);
		rq->online = 1;

		for_each_class(class) {
			if (class->rq_online)
				class->rq_online(rq);
		}
	}
}

void set_rq_offline(struct rq *rq)
{
	if (rq->online) {
		const struct sched_class *class;

		for_each_class(class) {
			if (class->rq_offline)
				class->rq_offline(rq);
		}

		cpumask_clear_cpu(rq->cpu, rq->rd->online);
		rq->online = 0;
	}
}

/*
 * used to mark begin/end of suspend/resume:
 */
static int num_cpus_frozen;

/*
 * Update cpusets according to cpu_active mask.  If cpusets are
 * disabled, cpuset_update_active_cpus() becomes a simple wrapper
 * around partition_sched_domains().
 *
 * If we come here as part of a suspend/resume, don't touch cpusets because we
 * want to restore it back to its original state upon resume anyway.
 */
static void cpuset_cpu_active(void)
{
	if (cpuhp_tasks_frozen) {
		/*
		 * num_cpus_frozen tracks how many CPUs are involved in suspend
		 * resume sequence. As long as this is not the last online
		 * operation in the resume sequence, just build a single sched
		 * domain, ignoring cpusets.
		 */
		partition_sched_domains(1, NULL, NULL);
		if (--num_cpus_frozen)
			return;
		/*
		 * This is the last CPU online operation. So fall through and
		 * restore the original sched domains by considering the
		 * cpuset configurations.
		 */
		cpuset_force_rebuild();
	}
	cpuset_update_active_cpus();
}

static int cpuset_cpu_inactive(unsigned int cpu)
{
	if (!cpuhp_tasks_frozen) {
		if (dl_cpu_busy(cpu))
			return -EBUSY;
		cpuset_update_active_cpus();
	} else {
		num_cpus_frozen++;
		partition_sched_domains(1, NULL, NULL);
	}
	return 0;
}

int sched_cpu_activate(unsigned int cpu)
{
	struct rq *rq = cpu_rq(cpu);
	struct rq_flags rf;

#ifdef CONFIG_SCHED_SMT
	/*
	 * When going up, increment the number of cores with SMT present.
	 */
	if (cpumask_weight(cpu_smt_mask(cpu)) == 2)
		static_branch_inc_cpuslocked(&sched_smt_present);
#endif
	set_cpu_active(cpu, true);

	if (sched_smp_initialized) {
		sched_domains_numa_masks_set(cpu);
		cpuset_cpu_active();
	}

	/*
	 * Put the rq online, if not already. This happens:
	 *
	 * 1) In the early boot process, because we build the real domains
	 *    after all CPUs have been brought up.
	 *
	 * 2) At runtime, if cpuset_cpu_active() fails to rebuild the
	 *    domains.
	 */
	rq_lock_irqsave(rq, &rf);
	if (rq->rd) {
		BUG_ON(!cpumask_test_cpu(cpu, rq->rd->span));
		set_rq_online(rq);
	}
	rq_unlock_irqrestore(rq, &rf);

	update_max_interval();

	return 0;
}

int sched_cpu_deactivate(unsigned int cpu)
{
	int ret;

	set_cpu_active(cpu, false);
	/*
	 * We've cleared cpu_active_mask, wait for all preempt-disabled and RCU
	 * users of this state to go away such that all new such users will
	 * observe it.
	 *
	 * Do sync before park smpboot threads to take care the rcu boost case.
	 */

#ifdef CONFIG_PREEMPT
	synchronize_sched();
#endif
	synchronize_rcu();

#ifdef CONFIG_SCHED_SMT
	/*
	 * When going down, decrement the number of cores with SMT present.
	 */
	if (cpumask_weight(cpu_smt_mask(cpu)) == 2)
		static_branch_dec_cpuslocked(&sched_smt_present);
#endif

	if (!sched_smp_initialized)
		return 0;

	ret = cpuset_cpu_inactive(cpu);
	if (ret) {
		set_cpu_active(cpu, true);
		return ret;
	}
	sched_domains_numa_masks_clear(cpu);
	return 0;
}

static void sched_rq_cpu_starting(unsigned int cpu)
{
	struct rq *rq = cpu_rq(cpu);
	unsigned long flags;

	raw_spin_lock_irqsave(&rq->lock, flags);
	set_window_start(rq);
	raw_spin_unlock_irqrestore(&rq->lock, flags);

	rq->calc_load_update = calc_load_update;
	update_max_interval();
}

int sched_cpu_starting(unsigned int cpu)
{
	sched_rq_cpu_starting(cpu);
	sched_tick_start(cpu);
	clear_walt_request(cpu);
	return 0;
}

#ifdef CONFIG_HOTPLUG_CPU
int sched_cpu_dying(unsigned int cpu)
{
	struct rq *rq = cpu_rq(cpu);
	struct rq_flags rf;

	/* Handle pending wakeups and then migrate everything off */
	sched_ttwu_pending();
	sched_tick_stop(cpu);

	rq_lock_irqsave(rq, &rf);

	if (rq->rd) {
		BUG_ON(!cpumask_test_cpu(cpu, rq->rd->span));
		set_rq_offline(rq);
	}
	migrate_tasks(rq, &rf, true);
	BUG_ON(rq->nr_running != 1);
	rq_unlock_irqrestore(rq, &rf);

	clear_walt_request(cpu);

	calc_load_migrate(rq);
	update_max_interval();
	nohz_balance_exit_idle(rq);
	hrtick_clear(rq);
	return 0;
}
#endif

void __init sched_init_smp(void)
{
	sched_init_numa();

	/*
	 * There's no userspace yet to cause hotplug operations; hence all the
	 * CPU masks are stable and all blatant races in the below code cannot
	 * happen. The hotplug lock is nevertheless taken to satisfy lockdep,
	 * but there won't be any contention on it.
	 */
	cpus_read_lock();
	mutex_lock(&sched_domains_mutex);
	sched_init_domains(cpu_active_mask);
	mutex_unlock(&sched_domains_mutex);
	cpus_read_unlock();

	update_cluster_topology();

	/* Move init over to a non-isolated CPU */
	if (set_cpus_allowed_ptr(current, housekeeping_cpumask(HK_FLAG_DOMAIN)) < 0)
		BUG();
	cpumask_copy(&current->cpus_requested, cpu_possible_mask);
	sched_init_granularity();

	init_sched_rt_class();
	init_sched_dl_class();

	sched_smp_initialized = true;
}

static int __init migration_init(void)
{
	sched_rq_cpu_starting(smp_processor_id());
	return 0;
}
early_initcall(migration_init);

#else
void __init sched_init_smp(void)
{
	sched_init_granularity();
}
#endif /* CONFIG_SMP */

int in_sched_functions(unsigned long addr)
{
	return in_lock_functions(addr) ||
		(addr >= (unsigned long)__sched_text_start
		&& addr < (unsigned long)__sched_text_end);
}

#ifdef CONFIG_CGROUP_SCHED
/*
 * Default task group.
 * Every task in system belongs to this group at bootup.
 */
struct task_group root_task_group;
LIST_HEAD(task_groups);

/* Cacheline aligned slab cache for task_group */
static struct kmem_cache *task_group_cache __read_mostly;
#endif

DECLARE_PER_CPU(cpumask_var_t, load_balance_mask);
DECLARE_PER_CPU(cpumask_var_t, select_idle_mask);

void __init sched_init(void)
{
	int i, j;
	unsigned long alloc_size = 0, ptr;

	wait_bit_init();

	init_clusters();

#ifdef CONFIG_FAIR_GROUP_SCHED
	alloc_size += 2 * nr_cpu_ids * sizeof(void **);
#endif
#ifdef CONFIG_RT_GROUP_SCHED
	alloc_size += 2 * nr_cpu_ids * sizeof(void **);
#endif
	if (alloc_size) {
		ptr = (unsigned long)kzalloc(alloc_size, GFP_NOWAIT);

#ifdef CONFIG_FAIR_GROUP_SCHED
		root_task_group.se = (struct sched_entity **)ptr;
		ptr += nr_cpu_ids * sizeof(void **);

		root_task_group.cfs_rq = (struct cfs_rq **)ptr;
		ptr += nr_cpu_ids * sizeof(void **);

#endif /* CONFIG_FAIR_GROUP_SCHED */
#ifdef CONFIG_RT_GROUP_SCHED
		root_task_group.rt_se = (struct sched_rt_entity **)ptr;
		ptr += nr_cpu_ids * sizeof(void **);

		root_task_group.rt_rq = (struct rt_rq **)ptr;
		ptr += nr_cpu_ids * sizeof(void **);

#endif /* CONFIG_RT_GROUP_SCHED */
	}
#ifdef CONFIG_CPUMASK_OFFSTACK
	for_each_possible_cpu(i) {
		per_cpu(load_balance_mask, i) = (cpumask_var_t)kzalloc_node(
			cpumask_size(), GFP_KERNEL, cpu_to_node(i));
		per_cpu(select_idle_mask, i) = (cpumask_var_t)kzalloc_node(
			cpumask_size(), GFP_KERNEL, cpu_to_node(i));
	}
#endif /* CONFIG_CPUMASK_OFFSTACK */

	init_rt_bandwidth(&def_rt_bandwidth, global_rt_period(), global_rt_runtime());
	init_dl_bandwidth(&def_dl_bandwidth, global_rt_period(), global_rt_runtime());

#ifdef CONFIG_SMP
	init_defrootdomain();
#endif

#ifdef CONFIG_RT_GROUP_SCHED
	init_rt_bandwidth(&root_task_group.rt_bandwidth,
			global_rt_period(), global_rt_runtime());
#endif /* CONFIG_RT_GROUP_SCHED */

#ifdef CONFIG_CGROUP_SCHED
	task_group_cache = KMEM_CACHE(task_group, 0);

	list_add(&root_task_group.list, &task_groups);
	INIT_LIST_HEAD(&root_task_group.children);
	INIT_LIST_HEAD(&root_task_group.siblings);
	autogroup_init(&init_task);
#endif /* CONFIG_CGROUP_SCHED */

	for_each_possible_cpu(i) {
		struct rq *rq;

		rq = cpu_rq(i);
		raw_spin_lock_init(&rq->lock);
		rq->nr_running = 0;
		rq->calc_load_active = 0;
		rq->calc_load_update = jiffies + LOAD_FREQ;
		init_cfs_rq(&rq->cfs);
		init_rt_rq(&rq->rt);
		init_dl_rq(&rq->dl);
#ifdef CONFIG_FAIR_GROUP_SCHED
		root_task_group.shares = ROOT_TASK_GROUP_LOAD;
		INIT_LIST_HEAD(&rq->leaf_cfs_rq_list);
		rq->tmp_alone_branch = &rq->leaf_cfs_rq_list;
		/*
		 * How much CPU bandwidth does root_task_group get?
		 *
		 * In case of task-groups formed thr' the cgroup filesystem, it
		 * gets 100% of the CPU resources in the system. This overall
		 * system CPU resource is divided among the tasks of
		 * root_task_group and its child task-groups in a fair manner,
		 * based on each entity's (task or task-group's) weight
		 * (se->load.weight).
		 *
		 * In other words, if root_task_group has 10 tasks of weight
		 * 1024) and two child groups A0 and A1 (of weight 1024 each),
		 * then A0's share of the CPU resource is:
		 *
		 *	A0's bandwidth = 1024 / (10*1024 + 1024 + 1024) = 8.33%
		 *
		 * We achieve this by letting root_task_group's tasks sit
		 * directly in rq->cfs (i.e root_task_group->se[] = NULL).
		 */
		init_cfs_bandwidth(&root_task_group.cfs_bandwidth);
		init_tg_cfs_entry(&root_task_group, &rq->cfs, NULL, i, NULL);
#endif /* CONFIG_FAIR_GROUP_SCHED */

		rq->rt.rt_runtime = def_rt_bandwidth.rt_runtime;
#ifdef CONFIG_RT_GROUP_SCHED
		init_tg_rt_entry(&root_task_group, &rq->rt, NULL, i, NULL);
#endif

		for (j = 0; j < CPU_LOAD_IDX_MAX; j++)
			rq->cpu_load[j] = 0;

#ifdef CONFIG_SMP
		rq->sd = NULL;
		rq->rd = NULL;
		rq->cpu_capacity = rq->cpu_capacity_orig = SCHED_CAPACITY_SCALE;
		rq->balance_callback = NULL;
		rq->active_balance = 0;
		rq->next_balance = jiffies;
		rq->push_cpu = 0;
		rq->cpu = i;
		rq->online = 0;
		rq->idle_stamp = 0;
		rq->avg_idle = 2*sysctl_sched_migration_cost;
		rq->max_idle_balance_cost = sysctl_sched_migration_cost;
		rq->push_task = NULL;
		walt_sched_init_rq(rq);

		INIT_LIST_HEAD(&rq->cfs_tasks);

		rq_attach_root(rq, &def_root_domain);
#ifdef CONFIG_NO_HZ_COMMON
		rq->last_load_update_tick = jiffies;
		rq->last_blocked_load_update_tick = jiffies;
		atomic_set(&rq->nohz_flags, 0);
#endif
#endif /* CONFIG_SMP */
		hrtick_rq_init(rq);
		atomic_set(&rq->nr_iowait, 0);
	}

	BUG_ON(alloc_related_thread_groups());

	set_load_weight(&init_task, false);

	/*
	 * The boot idle thread does lazy MMU switching as well:
	 */
	mmgrab(&init_mm);
	enter_lazy_tlb(&init_mm, current);

	/*
	 * Make us the idle thread. Technically, schedule() should not be
	 * called from this thread, however somewhere below it might be,
	 * but because we are the idle thread, we just pick up running again
	 * when this runqueue becomes "idle".
	 */
	init_idle(current, smp_processor_id());
	init_new_task_load(current);

	calc_load_update = jiffies + LOAD_FREQ;

#ifdef CONFIG_SMP
	idle_thread_set_boot_cpu();
#endif
	init_sched_fair_class();

	init_schedstats();

	psi_init();

	init_uclamp();

	scheduler_running = 1;
}

#ifdef CONFIG_DEBUG_ATOMIC_SLEEP
static inline int preempt_count_equals(int preempt_offset)
{
	int nested = preempt_count() + rcu_preempt_depth();

	return (nested == preempt_offset);
}

void __might_sleep(const char *file, int line, int preempt_offset)
{
	/*
	 * Blocking primitives will set (and therefore destroy) current->state,
	 * since we will exit with TASK_RUNNING make sure we enter with it,
	 * otherwise we will destroy state.
	 */
	WARN_ONCE(current->state != TASK_RUNNING && current->task_state_change,
			"do not call blocking ops when !TASK_RUNNING; "
			"state=%lx set at [<%p>] %pS\n",
			current->state,
			(void *)current->task_state_change,
			(void *)current->task_state_change);

	___might_sleep(file, line, preempt_offset);
}
EXPORT_SYMBOL(__might_sleep);

void ___might_sleep(const char *file, int line, int preempt_offset)
{
	/* Ratelimiting timestamp: */
	static unsigned long prev_jiffy;

	unsigned long preempt_disable_ip;

	/* WARN_ON_ONCE() by default, no rate limit required: */
	rcu_sleep_check();

	if ((preempt_count_equals(preempt_offset) && !irqs_disabled() &&
	     !is_idle_task(current)) ||
	    system_state == SYSTEM_BOOTING || system_state > SYSTEM_RUNNING ||
	    oops_in_progress)
		return;

	if (time_before(jiffies, prev_jiffy + HZ) && prev_jiffy)
		return;
	prev_jiffy = jiffies;

	/* Save this before calling printk(), since that will clobber it: */
	preempt_disable_ip = get_preempt_disable_ip(current);

	printk(KERN_ERR
		"BUG: sleeping function called from invalid context at %s:%d\n",
			file, line);
	printk(KERN_ERR
		"in_atomic(): %d, irqs_disabled(): %d, pid: %d, name: %s\n",
			in_atomic(), irqs_disabled(),
			current->pid, current->comm);

	if (task_stack_end_corrupted(current))
		printk(KERN_EMERG "Thread overran stack, or stack corrupted\n");

	debug_show_held_locks(current);
	if (irqs_disabled())
		print_irqtrace_events(current);
	if (IS_ENABLED(CONFIG_DEBUG_PREEMPT)
	    && !preempt_count_equals(preempt_offset)) {
		pr_err("Preemption disabled at:");
		print_ip_sym(preempt_disable_ip);
		pr_cont("\n");
	}
#ifdef CONFIG_PANIC_ON_SCHED_BUG
	BUG();
#endif
	dump_stack();
	add_taint(TAINT_WARN, LOCKDEP_STILL_OK);
}
EXPORT_SYMBOL(___might_sleep);
#endif

#ifdef CONFIG_MAGIC_SYSRQ
void normalize_rt_tasks(void)
{
	struct task_struct *g, *p;
	struct sched_attr attr = {
		.sched_policy = SCHED_NORMAL,
	};

	read_lock(&tasklist_lock);
	for_each_process_thread(g, p) {
		/*
		 * Only normalize user tasks:
		 */
		if (p->flags & PF_KTHREAD)
			continue;

		p->se.exec_start = 0;
		schedstat_set(p->se.statistics.wait_start,  0);
		schedstat_set(p->se.statistics.sleep_start, 0);
		schedstat_set(p->se.statistics.block_start, 0);

		if (!dl_task(p) && !rt_task(p)) {
			/*
			 * Renice negative nice level userspace
			 * tasks back to 0:
			 */
			if (task_nice(p) < 0)
				set_user_nice(p, 0);
			continue;
		}

		__sched_setscheduler(p, &attr, false, false);
	}
	read_unlock(&tasklist_lock);
}

#endif /* CONFIG_MAGIC_SYSRQ */

#if defined(CONFIG_IA64) || defined(CONFIG_KGDB_KDB)
/*
 * These functions are only useful for the IA64 MCA handling, or kdb.
 *
 * They can only be called when the whole system has been
 * stopped - every CPU needs to be quiescent, and no scheduling
 * activity can take place. Using them for anything else would
 * be a serious bug, and as a result, they aren't even visible
 * under any other configuration.
 */

/**
 * curr_task - return the current task for a given CPU.
 * @cpu: the processor in question.
 *
 * ONLY VALID WHEN THE WHOLE SYSTEM IS STOPPED!
 *
 * Return: The current task for @cpu.
 */
struct task_struct *curr_task(int cpu)
{
	return cpu_curr(cpu);
}

#endif /* defined(CONFIG_IA64) || defined(CONFIG_KGDB_KDB) */

#ifdef CONFIG_IA64
/**
 * set_curr_task - set the current task for a given CPU.
 * @cpu: the processor in question.
 * @p: the task pointer to set.
 *
 * Description: This function must only be used when non-maskable interrupts
 * are serviced on a separate stack. It allows the architecture to switch the
 * notion of the current task on a CPU in a non-blocking manner. This function
 * must be called with all CPU's synchronized, and interrupts disabled, the
 * and caller must save the original value of the current task (see
 * curr_task() above) and restore that value before reenabling interrupts and
 * re-starting the system.
 *
 * ONLY VALID WHEN THE WHOLE SYSTEM IS STOPPED!
 */
void ia64_set_curr_task(int cpu, struct task_struct *p)
{
	cpu_curr(cpu) = p;
}
#endif

#ifdef CONFIG_CGROUP_SCHED
/* task_group_lock serializes the addition/removal of task groups */
static DEFINE_SPINLOCK(task_group_lock);

static inline void alloc_uclamp_sched_group(struct task_group *tg,
					    struct task_group *parent)
{
#ifdef CONFIG_UCLAMP_TASK_GROUP
	enum uclamp_id clamp_id;

	for_each_clamp_id(clamp_id) {
		uclamp_se_set(&tg->uclamp_req[clamp_id],
			      uclamp_none(clamp_id), false);
		tg->uclamp[clamp_id] = parent->uclamp[clamp_id];
	}
#endif
}

static void sched_free_group(struct task_group *tg)
{
	free_fair_sched_group(tg);
	free_rt_sched_group(tg);
	autogroup_free(tg);
	kmem_cache_free(task_group_cache, tg);
}

/* allocate runqueue etc for a new task group */
struct task_group *sched_create_group(struct task_group *parent)
{
	struct task_group *tg;

	tg = kmem_cache_alloc(task_group_cache, GFP_KERNEL | __GFP_ZERO);
	if (!tg)
		return ERR_PTR(-ENOMEM);

	if (!alloc_fair_sched_group(tg, parent))
		goto err;

	if (!alloc_rt_sched_group(tg, parent))
		goto err;

	alloc_uclamp_sched_group(tg, parent);

	return tg;

err:
	sched_free_group(tg);
	return ERR_PTR(-ENOMEM);
}

void sched_online_group(struct task_group *tg, struct task_group *parent)
{
	unsigned long flags;

	spin_lock_irqsave(&task_group_lock, flags);
	list_add_rcu(&tg->list, &task_groups);

	/* Root should already exist: */
	WARN_ON(!parent);

	tg->parent = parent;
	INIT_LIST_HEAD(&tg->children);
	list_add_rcu(&tg->siblings, &parent->children);
	spin_unlock_irqrestore(&task_group_lock, flags);

	online_fair_sched_group(tg);
}

/* rcu callback to free various structures associated with a task group */
static void sched_free_group_rcu(struct rcu_head *rhp)
{
	/* Now it should be safe to free those cfs_rqs: */
	sched_free_group(container_of(rhp, struct task_group, rcu));
}

void sched_destroy_group(struct task_group *tg)
{
	/* Wait for possible concurrent references to cfs_rqs complete: */
	call_rcu(&tg->rcu, sched_free_group_rcu);
}

void sched_offline_group(struct task_group *tg)
{
	unsigned long flags;

	/* End participation in shares distribution: */
	unregister_fair_sched_group(tg);

	spin_lock_irqsave(&task_group_lock, flags);
	list_del_rcu(&tg->list);
	list_del_rcu(&tg->siblings);
	spin_unlock_irqrestore(&task_group_lock, flags);
}

static void sched_change_group(struct task_struct *tsk, int type)
{
	struct task_group *tg;

	/*
	 * All callers are synchronized by task_rq_lock(); we do not use RCU
	 * which is pointless here. Thus, we pass "true" to task_css_check()
	 * to prevent lockdep warnings.
	 */
	tg = container_of(task_css_check(tsk, cpu_cgrp_id, true),
			  struct task_group, css);
	tg = autogroup_task_group(tsk, tg);
	tsk->sched_task_group = tg;

#ifdef CONFIG_FAIR_GROUP_SCHED
	if (tsk->sched_class->task_change_group)
		tsk->sched_class->task_change_group(tsk, type);
	else
#endif
		set_task_rq(tsk, task_cpu(tsk));
}

/*
 * Change task's runqueue when it moves between groups.
 *
 * The caller of this function should have put the task in its new group by
 * now. This function just updates tsk->se.cfs_rq and tsk->se.parent to reflect
 * its new group.
 */
void sched_move_task(struct task_struct *tsk)
{
	int queued, running, queue_flags =
		DEQUEUE_SAVE | DEQUEUE_MOVE | DEQUEUE_NOCLOCK;
	struct rq_flags rf;
	struct rq *rq;

	rq = task_rq_lock(tsk, &rf);
	update_rq_clock(rq);

	running = task_current(rq, tsk);
	queued = task_on_rq_queued(tsk);

	if (queued)
		dequeue_task(rq, tsk, queue_flags);
	if (running)
		put_prev_task(rq, tsk);

	sched_change_group(tsk, TASK_MOVE_GROUP);

	if (queued)
		enqueue_task(rq, tsk, queue_flags);
	if (running)
		set_curr_task(rq, tsk);

	task_rq_unlock(rq, tsk, &rf);
}

static inline struct task_group *css_tg(struct cgroup_subsys_state *css)
{
	return css ? container_of(css, struct task_group, css) : NULL;
}

static struct cgroup_subsys_state *
cpu_cgroup_css_alloc(struct cgroup_subsys_state *parent_css)
{
	struct task_group *parent = css_tg(parent_css);
	struct task_group *tg;

	if (!parent) {
		/* This is early initialization for the top cgroup */
		return &root_task_group.css;
	}

	tg = sched_create_group(parent);
	if (IS_ERR(tg))
		return ERR_PTR(-ENOMEM);

	return &tg->css;
}

/* Expose task group only after completing cgroup initialization */
static int cpu_cgroup_css_online(struct cgroup_subsys_state *css)
{
	struct task_group *tg = css_tg(css);
	struct task_group *parent = css_tg(css->parent);

	if (parent)
		sched_online_group(tg, parent);

#ifdef CONFIG_UCLAMP_TASK_GROUP
	/* Propagate the effective uclamp value for the new group */
	cpu_util_update_eff(css);
#endif

	return 0;
}

static void cpu_cgroup_css_released(struct cgroup_subsys_state *css)
{
	struct task_group *tg = css_tg(css);

	sched_offline_group(tg);
}

static void cpu_cgroup_css_free(struct cgroup_subsys_state *css)
{
	struct task_group *tg = css_tg(css);

	/*
	 * Relies on the RCU grace period between css_released() and this.
	 */
	sched_free_group(tg);
}

/*
 * This is called before wake_up_new_task(), therefore we really only
 * have to set its group bits, all the other stuff does not apply.
 */
static void cpu_cgroup_fork(struct task_struct *task)
{
	struct rq_flags rf;
	struct rq *rq;

	rq = task_rq_lock(task, &rf);

	update_rq_clock(rq);
	sched_change_group(task, TASK_SET_GROUP);

	task_rq_unlock(rq, task, &rf);
}

static int cpu_cgroup_can_attach(struct cgroup_taskset *tset)
{
	struct task_struct *task;
	struct cgroup_subsys_state *css;
	int ret = 0;

	cgroup_taskset_for_each(task, css, tset) {
#ifdef CONFIG_RT_GROUP_SCHED
		if (!sched_rt_can_attach(css_tg(css), task))
			return -EINVAL;
#endif
		/*
		 * Serialize against wake_up_new_task() such that if its
		 * running, we're sure to observe its full state.
		 */
		raw_spin_lock_irq(&task->pi_lock);
		/*
		 * Avoid calling sched_move_task() before wake_up_new_task()
		 * has happened. This would lead to problems with PELT, due to
		 * move wanting to detach+attach while we're not attached yet.
		 */
		if (task->state == TASK_NEW)
			ret = -EINVAL;
		raw_spin_unlock_irq(&task->pi_lock);

		if (ret)
			break;
	}
	return ret;
}

static void cpu_cgroup_attach(struct cgroup_taskset *tset)
{
	struct task_struct *task;
	struct cgroup_subsys_state *css;

	cgroup_taskset_for_each(task, css, tset)
		sched_move_task(task);
}

#ifdef CONFIG_UCLAMP_TASK_GROUP
static void cpu_util_update_eff(struct cgroup_subsys_state *css)
{
	struct cgroup_subsys_state *top_css = css;
	struct uclamp_se *uc_parent = NULL;
	struct uclamp_se *uc_se = NULL;
	unsigned int eff[UCLAMP_CNT];
	enum uclamp_id clamp_id;
	unsigned int clamps;

	css_for_each_descendant_pre(css, top_css) {
		uc_parent = css_tg(css)->parent
			? css_tg(css)->parent->uclamp : NULL;

		for_each_clamp_id(clamp_id) {
			/* Assume effective clamps matches requested clamps */
			eff[clamp_id] = css_tg(css)->uclamp_req[clamp_id].value;
			/* Cap effective clamps with parent's effective clamps */
			if (uc_parent &&
			    eff[clamp_id] > uc_parent[clamp_id].value) {
				eff[clamp_id] = uc_parent[clamp_id].value;
			}
		}
		/* Ensure protection is always capped by limit */
		eff[UCLAMP_MIN] = min(eff[UCLAMP_MIN], eff[UCLAMP_MAX]);

		/* Propagate most restrictive effective clamps */
		clamps = 0x0;
		uc_se = css_tg(css)->uclamp;
		for_each_clamp_id(clamp_id) {
			if (eff[clamp_id] == uc_se[clamp_id].value)
				continue;
			uc_se[clamp_id].value = eff[clamp_id];
			uc_se[clamp_id].bucket_id = uclamp_bucket_id(eff[clamp_id]);
			clamps |= (0x1 << clamp_id);
		}
		if (!clamps) {
			css = css_rightmost_descendant(css);
			continue;
		}

		/* Immediately update descendants RUNNABLE tasks */
		uclamp_update_active_tasks(css, clamps);
	}
}

/*
 * Integer 10^N with a given N exponent by casting to integer the literal "1eN"
 * C expression. Since there is no way to convert a macro argument (N) into a
 * character constant, use two levels of macros.
 */
#define _POW10(exp) ((unsigned int)1e##exp)
#define POW10(exp) _POW10(exp)

struct uclamp_request {
#define UCLAMP_PERCENT_SHIFT	2
#define UCLAMP_PERCENT_SCALE	(100 * POW10(UCLAMP_PERCENT_SHIFT))
	s64 percent;
	u64 util;
	int ret;
};

static inline struct uclamp_request
capacity_from_percent(char *buf)
{
	struct uclamp_request req = {
		.percent = UCLAMP_PERCENT_SCALE,
		.util = SCHED_CAPACITY_SCALE,
		.ret = 0,
	};

	buf = strim(buf);
	if (strcmp(buf, "max")) {
		req.ret = cgroup_parse_float(buf, UCLAMP_PERCENT_SHIFT,
					     &req.percent);
		if (req.ret)
			return req;
		if ((u64)req.percent > UCLAMP_PERCENT_SCALE) {
			req.ret = -ERANGE;
			return req;
		}

		req.util = req.percent << SCHED_CAPACITY_SHIFT;
		req.util = DIV_ROUND_CLOSEST_ULL(req.util, UCLAMP_PERCENT_SCALE);
	}

	return req;
}

static ssize_t cpu_uclamp_write(struct kernfs_open_file *of, char *buf,
				size_t nbytes, loff_t off,
				enum uclamp_id clamp_id)
{
	struct uclamp_request req;
	struct task_group *tg;

	req = capacity_from_percent(buf);
	if (req.ret)
		return req.ret;

	mutex_lock(&uclamp_mutex);
	rcu_read_lock();

	tg = css_tg(of_css(of));
	if (tg->uclamp_req[clamp_id].value != req.util)
		uclamp_se_set(&tg->uclamp_req[clamp_id], req.util, false);

	/*
	 * Because of not recoverable conversion rounding we keep track of the
	 * exact requested value
	 */
	tg->uclamp_pct[clamp_id] = req.percent;

	/* Update effective clamps to track the most restrictive value */
	cpu_util_update_eff(of_css(of));

	rcu_read_unlock();
	mutex_unlock(&uclamp_mutex);

	return nbytes;
}

static ssize_t cpu_uclamp_min_write(struct kernfs_open_file *of,
				    char *buf, size_t nbytes,
				    loff_t off)
{
	return cpu_uclamp_write(of, buf, nbytes, off, UCLAMP_MIN);
}

static ssize_t cpu_uclamp_max_write(struct kernfs_open_file *of,
				    char *buf, size_t nbytes,
				    loff_t off)
{
	return cpu_uclamp_write(of, buf, nbytes, off, UCLAMP_MAX);
}

static inline void cpu_uclamp_print(struct seq_file *sf,
				    enum uclamp_id clamp_id)
{
	struct task_group *tg;
	u64 util_clamp;
	u64 percent;
	u32 rem;

	rcu_read_lock();
	tg = css_tg(seq_css(sf));
	util_clamp = tg->uclamp_req[clamp_id].value;
	rcu_read_unlock();

	if (util_clamp == SCHED_CAPACITY_SCALE) {
		seq_puts(sf, "max\n");
		return;
	}

	percent = tg->uclamp_pct[clamp_id];
	percent = div_u64_rem(percent, POW10(UCLAMP_PERCENT_SHIFT), &rem);
	seq_printf(sf, "%llu.%0*u\n", percent, UCLAMP_PERCENT_SHIFT, rem);
}

static int cpu_uclamp_min_show(struct seq_file *sf, void *v)
{
	cpu_uclamp_print(sf, UCLAMP_MIN);
	return 0;
}

static int cpu_uclamp_max_show(struct seq_file *sf, void *v)
{
	cpu_uclamp_print(sf, UCLAMP_MAX);
	return 0;
}

static int cpu_uclamp_ls_write_u64(struct cgroup_subsys_state *css,
				   struct cftype *cftype, u64 ls)
{
	struct task_group *tg;

	if (ls > 1)
		return -EINVAL;
	tg = css_tg(css);
	tg->latency_sensitive = (unsigned int) ls;

	return 0;
}

static u64 cpu_uclamp_ls_read_u64(struct cgroup_subsys_state *css,
				  struct cftype *cft)
{
	struct task_group *tg = css_tg(css);

	return (u64) tg->latency_sensitive;
}
#endif /* CONFIG_UCLAMP_TASK_GROUP */

#ifdef CONFIG_FAIR_GROUP_SCHED
static int cpu_shares_write_u64(struct cgroup_subsys_state *css,
				struct cftype *cftype, u64 shareval)
{
	if (shareval > scale_load_down(ULONG_MAX))
		shareval = MAX_SHARES;
	return sched_group_set_shares(css_tg(css), scale_load(shareval));
}

static u64 cpu_shares_read_u64(struct cgroup_subsys_state *css,
			       struct cftype *cft)
{
	struct task_group *tg = css_tg(css);

	return (u64) scale_load_down(tg->shares);
}

#ifdef CONFIG_CFS_BANDWIDTH
static DEFINE_MUTEX(cfs_constraints_mutex);

const u64 max_cfs_quota_period = 1 * NSEC_PER_SEC; /* 1s */
const u64 min_cfs_quota_period = 1 * NSEC_PER_MSEC; /* 1ms */

static int __cfs_schedulable(struct task_group *tg, u64 period, u64 runtime);

static int tg_set_cfs_bandwidth(struct task_group *tg, u64 period, u64 quota)
{
	int i, ret = 0, runtime_enabled, runtime_was_enabled;
	struct cfs_bandwidth *cfs_b = &tg->cfs_bandwidth;

	if (tg == &root_task_group)
		return -EINVAL;

	/*
	 * Ensure we have at some amount of bandwidth every period.  This is
	 * to prevent reaching a state of large arrears when throttled via
	 * entity_tick() resulting in prolonged exit starvation.
	 */
	if (quota < min_cfs_quota_period || period < min_cfs_quota_period)
		return -EINVAL;

	/*
	 * Likewise, bound things on the otherside by preventing insane quota
	 * periods.  This also allows us to normalize in computing quota
	 * feasibility.
	 */
	if (period > max_cfs_quota_period)
		return -EINVAL;

	/*
	 * Prevent race between setting of cfs_rq->runtime_enabled and
	 * unthrottle_offline_cfs_rqs().
	 */
	get_online_cpus();
	mutex_lock(&cfs_constraints_mutex);
	ret = __cfs_schedulable(tg, period, quota);
	if (ret)
		goto out_unlock;

	runtime_enabled = quota != RUNTIME_INF;
	runtime_was_enabled = cfs_b->quota != RUNTIME_INF;
	/*
	 * If we need to toggle cfs_bandwidth_used, off->on must occur
	 * before making related changes, and on->off must occur afterwards
	 */
	if (runtime_enabled && !runtime_was_enabled)
		cfs_bandwidth_usage_inc();
	raw_spin_lock_irq(&cfs_b->lock);
	cfs_b->period = ns_to_ktime(period);
	cfs_b->quota = quota;

	__refill_cfs_bandwidth_runtime(cfs_b);

	/* Restart the period timer (if active) to handle new period expiry: */
	if (runtime_enabled)
		start_cfs_bandwidth(cfs_b);

	raw_spin_unlock_irq(&cfs_b->lock);

	for_each_online_cpu(i) {
		struct cfs_rq *cfs_rq = tg->cfs_rq[i];
		struct rq *rq = cfs_rq->rq;
		struct rq_flags rf;

		rq_lock_irq(rq, &rf);
		cfs_rq->runtime_enabled = runtime_enabled;
		cfs_rq->runtime_remaining = 0;

		if (cfs_rq->throttled)
			unthrottle_cfs_rq(cfs_rq);
		rq_unlock_irq(rq, &rf);
	}
	if (runtime_was_enabled && !runtime_enabled)
		cfs_bandwidth_usage_dec();
out_unlock:
	mutex_unlock(&cfs_constraints_mutex);
	put_online_cpus();

	return ret;
}

int tg_set_cfs_quota(struct task_group *tg, long cfs_quota_us)
{
	u64 quota, period;

	period = ktime_to_ns(tg->cfs_bandwidth.period);
	if (cfs_quota_us < 0)
		quota = RUNTIME_INF;
	else if ((u64)cfs_quota_us <= U64_MAX / NSEC_PER_USEC)
		quota = (u64)cfs_quota_us * NSEC_PER_USEC;
	else
		return -EINVAL;

	return tg_set_cfs_bandwidth(tg, period, quota);
}

long tg_get_cfs_quota(struct task_group *tg)
{
	u64 quota_us;

	if (tg->cfs_bandwidth.quota == RUNTIME_INF)
		return -1;

	quota_us = tg->cfs_bandwidth.quota;
	do_div(quota_us, NSEC_PER_USEC);

	return quota_us;
}

int tg_set_cfs_period(struct task_group *tg, long cfs_period_us)
{
	u64 quota, period;

	if ((u64)cfs_period_us > U64_MAX / NSEC_PER_USEC)
		return -EINVAL;

	period = (u64)cfs_period_us * NSEC_PER_USEC;
	quota = tg->cfs_bandwidth.quota;

	return tg_set_cfs_bandwidth(tg, period, quota);
}

long tg_get_cfs_period(struct task_group *tg)
{
	u64 cfs_period_us;

	cfs_period_us = ktime_to_ns(tg->cfs_bandwidth.period);
	do_div(cfs_period_us, NSEC_PER_USEC);

	return cfs_period_us;
}

static s64 cpu_cfs_quota_read_s64(struct cgroup_subsys_state *css,
				  struct cftype *cft)
{
	return tg_get_cfs_quota(css_tg(css));
}

static int cpu_cfs_quota_write_s64(struct cgroup_subsys_state *css,
				   struct cftype *cftype, s64 cfs_quota_us)
{
	return tg_set_cfs_quota(css_tg(css), cfs_quota_us);
}

static u64 cpu_cfs_period_read_u64(struct cgroup_subsys_state *css,
				   struct cftype *cft)
{
	return tg_get_cfs_period(css_tg(css));
}

static int cpu_cfs_period_write_u64(struct cgroup_subsys_state *css,
				    struct cftype *cftype, u64 cfs_period_us)
{
	return tg_set_cfs_period(css_tg(css), cfs_period_us);
}

struct cfs_schedulable_data {
	struct task_group *tg;
	u64 period, quota;
};

/*
 * normalize group quota/period to be quota/max_period
 * note: units are usecs
 */
static u64 normalize_cfs_quota(struct task_group *tg,
			       struct cfs_schedulable_data *d)
{
	u64 quota, period;

	if (tg == d->tg) {
		period = d->period;
		quota = d->quota;
	} else {
		period = tg_get_cfs_period(tg);
		quota = tg_get_cfs_quota(tg);
	}

	/* note: these should typically be equivalent */
	if (quota == RUNTIME_INF || quota == -1)
		return RUNTIME_INF;

	return to_ratio(period, quota);
}

static int tg_cfs_schedulable_down(struct task_group *tg, void *data)
{
	struct cfs_schedulable_data *d = data;
	struct cfs_bandwidth *cfs_b = &tg->cfs_bandwidth;
	s64 quota = 0, parent_quota = -1;

	if (!tg->parent) {
		quota = RUNTIME_INF;
	} else {
		struct cfs_bandwidth *parent_b = &tg->parent->cfs_bandwidth;

		quota = normalize_cfs_quota(tg, d);
		parent_quota = parent_b->hierarchical_quota;

		/*
		 * Ensure max(child_quota) <= parent_quota.  On cgroup2,
		 * always take the min.  On cgroup1, only inherit when no
		 * limit is set:
		 */
		if (cgroup_subsys_on_dfl(cpu_cgrp_subsys)) {
			quota = min(quota, parent_quota);
		} else {
			if (quota == RUNTIME_INF)
				quota = parent_quota;
			else if (parent_quota != RUNTIME_INF && quota > parent_quota)
				return -EINVAL;
		}
	}
	cfs_b->hierarchical_quota = quota;

	return 0;
}

static int __cfs_schedulable(struct task_group *tg, u64 period, u64 quota)
{
	int ret;
	struct cfs_schedulable_data data = {
		.tg = tg,
		.period = period,
		.quota = quota,
	};

	if (quota != RUNTIME_INF) {
		do_div(data.period, NSEC_PER_USEC);
		do_div(data.quota, NSEC_PER_USEC);
	}

	rcu_read_lock();
	ret = walk_tg_tree(tg_cfs_schedulable_down, tg_nop, &data);
	rcu_read_unlock();

	return ret;
}

static int cpu_cfs_stat_show(struct seq_file *sf, void *v)
{
	struct task_group *tg = css_tg(seq_css(sf));
	struct cfs_bandwidth *cfs_b = &tg->cfs_bandwidth;

	seq_printf(sf, "nr_periods %d\n", cfs_b->nr_periods);
	seq_printf(sf, "nr_throttled %d\n", cfs_b->nr_throttled);
	seq_printf(sf, "throttled_time %llu\n", cfs_b->throttled_time);

	if (schedstat_enabled() && tg != &root_task_group) {
		u64 ws = 0;
		int i;

		for_each_possible_cpu(i)
			ws += schedstat_val(tg->se[i]->statistics.wait_sum);

		seq_printf(sf, "wait_sum %llu\n", ws);
	}

	return 0;
}
#endif /* CONFIG_CFS_BANDWIDTH */
#endif /* CONFIG_FAIR_GROUP_SCHED */

#ifdef CONFIG_RT_GROUP_SCHED
static int cpu_rt_runtime_write(struct cgroup_subsys_state *css,
				struct cftype *cft, s64 val)
{
	return sched_group_set_rt_runtime(css_tg(css), val);
}

static s64 cpu_rt_runtime_read(struct cgroup_subsys_state *css,
			       struct cftype *cft)
{
	return sched_group_rt_runtime(css_tg(css));
}

static int cpu_rt_period_write_uint(struct cgroup_subsys_state *css,
				    struct cftype *cftype, u64 rt_period_us)
{
	return sched_group_set_rt_period(css_tg(css), rt_period_us);
}

static u64 cpu_rt_period_read_uint(struct cgroup_subsys_state *css,
				   struct cftype *cft)
{
	return sched_group_rt_period(css_tg(css));
}
#endif /* CONFIG_RT_GROUP_SCHED */

static struct cftype cpu_legacy_files[] = {
#ifdef CONFIG_FAIR_GROUP_SCHED
	{
		.name = "shares",
		.read_u64 = cpu_shares_read_u64,
		.write_u64 = cpu_shares_write_u64,
	},
#endif
#ifdef CONFIG_CFS_BANDWIDTH
	{
		.name = "cfs_quota_us",
		.read_s64 = cpu_cfs_quota_read_s64,
		.write_s64 = cpu_cfs_quota_write_s64,
	},
	{
		.name = "cfs_period_us",
		.read_u64 = cpu_cfs_period_read_u64,
		.write_u64 = cpu_cfs_period_write_u64,
	},
	{
		.name = "stat",
		.seq_show = cpu_cfs_stat_show,
	},
#endif
#ifdef CONFIG_RT_GROUP_SCHED
	{
		.name = "rt_runtime_us",
		.read_s64 = cpu_rt_runtime_read,
		.write_s64 = cpu_rt_runtime_write,
	},
	{
		.name = "rt_period_us",
		.read_u64 = cpu_rt_period_read_uint,
		.write_u64 = cpu_rt_period_write_uint,
	},
#endif
#ifdef CONFIG_UCLAMP_TASK_GROUP
	{
		.name = "uclamp.min",
		.flags = CFTYPE_NOT_ON_ROOT,
		.seq_show = cpu_uclamp_min_show,
		.write = cpu_uclamp_min_write,
	},
	{
		.name = "uclamp.max",
		.flags = CFTYPE_NOT_ON_ROOT,
		.seq_show = cpu_uclamp_max_show,
		.write = cpu_uclamp_max_write,
	},
	{
		.name = "uclamp.latency_sensitive",
		.flags = CFTYPE_NOT_ON_ROOT,
		.read_u64 = cpu_uclamp_ls_read_u64,
		.write_u64 = cpu_uclamp_ls_write_u64,
	},
#endif
	{ }	/* Terminate */
};

static int cpu_extra_stat_show(struct seq_file *sf,
			       struct cgroup_subsys_state *css)
{
#ifdef CONFIG_CFS_BANDWIDTH
	{
		struct task_group *tg = css_tg(css);
		struct cfs_bandwidth *cfs_b = &tg->cfs_bandwidth;
		u64 throttled_usec;

		throttled_usec = cfs_b->throttled_time;
		do_div(throttled_usec, NSEC_PER_USEC);

		seq_printf(sf, "nr_periods %d\n"
			   "nr_throttled %d\n"
			   "throttled_usec %llu\n",
			   cfs_b->nr_periods, cfs_b->nr_throttled,
			   throttled_usec);
	}
#endif
	return 0;
}

#ifdef CONFIG_FAIR_GROUP_SCHED
static u64 cpu_weight_read_u64(struct cgroup_subsys_state *css,
			       struct cftype *cft)
{
	struct task_group *tg = css_tg(css);
	u64 weight = scale_load_down(tg->shares);

	return DIV_ROUND_CLOSEST_ULL(weight * CGROUP_WEIGHT_DFL, 1024);
}

static int cpu_weight_write_u64(struct cgroup_subsys_state *css,
				struct cftype *cft, u64 weight)
{
	/*
	 * cgroup weight knobs should use the common MIN, DFL and MAX
	 * values which are 1, 100 and 10000 respectively.  While it loses
	 * a bit of range on both ends, it maps pretty well onto the shares
	 * value used by scheduler and the round-trip conversions preserve
	 * the original value over the entire range.
	 */
	if (weight < CGROUP_WEIGHT_MIN || weight > CGROUP_WEIGHT_MAX)
		return -ERANGE;

	weight = DIV_ROUND_CLOSEST_ULL(weight * 1024, CGROUP_WEIGHT_DFL);

	return sched_group_set_shares(css_tg(css), scale_load(weight));
}

static s64 cpu_weight_nice_read_s64(struct cgroup_subsys_state *css,
				    struct cftype *cft)
{
	unsigned long weight = scale_load_down(css_tg(css)->shares);
	int last_delta = INT_MAX;
	int prio, delta;

	/* find the closest nice value to the current weight */
	for (prio = 0; prio < ARRAY_SIZE(sched_prio_to_weight); prio++) {
		delta = abs(sched_prio_to_weight[prio] - weight);
		if (delta >= last_delta)
			break;
		last_delta = delta;
	}

	return PRIO_TO_NICE(prio - 1 + MAX_RT_PRIO);
}

static int cpu_weight_nice_write_s64(struct cgroup_subsys_state *css,
				     struct cftype *cft, s64 nice)
{
	unsigned long weight;
	int idx;

	if (nice < MIN_NICE || nice > MAX_NICE)
		return -ERANGE;

	idx = NICE_TO_PRIO(nice) - MAX_RT_PRIO;
	idx = array_index_nospec(idx, 40);
	weight = sched_prio_to_weight[idx];

	return sched_group_set_shares(css_tg(css), scale_load(weight));
}
#endif

static void __maybe_unused cpu_period_quota_print(struct seq_file *sf,
						  long period, long quota)
{
	if (quota < 0)
		seq_puts(sf, "max");
	else
		seq_printf(sf, "%ld", quota);

	seq_printf(sf, " %ld\n", period);
}

/* caller should put the current value in *@periodp before calling */
static int __maybe_unused cpu_period_quota_parse(char *buf,
						 u64 *periodp, u64 *quotap)
{
	char tok[21];	/* U64_MAX */

	if (sscanf(buf, "%20s %llu", tok, periodp) < 1)
		return -EINVAL;

	*periodp *= NSEC_PER_USEC;

	if (sscanf(tok, "%llu", quotap))
		*quotap *= NSEC_PER_USEC;
	else if (!strcmp(tok, "max"))
		*quotap = RUNTIME_INF;
	else
		return -EINVAL;

	return 0;
}

#ifdef CONFIG_CFS_BANDWIDTH
static int cpu_max_show(struct seq_file *sf, void *v)
{
	struct task_group *tg = css_tg(seq_css(sf));

	cpu_period_quota_print(sf, tg_get_cfs_period(tg), tg_get_cfs_quota(tg));
	return 0;
}

static ssize_t cpu_max_write(struct kernfs_open_file *of,
			     char *buf, size_t nbytes, loff_t off)
{
	struct task_group *tg = css_tg(of_css(of));
	u64 period = tg_get_cfs_period(tg);
	u64 quota;
	int ret;

	ret = cpu_period_quota_parse(buf, &period, &quota);
	if (!ret)
		ret = tg_set_cfs_bandwidth(tg, period, quota);
	return ret ?: nbytes;
}
#endif

static struct cftype cpu_files[] = {
#ifdef CONFIG_FAIR_GROUP_SCHED
	{
		.name = "weight",
		.flags = CFTYPE_NOT_ON_ROOT,
		.read_u64 = cpu_weight_read_u64,
		.write_u64 = cpu_weight_write_u64,
	},
	{
		.name = "weight.nice",
		.flags = CFTYPE_NOT_ON_ROOT,
		.read_s64 = cpu_weight_nice_read_s64,
		.write_s64 = cpu_weight_nice_write_s64,
	},
#endif
#ifdef CONFIG_CFS_BANDWIDTH
	{
		.name = "max",
		.flags = CFTYPE_NOT_ON_ROOT,
		.seq_show = cpu_max_show,
		.write = cpu_max_write,
	},
#endif
#ifdef CONFIG_UCLAMP_TASK_GROUP
	{
		.name = "uclamp.min",
		.flags = CFTYPE_NOT_ON_ROOT,
		.seq_show = cpu_uclamp_min_show,
		.write = cpu_uclamp_min_write,
	},
	{
		.name = "uclamp.max",
		.flags = CFTYPE_NOT_ON_ROOT,
		.seq_show = cpu_uclamp_max_show,
		.write = cpu_uclamp_max_write,
	},
	{
		.name = "uclamp.latency_sensitive",
		.flags = CFTYPE_NOT_ON_ROOT,
		.read_u64 = cpu_uclamp_ls_read_u64,
		.write_u64 = cpu_uclamp_ls_write_u64,
	},
#endif
	{ }	/* terminate */
};

struct cgroup_subsys cpu_cgrp_subsys = {
	.css_alloc	= cpu_cgroup_css_alloc,
	.css_online	= cpu_cgroup_css_online,
	.css_released	= cpu_cgroup_css_released,
	.css_free	= cpu_cgroup_css_free,
	.css_extra_stat_show = cpu_extra_stat_show,
	.fork		= cpu_cgroup_fork,
	.can_attach	= cpu_cgroup_can_attach,
	.attach		= cpu_cgroup_attach,
	.legacy_cftypes	= cpu_legacy_files,
	.dfl_cftypes	= cpu_files,
	.early_init	= true,
	.threaded	= true,
};

#endif	/* CONFIG_CGROUP_SCHED */

void dump_cpu_task(int cpu)
{
	pr_info("Task dump for CPU %d:\n", cpu);
	sched_show_task(cpu_curr(cpu));
}

/*
 * Nice levels are multiplicative, with a gentle 10% change for every
 * nice level changed. I.e. when a CPU-bound task goes from nice 0 to
 * nice 1, it will get ~10% less CPU time than another CPU-bound task
 * that remained on nice 0.
 *
 * The "10% effect" is relative and cumulative: from _any_ nice level,
 * if you go up 1 level, it's -10% CPU usage, if you go down 1 level
 * it's +10% CPU usage. (to achieve that we use a multiplier of 1.25.
 * If a task goes up by ~10% and another task goes down by ~10% then
 * the relative distance between them is ~25%.)
 */
const int sched_prio_to_weight[40] = {
 /* -20 */     88761,     71755,     56483,     46273,     36291,
 /* -15 */     29154,     23254,     18705,     14949,     11916,
 /* -10 */      9548,      7620,      6100,      4904,      3906,
 /*  -5 */      3121,      2501,      1991,      1586,      1277,
 /*   0 */      1024,       820,       655,       526,       423,
 /*   5 */       335,       272,       215,       172,       137,
 /*  10 */       110,        87,        70,        56,        45,
 /*  15 */        36,        29,        23,        18,        15,
};

/*
 * Inverse (2^32/x) values of the sched_prio_to_weight[] array, precalculated.
 *
 * In cases where the weight does not change often, we can use the
 * precalculated inverse to speed up arithmetics by turning divisions
 * into multiplications:
 */
const u32 sched_prio_to_wmult[40] = {
 /* -20 */     48388,     59856,     76040,     92818,    118348,
 /* -15 */    147320,    184698,    229616,    287308,    360437,
 /* -10 */    449829,    563644,    704093,    875809,   1099582,
 /*  -5 */   1376151,   1717300,   2157191,   2708050,   3363326,
 /*   0 */   4194304,   5237765,   6557202,   8165337,  10153587,
 /*   5 */  12820798,  15790321,  19976592,  24970740,  31350126,
 /*  10 */  39045157,  49367440,  61356676,  76695844,  95443717,
 /*  15 */ 119304647, 148102320, 186737708, 238609294, 286331153,
};

#undef CREATE_TRACE_POINTS

/*
 *@boost:should be 0,1,2.
 *@period:boost time based on ms units.
 */
int set_task_boost(int boost, u64 period)
{
	if (boost < TASK_BOOST_NONE || boost >= TASK_BOOST_END)
		return -EINVAL;
	if (boost) {
		current->boost = boost;
		current->boost_period = (u64)period * 1000 * 1000;
		current->boost_expires = sched_clock() + current->boost_period;
	} else {
		current->boost = 0;
		current->boost_expires = 0;
		current->boost_period = 0;
	}
	return 0;
}

#ifdef CONFIG_SCHED_WALT
/*
 * sched_exit() - Set EXITING_TASK_MARKER in task's ravg.demand field
 *
 * Stop accounting (exiting) task's future cpu usage
 *
 * We need this so that reset_all_windows_stats() can function correctly.
 * reset_all_window_stats() depends on do_each_thread/for_each_thread task
 * iterators to reset *all* task's statistics. Exiting tasks however become
 * invisible to those iterators. sched_exit() is called on a exiting task prior
 * to being removed from task_list, which will let reset_all_window_stats()
 * function correctly.
 */
void sched_exit(struct task_struct *p)
{
	struct rq_flags rf;
	struct rq *rq;
	u64 wallclock;

	sched_set_group_id(p, 0);

	rq = task_rq_lock(p, &rf);

	/* rq->curr == p */
	wallclock = sched_ktime_clock();
	update_task_ravg(rq->curr, rq, TASK_UPDATE, wallclock, 0);
	dequeue_task(rq, p, 0);
	/*
	 * task's contribution is already removed from the
	 * cumulative window demand in dequeue. As the
	 * task's stats are reset, the next enqueue does
	 * not change the cumulative window demand.
	 */
	reset_task_stats(p);
	p->ravg.mark_start = wallclock;
	p->ravg.sum_history[0] = EXITING_TASK_MARKER;

	enqueue_task(rq, p, 0);
	clear_ed_task(p, rq);
	task_rq_unlock(rq, p, &rf);
	free_task_load_ptrs(p);
}
#endif /* CONFIG_SCHED_WALT */

__read_mostly bool sched_predl = 1;

#ifdef CONFIG_MIHW
inline bool is_critical_task(struct task_struct *p)
{
	return is_top_app(p) || is_inherit_top_app(p);
}

inline bool is_top_app(struct task_struct *p)
{
	return p && p->top_app > 0;
}

inline bool is_inherit_top_app(struct task_struct *p)
{
	return p && p->inherit_top_app > 0;
}

inline void set_inherit_top_app(struct task_struct *p,
				struct task_struct *from)
{
	if (!p || !from)
		return;
	if (is_critical_task(p) || from->inherit_top_app >= INHERIT_DEPTH)
		return;
	p->inherit_top_app = from->inherit_top_app + 1;
#ifdef CONFIG_PERF_HUMANTASK
	p->human_task = 1;
#endif
}

inline void restore_inherit_top_app(struct task_struct *p)
{
	if (p && is_inherit_top_app(p)) {
		p->inherit_top_app = 0;
#ifdef CONFIG_PERF_HUMANTASK
		p->human_task  = 0 ;
#endif
	}
}
#endif /* CONFIG_MIHW */<|MERGE_RESOLUTION|>--- conflicted
+++ resolved
@@ -767,9 +767,6 @@
 
 static inline unsigned int uclamp_bucket_id(unsigned int clamp_value)
 {
-<<<<<<< HEAD
-	return clamp_value / UCLAMP_BUCKET_DELTA;
-=======
 	if (task_on_rq_migrating(p))
 		flags |= ENQUEUE_MIGRATED;
 
@@ -777,7 +774,6 @@
 		rq->nr_uninterruptible--;
 
 	enqueue_task(rq, p, flags);
->>>>>>> 5c096640
 }
 
 static inline unsigned int uclamp_bucket_base_value(unsigned int clamp_value)

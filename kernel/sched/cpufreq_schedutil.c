/*
 * CPUFreq governor based on scheduler-provided CPU utilization data.
 *
 * Copyright (C) 2016, Intel Corporation
 * Author: Rafael J. Wysocki <rafael.j.wysocki@intel.com>
 *
 * This program is free software; you can redistribute it and/or modify
 * it under the terms of the GNU General Public License version 2 as
 * published by the Free Software Foundation.
 */

#define pr_fmt(fmt) KBUILD_MODNAME ": " fmt

#include "sched.h"

#include <linux/sched/cpufreq.h>
#include <trace/events/power.h>
#include <linux/sched/sysctl.h>

struct sugov_tunables {
	struct gov_attr_set	attr_set;
	unsigned int		up_rate_limit_us;
	unsigned int		down_rate_limit_us;
	unsigned int		hispeed_load;
	unsigned int		hispeed_freq;
	unsigned int		rtg_boost_freq;
	bool			pl;
};

struct sugov_policy {
	struct cpufreq_policy	*policy;

	u64 last_ws;
	u64 curr_cycles;
	u64 last_cyc_update_time;
	unsigned long avg_cap;
	struct sugov_tunables	*tunables;
	struct list_head	tunables_hook;
	unsigned long hispeed_util;
	unsigned long rtg_boost_util;
	unsigned long max;

	raw_spinlock_t		update_lock;	/* For shared policies */
	u64			last_freq_update_time;
	s64			min_rate_limit_ns;
	s64			up_rate_delay_ns;
	s64			down_rate_delay_ns;
	unsigned int		next_freq;
	unsigned int		cached_raw_freq;

	/* The next fields are only needed if fast switch cannot be used: */
	struct			irq_work irq_work;
	struct			kthread_work work;
	struct			mutex work_lock;
	struct			kthread_worker worker;
	struct task_struct	*thread;
	bool			work_in_progress;

	bool			limits_changed;
	bool			need_freq_update;
};

struct sugov_cpu {
	struct update_util_data	update_util;
	struct sugov_policy	*sg_policy;
	unsigned int		cpu;

	bool			iowait_boost_pending;
	unsigned int		iowait_boost;
	u64			last_update;

	struct sched_walt_cpu_load walt_load;

	unsigned long util;
	unsigned int flags;

	unsigned long		bw_dl;
	unsigned long		min;
	unsigned long		max;

	/* The field below is for single-CPU policies only: */
#ifdef CONFIG_NO_HZ_COMMON
	unsigned long		saved_idle_calls;
#endif
};

static DEFINE_PER_CPU(struct sugov_cpu, sugov_cpu);
static unsigned int stale_ns;
static DEFINE_PER_CPU(struct sugov_tunables *, cached_tunables);

/************************ Governor internals ***********************/

static bool sugov_should_update_freq(struct sugov_policy *sg_policy, u64 time)
{
	s64 delta_ns;

	/*
	 * Since cpufreq_update_util() is called with rq->lock held for
	 * the @target_cpu, our per-CPU data is fully serialized.
	 *
	 * However, drivers cannot in general deal with cross-CPU
	 * requests, so while get_next_freq() will work, our
	 * sugov_update_commit() call may not for the fast switching platforms.
	 *
	 * Hence stop here for remote requests if they aren't supported
	 * by the hardware, as calculating the frequency is pointless if
	 * we cannot in fact act on it.
	 *
	 * This is needed on the slow switching platforms too to prevent CPUs
	 * going offline from leaving stale IRQ work items behind.
	 */
	if (!cpufreq_this_cpu_can_update(sg_policy->policy))
		return false;

	if (unlikely(sg_policy->limits_changed)) {
		sg_policy->limits_changed = false;
		sg_policy->need_freq_update = true;
		return true;
	}

	/* No need to recalculate next freq for min_rate_limit_us
	 * at least. However we might still decide to further rate
	 * limit once frequency change direction is decided, according
	 * to the separate rate limits.
	 */

	delta_ns = time - sg_policy->last_freq_update_time;
	return delta_ns >= sg_policy->min_rate_limit_ns;
}

static inline bool use_pelt(void)
{
#ifdef CONFIG_SCHED_WALT
	return false;
#else
	return true;
#endif
}

static inline bool conservative_pl(void)
{
#ifdef CONFIG_SCHED_WALT
	return sysctl_sched_conservative_pl;
#else
	return false;
#endif
}

static bool sugov_up_down_rate_limit(struct sugov_policy *sg_policy, u64 time,
				     unsigned int next_freq)
{
	s64 delta_ns;

	delta_ns = time - sg_policy->last_freq_update_time;

	if (next_freq > sg_policy->next_freq &&
	    delta_ns < sg_policy->up_rate_delay_ns)
			return true;

	if (next_freq < sg_policy->next_freq &&
	    delta_ns < sg_policy->down_rate_delay_ns)
			return true;

	return false;
}

static bool sugov_update_next_freq(struct sugov_policy *sg_policy, u64 time,
				   unsigned int next_freq)
{
	if (sg_policy->next_freq == next_freq)
		return false;

	if (sugov_up_down_rate_limit(sg_policy, time, next_freq))
		return false;

	sg_policy->next_freq = next_freq;
	sg_policy->last_freq_update_time = time;

	return true;
}

static unsigned long freq_to_util(struct sugov_policy *sg_policy,
				  unsigned int freq)
{
	return mult_frac(sg_policy->max, freq,
			 sg_policy->policy->cpuinfo.max_freq);
}

#define KHZ 1000
static void sugov_track_cycles(struct sugov_policy *sg_policy,
				unsigned int prev_freq,
				u64 upto)
{
	u64 delta_ns, cycles;
	u64 next_ws = sg_policy->last_ws + sched_ravg_window;

	if (use_pelt())
		return;

	upto = min(upto, next_ws);
	/* Track cycles in current window */
	delta_ns = upto - sg_policy->last_cyc_update_time;
	delta_ns *= prev_freq;
	do_div(delta_ns, (NSEC_PER_SEC / KHZ));
	cycles = delta_ns;
	sg_policy->curr_cycles += cycles;
	sg_policy->last_cyc_update_time = upto;
}

static void sugov_calc_avg_cap(struct sugov_policy *sg_policy, u64 curr_ws,
				unsigned int prev_freq)
{
	u64 last_ws = sg_policy->last_ws;
	unsigned int avg_freq;

	if (use_pelt())
		return;

	BUG_ON(curr_ws < last_ws);
	if (curr_ws <= last_ws)
		return;

	/* If we skipped some windows */
	if (curr_ws > (last_ws + sched_ravg_window)) {
		avg_freq = prev_freq;
		/* Reset tracking history */
		sg_policy->last_cyc_update_time = curr_ws;
	} else {
		sugov_track_cycles(sg_policy, prev_freq, curr_ws);
		avg_freq = sg_policy->curr_cycles;
		avg_freq /= sched_ravg_window / (NSEC_PER_SEC / KHZ);
	}
	sg_policy->avg_cap = freq_to_util(sg_policy, avg_freq);
	sg_policy->curr_cycles = 0;
	sg_policy->last_ws = curr_ws;
}

static void sugov_fast_switch(struct sugov_policy *sg_policy, u64 time,
			      unsigned int next_freq)
{
	struct cpufreq_policy *policy = sg_policy->policy;
	unsigned int cpu;

	if (!sugov_update_next_freq(sg_policy, time, next_freq))
		return;

	sugov_track_cycles(sg_policy, sg_policy->policy->cur, time);
	next_freq = cpufreq_driver_fast_switch(policy, next_freq);
	if (!next_freq)
		return;

	policy->cur = next_freq;

	if (trace_cpu_frequency_enabled()) {
		for_each_cpu(cpu, policy->cpus)
			trace_cpu_frequency(next_freq, cpu);
	}
}

static void sugov_deferred_update(struct sugov_policy *sg_policy, u64 time,
				  unsigned int next_freq)
{
	if (!sugov_update_next_freq(sg_policy, time, next_freq))
		return;

	if (use_pelt())
		sg_policy->work_in_progress = true;
	irq_work_queue(&sg_policy->irq_work);
}

#define TARGET_LOAD 80
/**
 * get_next_freq - Compute a new frequency for a given cpufreq policy.
 * @sg_policy: schedutil policy object to compute the new frequency for.
 * @util: Current CPU utilization.
 * @max: CPU capacity.
 *
 * If the utilization is frequency-invariant, choose the new frequency to be
 * proportional to it, that is
 *
 * next_freq = C * max_freq * util / max
 *
 * Otherwise, approximate the would-be frequency-invariant utilization by
 * util_raw * (curr_freq / max_freq) which leads to
 *
 * next_freq = C * curr_freq * util_raw / max
 *
 * Take C = 1.25 for the frequency tipping point at (util / max) = 0.8.
 *
 * The lowest driver-supported frequency which is equal or greater than the raw
 * next_freq (as calculated above) is returned, subject to policy min/max and
 * cpufreq driver limitations.
 */
static unsigned int get_next_freq(struct sugov_policy *sg_policy,
				  unsigned long util, unsigned long max)
{
	struct cpufreq_policy *policy = sg_policy->policy;
	unsigned int freq = arch_scale_freq_invariant() ?
				policy->cpuinfo.max_freq : policy->cur;

	freq = map_util_freq(util, freq, max);
	trace_sugov_next_freq(policy->cpu, util, max, freq);

	if (freq == sg_policy->cached_raw_freq && !sg_policy->need_freq_update)
		return sg_policy->next_freq;

	sg_policy->need_freq_update = false;
	sg_policy->cached_raw_freq = freq;
	return cpufreq_driver_resolve_freq(policy, freq);
}

/*
 * This function computes an effective utilization for the given CPU, to be
 * used for frequency selection given the linear relation: f = u * f_max.
 *
 * The scheduler tracks the following metrics:
 *
 *   cpu_util_{cfs,rt,dl,irq}()
 *   cpu_bw_dl()
 *
 * Where the cfs,rt and dl util numbers are tracked with the same metric and
 * synchronized windows and are thus directly comparable.
 *
 * The @util parameter passed to this function is assumed to be the aggregation
 * of RT and CFS util numbers. The cases of DL and IRQ are managed here.
 *
 * The cfs,rt,dl utilization are the running times measured with rq->clock_task
 * which excludes things like IRQ and steal-time. These latter are then accrued
 * in the irq utilization.
 *
 * The DL bandwidth number otoh is not a measured metric but a value computed
 * based on the task model parameters and gives the minimal utilization
 * required to meet deadlines.
 */
unsigned long schedutil_cpu_util(int cpu, unsigned long util_cfs,
				 unsigned long max, enum schedutil_type type,
				 struct task_struct *p)
{
	unsigned long dl_util, util, irq;
	struct rq *rq = cpu_rq(cpu);

	if (sched_feat(SUGOV_RT_MAX_FREQ) && !IS_BUILTIN(CONFIG_UCLAMP_TASK) &&
	    type == FREQUENCY_UTIL && rt_rq_is_runnable(&rq->rt)) {
		return max;
	}

	/*
	 * Early check to see if IRQ/steal time saturates the CPU, can be
	 * because of inaccuracies in how we track these -- see
	 * update_irq_load_avg().
	 */
	irq = cpu_util_irq(rq);
	if (unlikely(irq >= max))
		return max;

	/*
	 * Because the time spend on RT/DL tasks is visible as 'lost' time to
	 * CFS tasks and we use the same metric to track the effective
	 * utilization (PELT windows are synchronized) we can directly add them
	 * to obtain the CPU's actual utilization.
	 *
	 * CFS and RT utilization can be boosted or capped, depending on
	 * utilization clamp constraints requested by currently RUNNABLE
	 * tasks.
	 * When there are no CFS RUNNABLE tasks, clamps are released and
	 * frequency will be gracefully reduced with the utilization decay.
	 */
	util = util_cfs + cpu_util_rt(rq);
	if (type == FREQUENCY_UTIL)
		util = uclamp_rq_util_with(rq, util, p);

	dl_util = cpu_util_dl(rq);

	/*
	 * For frequency selection we do not make cpu_util_dl() a permanent part
	 * of this sum because we want to use cpu_bw_dl() later on, but we need
	 * to check if the CFS+RT+DL sum is saturated (ie. no idle time) such
	 * that we select f_max when there is no idle time.
	 *
	 * NOTE: numerical errors or stop class might cause us to not quite hit
	 * saturation when we should -- something for later.
	 */
	if (util + dl_util >= max)
		return max;

	/*
	 * OTOH, for energy computation we need the estimated running time, so
	 * include util_dl and ignore dl_bw.
	 */
	if (type == ENERGY_UTIL)
		util += dl_util;

	/*
	 * There is still idle time; further improve the number by using the
	 * irq metric. Because IRQ/steal time is hidden from the task clock we
	 * need to scale the task numbers:
	 *
	 *              1 - irq
	 *   U' = irq + ------- * U
	 *                max
	 */
	util = scale_irq_capacity(util, irq, max);
	util += irq;

	/*
	 * Bandwidth required by DEADLINE must always be granted while, for
	 * FAIR and RT, we use blocked utilization of IDLE CPUs as a mechanism
	 * to gracefully reduce the frequency when no tasks show up for longer
	 * periods of time.
	 *
	 * Ideally we would like to set bw_dl as min/guaranteed freq and util +
	 * bw_dl as requested freq. However, cpufreq is not yet ready for such
	 * an interface. So, we only do the latter for now.
	 */
	if (type == FREQUENCY_UTIL)
		util += cpu_bw_dl(rq);

	return min(max, util);
}

#ifdef CONFIG_SCHED_WALT
static unsigned long sugov_get_util(struct sugov_cpu *sg_cpu)
{
	struct rq *rq = cpu_rq(sg_cpu->cpu);
<<<<<<< HEAD
	unsigned long max = arch_scale_cpu_capacity(NULL, sg_cpu->cpu);

	sg_cpu->max = max;
	sg_cpu->bw_dl = cpu_bw_dl(rq);

	return boosted_cpu_util(sg_cpu->cpu, 0, &sg_cpu->walt_load);
}
#else
static unsigned long sugov_get_util(struct sugov_cpu *sg_cpu)
{
	struct rq *rq = cpu_rq(sg_cpu->cpu);
	unsigned long util = boosted_cpu_util(sg_cpu->cpu, cpu_util_rt(rq),
									NULL);
=======
#ifdef CONFIG_SCHED_TUNE
	unsigned long util = stune_util(sg_cpu->cpu, cpu_util_rt(rq));
#else
	unsigned long util = cpu_util_freq(sg_cpu->cpu);
#endif
	unsigned long util_cfs = util - cpu_util_rt(rq);
>>>>>>> f8b19f1e
	unsigned long max = arch_scale_cpu_capacity(NULL, sg_cpu->cpu);

	sg_cpu->max = max;
	sg_cpu->bw_dl = cpu_bw_dl(rq);

	return schedutil_cpu_util(sg_cpu->cpu, util_cfs, max,
				  FREQUENCY_UTIL, NULL);
}
#endif

/**
 * sugov_iowait_reset() - Reset the IO boost status of a CPU.
 * @sg_cpu: the sugov data for the CPU to boost
 * @time: the update time from the caller
 * @set_iowait_boost: true if an IO boost has been requested
 *
 * The IO wait boost of a task is disabled after a tick since the last update
 * of a CPU. If a new IO wait boost is requested after more then a tick, then
 * we enable the boost starting from the minimum frequency, which improves
 * energy efficiency by ignoring sporadic wakeups from IO.
 */
static bool sugov_iowait_reset(struct sugov_cpu *sg_cpu, u64 time,
			       bool set_iowait_boost)
{
	s64 delta_ns = time - sg_cpu->last_update;

	/* Reset boost only if a tick has elapsed since last request */
	if (delta_ns <= TICK_NSEC)
		return false;

	sg_cpu->iowait_boost = set_iowait_boost ? sg_cpu->min : 0;
	sg_cpu->iowait_boost_pending = set_iowait_boost;

	return true;
}

/**
 * sugov_iowait_boost() - Updates the IO boost status of a CPU.
 * @sg_cpu: the sugov data for the CPU to boost
 * @time: the update time from the caller
 * @flags: SCHED_CPUFREQ_IOWAIT if the task is waking up after an IO wait
 *
 * Each time a task wakes up after an IO operation, the CPU utilization can be
 * boosted to a certain utilization which doubles at each "frequent and
 * successive" wakeup from IO, ranging from the utilization of the minimum
 * OPP to the utilization of the maximum OPP.
 * To keep doubling, an IO boost has to be requested at least once per tick,
 * otherwise we restart from the utilization of the minimum OPP.
 */
static void sugov_iowait_boost(struct sugov_cpu *sg_cpu, u64 time,
			       unsigned int flags)
{
	bool set_iowait_boost = flags & SCHED_CPUFREQ_IOWAIT;

	/* Reset boost if the CPU appears to have been idle enough */
	if (sg_cpu->iowait_boost &&
	    sugov_iowait_reset(sg_cpu, time, set_iowait_boost))
		return;

	/* Boost only tasks waking up after IO */
	if (!set_iowait_boost)
		return;

	/* Ensure boost doubles only one time at each request */
	if (sg_cpu->iowait_boost_pending)
		return;
	sg_cpu->iowait_boost_pending = true;

	/* Double the boost at each request */
	if (sg_cpu->iowait_boost) {
		sg_cpu->iowait_boost =
			min_t(unsigned int, sg_cpu->iowait_boost << 1, SCHED_CAPACITY_SCALE);
		return;
	}

	/* First wakeup after IO: start with minimum boost */
	sg_cpu->iowait_boost = sg_cpu->min;
}

/**
 * sugov_iowait_apply() - Apply the IO boost to a CPU.
 * @sg_cpu: the sugov data for the cpu to boost
 * @time: the update time from the caller
 * @util: the utilization to (eventually) boost
 * @max: the maximum value the utilization can be boosted to
 *
 * A CPU running a task which woken up after an IO operation can have its
 * utilization boosted to speed up the completion of those IO operations.
 * The IO boost value is increased each time a task wakes up from IO, in
 * sugov_iowait_apply(), and it's instead decreased by this function,
 * each time an increase has not been requested (!iowait_boost_pending).
 *
 * A CPU which also appears to have been idle for at least one tick has also
 * its IO boost utilization reset.
 *
 * This mechanism is designed to boost high frequently IO waiting tasks, while
 * being more conservative on tasks which does sporadic IO operations.
 */
static unsigned long sugov_iowait_apply(struct sugov_cpu *sg_cpu, u64 time,
					unsigned long util, unsigned long max)
{
	unsigned long boost;

	/* No boost currently required */
	if (!sg_cpu->iowait_boost)
		return util;

	/* Reset boost if the CPU appears to have been idle enough */
	if (sugov_iowait_reset(sg_cpu, time, false))
		return util;

	if (!sg_cpu->iowait_boost_pending) {
		/*
		 * No boost pending; reduce the boost value.
		 */
		sg_cpu->iowait_boost >>= 1;
		if (sg_cpu->iowait_boost < sg_cpu->min) {
			sg_cpu->iowait_boost = 0;
			return util;
		}
	}

	sg_cpu->iowait_boost_pending = false;

	/*
	 * @util is already in capacity scale; convert iowait_boost
	 * into the same scale so we can compare.
	 */
	boost = (sg_cpu->iowait_boost * max) >> SCHED_CAPACITY_SHIFT;
	return max(boost, util);
}

#ifdef CONFIG_NO_HZ_COMMON
static bool sugov_cpu_is_busy(struct sugov_cpu *sg_cpu)
{
	unsigned long idle_calls = tick_nohz_get_idle_calls_cpu(sg_cpu->cpu);
	bool ret = idle_calls == sg_cpu->saved_idle_calls;

	sg_cpu->saved_idle_calls = idle_calls;
	return ret;
}
#else
static inline bool sugov_cpu_is_busy(struct sugov_cpu *sg_cpu) { return false; }
#endif /* CONFIG_NO_HZ_COMMON */

#define NL_RATIO 75
#define DEFAULT_HISPEED_LOAD 90
#define DEFAULT_CPU0_RTG_BOOST_FREQ 1000000
#define DEFAULT_CPU4_RTG_BOOST_FREQ 0
#define DEFAULT_CPU7_RTG_BOOST_FREQ 0
static void sugov_walt_adjust(struct sugov_cpu *sg_cpu, unsigned long *util,
			      unsigned long *max)
{
	struct sugov_policy *sg_policy = sg_cpu->sg_policy;
	bool is_migration = sg_cpu->flags & SCHED_CPUFREQ_INTERCLUSTER_MIG;
	bool is_rtg_boost = sg_cpu->walt_load.rtgb_active;
	unsigned long nl = sg_cpu->walt_load.nl;
	unsigned long cpu_util = sg_cpu->util;
	bool is_hiload;
	unsigned long pl = sg_cpu->walt_load.pl;

	if (use_pelt())
		return;

	if (is_rtg_boost)
		*util = max(*util, sg_policy->rtg_boost_util);

	is_hiload = (cpu_util >= mult_frac(sg_policy->avg_cap,
					   sg_policy->tunables->hispeed_load,
					   100));

	if (is_hiload && !is_migration)
		*util = max(*util, sg_policy->hispeed_util);

	if (is_hiload && nl >= mult_frac(cpu_util, NL_RATIO, 100))
		*util = *max;

	if (sg_policy->tunables->pl) {
		if (conservative_pl())
			pl = mult_frac(pl, TARGET_LOAD, 100);
		*util = max(*util, pl);
	}
}

/*
 * Make sugov_should_update_freq() ignore the rate limit when DL
 * has increased the utilization.
 */
static inline void ignore_dl_rate_limit(struct sugov_cpu *sg_cpu, struct sugov_policy *sg_policy)
{
	if (cpu_bw_dl(cpu_rq(sg_cpu->cpu)) > sg_cpu->bw_dl)
		sg_policy->limits_changed = true;
}

static inline unsigned long target_util(struct sugov_policy *sg_policy,
				  unsigned int freq)
{
	unsigned long util;

	util = freq_to_util(sg_policy, freq);
	util = mult_frac(util, TARGET_LOAD, 100);
	return util;
}

static void sugov_update_single(struct update_util_data *hook, u64 time,
				unsigned int flags)
{
	struct sugov_cpu *sg_cpu = container_of(hook, struct sugov_cpu, update_util);
	struct sugov_policy *sg_policy = sg_cpu->sg_policy;
	unsigned long util, max, hs_util, boost_util;
	unsigned int next_f;
	bool busy;

	if (!sg_policy->tunables->pl && flags & SCHED_CPUFREQ_PL)
		return;

	sugov_iowait_boost(sg_cpu, time, flags);
	sg_cpu->last_update = time;

	ignore_dl_rate_limit(sg_cpu, sg_policy);

	if (!sugov_should_update_freq(sg_policy, time))
		return;

	/* Limits may have changed, don't skip frequency update */
	busy = use_pelt() && !sg_policy->need_freq_update &&
		sugov_cpu_is_busy(sg_cpu);

	sg_cpu->util = util = sugov_get_util(sg_cpu);
	max = sg_cpu->max;
	sg_cpu->flags = flags;

	if (sg_policy->max != max) {
		sg_policy->max = max;
		hs_util = target_util(sg_policy,
				       sg_policy->tunables->hispeed_freq);
		sg_policy->hispeed_util = hs_util;

		boost_util = target_util(sg_policy,
				    sg_policy->tunables->rtg_boost_freq);
		sg_policy->rtg_boost_util = boost_util;
	}

	util = sugov_iowait_apply(sg_cpu, time, util, max);
	sugov_calc_avg_cap(sg_policy, sg_cpu->walt_load.ws,
			   sg_policy->policy->cur);

	trace_sugov_util_update(sg_cpu->cpu, sg_cpu->util,
				sg_policy->avg_cap, max, sg_cpu->walt_load.nl,
				sg_cpu->walt_load.pl,
				sg_cpu->walt_load.rtgb_active, flags);

	sugov_walt_adjust(sg_cpu, &util, &max);
	next_f = get_next_freq(sg_policy, util, max);
	/*
	 * Do not reduce the frequency if the CPU has not been idle
	 * recently, as the reduction is likely to be premature then.
	 */
	if (busy && next_f < sg_policy->next_freq) {
		next_f = sg_policy->next_freq;

		/* Reset cached freq as next_freq has changed */
		sg_policy->cached_raw_freq = 0;
	}

	/*
	 * This code runs under rq->lock for the target CPU, so it won't run
	 * concurrently on two different CPUs for the same target and it is not
	 * necessary to acquire the lock in the fast switch case.
	 */
	if (sg_policy->policy->fast_switch_enabled) {
		sugov_fast_switch(sg_policy, time, next_f);
	} else {
		raw_spin_lock(&sg_policy->update_lock);
		sugov_deferred_update(sg_policy, time, next_f);
		raw_spin_unlock(&sg_policy->update_lock);
	}
}

static unsigned int sugov_next_freq_shared(struct sugov_cpu *sg_cpu, u64 time)
{
	struct sugov_policy *sg_policy = sg_cpu->sg_policy;
	struct cpufreq_policy *policy = sg_policy->policy;
	u64 last_freq_update_time = sg_policy->last_freq_update_time;
	unsigned long util = 0, max = 1;
	unsigned int j;

	for_each_cpu(j, policy->cpus) {
		struct sugov_cpu *j_sg_cpu = &per_cpu(sugov_cpu, j);
		unsigned long j_util, j_max;
		s64 delta_ns;

		/*
		 * If the CPU utilization was last updated before the previous
		 * frequency update and the time elapsed between the last update
		 * of the CPU utilization and the last frequency update is long
		 * enough, don't take the CPU into account as it probably is
		 * idle now (and clear iowait_boost for it).
		 */
		delta_ns = last_freq_update_time - j_sg_cpu->last_update;
		if (delta_ns > stale_ns) {
			sugov_iowait_reset(j_sg_cpu, last_freq_update_time,
					   false);
			continue;
		}

		/*
		 * If the util value for all CPUs in a policy is 0, just using >
		 * will result in a max value of 1. WALT stats can later update
		 * the aggregated util value, causing get_next_freq() to compute
		 * freq = max_freq * 1.25 * (util / max) for nonzero util,
		 * leading to spurious jumps to fmax.
		 */
		j_util = j_sg_cpu->util;
		j_max = j_sg_cpu->max;
		j_util = sugov_iowait_apply(j_sg_cpu, time, j_util, j_max);

		if (j_util * max >= j_max * util) {
			util = j_util;
			max = j_max;
		}

		sugov_walt_adjust(j_sg_cpu, &util, &max);
	}

	return get_next_freq(sg_policy, util, max);
}

static void
sugov_update_shared(struct update_util_data *hook, u64 time, unsigned int flags)
{
	struct sugov_cpu *sg_cpu = container_of(hook, struct sugov_cpu, update_util);
	struct sugov_policy *sg_policy = sg_cpu->sg_policy;
	unsigned long hs_util, boost_util;
	unsigned int next_f;

	if (!sg_policy->tunables->pl && flags & SCHED_CPUFREQ_PL)
		return;

	sg_cpu->util = sugov_get_util(sg_cpu);
	sg_cpu->flags = flags;
	raw_spin_lock(&sg_policy->update_lock);

	if (sg_policy->max != sg_cpu->max) {
		sg_policy->max = sg_cpu->max;
		hs_util = target_util(sg_policy,
					sg_policy->tunables->hispeed_freq);
		sg_policy->hispeed_util = hs_util;

		boost_util = target_util(sg_policy,
				    sg_policy->tunables->rtg_boost_freq);
		sg_policy->rtg_boost_util = boost_util;
	}

	sugov_iowait_boost(sg_cpu, time, flags);
	sg_cpu->last_update = time;

	sugov_calc_avg_cap(sg_policy, sg_cpu->walt_load.ws,
			   sg_policy->policy->cur);
	ignore_dl_rate_limit(sg_cpu, sg_policy);

	trace_sugov_util_update(sg_cpu->cpu, sg_cpu->util, sg_policy->avg_cap,
				sg_cpu->max, sg_cpu->walt_load.nl,
				sg_cpu->walt_load.pl,
				sg_cpu->walt_load.rtgb_active, flags);

	if (sugov_should_update_freq(sg_policy, time) &&
	    !(flags & SCHED_CPUFREQ_CONTINUE)) {
		next_f = sugov_next_freq_shared(sg_cpu, time);

		if (sg_policy->policy->fast_switch_enabled)
			sugov_fast_switch(sg_policy, time, next_f);
		else
			sugov_deferred_update(sg_policy, time, next_f);
	}

	raw_spin_unlock(&sg_policy->update_lock);
}

static void sugov_work(struct kthread_work *work)
{
	struct sugov_policy *sg_policy = container_of(work, struct sugov_policy, work);
	unsigned int freq;
	unsigned long flags;

	/*
	 * Hold sg_policy->update_lock shortly to handle the case where:
	 * incase sg_policy->next_freq is read here, and then updated by
	 * sugov_deferred_update() just before work_in_progress is set to false
	 * here, we may miss queueing the new update.
	 *
	 * Note: If a work was queued after the update_lock is released,
	 * sugov_work() will just be called again by kthread_work code; and the
	 * request will be proceed before the sugov thread sleeps.
	 */
	raw_spin_lock_irqsave(&sg_policy->update_lock, flags);
	freq = sg_policy->next_freq;
	if (use_pelt())
		sg_policy->work_in_progress = false;
	sugov_track_cycles(sg_policy, sg_policy->policy->cur,
			   ktime_get_ns());
	raw_spin_unlock_irqrestore(&sg_policy->update_lock, flags);

	mutex_lock(&sg_policy->work_lock);
	__cpufreq_driver_target(sg_policy->policy, freq, CPUFREQ_RELATION_L);
	mutex_unlock(&sg_policy->work_lock);
}

static void sugov_irq_work(struct irq_work *irq_work)
{
	struct sugov_policy *sg_policy;

	sg_policy = container_of(irq_work, struct sugov_policy, irq_work);

	kthread_queue_work(&sg_policy->worker, &sg_policy->work);
}

/************************** sysfs interface ************************/

static struct sugov_tunables *global_tunables;
static DEFINE_MUTEX(global_tunables_lock);

static inline struct sugov_tunables *to_sugov_tunables(struct gov_attr_set *attr_set)
{
	return container_of(attr_set, struct sugov_tunables, attr_set);
}

static DEFINE_MUTEX(min_rate_lock);

static void update_min_rate_limit_ns(struct sugov_policy *sg_policy)
{
	mutex_lock(&min_rate_lock);
	sg_policy->min_rate_limit_ns = min(sg_policy->up_rate_delay_ns,
					   sg_policy->down_rate_delay_ns);
	mutex_unlock(&min_rate_lock);
}

static ssize_t up_rate_limit_us_show(struct gov_attr_set *attr_set, char *buf)
{
	struct sugov_tunables *tunables = to_sugov_tunables(attr_set);

	return scnprintf(buf, PAGE_SIZE, "%u\n", tunables->up_rate_limit_us);
}

static ssize_t down_rate_limit_us_show(struct gov_attr_set *attr_set, char *buf)
{
	struct sugov_tunables *tunables = to_sugov_tunables(attr_set);

	return scnprintf(buf, PAGE_SIZE, "%u\n", tunables->down_rate_limit_us);
}

static ssize_t up_rate_limit_us_store(struct gov_attr_set *attr_set,
				      const char *buf, size_t count)
{
	struct sugov_tunables *tunables = to_sugov_tunables(attr_set);
	struct sugov_policy *sg_policy;
	unsigned int rate_limit_us;

	if (kstrtouint(buf, 10, &rate_limit_us))
		return -EINVAL;

	tunables->up_rate_limit_us = rate_limit_us;

	list_for_each_entry(sg_policy, &attr_set->policy_list, tunables_hook) {
		sg_policy->up_rate_delay_ns = rate_limit_us * NSEC_PER_USEC;
		update_min_rate_limit_ns(sg_policy);
	}

	return count;
}

static ssize_t down_rate_limit_us_store(struct gov_attr_set *attr_set,
					const char *buf, size_t count)
{
	struct sugov_tunables *tunables = to_sugov_tunables(attr_set);
	struct sugov_policy *sg_policy;
	unsigned int rate_limit_us;

	if (kstrtouint(buf, 10, &rate_limit_us))
		return -EINVAL;

	tunables->down_rate_limit_us = rate_limit_us;

	list_for_each_entry(sg_policy, &attr_set->policy_list, tunables_hook) {
		sg_policy->down_rate_delay_ns = rate_limit_us * NSEC_PER_USEC;
		update_min_rate_limit_ns(sg_policy);
	}

	return count;
}

static struct governor_attr up_rate_limit_us = __ATTR_RW(up_rate_limit_us);
static struct governor_attr down_rate_limit_us = __ATTR_RW(down_rate_limit_us);

static ssize_t hispeed_load_show(struct gov_attr_set *attr_set, char *buf)
{
	struct sugov_tunables *tunables = to_sugov_tunables(attr_set);

	return scnprintf(buf, PAGE_SIZE, "%u\n", tunables->hispeed_load);
}

static ssize_t hispeed_load_store(struct gov_attr_set *attr_set,
				  const char *buf, size_t count)
{
	struct sugov_tunables *tunables = to_sugov_tunables(attr_set);

	if (kstrtouint(buf, 10, &tunables->hispeed_load))
		return -EINVAL;

	tunables->hispeed_load = min(100U, tunables->hispeed_load);

	return count;
}

static ssize_t hispeed_freq_show(struct gov_attr_set *attr_set, char *buf)
{
	struct sugov_tunables *tunables = to_sugov_tunables(attr_set);

	return scnprintf(buf, PAGE_SIZE, "%u\n", tunables->hispeed_freq);
}

static ssize_t hispeed_freq_store(struct gov_attr_set *attr_set,
					const char *buf, size_t count)
{
	struct sugov_tunables *tunables = to_sugov_tunables(attr_set);
	unsigned int val;
	struct sugov_policy *sg_policy;
	unsigned long hs_util;
	unsigned long flags;

	if (kstrtouint(buf, 10, &val))
		return -EINVAL;

	tunables->hispeed_freq = val;
	list_for_each_entry(sg_policy, &attr_set->policy_list, tunables_hook) {
		raw_spin_lock_irqsave(&sg_policy->update_lock, flags);
		hs_util = target_util(sg_policy,
					sg_policy->tunables->hispeed_freq);
		sg_policy->hispeed_util = hs_util;
		raw_spin_unlock_irqrestore(&sg_policy->update_lock, flags);
	}

	return count;
}

static ssize_t rtg_boost_freq_show(struct gov_attr_set *attr_set, char *buf)
{
	struct sugov_tunables *tunables = to_sugov_tunables(attr_set);

	return scnprintf(buf, PAGE_SIZE, "%u\n", tunables->rtg_boost_freq);
}

static ssize_t rtg_boost_freq_store(struct gov_attr_set *attr_set,
				    const char *buf, size_t count)
{
	struct sugov_tunables *tunables = to_sugov_tunables(attr_set);
	unsigned int val;
	struct sugov_policy *sg_policy;
	unsigned long boost_util;
	unsigned long flags;

	if (kstrtouint(buf, 10, &val))
		return -EINVAL;

	tunables->rtg_boost_freq = val;
	list_for_each_entry(sg_policy, &attr_set->policy_list, tunables_hook) {
		raw_spin_lock_irqsave(&sg_policy->update_lock, flags);
		boost_util = target_util(sg_policy,
					  sg_policy->tunables->rtg_boost_freq);
		sg_policy->rtg_boost_util = boost_util;
		raw_spin_unlock_irqrestore(&sg_policy->update_lock, flags);
	}

	return count;
}

static ssize_t pl_show(struct gov_attr_set *attr_set, char *buf)
{
	struct sugov_tunables *tunables = to_sugov_tunables(attr_set);

	return scnprintf(buf, PAGE_SIZE, "%u\n", tunables->pl);
}

static ssize_t pl_store(struct gov_attr_set *attr_set, const char *buf,
				   size_t count)
{
	struct sugov_tunables *tunables = to_sugov_tunables(attr_set);

	if (kstrtobool(buf, &tunables->pl))
		return -EINVAL;

	return count;
}

static struct governor_attr hispeed_load = __ATTR_RW(hispeed_load);
static struct governor_attr hispeed_freq = __ATTR_RW(hispeed_freq);
static struct governor_attr rtg_boost_freq = __ATTR_RW(rtg_boost_freq);
static struct governor_attr pl = __ATTR_RW(pl);

static struct attribute *sugov_attributes[] = {
	&up_rate_limit_us.attr,
	&down_rate_limit_us.attr,
	&hispeed_load.attr,
	&hispeed_freq.attr,
	&rtg_boost_freq.attr,
	&pl.attr,
	NULL
};

static struct kobj_type sugov_tunables_ktype = {
	.default_attrs = sugov_attributes,
	.sysfs_ops = &governor_sysfs_ops,
};

/********************** cpufreq governor interface *********************/

static struct cpufreq_governor schedutil_gov;

static struct sugov_policy *sugov_policy_alloc(struct cpufreq_policy *policy)
{
	struct sugov_policy *sg_policy;

	sg_policy = kzalloc(sizeof(*sg_policy), GFP_KERNEL);
	if (!sg_policy)
		return NULL;

	sg_policy->policy = policy;
	raw_spin_lock_init(&sg_policy->update_lock);
	return sg_policy;
}

static void sugov_policy_free(struct sugov_policy *sg_policy)
{
	kfree(sg_policy);
}

static int sugov_kthread_create(struct sugov_policy *sg_policy)
{
	struct task_struct *thread;
	struct sched_param param = { .sched_priority = MAX_USER_RT_PRIO / 2 };
	struct cpufreq_policy *policy = sg_policy->policy;
	int ret;

	/* kthread only required for slow path */
	if (policy->fast_switch_enabled)
		return 0;

	kthread_init_work(&sg_policy->work, sugov_work);
	kthread_init_worker(&sg_policy->worker);
	thread = kthread_create(kthread_worker_fn, &sg_policy->worker,
				"sugov:%d",
				cpumask_first(policy->related_cpus));
	if (IS_ERR(thread)) {
		pr_err("failed to create sugov thread: %ld\n", PTR_ERR(thread));
		return PTR_ERR(thread);
	}

	ret = sched_setscheduler_nocheck(thread, SCHED_FIFO, &param);
	if (ret) {
		kthread_stop(thread);
		pr_warn("%s: failed to set SCHED_FIFO\n", __func__);
		return ret;
	}

	sg_policy->thread = thread;
	kthread_bind_mask(thread, policy->related_cpus);
	init_irq_work(&sg_policy->irq_work, sugov_irq_work);
	mutex_init(&sg_policy->work_lock);

	wake_up_process(thread);

	return 0;
}

static void sugov_kthread_stop(struct sugov_policy *sg_policy)
{
	/* kthread only required for slow path */
	if (sg_policy->policy->fast_switch_enabled)
		return;

	kthread_flush_worker(&sg_policy->worker);
	kthread_stop(sg_policy->thread);
	mutex_destroy(&sg_policy->work_lock);
}

static struct sugov_tunables *sugov_tunables_alloc(struct sugov_policy *sg_policy)
{
	struct sugov_tunables *tunables;

	tunables = kzalloc(sizeof(*tunables), GFP_KERNEL);
	if (tunables) {
		gov_attr_set_init(&tunables->attr_set, &sg_policy->tunables_hook);
		if (!have_governor_per_policy())
			global_tunables = tunables;
	}
	return tunables;
}

static void sugov_tunables_save(struct cpufreq_policy *policy,
		struct sugov_tunables *tunables)
{
	int cpu;
	struct sugov_tunables *cached = per_cpu(cached_tunables, policy->cpu);

	if (!have_governor_per_policy())
		return;

	if (!cached) {
		cached = kzalloc(sizeof(*tunables), GFP_KERNEL);
		if (!cached)
			return;

		for_each_cpu(cpu, policy->related_cpus)
			per_cpu(cached_tunables, cpu) = cached;
	}

	cached->pl = tunables->pl;
	cached->hispeed_load = tunables->hispeed_load;
	cached->rtg_boost_freq = tunables->rtg_boost_freq;
	cached->hispeed_freq = tunables->hispeed_freq;
	cached->up_rate_limit_us = tunables->up_rate_limit_us;
	cached->down_rate_limit_us = tunables->down_rate_limit_us;
}

static void sugov_tunables_free(struct sugov_tunables *tunables)
{
	if (!have_governor_per_policy())
		global_tunables = NULL;

	kfree(tunables);
}

static void sugov_tunables_restore(struct cpufreq_policy *policy)
{
	struct sugov_policy *sg_policy = policy->governor_data;
	struct sugov_tunables *tunables = sg_policy->tunables;
	struct sugov_tunables *cached = per_cpu(cached_tunables, policy->cpu);

	if (!cached)
		return;

	tunables->pl = cached->pl;
	tunables->hispeed_load = cached->hispeed_load;
	tunables->rtg_boost_freq = cached->rtg_boost_freq;
	tunables->hispeed_freq = cached->hispeed_freq;
	tunables->up_rate_limit_us = cached->up_rate_limit_us;
	tunables->down_rate_limit_us = cached->down_rate_limit_us;
}

static int sugov_init(struct cpufreq_policy *policy)
{
	struct sugov_policy *sg_policy;
	struct sugov_tunables *tunables;
	unsigned long util;
	int ret = 0;

	/* State should be equivalent to EXIT */
	if (policy->governor_data)
		return -EBUSY;

	cpufreq_enable_fast_switch(policy);

	sg_policy = sugov_policy_alloc(policy);
	if (!sg_policy) {
		ret = -ENOMEM;
		goto disable_fast_switch;
	}

	ret = sugov_kthread_create(sg_policy);
	if (ret)
		goto free_sg_policy;

	mutex_lock(&global_tunables_lock);

	if (global_tunables) {
		if (WARN_ON(have_governor_per_policy())) {
			ret = -EINVAL;
			goto stop_kthread;
		}
		policy->governor_data = sg_policy;
		sg_policy->tunables = global_tunables;

		gov_attr_set_get(&global_tunables->attr_set, &sg_policy->tunables_hook);
		goto out;
	}

	tunables = sugov_tunables_alloc(sg_policy);
	if (!tunables) {
		ret = -ENOMEM;
		goto stop_kthread;
	}

	tunables->up_rate_limit_us = cpufreq_policy_transition_delay_us(policy);
	tunables->down_rate_limit_us = cpufreq_policy_transition_delay_us(policy);
	tunables->hispeed_load = DEFAULT_HISPEED_LOAD;
	tunables->hispeed_freq = 0;

	switch (policy->cpu) {
	default:
	case 0:
		tunables->rtg_boost_freq = DEFAULT_CPU0_RTG_BOOST_FREQ;
		break;
	case 4:
		tunables->rtg_boost_freq = DEFAULT_CPU4_RTG_BOOST_FREQ;
		break;
	case 7:
		tunables->rtg_boost_freq = DEFAULT_CPU7_RTG_BOOST_FREQ;
		break;
	}

	policy->governor_data = sg_policy;
	sg_policy->tunables = tunables;

	util = target_util(sg_policy, sg_policy->tunables->rtg_boost_freq);
	sg_policy->rtg_boost_util = util;

	stale_ns = sched_ravg_window + (sched_ravg_window >> 3);

	sugov_tunables_restore(policy);

	ret = kobject_init_and_add(&tunables->attr_set.kobj, &sugov_tunables_ktype,
				   get_governor_parent_kobj(policy), "%s",
				   schedutil_gov.name);
	if (ret)
		goto fail;

out:
	mutex_unlock(&global_tunables_lock);
	return 0;

fail:
	kobject_put(&tunables->attr_set.kobj);
	policy->governor_data = NULL;
	sugov_tunables_free(tunables);

stop_kthread:
	sugov_kthread_stop(sg_policy);
	mutex_unlock(&global_tunables_lock);

free_sg_policy:
	sugov_policy_free(sg_policy);

disable_fast_switch:
	cpufreq_disable_fast_switch(policy);

	pr_err("initialization failed (error %d)\n", ret);
	return ret;
}

static void sugov_exit(struct cpufreq_policy *policy)
{
	struct sugov_policy *sg_policy = policy->governor_data;
	struct sugov_tunables *tunables = sg_policy->tunables;
	unsigned int count;

	mutex_lock(&global_tunables_lock);

	count = gov_attr_set_put(&tunables->attr_set, &sg_policy->tunables_hook);
	policy->governor_data = NULL;
	if (!count) {
		sugov_tunables_save(policy, tunables);
		sugov_tunables_free(tunables);
	}

	mutex_unlock(&global_tunables_lock);

	sugov_kthread_stop(sg_policy);
	sugov_policy_free(sg_policy);
	cpufreq_disable_fast_switch(policy);
}

static int sugov_start(struct cpufreq_policy *policy)
{
	struct sugov_policy *sg_policy = policy->governor_data;
	unsigned int cpu;

	sg_policy->up_rate_delay_ns =
		sg_policy->tunables->up_rate_limit_us * NSEC_PER_USEC;
	sg_policy->down_rate_delay_ns =
		sg_policy->tunables->down_rate_limit_us * NSEC_PER_USEC;
	update_min_rate_limit_ns(sg_policy);
	sg_policy->last_freq_update_time	= 0;
	sg_policy->next_freq			= 0;
	sg_policy->work_in_progress		= false;
	sg_policy->limits_changed		= false;
	sg_policy->need_freq_update		= false;
	sg_policy->cached_raw_freq		= 0;

	for_each_cpu(cpu, policy->cpus) {
		struct sugov_cpu *sg_cpu = &per_cpu(sugov_cpu, cpu);

		memset(sg_cpu, 0, sizeof(*sg_cpu));
		sg_cpu->cpu			= cpu;
		sg_cpu->sg_policy		= sg_policy;
		sg_cpu->min			=
			(SCHED_CAPACITY_SCALE * policy->cpuinfo.min_freq) /
			policy->cpuinfo.max_freq;
	}

	for_each_cpu(cpu, policy->cpus) {
		struct sugov_cpu *sg_cpu = &per_cpu(sugov_cpu, cpu);

		cpufreq_add_update_util_hook(cpu, &sg_cpu->update_util,
					     policy_is_shared(policy) ?
							sugov_update_shared :
							sugov_update_single);
	}
	return 0;
}

static void sugov_stop(struct cpufreq_policy *policy)
{
	struct sugov_policy *sg_policy = policy->governor_data;
	unsigned int cpu;

	for_each_cpu(cpu, policy->cpus)
		cpufreq_remove_update_util_hook(cpu);

	synchronize_sched();

	if (!policy->fast_switch_enabled) {
		irq_work_sync(&sg_policy->irq_work);
		kthread_cancel_work_sync(&sg_policy->work);
	}
}

static void sugov_limits(struct cpufreq_policy *policy)
{
	struct sugov_policy *sg_policy = policy->governor_data;
	unsigned long flags, now;
	unsigned int freq;

	if (!policy->fast_switch_enabled) {
		mutex_lock(&sg_policy->work_lock);
		raw_spin_lock_irqsave(&sg_policy->update_lock, flags);
		sugov_track_cycles(sg_policy, sg_policy->policy->cur,
				   ktime_get_ns());
		raw_spin_unlock_irqrestore(&sg_policy->update_lock, flags);
		cpufreq_policy_apply_limits(policy);
		mutex_unlock(&sg_policy->work_lock);
	} else {
		raw_spin_lock_irqsave(&sg_policy->update_lock, flags);
		freq = policy->cur;
		now = ktime_get_ns();

		/*
		 * cpufreq_driver_resolve_freq() has a clamp, so we do not need
		 * to do any sort of additional validation here.
		 */
		freq = cpufreq_driver_resolve_freq(policy, freq);
		sg_policy->cached_raw_freq = freq;
		sugov_fast_switch(sg_policy, now, freq);
		raw_spin_unlock_irqrestore(&sg_policy->update_lock, flags);
	}

	sg_policy->limits_changed = true;
}

static struct cpufreq_governor schedutil_gov = {
	.name			= "schedutil",
	.owner			= THIS_MODULE,
	.dynamic_switching	= true,
	.init			= sugov_init,
	.exit			= sugov_exit,
	.start			= sugov_start,
	.stop			= sugov_stop,
	.limits			= sugov_limits,
};

#ifdef CONFIG_CPU_FREQ_DEFAULT_GOV_SCHEDUTIL
struct cpufreq_governor *cpufreq_default_governor(void)
{
	return &schedutil_gov;
}
#endif

static int __init sugov_register(void)
{
	return cpufreq_register_governor(&schedutil_gov);
}
fs_initcall(sugov_register);<|MERGE_RESOLUTION|>--- conflicted
+++ resolved
@@ -422,28 +422,24 @@
 static unsigned long sugov_get_util(struct sugov_cpu *sg_cpu)
 {
 	struct rq *rq = cpu_rq(sg_cpu->cpu);
-<<<<<<< HEAD
 	unsigned long max = arch_scale_cpu_capacity(NULL, sg_cpu->cpu);
 
 	sg_cpu->max = max;
 	sg_cpu->bw_dl = cpu_bw_dl(rq);
 
-	return boosted_cpu_util(sg_cpu->cpu, 0, &sg_cpu->walt_load);
+	return stune_util(sg_cpu->cpu, 0, &sg_cpu->walt_load);
 }
 #else
 static unsigned long sugov_get_util(struct sugov_cpu *sg_cpu)
 {
 	struct rq *rq = cpu_rq(sg_cpu->cpu);
-	unsigned long util = boosted_cpu_util(sg_cpu->cpu, cpu_util_rt(rq),
-									NULL);
-=======
+
 #ifdef CONFIG_SCHED_TUNE
-	unsigned long util = stune_util(sg_cpu->cpu, cpu_util_rt(rq));
+	unsigned long util = stune_util(sg_cpu->cpu, cpu_util_rt(rq), NULL);
 #else
-	unsigned long util = cpu_util_freq(sg_cpu->cpu);
+	unsigned long util = cpu_util_freq(sg_cpu->cpu, NULL);
 #endif
 	unsigned long util_cfs = util - cpu_util_rt(rq);
->>>>>>> f8b19f1e
 	unsigned long max = arch_scale_cpu_capacity(NULL, sg_cpu->cpu);
 
 	sg_cpu->max = max;

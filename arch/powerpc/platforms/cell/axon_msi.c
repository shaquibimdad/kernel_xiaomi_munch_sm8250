/*
 * Copyright 2007, Michael Ellerman, IBM Corporation.
 *
 * This program is free software; you can redistribute it and/or
 * modify it under the terms of the GNU General Public License
 * as published by the Free Software Foundation; either version
 * 2 of the License, or (at your option) any later version.
 */


#include <linux/interrupt.h>
#include <linux/irq.h>
#include <linux/kernel.h>
#include <linux/pci.h>
#include <linux/msi.h>
#include <linux/of_platform.h>
#include <linux/debugfs.h>
#include <linux/slab.h>

#include <asm/dcr.h>
#include <asm/machdep.h>
#include <asm/prom.h>


/*
 * MSIC registers, specified as offsets from dcr_base
 */
#define MSIC_CTRL_REG	0x0

/* Base Address registers specify FIFO location in BE memory */
#define MSIC_BASE_ADDR_HI_REG	0x3
#define MSIC_BASE_ADDR_LO_REG	0x4

/* Hold the read/write offsets into the FIFO */
#define MSIC_READ_OFFSET_REG	0x5
#define MSIC_WRITE_OFFSET_REG	0x6


/* MSIC control register flags */
#define MSIC_CTRL_ENABLE		0x0001
#define MSIC_CTRL_FIFO_FULL_ENABLE	0x0002
#define MSIC_CTRL_IRQ_ENABLE		0x0008
#define MSIC_CTRL_FULL_STOP_ENABLE	0x0010

/*
 * The MSIC can be configured to use a FIFO of 32KB, 64KB, 128KB or 256KB.
 * Currently we're using a 64KB FIFO size.
 */
#define MSIC_FIFO_SIZE_SHIFT	16
#define MSIC_FIFO_SIZE_BYTES	(1 << MSIC_FIFO_SIZE_SHIFT)

/*
 * To configure the FIFO size as (1 << n) bytes, we write (n - 15) into bits
 * 8-9 of the MSIC control reg.
 */
#define MSIC_CTRL_FIFO_SIZE	(((MSIC_FIFO_SIZE_SHIFT - 15) << 8) & 0x300)

/*
 * We need to mask the read/write offsets to make sure they stay within
 * the bounds of the FIFO. Also they should always be 16-byte aligned.
 */
#define MSIC_FIFO_SIZE_MASK	((MSIC_FIFO_SIZE_BYTES - 1) & ~0xFu)

/* Each entry in the FIFO is 16 bytes, the first 4 bytes hold the irq # */
#define MSIC_FIFO_ENTRY_SIZE	0x10


struct axon_msic {
	struct irq_host *irq_host;
	__le32 *fifo_virt;
	dma_addr_t fifo_phys;
	dcr_host_t dcr_host;
	u32 read_offset;
#ifdef DEBUG
	u32 __iomem *trigger;
#endif
};

#ifdef DEBUG
void axon_msi_debug_setup(struct device_node *dn, struct axon_msic *msic);
#else
static inline void axon_msi_debug_setup(struct device_node *dn,
					struct axon_msic *msic) { }
#endif


static void msic_dcr_write(struct axon_msic *msic, unsigned int dcr_n, u32 val)
{
	pr_devel("axon_msi: dcr_write(0x%x, 0x%x)\n", val, dcr_n);

	dcr_write(msic->dcr_host, dcr_n, val);
}

static void axon_msi_cascade(unsigned int irq, struct irq_desc *desc)
{
<<<<<<< HEAD
	struct irq_chip *chip = get_irq_desc_chip(desc);
	struct axon_msic *msic = get_irq_data(irq);
=======
	struct irq_chip *chip = irq_desc_get_chip(desc);
	struct axon_msic *msic = irq_get_handler_data(irq);
>>>>>>> 00b317a4
	u32 write_offset, msi;
	int idx;
	int retry = 0;

	write_offset = dcr_read(msic->dcr_host, MSIC_WRITE_OFFSET_REG);
	pr_devel("axon_msi: original write_offset 0x%x\n", write_offset);

	/* write_offset doesn't wrap properly, so we have to mask it */
	write_offset &= MSIC_FIFO_SIZE_MASK;

	while (msic->read_offset != write_offset && retry < 100) {
		idx  = msic->read_offset / sizeof(__le32);
		msi  = le32_to_cpu(msic->fifo_virt[idx]);
		msi &= 0xFFFF;

		pr_devel("axon_msi: woff %x roff %x msi %x\n",
			  write_offset, msic->read_offset, msi);

		if (msi < NR_IRQS && irq_map[msi].host == msic->irq_host) {
			generic_handle_irq(msi);
			msic->fifo_virt[idx] = cpu_to_le32(0xffffffff);
		} else {
			/*
			 * Reading the MSIC_WRITE_OFFSET_REG does not
			 * reliably flush the outstanding DMA to the
			 * FIFO buffer. Here we were reading stale
			 * data, so we need to retry.
			 */
			udelay(1);
			retry++;
			pr_devel("axon_msi: invalid irq 0x%x!\n", msi);
			continue;
		}

		if (retry) {
			pr_devel("axon_msi: late irq 0x%x, retry %d\n",
				 msi, retry);
			retry = 0;
		}

		msic->read_offset += MSIC_FIFO_ENTRY_SIZE;
		msic->read_offset &= MSIC_FIFO_SIZE_MASK;
	}

	if (retry) {
		printk(KERN_WARNING "axon_msi: irq timed out\n");

		msic->read_offset += MSIC_FIFO_ENTRY_SIZE;
		msic->read_offset &= MSIC_FIFO_SIZE_MASK;
	}

	chip->irq_eoi(&desc->irq_data);
}

static struct axon_msic *find_msi_translator(struct pci_dev *dev)
{
	struct irq_host *irq_host;
	struct device_node *dn, *tmp;
	const phandle *ph;
	struct axon_msic *msic = NULL;

	dn = of_node_get(pci_device_to_OF_node(dev));
	if (!dn) {
		dev_dbg(&dev->dev, "axon_msi: no pci_dn found\n");
		return NULL;
	}

	for (; dn; dn = of_get_next_parent(dn)) {
		ph = of_get_property(dn, "msi-translator", NULL);
		if (ph)
			break;
	}

	if (!ph) {
		dev_dbg(&dev->dev,
			"axon_msi: no msi-translator property found\n");
		goto out_error;
	}

	tmp = dn;
	dn = of_find_node_by_phandle(*ph);
	of_node_put(tmp);
	if (!dn) {
		dev_dbg(&dev->dev,
			"axon_msi: msi-translator doesn't point to a node\n");
		goto out_error;
	}

	irq_host = irq_find_host(dn);
	if (!irq_host) {
		dev_dbg(&dev->dev, "axon_msi: no irq_host found for node %s\n",
			dn->full_name);
		goto out_error;
	}

	msic = irq_host->host_data;

out_error:
	of_node_put(dn);

	return msic;
}

static int axon_msi_check_device(struct pci_dev *dev, int nvec, int type)
{
	if (!find_msi_translator(dev))
		return -ENODEV;

	return 0;
}

static int setup_msi_msg_address(struct pci_dev *dev, struct msi_msg *msg)
{
	struct device_node *dn;
	struct msi_desc *entry;
	int len;
	const u32 *prop;

	dn = of_node_get(pci_device_to_OF_node(dev));
	if (!dn) {
		dev_dbg(&dev->dev, "axon_msi: no pci_dn found\n");
		return -ENODEV;
	}

	entry = list_first_entry(&dev->msi_list, struct msi_desc, list);

	for (; dn; dn = of_get_next_parent(dn)) {
		if (entry->msi_attrib.is_64) {
			prop = of_get_property(dn, "msi-address-64", &len);
			if (prop)
				break;
		}

		prop = of_get_property(dn, "msi-address-32", &len);
		if (prop)
			break;
	}

	if (!prop) {
		dev_dbg(&dev->dev,
			"axon_msi: no msi-address-(32|64) properties found\n");
		return -ENOENT;
	}

	switch (len) {
	case 8:
		msg->address_hi = prop[0];
		msg->address_lo = prop[1];
		break;
	case 4:
		msg->address_hi = 0;
		msg->address_lo = prop[0];
		break;
	default:
		dev_dbg(&dev->dev,
			"axon_msi: malformed msi-address-(32|64) property\n");
		of_node_put(dn);
		return -EINVAL;
	}

	of_node_put(dn);

	return 0;
}

static int axon_msi_setup_msi_irqs(struct pci_dev *dev, int nvec, int type)
{
	unsigned int virq, rc;
	struct msi_desc *entry;
	struct msi_msg msg;
	struct axon_msic *msic;

	msic = find_msi_translator(dev);
	if (!msic)
		return -ENODEV;

	rc = setup_msi_msg_address(dev, &msg);
	if (rc)
		return rc;

	/* We rely on being able to stash a virq in a u16 */
	BUILD_BUG_ON(NR_IRQS > 65536);

	list_for_each_entry(entry, &dev->msi_list, list) {
		virq = irq_create_direct_mapping(msic->irq_host);
		if (virq == NO_IRQ) {
			dev_warn(&dev->dev,
				 "axon_msi: virq allocation failed!\n");
			return -1;
		}
		dev_dbg(&dev->dev, "axon_msi: allocated virq 0x%x\n", virq);

		irq_set_msi_desc(virq, entry);
		msg.data = virq;
		write_msi_msg(virq, &msg);
	}

	return 0;
}

static void axon_msi_teardown_msi_irqs(struct pci_dev *dev)
{
	struct msi_desc *entry;

	dev_dbg(&dev->dev, "axon_msi: tearing down msi irqs\n");

	list_for_each_entry(entry, &dev->msi_list, list) {
		if (entry->irq == NO_IRQ)
			continue;

		irq_set_msi_desc(entry->irq, NULL);
		irq_dispose_mapping(entry->irq);
	}
}

static struct irq_chip msic_irq_chip = {
	.irq_mask	= mask_msi_irq,
	.irq_unmask	= unmask_msi_irq,
	.irq_shutdown	= mask_msi_irq,
	.name		= "AXON-MSI",
};

static int msic_host_map(struct irq_host *h, unsigned int virq,
			 irq_hw_number_t hw)
{
	irq_set_chip_and_handler(virq, &msic_irq_chip, handle_simple_irq);

	return 0;
}

static struct irq_host_ops msic_host_ops = {
	.map	= msic_host_map,
};

static void axon_msi_shutdown(struct platform_device *device)
{
	struct axon_msic *msic = dev_get_drvdata(&device->dev);
	u32 tmp;

	pr_devel("axon_msi: disabling %s\n",
		  msic->irq_host->of_node->full_name);
	tmp  = dcr_read(msic->dcr_host, MSIC_CTRL_REG);
	tmp &= ~MSIC_CTRL_ENABLE & ~MSIC_CTRL_IRQ_ENABLE;
	msic_dcr_write(msic, MSIC_CTRL_REG, tmp);
}

static int axon_msi_probe(struct platform_device *device)
{
	struct device_node *dn = device->dev.of_node;
	struct axon_msic *msic;
	unsigned int virq;
	int dcr_base, dcr_len;

	pr_devel("axon_msi: setting up dn %s\n", dn->full_name);

	msic = kzalloc(sizeof(struct axon_msic), GFP_KERNEL);
	if (!msic) {
		printk(KERN_ERR "axon_msi: couldn't allocate msic for %s\n",
		       dn->full_name);
		goto out;
	}

	dcr_base = dcr_resource_start(dn, 0);
	dcr_len = dcr_resource_len(dn, 0);

	if (dcr_base == 0 || dcr_len == 0) {
		printk(KERN_ERR
		       "axon_msi: couldn't parse dcr properties on %s\n",
			dn->full_name);
		goto out_free_msic;
	}

	msic->dcr_host = dcr_map(dn, dcr_base, dcr_len);
	if (!DCR_MAP_OK(msic->dcr_host)) {
		printk(KERN_ERR "axon_msi: dcr_map failed for %s\n",
		       dn->full_name);
		goto out_free_msic;
	}

	msic->fifo_virt = dma_alloc_coherent(&device->dev, MSIC_FIFO_SIZE_BYTES,
					     &msic->fifo_phys, GFP_KERNEL);
	if (!msic->fifo_virt) {
		printk(KERN_ERR "axon_msi: couldn't allocate fifo for %s\n",
		       dn->full_name);
		goto out_free_msic;
	}

	virq = irq_of_parse_and_map(dn, 0);
	if (virq == NO_IRQ) {
		printk(KERN_ERR "axon_msi: irq parse and map failed for %s\n",
		       dn->full_name);
		goto out_free_fifo;
	}
	memset(msic->fifo_virt, 0xff, MSIC_FIFO_SIZE_BYTES);

	msic->irq_host = irq_alloc_host(dn, IRQ_HOST_MAP_NOMAP,
					NR_IRQS, &msic_host_ops, 0);
	if (!msic->irq_host) {
		printk(KERN_ERR "axon_msi: couldn't allocate irq_host for %s\n",
		       dn->full_name);
		goto out_free_fifo;
	}

	msic->irq_host->host_data = msic;

	irq_set_handler_data(virq, msic);
	irq_set_chained_handler(virq, axon_msi_cascade);
	pr_devel("axon_msi: irq 0x%x setup for axon_msi\n", virq);

	/* Enable the MSIC hardware */
	msic_dcr_write(msic, MSIC_BASE_ADDR_HI_REG, msic->fifo_phys >> 32);
	msic_dcr_write(msic, MSIC_BASE_ADDR_LO_REG,
				  msic->fifo_phys & 0xFFFFFFFF);
	msic_dcr_write(msic, MSIC_CTRL_REG,
			MSIC_CTRL_IRQ_ENABLE | MSIC_CTRL_ENABLE |
			MSIC_CTRL_FIFO_SIZE);

	msic->read_offset = dcr_read(msic->dcr_host, MSIC_WRITE_OFFSET_REG)
				& MSIC_FIFO_SIZE_MASK;

	dev_set_drvdata(&device->dev, msic);

	ppc_md.setup_msi_irqs = axon_msi_setup_msi_irqs;
	ppc_md.teardown_msi_irqs = axon_msi_teardown_msi_irqs;
	ppc_md.msi_check_device = axon_msi_check_device;

	axon_msi_debug_setup(dn, msic);

	printk(KERN_DEBUG "axon_msi: setup MSIC on %s\n", dn->full_name);

	return 0;

out_free_fifo:
	dma_free_coherent(&device->dev, MSIC_FIFO_SIZE_BYTES, msic->fifo_virt,
			  msic->fifo_phys);
out_free_msic:
	kfree(msic);
out:

	return -1;
}

static const struct of_device_id axon_msi_device_id[] = {
	{
		.compatible	= "ibm,axon-msic"
	},
	{}
};

static struct platform_driver axon_msi_driver = {
	.probe		= axon_msi_probe,
	.shutdown	= axon_msi_shutdown,
	.driver = {
		.name = "axon-msi",
		.owner = THIS_MODULE,
		.of_match_table = axon_msi_device_id,
	},
};

static int __init axon_msi_init(void)
{
	return platform_driver_register(&axon_msi_driver);
}
subsys_initcall(axon_msi_init);


#ifdef DEBUG
static int msic_set(void *data, u64 val)
{
	struct axon_msic *msic = data;
	out_le32(msic->trigger, val);
	return 0;
}

static int msic_get(void *data, u64 *val)
{
	*val = 0;
	return 0;
}

DEFINE_SIMPLE_ATTRIBUTE(fops_msic, msic_get, msic_set, "%llu\n");

void axon_msi_debug_setup(struct device_node *dn, struct axon_msic *msic)
{
	char name[8];
	u64 addr;

	addr = of_translate_address(dn, of_get_property(dn, "reg", NULL));
	if (addr == OF_BAD_ADDR) {
		pr_devel("axon_msi: couldn't translate reg property\n");
		return;
	}

	msic->trigger = ioremap(addr, 0x4);
	if (!msic->trigger) {
		pr_devel("axon_msi: ioremap failed\n");
		return;
	}

	snprintf(name, sizeof(name), "msic_%d", of_node_to_nid(dn));

	if (!debugfs_create_file(name, 0600, powerpc_debugfs_root,
				 msic, &fops_msic)) {
		pr_devel("axon_msi: debugfs_create_file failed!\n");
		return;
	}
}
#endif /* DEBUG */<|MERGE_RESOLUTION|>--- conflicted
+++ resolved
@@ -93,13 +93,8 @@
 
 static void axon_msi_cascade(unsigned int irq, struct irq_desc *desc)
 {
-<<<<<<< HEAD
-	struct irq_chip *chip = get_irq_desc_chip(desc);
-	struct axon_msic *msic = get_irq_data(irq);
-=======
 	struct irq_chip *chip = irq_desc_get_chip(desc);
 	struct axon_msic *msic = irq_get_handler_data(irq);
->>>>>>> 00b317a4
 	u32 write_offset, msi;
 	int idx;
 	int retry = 0;

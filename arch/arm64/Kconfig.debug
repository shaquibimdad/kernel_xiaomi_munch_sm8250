
config ARM64_PTDUMP_CORE
	def_bool n

config ARM64_PTDUMP_DEBUGFS
	bool "Export kernel pagetable layout to userspace via debugfs"
	depends on DEBUG_KERNEL
	select ARM64_PTDUMP_CORE
	select DEBUG_FS
        help
	  Say Y here if you want to show the kernel pagetable layout in a
	  debugfs file. This information is only useful for kernel developers
	  who are working in architecture specific areas of the kernel.
	  It is probably not a good idea to enable this feature in a production
	  kernel.

	  If in doubt, say N.

config PID_IN_CONTEXTIDR
	bool "Write the current PID to the CONTEXTIDR register"
	help
	  Enabling this option causes the kernel to write the current PID to
	  the CONTEXTIDR register, at the expense of some additional
	  instructions during context switch. Say Y here only if you are
	  planning to use hardware trace tools with this kernel.

config ARM64_RANDOMIZE_TEXT_OFFSET
	bool "Randomize TEXT_OFFSET at build time"
	help
	  Say Y here if you want the image load offset (AKA TEXT_OFFSET)
	  of the kernel to be randomized at build-time. When selected,
	  this option will cause TEXT_OFFSET to be randomized upon any
	  build of the kernel, and the offset will be reflected in the
	  text_offset field of the resulting Image. This can be used to
	  fuzz-test bootloaders which respect text_offset.

	  This option is intended for bootloader and/or kernel testing
	  only. Bootloaders must make no assumptions regarding the value
	  of TEXT_OFFSET and platforms must not require a specific
	  value.

config DEBUG_WX
	bool "Warn on W+X mappings at boot"
	select ARM64_PTDUMP_CORE
	---help---
	  Generate a warning if any W+X mappings are found at boot.

	  This is useful for discovering cases where the kernel is leaving
	  W+X mappings after applying NX, as such mappings are a security risk.
	  This check also includes UXN, which should be set on all kernel
	  mappings.

	  Look for a message in dmesg output like this:

	    arm64/mm: Checked W+X mappings: passed, no W+X pages found.

	  or like this, if the check failed:

	    arm64/mm: Checked W+X mappings: FAILED, <N> W+X pages found.

	  Note that even if the check fails, your kernel is possibly
	  still fine, as W+X mappings are not a security hole in
	  themselves, what they do is that they make the exploitation
	  of other unfixed kernel bugs easier.

	  There is no runtime or memory usage effect of this option
	  once the kernel has booted up - it's a one time check.

	  If in doubt, say "Y".

config DEBUG_ALIGN_RODATA
	depends on STRICT_KERNEL_RWX
	bool "Align linker sections up to SECTION_SIZE"
	help
	  If this option is enabled, sections that may potentially be marked as
	  read only or non-executable will be aligned up to the section size of
	  the kernel. This prevents sections from being split into pages and
	  avoids a potential TLB penalty. The downside is an increase in
	  alignment and potentially wasted space. Turn on this option if
	  performance is more important than memory pressure.

	  If in doubt, say N.

config DEBUG_EFI
	depends on EFI && DEBUG_INFO
	bool "UEFI debugging"
	help
	  Enable this option to include EFI specific debugging features into
	  the kernel that are only useful when using a debug build of the
	  UEFI firmware

config ARM64_RELOC_TEST
	depends on m
	tristate "Relocation testing module"

<<<<<<< HEAD
config ARM64_STRICT_BREAK_BEFORE_MAKE
	bool "Enforce strict break-before-make on page table updates "

source "drivers/hwtracing/coresight/Kconfig"

endmenu
=======
source "drivers/hwtracing/coresight/Kconfig"
>>>>>>> 5b394b2d
<|MERGE_RESOLUTION|>--- conflicted
+++ resolved
@@ -93,13 +93,7 @@
 	depends on m
 	tristate "Relocation testing module"
 
-<<<<<<< HEAD
 config ARM64_STRICT_BREAK_BEFORE_MAKE
 	bool "Enforce strict break-before-make on page table updates "
 
-source "drivers/hwtracing/coresight/Kconfig"
-
-endmenu
-=======
-source "drivers/hwtracing/coresight/Kconfig"
->>>>>>> 5b394b2d
+source "drivers/hwtracing/coresight/Kconfig"
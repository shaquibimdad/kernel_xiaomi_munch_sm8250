/*
 * Contains CPU feature definitions
 *
 * Copyright (C) 2015 ARM Ltd.
 *
 * This program is free software; you can redistribute it and/or modify
 * it under the terms of the GNU General Public License version 2 as
 * published by the Free Software Foundation.
 *
 * This program is distributed in the hope that it will be useful,
 * but WITHOUT ANY WARRANTY; without even the implied warranty of
 * MERCHANTABILITY or FITNESS FOR A PARTICULAR PURPOSE.  See the
 * GNU General Public License for more details.
 *
 * You should have received a copy of the GNU General Public License
 * along with this program.  If not, see <http://www.gnu.org/licenses/>.
 */

#define pr_fmt(fmt) "CPU features: " fmt

#include <linux/bsearch.h>
#include <linux/cpumask.h>
#include <linux/percpu.h>
#include <linux/sort.h>
#include <linux/stop_machine.h>
#include <linux/types.h>
#include <linux/mm.h>
#include <linux/cpu.h>

#include <asm/cpu.h>
#include <asm/cpufeature.h>
#include <asm/cpu_ops.h>
#include <asm/fpsimd.h>
#include <asm/mmu_context.h>
#include <asm/processor.h>
#include <asm/sysreg.h>
#include <asm/traps.h>
#include <asm/vectors.h>
#include <asm/virt.h>

unsigned long elf_hwcap __read_mostly;
EXPORT_SYMBOL_GPL(elf_hwcap);

#ifdef CONFIG_COMPAT
#define COMPAT_ELF_HWCAP_DEFAULT	\
				(COMPAT_HWCAP_HALF|COMPAT_HWCAP_THUMB|\
				 COMPAT_HWCAP_FAST_MULT|COMPAT_HWCAP_EDSP|\
				 COMPAT_HWCAP_TLS|COMPAT_HWCAP_IDIV|\
				 COMPAT_HWCAP_LPAE)
unsigned int compat_elf_hwcap __read_mostly = COMPAT_ELF_HWCAP_DEFAULT;
unsigned int compat_elf_hwcap2 __read_mostly;
#endif

DECLARE_BITMAP(cpu_hwcaps, ARM64_NCAPS);
EXPORT_SYMBOL(cpu_hwcaps);

DEFINE_PER_CPU_READ_MOSTLY(const char *, this_cpu_vector) = vectors;

/*
 * Flag to indicate if we have computed the system wide
 * capabilities based on the boot time active CPUs. This
 * will be used to determine if a new booting CPU should
 * go through the verification process to make sure that it
 * supports the system capabilities, without using a hotplug
 * notifier.
 */
static bool sys_caps_initialised;

static inline void set_sys_caps_initialised(void)
{
	sys_caps_initialised = true;
}

static int dump_cpu_hwcaps(struct notifier_block *self, unsigned long v, void *p)
{
	/* file-wide pr_fmt adds "CPU features: " prefix */
	pr_emerg("0x%*pb\n", ARM64_NCAPS, &cpu_hwcaps);
	return 0;
}

static struct notifier_block cpu_hwcaps_notifier = {
	.notifier_call = dump_cpu_hwcaps
};

static int __init register_cpu_hwcaps_dumper(void)
{
	atomic_notifier_chain_register(&panic_notifier_list,
				       &cpu_hwcaps_notifier);
	return 0;
}
__initcall(register_cpu_hwcaps_dumper);

DEFINE_STATIC_KEY_ARRAY_FALSE(cpu_hwcap_keys, ARM64_NCAPS);
EXPORT_SYMBOL(cpu_hwcap_keys);

#define __ARM64_FTR_BITS(SIGNED, VISIBLE, STRICT, TYPE, SHIFT, WIDTH, SAFE_VAL) \
	{						\
		.sign = SIGNED,				\
		.visible = VISIBLE,			\
		.strict = STRICT,			\
		.type = TYPE,				\
		.shift = SHIFT,				\
		.width = WIDTH,				\
		.safe_val = SAFE_VAL,			\
	}

/* Define a feature with unsigned values */
#define ARM64_FTR_BITS(VISIBLE, STRICT, TYPE, SHIFT, WIDTH, SAFE_VAL) \
	__ARM64_FTR_BITS(FTR_UNSIGNED, VISIBLE, STRICT, TYPE, SHIFT, WIDTH, SAFE_VAL)

/* Define a feature with a signed value */
#define S_ARM64_FTR_BITS(VISIBLE, STRICT, TYPE, SHIFT, WIDTH, SAFE_VAL) \
	__ARM64_FTR_BITS(FTR_SIGNED, VISIBLE, STRICT, TYPE, SHIFT, WIDTH, SAFE_VAL)

#define ARM64_FTR_END					\
	{						\
		.width = 0,				\
	}

/* meta feature for alternatives */
static bool __maybe_unused
cpufeature_pan_not_uao(const struct arm64_cpu_capabilities *entry, int __unused);


/*
 * NOTE: Any changes to the visibility of features should be kept in
 * sync with the documentation of the CPU feature register ABI.
 */
static const struct arm64_ftr_bits ftr_id_aa64isar0[] = {
	ARM64_FTR_BITS(FTR_VISIBLE, FTR_STRICT, FTR_LOWER_SAFE, ID_AA64ISAR0_TS_SHIFT, 4, 0),
	ARM64_FTR_BITS(FTR_VISIBLE, FTR_STRICT, FTR_LOWER_SAFE, ID_AA64ISAR0_FHM_SHIFT, 4, 0),
	ARM64_FTR_BITS(FTR_VISIBLE, FTR_STRICT, FTR_LOWER_SAFE, ID_AA64ISAR0_DP_SHIFT, 4, 0),
	ARM64_FTR_BITS(FTR_VISIBLE, FTR_STRICT, FTR_LOWER_SAFE, ID_AA64ISAR0_SM4_SHIFT, 4, 0),
	ARM64_FTR_BITS(FTR_VISIBLE, FTR_STRICT, FTR_LOWER_SAFE, ID_AA64ISAR0_SM3_SHIFT, 4, 0),
	ARM64_FTR_BITS(FTR_VISIBLE, FTR_STRICT, FTR_LOWER_SAFE, ID_AA64ISAR0_SHA3_SHIFT, 4, 0),
	ARM64_FTR_BITS(FTR_VISIBLE, FTR_STRICT, FTR_LOWER_SAFE, ID_AA64ISAR0_RDM_SHIFT, 4, 0),
	ARM64_FTR_BITS(FTR_VISIBLE, FTR_STRICT, FTR_LOWER_SAFE, ID_AA64ISAR0_ATOMICS_SHIFT, 4, 0),
	ARM64_FTR_BITS(FTR_VISIBLE, FTR_STRICT, FTR_LOWER_SAFE, ID_AA64ISAR0_CRC32_SHIFT, 4, 0),
	ARM64_FTR_BITS(FTR_VISIBLE, FTR_STRICT, FTR_LOWER_SAFE, ID_AA64ISAR0_SHA2_SHIFT, 4, 0),
	ARM64_FTR_BITS(FTR_VISIBLE, FTR_STRICT, FTR_LOWER_SAFE, ID_AA64ISAR0_SHA1_SHIFT, 4, 0),
	ARM64_FTR_BITS(FTR_VISIBLE, FTR_STRICT, FTR_LOWER_SAFE, ID_AA64ISAR0_AES_SHIFT, 4, 0),
	ARM64_FTR_END,
};

static const struct arm64_ftr_bits ftr_id_aa64isar1[] = {
	ARM64_FTR_BITS(FTR_VISIBLE, FTR_STRICT, FTR_LOWER_SAFE, ID_AA64ISAR1_SB_SHIFT, 4, 0),
	ARM64_FTR_BITS(FTR_VISIBLE, FTR_STRICT, FTR_LOWER_SAFE, ID_AA64ISAR1_LRCPC_SHIFT, 4, 0),
	ARM64_FTR_BITS(FTR_VISIBLE, FTR_STRICT, FTR_LOWER_SAFE, ID_AA64ISAR1_FCMA_SHIFT, 4, 0),
	ARM64_FTR_BITS(FTR_VISIBLE, FTR_STRICT, FTR_LOWER_SAFE, ID_AA64ISAR1_JSCVT_SHIFT, 4, 0),
	ARM64_FTR_BITS(FTR_VISIBLE, FTR_STRICT, FTR_LOWER_SAFE, ID_AA64ISAR1_DPB_SHIFT, 4, 0),
	ARM64_FTR_END,
};

static const struct arm64_ftr_bits ftr_id_aa64isar2[] = {
	ARM64_FTR_BITS(FTR_HIDDEN, FTR_STRICT, FTR_HIGHER_SAFE, ID_AA64ISAR2_CLEARBHB_SHIFT, 4, 0),
<<<<<<< HEAD
	ARM64_FTR_END,
=======
        ARM64_FTR_END,
>>>>>>> ff12f4a9
};

static const struct arm64_ftr_bits ftr_id_aa64pfr0[] = {
	ARM64_FTR_BITS(FTR_HIDDEN, FTR_NONSTRICT, FTR_LOWER_SAFE, ID_AA64PFR0_CSV3_SHIFT, 4, 0),
	ARM64_FTR_BITS(FTR_HIDDEN, FTR_NONSTRICT, FTR_LOWER_SAFE, ID_AA64PFR0_CSV2_SHIFT, 4, 0),
	ARM64_FTR_BITS(FTR_VISIBLE, FTR_STRICT, FTR_LOWER_SAFE, ID_AA64PFR0_DIT_SHIFT, 4, 0),
	ARM64_FTR_BITS(FTR_VISIBLE_IF_IS_ENABLED(CONFIG_ARM64_SVE),
				   FTR_STRICT, FTR_LOWER_SAFE, ID_AA64PFR0_SVE_SHIFT, 4, 0),
	ARM64_FTR_BITS(FTR_HIDDEN, FTR_STRICT, FTR_LOWER_SAFE, ID_AA64PFR0_RAS_SHIFT, 4, 0),
	ARM64_FTR_BITS(FTR_HIDDEN, FTR_STRICT, FTR_LOWER_SAFE, ID_AA64PFR0_GIC_SHIFT, 4, 0),
	S_ARM64_FTR_BITS(FTR_VISIBLE, FTR_STRICT, FTR_LOWER_SAFE, ID_AA64PFR0_ASIMD_SHIFT, 4, ID_AA64PFR0_ASIMD_NI),
	S_ARM64_FTR_BITS(FTR_VISIBLE, FTR_STRICT, FTR_LOWER_SAFE, ID_AA64PFR0_FP_SHIFT, 4, ID_AA64PFR0_FP_NI),
	ARM64_FTR_BITS(FTR_HIDDEN, FTR_NONSTRICT, FTR_LOWER_SAFE, ID_AA64PFR0_EL3_SHIFT, 4, 0),
	ARM64_FTR_BITS(FTR_HIDDEN, FTR_NONSTRICT, FTR_LOWER_SAFE, ID_AA64PFR0_EL2_SHIFT, 4, 0),
	ARM64_FTR_BITS(FTR_HIDDEN, FTR_NONSTRICT, FTR_LOWER_SAFE, ID_AA64PFR0_EL1_SHIFT, 4, ID_AA64PFR0_EL1_64BIT_ONLY),
	ARM64_FTR_BITS(FTR_HIDDEN, FTR_NONSTRICT, FTR_LOWER_SAFE, ID_AA64PFR0_EL0_SHIFT, 4, ID_AA64PFR0_EL0_64BIT_ONLY),
	ARM64_FTR_END,
};

static const struct arm64_ftr_bits ftr_id_aa64pfr1[] = {
	ARM64_FTR_BITS(FTR_VISIBLE, FTR_STRICT, FTR_LOWER_SAFE, ID_AA64PFR1_SSBS_SHIFT, 4, ID_AA64PFR1_SSBS_PSTATE_NI),
	ARM64_FTR_END,
};

static const struct arm64_ftr_bits ftr_id_aa64mmfr0[] = {
	/*
	 * We already refuse to boot CPUs that don't support our configured
	 * page size, so we can only detect mismatches for a page size other
	 * than the one we're currently using. Unfortunately, SoCs like this
	 * exist in the wild so, even though we don't like it, we'll have to go
	 * along with it and treat them as non-strict.
	 */
	S_ARM64_FTR_BITS(FTR_HIDDEN, FTR_NONSTRICT, FTR_LOWER_SAFE, ID_AA64MMFR0_TGRAN4_SHIFT, 4, ID_AA64MMFR0_TGRAN4_NI),
	S_ARM64_FTR_BITS(FTR_HIDDEN, FTR_NONSTRICT, FTR_LOWER_SAFE, ID_AA64MMFR0_TGRAN64_SHIFT, 4, ID_AA64MMFR0_TGRAN64_NI),
	ARM64_FTR_BITS(FTR_HIDDEN, FTR_NONSTRICT, FTR_LOWER_SAFE, ID_AA64MMFR0_TGRAN16_SHIFT, 4, ID_AA64MMFR0_TGRAN16_NI),

	ARM64_FTR_BITS(FTR_HIDDEN, FTR_STRICT, FTR_LOWER_SAFE, ID_AA64MMFR0_BIGENDEL0_SHIFT, 4, 0),
	/* Linux shouldn't care about secure memory */
	ARM64_FTR_BITS(FTR_HIDDEN, FTR_NONSTRICT, FTR_LOWER_SAFE, ID_AA64MMFR0_SNSMEM_SHIFT, 4, 0),
	ARM64_FTR_BITS(FTR_HIDDEN, FTR_STRICT, FTR_LOWER_SAFE, ID_AA64MMFR0_BIGENDEL_SHIFT, 4, 0),
	ARM64_FTR_BITS(FTR_HIDDEN, FTR_STRICT, FTR_LOWER_SAFE, ID_AA64MMFR0_ASID_SHIFT, 4, 0),
	/*
	 * Differing PARange is fine as long as all peripherals and memory are mapped
	 * within the minimum PARange of all CPUs
	 */
	ARM64_FTR_BITS(FTR_HIDDEN, FTR_NONSTRICT, FTR_LOWER_SAFE, ID_AA64MMFR0_PARANGE_SHIFT, 4, 0),
	ARM64_FTR_END,
};

static const struct arm64_ftr_bits ftr_id_aa64mmfr1[] = {
	ARM64_FTR_BITS(FTR_HIDDEN, FTR_STRICT, FTR_LOWER_SAFE, ID_AA64MMFR1_PAN_SHIFT, 4, 0),
	ARM64_FTR_BITS(FTR_HIDDEN, FTR_STRICT, FTR_LOWER_SAFE, ID_AA64MMFR1_LOR_SHIFT, 4, 0),
	ARM64_FTR_BITS(FTR_HIDDEN, FTR_STRICT, FTR_LOWER_SAFE, ID_AA64MMFR1_HPD_SHIFT, 4, 0),
	ARM64_FTR_BITS(FTR_HIDDEN, FTR_STRICT, FTR_LOWER_SAFE, ID_AA64MMFR1_VHE_SHIFT, 4, 0),
	ARM64_FTR_BITS(FTR_HIDDEN, FTR_STRICT, FTR_LOWER_SAFE, ID_AA64MMFR1_VMIDBITS_SHIFT, 4, 0),
	ARM64_FTR_BITS(FTR_HIDDEN, FTR_STRICT, FTR_LOWER_SAFE, ID_AA64MMFR1_HADBS_SHIFT, 4, 0),
	ARM64_FTR_END,
};

static const struct arm64_ftr_bits ftr_id_aa64mmfr2[] = {
	ARM64_FTR_BITS(FTR_HIDDEN, FTR_STRICT, FTR_LOWER_SAFE, ID_AA64MMFR2_FWB_SHIFT, 4, 0),
	ARM64_FTR_BITS(FTR_VISIBLE, FTR_STRICT, FTR_LOWER_SAFE, ID_AA64MMFR2_AT_SHIFT, 4, 0),
	ARM64_FTR_BITS(FTR_HIDDEN, FTR_STRICT, FTR_LOWER_SAFE, ID_AA64MMFR2_LVA_SHIFT, 4, 0),
	ARM64_FTR_BITS(FTR_HIDDEN, FTR_STRICT, FTR_LOWER_SAFE, ID_AA64MMFR2_IESB_SHIFT, 4, 0),
	ARM64_FTR_BITS(FTR_HIDDEN, FTR_STRICT, FTR_LOWER_SAFE, ID_AA64MMFR2_LSM_SHIFT, 4, 0),
	ARM64_FTR_BITS(FTR_HIDDEN, FTR_STRICT, FTR_LOWER_SAFE, ID_AA64MMFR2_UAO_SHIFT, 4, 0),
	ARM64_FTR_BITS(FTR_HIDDEN, FTR_STRICT, FTR_LOWER_SAFE, ID_AA64MMFR2_CNP_SHIFT, 4, 0),
	ARM64_FTR_END,
};

static const struct arm64_ftr_bits ftr_ctr[] = {
	ARM64_FTR_BITS(FTR_VISIBLE, FTR_STRICT, FTR_EXACT, 31, 1, 1), /* RES1 */
	ARM64_FTR_BITS(FTR_VISIBLE, FTR_STRICT, FTR_LOWER_SAFE, CTR_DIC_SHIFT, 1, 1),
	ARM64_FTR_BITS(FTR_VISIBLE, FTR_STRICT, FTR_LOWER_SAFE, CTR_IDC_SHIFT, 1, 1),
	ARM64_FTR_BITS(FTR_VISIBLE, FTR_STRICT, FTR_HIGHER_OR_ZERO_SAFE, CTR_CWG_SHIFT, 4, 0),
	ARM64_FTR_BITS(FTR_VISIBLE, FTR_STRICT, FTR_HIGHER_OR_ZERO_SAFE, CTR_ERG_SHIFT, 4, 0),
	ARM64_FTR_BITS(FTR_VISIBLE, FTR_STRICT, FTR_LOWER_SAFE, CTR_DMINLINE_SHIFT, 4, 1),
	/*
	 * Linux can handle differing I-cache policies. Userspace JITs will
	 * make use of *minLine.
	 * If we have differing I-cache policies, report it as the weakest - VIPT.
	 */
	ARM64_FTR_BITS(FTR_VISIBLE, FTR_NONSTRICT, FTR_EXACT, 14, 2, ICACHE_POLICY_VIPT),	/* L1Ip */
	ARM64_FTR_BITS(FTR_VISIBLE, FTR_STRICT, FTR_LOWER_SAFE, CTR_IMINLINE_SHIFT, 4, 0),
	ARM64_FTR_END,
};

struct arm64_ftr_reg arm64_ftr_reg_ctrel0 = {
	.name		= "SYS_CTR_EL0",
	.ftr_bits	= ftr_ctr
};

static const struct arm64_ftr_bits ftr_id_mmfr0[] = {
	S_ARM64_FTR_BITS(FTR_HIDDEN, FTR_STRICT, FTR_LOWER_SAFE, 28, 4, 0xf),	/* InnerShr */
	ARM64_FTR_BITS(FTR_HIDDEN, FTR_STRICT, FTR_LOWER_SAFE, 24, 4, 0),	/* FCSE */
	ARM64_FTR_BITS(FTR_HIDDEN, FTR_NONSTRICT, FTR_LOWER_SAFE, 20, 4, 0),	/* AuxReg */
	ARM64_FTR_BITS(FTR_HIDDEN, FTR_STRICT, FTR_LOWER_SAFE, 16, 4, 0),	/* TCM */
	ARM64_FTR_BITS(FTR_HIDDEN, FTR_STRICT, FTR_LOWER_SAFE, 12, 4, 0),	/* ShareLvl */
	S_ARM64_FTR_BITS(FTR_HIDDEN, FTR_STRICT, FTR_LOWER_SAFE, 8, 4, 0xf),	/* OuterShr */
	ARM64_FTR_BITS(FTR_HIDDEN, FTR_STRICT, FTR_LOWER_SAFE, 4, 4, 0),	/* PMSA */
	ARM64_FTR_BITS(FTR_HIDDEN, FTR_STRICT, FTR_LOWER_SAFE, 0, 4, 0),	/* VMSA */
	ARM64_FTR_END,
};

static const struct arm64_ftr_bits ftr_id_aa64dfr0[] = {
	ARM64_FTR_BITS(FTR_HIDDEN, FTR_STRICT, FTR_EXACT, 36, 28, 0),
	ARM64_FTR_BITS(FTR_HIDDEN, FTR_NONSTRICT, FTR_LOWER_SAFE, ID_AA64DFR0_PMSVER_SHIFT, 4, 0),
	ARM64_FTR_BITS(FTR_HIDDEN, FTR_STRICT, FTR_LOWER_SAFE, ID_AA64DFR0_CTX_CMPS_SHIFT, 4, 0),
	ARM64_FTR_BITS(FTR_HIDDEN, FTR_STRICT, FTR_LOWER_SAFE, ID_AA64DFR0_WRPS_SHIFT, 4, 0),
	ARM64_FTR_BITS(FTR_HIDDEN, FTR_STRICT, FTR_LOWER_SAFE, ID_AA64DFR0_BRPS_SHIFT, 4, 0),
	/*
	 * We can instantiate multiple PMU instances with different levels
	 * of support.
	 */
	S_ARM64_FTR_BITS(FTR_HIDDEN, FTR_NONSTRICT, FTR_EXACT, ID_AA64DFR0_PMUVER_SHIFT, 4, 0),
	ARM64_FTR_BITS(FTR_HIDDEN, FTR_STRICT, FTR_EXACT, ID_AA64DFR0_DEBUGVER_SHIFT, 4, 0x6),
	ARM64_FTR_END,
};

static const struct arm64_ftr_bits ftr_mvfr2[] = {
	ARM64_FTR_BITS(FTR_HIDDEN, FTR_STRICT, FTR_LOWER_SAFE, 4, 4, 0),		/* FPMisc */
	ARM64_FTR_BITS(FTR_HIDDEN, FTR_STRICT, FTR_LOWER_SAFE, 0, 4, 0),		/* SIMDMisc */
	ARM64_FTR_END,
};

static const struct arm64_ftr_bits ftr_dczid[] = {
	ARM64_FTR_BITS(FTR_VISIBLE, FTR_STRICT, FTR_EXACT, 4, 1, 1),		/* DZP */
	ARM64_FTR_BITS(FTR_VISIBLE, FTR_STRICT, FTR_LOWER_SAFE, 0, 4, 0),	/* BS */
	ARM64_FTR_END,
};


static const struct arm64_ftr_bits ftr_id_isar5[] = {
	ARM64_FTR_BITS(FTR_HIDDEN, FTR_STRICT, FTR_LOWER_SAFE, ID_ISAR5_RDM_SHIFT, 4, 0),
	ARM64_FTR_BITS(FTR_HIDDEN, FTR_STRICT, FTR_LOWER_SAFE, ID_ISAR5_CRC32_SHIFT, 4, 0),
	ARM64_FTR_BITS(FTR_HIDDEN, FTR_STRICT, FTR_LOWER_SAFE, ID_ISAR5_SHA2_SHIFT, 4, 0),
	ARM64_FTR_BITS(FTR_HIDDEN, FTR_STRICT, FTR_LOWER_SAFE, ID_ISAR5_SHA1_SHIFT, 4, 0),
	ARM64_FTR_BITS(FTR_HIDDEN, FTR_STRICT, FTR_LOWER_SAFE, ID_ISAR5_AES_SHIFT, 4, 0),
	ARM64_FTR_BITS(FTR_HIDDEN, FTR_STRICT, FTR_LOWER_SAFE, ID_ISAR5_SEVL_SHIFT, 4, 0),
	ARM64_FTR_END,
};

static const struct arm64_ftr_bits ftr_id_mmfr4[] = {
	ARM64_FTR_BITS(FTR_HIDDEN, FTR_STRICT, FTR_LOWER_SAFE, 4, 4, 0),	/* ac2 */
	ARM64_FTR_END,
};

static const struct arm64_ftr_bits ftr_id_pfr0[] = {
	ARM64_FTR_BITS(FTR_HIDDEN, FTR_STRICT, FTR_LOWER_SAFE, 12, 4, 0),		/* State3 */
	ARM64_FTR_BITS(FTR_HIDDEN, FTR_STRICT, FTR_LOWER_SAFE, 8, 4, 0),		/* State2 */
	ARM64_FTR_BITS(FTR_HIDDEN, FTR_STRICT, FTR_LOWER_SAFE, 4, 4, 0),		/* State1 */
	ARM64_FTR_BITS(FTR_HIDDEN, FTR_STRICT, FTR_LOWER_SAFE, 0, 4, 0),		/* State0 */
	ARM64_FTR_END,
};

static const struct arm64_ftr_bits ftr_id_dfr0[] = {
	/* [31:28] TraceFilt */
	S_ARM64_FTR_BITS(FTR_HIDDEN, FTR_STRICT, FTR_LOWER_SAFE, 24, 4, 0xf),	/* PerfMon */
	ARM64_FTR_BITS(FTR_HIDDEN, FTR_STRICT, FTR_LOWER_SAFE, 20, 4, 0),
	ARM64_FTR_BITS(FTR_HIDDEN, FTR_STRICT, FTR_LOWER_SAFE, 16, 4, 0),
	ARM64_FTR_BITS(FTR_HIDDEN, FTR_STRICT, FTR_LOWER_SAFE, 12, 4, 0),
	ARM64_FTR_BITS(FTR_HIDDEN, FTR_STRICT, FTR_LOWER_SAFE, 8, 4, 0),
	ARM64_FTR_BITS(FTR_HIDDEN, FTR_STRICT, FTR_LOWER_SAFE, 4, 4, 0),
	ARM64_FTR_BITS(FTR_HIDDEN, FTR_STRICT, FTR_LOWER_SAFE, 0, 4, 0),
	ARM64_FTR_END,
};

static const struct arm64_ftr_bits ftr_zcr[] = {
	ARM64_FTR_BITS(FTR_HIDDEN, FTR_NONSTRICT, FTR_LOWER_SAFE,
		ZCR_ELx_LEN_SHIFT, ZCR_ELx_LEN_SIZE, 0),	/* LEN */
	ARM64_FTR_END,
};

/*
 * Common ftr bits for a 32bit register with all hidden, strict
 * attributes, with 4bit feature fields and a default safe value of
 * 0. Covers the following 32bit registers:
 * id_isar[0-4], id_mmfr[1-3], id_pfr1, mvfr[0-1]
 */
static const struct arm64_ftr_bits ftr_generic_32bits[] = {
	ARM64_FTR_BITS(FTR_HIDDEN, FTR_STRICT, FTR_LOWER_SAFE, 28, 4, 0),
	ARM64_FTR_BITS(FTR_HIDDEN, FTR_STRICT, FTR_LOWER_SAFE, 24, 4, 0),
	ARM64_FTR_BITS(FTR_HIDDEN, FTR_STRICT, FTR_LOWER_SAFE, 20, 4, 0),
	ARM64_FTR_BITS(FTR_HIDDEN, FTR_STRICT, FTR_LOWER_SAFE, 16, 4, 0),
	ARM64_FTR_BITS(FTR_HIDDEN, FTR_STRICT, FTR_LOWER_SAFE, 12, 4, 0),
	ARM64_FTR_BITS(FTR_HIDDEN, FTR_STRICT, FTR_LOWER_SAFE, 8, 4, 0),
	ARM64_FTR_BITS(FTR_HIDDEN, FTR_STRICT, FTR_LOWER_SAFE, 4, 4, 0),
	ARM64_FTR_BITS(FTR_HIDDEN, FTR_STRICT, FTR_LOWER_SAFE, 0, 4, 0),
	ARM64_FTR_END,
};

/* Table for a single 32bit feature value */
static const struct arm64_ftr_bits ftr_single32[] = {
	ARM64_FTR_BITS(FTR_HIDDEN, FTR_STRICT, FTR_EXACT, 0, 32, 0),
	ARM64_FTR_END,
};

static const struct arm64_ftr_bits ftr_raz[] = {
	ARM64_FTR_END,
};

#define ARM64_FTR_REG(id, table) {		\
	.sys_id = id,				\
	.reg = 	&(struct arm64_ftr_reg){	\
		.name = #id,			\
		.ftr_bits = &((table)[0]),	\
	}}

static const struct __ftr_reg_entry {
	u32			sys_id;
	struct arm64_ftr_reg 	*reg;
} arm64_ftr_regs[] = {

	/* Op1 = 0, CRn = 0, CRm = 1 */
	ARM64_FTR_REG(SYS_ID_PFR0_EL1, ftr_id_pfr0),
	ARM64_FTR_REG(SYS_ID_PFR1_EL1, ftr_generic_32bits),
	ARM64_FTR_REG(SYS_ID_DFR0_EL1, ftr_id_dfr0),
	ARM64_FTR_REG(SYS_ID_MMFR0_EL1, ftr_id_mmfr0),
	ARM64_FTR_REG(SYS_ID_MMFR1_EL1, ftr_generic_32bits),
	ARM64_FTR_REG(SYS_ID_MMFR2_EL1, ftr_generic_32bits),
	ARM64_FTR_REG(SYS_ID_MMFR3_EL1, ftr_generic_32bits),

	/* Op1 = 0, CRn = 0, CRm = 2 */
	ARM64_FTR_REG(SYS_ID_ISAR0_EL1, ftr_generic_32bits),
	ARM64_FTR_REG(SYS_ID_ISAR1_EL1, ftr_generic_32bits),
	ARM64_FTR_REG(SYS_ID_ISAR2_EL1, ftr_generic_32bits),
	ARM64_FTR_REG(SYS_ID_ISAR3_EL1, ftr_generic_32bits),
	ARM64_FTR_REG(SYS_ID_ISAR4_EL1, ftr_generic_32bits),
	ARM64_FTR_REG(SYS_ID_ISAR5_EL1, ftr_id_isar5),
	ARM64_FTR_REG(SYS_ID_MMFR4_EL1, ftr_id_mmfr4),

	/* Op1 = 0, CRn = 0, CRm = 3 */
	ARM64_FTR_REG(SYS_MVFR0_EL1, ftr_generic_32bits),
	ARM64_FTR_REG(SYS_MVFR1_EL1, ftr_generic_32bits),
	ARM64_FTR_REG(SYS_MVFR2_EL1, ftr_mvfr2),

	/* Op1 = 0, CRn = 0, CRm = 4 */
	ARM64_FTR_REG(SYS_ID_AA64PFR0_EL1, ftr_id_aa64pfr0),
	ARM64_FTR_REG(SYS_ID_AA64PFR1_EL1, ftr_id_aa64pfr1),
	ARM64_FTR_REG(SYS_ID_AA64ZFR0_EL1, ftr_raz),

	/* Op1 = 0, CRn = 0, CRm = 5 */
	ARM64_FTR_REG(SYS_ID_AA64DFR0_EL1, ftr_id_aa64dfr0),
	ARM64_FTR_REG(SYS_ID_AA64DFR1_EL1, ftr_raz),

	/* Op1 = 0, CRn = 0, CRm = 6 */
	ARM64_FTR_REG(SYS_ID_AA64ISAR0_EL1, ftr_id_aa64isar0),
	ARM64_FTR_REG(SYS_ID_AA64ISAR1_EL1, ftr_id_aa64isar1),
	ARM64_FTR_REG(SYS_ID_AA64ISAR2_EL1, ftr_id_aa64isar2),

	/* Op1 = 0, CRn = 0, CRm = 7 */
	ARM64_FTR_REG(SYS_ID_AA64MMFR0_EL1, ftr_id_aa64mmfr0),
	ARM64_FTR_REG(SYS_ID_AA64MMFR1_EL1, ftr_id_aa64mmfr1),
	ARM64_FTR_REG(SYS_ID_AA64MMFR2_EL1, ftr_id_aa64mmfr2),

	/* Op1 = 0, CRn = 1, CRm = 2 */
	ARM64_FTR_REG(SYS_ZCR_EL1, ftr_zcr),

	/* Op1 = 3, CRn = 0, CRm = 0 */
	{ SYS_CTR_EL0, &arm64_ftr_reg_ctrel0 },
	ARM64_FTR_REG(SYS_DCZID_EL0, ftr_dczid),

	/* Op1 = 3, CRn = 14, CRm = 0 */
	ARM64_FTR_REG(SYS_CNTFRQ_EL0, ftr_single32),
};

static int search_cmp_ftr_reg(const void *id, const void *regp)
{
	return (int)(unsigned long)id - (int)((const struct __ftr_reg_entry *)regp)->sys_id;
}

/*
 * get_arm64_ftr_reg - Lookup a feature register entry using its
 * sys_reg() encoding. With the array arm64_ftr_regs sorted in the
 * ascending order of sys_id , we use binary search to find a matching
 * entry.
 *
 * returns - Upon success,  matching ftr_reg entry for id.
 *         - NULL on failure. It is upto the caller to decide
 *	     the impact of a failure.
 */
static struct arm64_ftr_reg *get_arm64_ftr_reg(u32 sys_id)
{
	const struct __ftr_reg_entry *ret;

	ret = bsearch((const void *)(unsigned long)sys_id,
			arm64_ftr_regs,
			ARRAY_SIZE(arm64_ftr_regs),
			sizeof(arm64_ftr_regs[0]),
			search_cmp_ftr_reg);
	if (ret)
		return ret->reg;
	return NULL;
}

static u64 arm64_ftr_set_value(const struct arm64_ftr_bits *ftrp, s64 reg,
			       s64 ftr_val)
{
	u64 mask = arm64_ftr_mask(ftrp);

	reg &= ~mask;
	reg |= (ftr_val << ftrp->shift) & mask;
	return reg;
}

static s64 arm64_ftr_safe_value(const struct arm64_ftr_bits *ftrp, s64 new,
				s64 cur)
{
	s64 ret = 0;

	switch (ftrp->type) {
	case FTR_EXACT:
		ret = ftrp->safe_val;
		break;
	case FTR_LOWER_SAFE:
		ret = new < cur ? new : cur;
		break;
	case FTR_HIGHER_OR_ZERO_SAFE:
		if (!cur || !new)
			break;
		/* Fallthrough */
	case FTR_HIGHER_SAFE:
		ret = new > cur ? new : cur;
		break;
	default:
		BUG();
	}

	return ret;
}

static void __init sort_ftr_regs(void)
{
	int i;

	/* Check that the array is sorted so that we can do the binary search */
	for (i = 1; i < ARRAY_SIZE(arm64_ftr_regs); i++)
		BUG_ON(arm64_ftr_regs[i].sys_id < arm64_ftr_regs[i - 1].sys_id);
}

/*
 * Initialise the CPU feature register from Boot CPU values.
 * Also initiliases the strict_mask for the register.
 * Any bits that are not covered by an arm64_ftr_bits entry are considered
 * RES0 for the system-wide value, and must strictly match.
 */
static void __init init_cpu_ftr_reg(u32 sys_reg, u64 new)
{
	u64 val = 0;
	u64 strict_mask = ~0x0ULL;
	u64 user_mask = 0;
	u64 valid_mask = 0;

	const struct arm64_ftr_bits *ftrp;
	struct arm64_ftr_reg *reg = get_arm64_ftr_reg(sys_reg);

	BUG_ON(!reg);

	for (ftrp  = reg->ftr_bits; ftrp->width; ftrp++) {
		u64 ftr_mask = arm64_ftr_mask(ftrp);
		s64 ftr_new = arm64_ftr_value(ftrp, new);

		val = arm64_ftr_set_value(ftrp, val, ftr_new);

		valid_mask |= ftr_mask;
		if (!ftrp->strict)
			strict_mask &= ~ftr_mask;
		if (ftrp->visible)
			user_mask |= ftr_mask;
		else
			reg->user_val = arm64_ftr_set_value(ftrp,
							    reg->user_val,
							    ftrp->safe_val);
	}

	val &= valid_mask;

	reg->sys_val = val;
	reg->strict_mask = strict_mask;
	reg->user_mask = user_mask;
}

extern const struct arm64_cpu_capabilities arm64_errata[];
static void __init setup_boot_cpu_capabilities(void);

void __init init_cpu_features(struct cpuinfo_arm64 *info)
{
	/* Before we start using the tables, make sure it is sorted */
	sort_ftr_regs();

	init_cpu_ftr_reg(SYS_CTR_EL0, info->reg_ctr);
	init_cpu_ftr_reg(SYS_DCZID_EL0, info->reg_dczid);
	init_cpu_ftr_reg(SYS_CNTFRQ_EL0, info->reg_cntfrq);
	init_cpu_ftr_reg(SYS_ID_AA64DFR0_EL1, info->reg_id_aa64dfr0);
	init_cpu_ftr_reg(SYS_ID_AA64DFR1_EL1, info->reg_id_aa64dfr1);
	init_cpu_ftr_reg(SYS_ID_AA64ISAR0_EL1, info->reg_id_aa64isar0);
	init_cpu_ftr_reg(SYS_ID_AA64ISAR1_EL1, info->reg_id_aa64isar1);
	init_cpu_ftr_reg(SYS_ID_AA64ISAR2_EL1, info->reg_id_aa64isar2);
	init_cpu_ftr_reg(SYS_ID_AA64MMFR0_EL1, info->reg_id_aa64mmfr0);
	init_cpu_ftr_reg(SYS_ID_AA64MMFR1_EL1, info->reg_id_aa64mmfr1);
	init_cpu_ftr_reg(SYS_ID_AA64MMFR2_EL1, info->reg_id_aa64mmfr2);
	init_cpu_ftr_reg(SYS_ID_AA64PFR0_EL1, info->reg_id_aa64pfr0);
	init_cpu_ftr_reg(SYS_ID_AA64PFR1_EL1, info->reg_id_aa64pfr1);
	init_cpu_ftr_reg(SYS_ID_AA64ZFR0_EL1, info->reg_id_aa64zfr0);

	if (id_aa64pfr0_32bit_el0(info->reg_id_aa64pfr0)) {
		init_cpu_ftr_reg(SYS_ID_DFR0_EL1, info->reg_id_dfr0);
		init_cpu_ftr_reg(SYS_ID_ISAR0_EL1, info->reg_id_isar0);
		init_cpu_ftr_reg(SYS_ID_ISAR1_EL1, info->reg_id_isar1);
		init_cpu_ftr_reg(SYS_ID_ISAR2_EL1, info->reg_id_isar2);
		init_cpu_ftr_reg(SYS_ID_ISAR3_EL1, info->reg_id_isar3);
		init_cpu_ftr_reg(SYS_ID_ISAR4_EL1, info->reg_id_isar4);
		init_cpu_ftr_reg(SYS_ID_ISAR5_EL1, info->reg_id_isar5);
		init_cpu_ftr_reg(SYS_ID_MMFR0_EL1, info->reg_id_mmfr0);
		init_cpu_ftr_reg(SYS_ID_MMFR1_EL1, info->reg_id_mmfr1);
		init_cpu_ftr_reg(SYS_ID_MMFR2_EL1, info->reg_id_mmfr2);
		init_cpu_ftr_reg(SYS_ID_MMFR3_EL1, info->reg_id_mmfr3);
		init_cpu_ftr_reg(SYS_ID_PFR0_EL1, info->reg_id_pfr0);
		init_cpu_ftr_reg(SYS_ID_PFR1_EL1, info->reg_id_pfr1);
		init_cpu_ftr_reg(SYS_MVFR0_EL1, info->reg_mvfr0);
		init_cpu_ftr_reg(SYS_MVFR1_EL1, info->reg_mvfr1);
		init_cpu_ftr_reg(SYS_MVFR2_EL1, info->reg_mvfr2);
	}

	if (id_aa64pfr0_sve(info->reg_id_aa64pfr0)) {
		init_cpu_ftr_reg(SYS_ZCR_EL1, info->reg_zcr);
		sve_init_vq_map();
	}

	/*
	 * Detect and enable early CPU capabilities based on the boot CPU,
	 * after we have initialised the CPU feature infrastructure.
	 */
	setup_boot_cpu_capabilities();
}

static void update_cpu_ftr_reg(struct arm64_ftr_reg *reg, u64 new)
{
	const struct arm64_ftr_bits *ftrp;

	for (ftrp = reg->ftr_bits; ftrp->width; ftrp++) {
		s64 ftr_cur = arm64_ftr_value(ftrp, reg->sys_val);
		s64 ftr_new = arm64_ftr_value(ftrp, new);

		if (ftr_cur == ftr_new)
			continue;
		/* Find a safe value */
		ftr_new = arm64_ftr_safe_value(ftrp, ftr_new, ftr_cur);
		reg->sys_val = arm64_ftr_set_value(ftrp, reg->sys_val, ftr_new);
	}

}

static int check_update_ftr_reg(u32 sys_id, int cpu, u64 val, u64 boot)
{
	struct arm64_ftr_reg *regp = get_arm64_ftr_reg(sys_id);

	BUG_ON(!regp);
	update_cpu_ftr_reg(regp, val);
	if ((boot & regp->strict_mask) == (val & regp->strict_mask))
		return 0;
	pr_debug("SANITY CHECK: Unexpected variation in %s. Boot CPU: %#016llx, CPU%d: %#016llx\n",
			regp->name, boot, cpu, val);
	return 1;
}

/*
 * Update system wide CPU feature registers with the values from a
 * non-boot CPU. Also performs SANITY checks to make sure that there
 * aren't any insane variations from that of the boot CPU.
 */
void update_cpu_features(int cpu,
			 struct cpuinfo_arm64 *info,
			 struct cpuinfo_arm64 *boot)
{
	int taint = 0;

	/*
	 * The kernel can handle differing I-cache policies, but otherwise
	 * caches should look identical. Userspace JITs will make use of
	 * *minLine.
	 */
	taint |= check_update_ftr_reg(SYS_CTR_EL0, cpu,
				      info->reg_ctr, boot->reg_ctr);

	/*
	 * Userspace may perform DC ZVA instructions. Mismatched block sizes
	 * could result in too much or too little memory being zeroed if a
	 * process is preempted and migrated between CPUs.
	 */
	taint |= check_update_ftr_reg(SYS_DCZID_EL0, cpu,
				      info->reg_dczid, boot->reg_dczid);

	/* If different, timekeeping will be broken (especially with KVM) */
	taint |= check_update_ftr_reg(SYS_CNTFRQ_EL0, cpu,
				      info->reg_cntfrq, boot->reg_cntfrq);

	/*
	 * The kernel uses self-hosted debug features and expects CPUs to
	 * support identical debug features. We presently need CTX_CMPs, WRPs,
	 * and BRPs to be identical.
	 * ID_AA64DFR1 is currently RES0.
	 */
	taint |= check_update_ftr_reg(SYS_ID_AA64DFR0_EL1, cpu,
				      info->reg_id_aa64dfr0, boot->reg_id_aa64dfr0);
	taint |= check_update_ftr_reg(SYS_ID_AA64DFR1_EL1, cpu,
				      info->reg_id_aa64dfr1, boot->reg_id_aa64dfr1);
	/*
	 * Even in big.LITTLE, processors should be identical instruction-set
	 * wise.
	 */
	taint |= check_update_ftr_reg(SYS_ID_AA64ISAR0_EL1, cpu,
				      info->reg_id_aa64isar0, boot->reg_id_aa64isar0);
	taint |= check_update_ftr_reg(SYS_ID_AA64ISAR1_EL1, cpu,
				      info->reg_id_aa64isar1, boot->reg_id_aa64isar1);
	taint |= check_update_ftr_reg(SYS_ID_AA64ISAR2_EL1, cpu,
				      info->reg_id_aa64isar2, boot->reg_id_aa64isar2);
<<<<<<< HEAD

=======
>>>>>>> ff12f4a9
	/*
	 * Differing PARange support is fine as long as all peripherals and
	 * memory are mapped within the minimum PARange of all CPUs.
	 * Linux should not care about secure memory.
	 */
	taint |= check_update_ftr_reg(SYS_ID_AA64MMFR0_EL1, cpu,
				      info->reg_id_aa64mmfr0, boot->reg_id_aa64mmfr0);
	taint |= check_update_ftr_reg(SYS_ID_AA64MMFR1_EL1, cpu,
				      info->reg_id_aa64mmfr1, boot->reg_id_aa64mmfr1);
	taint |= check_update_ftr_reg(SYS_ID_AA64MMFR2_EL1, cpu,
				      info->reg_id_aa64mmfr2, boot->reg_id_aa64mmfr2);

	taint |= check_update_ftr_reg(SYS_ID_AA64PFR0_EL1, cpu,
				      info->reg_id_aa64pfr0, boot->reg_id_aa64pfr0);
	taint |= check_update_ftr_reg(SYS_ID_AA64PFR1_EL1, cpu,
				      info->reg_id_aa64pfr1, boot->reg_id_aa64pfr1);

	taint |= check_update_ftr_reg(SYS_ID_AA64ZFR0_EL1, cpu,
				      info->reg_id_aa64zfr0, boot->reg_id_aa64zfr0);

	/*
	 * If we have AArch32, we care about 32-bit features for compat.
	 * If the system doesn't support AArch32, don't update them.
	 */
	if (id_aa64pfr0_32bit_el0(read_sanitised_ftr_reg(SYS_ID_AA64PFR0_EL1)) &&
		id_aa64pfr0_32bit_el0(info->reg_id_aa64pfr0)) {

		taint |= check_update_ftr_reg(SYS_ID_DFR0_EL1, cpu,
					info->reg_id_dfr0, boot->reg_id_dfr0);
		taint |= check_update_ftr_reg(SYS_ID_ISAR0_EL1, cpu,
					info->reg_id_isar0, boot->reg_id_isar0);
		taint |= check_update_ftr_reg(SYS_ID_ISAR1_EL1, cpu,
					info->reg_id_isar1, boot->reg_id_isar1);
		taint |= check_update_ftr_reg(SYS_ID_ISAR2_EL1, cpu,
					info->reg_id_isar2, boot->reg_id_isar2);
		taint |= check_update_ftr_reg(SYS_ID_ISAR3_EL1, cpu,
					info->reg_id_isar3, boot->reg_id_isar3);
		taint |= check_update_ftr_reg(SYS_ID_ISAR4_EL1, cpu,
					info->reg_id_isar4, boot->reg_id_isar4);
		taint |= check_update_ftr_reg(SYS_ID_ISAR5_EL1, cpu,
					info->reg_id_isar5, boot->reg_id_isar5);

		/*
		 * Regardless of the value of the AuxReg field, the AIFSR, ADFSR, and
		 * ACTLR formats could differ across CPUs and therefore would have to
		 * be trapped for virtualization anyway.
		 */
		taint |= check_update_ftr_reg(SYS_ID_MMFR0_EL1, cpu,
					info->reg_id_mmfr0, boot->reg_id_mmfr0);
		taint |= check_update_ftr_reg(SYS_ID_MMFR1_EL1, cpu,
					info->reg_id_mmfr1, boot->reg_id_mmfr1);
		taint |= check_update_ftr_reg(SYS_ID_MMFR2_EL1, cpu,
					info->reg_id_mmfr2, boot->reg_id_mmfr2);
		taint |= check_update_ftr_reg(SYS_ID_MMFR3_EL1, cpu,
					info->reg_id_mmfr3, boot->reg_id_mmfr3);
		taint |= check_update_ftr_reg(SYS_ID_PFR0_EL1, cpu,
					info->reg_id_pfr0, boot->reg_id_pfr0);
		taint |= check_update_ftr_reg(SYS_ID_PFR1_EL1, cpu,
					info->reg_id_pfr1, boot->reg_id_pfr1);
		taint |= check_update_ftr_reg(SYS_MVFR0_EL1, cpu,
					info->reg_mvfr0, boot->reg_mvfr0);
		taint |= check_update_ftr_reg(SYS_MVFR1_EL1, cpu,
					info->reg_mvfr1, boot->reg_mvfr1);
		taint |= check_update_ftr_reg(SYS_MVFR2_EL1, cpu,
					info->reg_mvfr2, boot->reg_mvfr2);
	}

	if (id_aa64pfr0_sve(info->reg_id_aa64pfr0)) {
		taint |= check_update_ftr_reg(SYS_ZCR_EL1, cpu,
					info->reg_zcr, boot->reg_zcr);

		/* Probe vector lengths, unless we already gave up on SVE */
		if (id_aa64pfr0_sve(read_sanitised_ftr_reg(SYS_ID_AA64PFR0_EL1)) &&
		    !sys_caps_initialised)
			sve_update_vq_map();
	}

	/*
	 * Mismatched CPU features are a recipe for disaster. Don't even
	 * pretend to support them.
	 */
	if (taint) {
		pr_warn_once("Unsupported CPU feature variation detected.\n");
		add_taint(TAINT_CPU_OUT_OF_SPEC, LOCKDEP_STILL_OK);
	}
}

u64 read_sanitised_ftr_reg(u32 id)
{
	struct arm64_ftr_reg *regp = get_arm64_ftr_reg(id);

	/* We shouldn't get a request for an unsupported register */
	BUG_ON(!regp);
	return regp->sys_val;
}

#define read_sysreg_case(r)	\
	case r:		return read_sysreg_s(r)

/*
 * __read_sysreg_by_encoding() - Used by a STARTING cpu before cpuinfo is populated.
 * Read the system register on the current CPU
 */
static u64 __read_sysreg_by_encoding(u32 sys_id)
{
	switch (sys_id) {
	read_sysreg_case(SYS_ID_PFR0_EL1);
	read_sysreg_case(SYS_ID_PFR1_EL1);
	read_sysreg_case(SYS_ID_DFR0_EL1);
	read_sysreg_case(SYS_ID_MMFR0_EL1);
	read_sysreg_case(SYS_ID_MMFR1_EL1);
	read_sysreg_case(SYS_ID_MMFR2_EL1);
	read_sysreg_case(SYS_ID_MMFR3_EL1);
	read_sysreg_case(SYS_ID_ISAR0_EL1);
	read_sysreg_case(SYS_ID_ISAR1_EL1);
	read_sysreg_case(SYS_ID_ISAR2_EL1);
	read_sysreg_case(SYS_ID_ISAR3_EL1);
	read_sysreg_case(SYS_ID_ISAR4_EL1);
	read_sysreg_case(SYS_ID_ISAR5_EL1);
	read_sysreg_case(SYS_MVFR0_EL1);
	read_sysreg_case(SYS_MVFR1_EL1);
	read_sysreg_case(SYS_MVFR2_EL1);

	read_sysreg_case(SYS_ID_AA64PFR0_EL1);
	read_sysreg_case(SYS_ID_AA64PFR1_EL1);
	read_sysreg_case(SYS_ID_AA64DFR0_EL1);
	read_sysreg_case(SYS_ID_AA64DFR1_EL1);
	read_sysreg_case(SYS_ID_AA64MMFR0_EL1);
	read_sysreg_case(SYS_ID_AA64MMFR1_EL1);
	read_sysreg_case(SYS_ID_AA64MMFR2_EL1);
	read_sysreg_case(SYS_ID_AA64ISAR0_EL1);
	read_sysreg_case(SYS_ID_AA64ISAR1_EL1);
	read_sysreg_case(SYS_ID_AA64ISAR2_EL1);

	read_sysreg_case(SYS_CNTFRQ_EL0);
	read_sysreg_case(SYS_CTR_EL0);
	read_sysreg_case(SYS_DCZID_EL0);

	default:
		BUG();
		return 0;
	}
}

#include <linux/irqchip/arm-gic-v3.h>

static bool
feature_matches(u64 reg, const struct arm64_cpu_capabilities *entry)
{
	int val = cpuid_feature_extract_field(reg, entry->field_pos, entry->sign);

	return val >= entry->min_field_value;
}

static bool
has_cpuid_feature(const struct arm64_cpu_capabilities *entry, int scope)
{
	u64 val;

	WARN_ON(scope == SCOPE_LOCAL_CPU && preemptible());
	if (scope == SCOPE_SYSTEM)
		val = read_sanitised_ftr_reg(entry->sys_reg);
	else
		val = __read_sysreg_by_encoding(entry->sys_reg);

	return feature_matches(val, entry);
}

static bool has_useable_gicv3_cpuif(const struct arm64_cpu_capabilities *entry, int scope)
{
	bool has_sre;

	if (!has_cpuid_feature(entry, scope))
		return false;

	has_sre = gic_enable_sre();
	if (!has_sre)
		pr_warn_once("%s present but disabled by higher exception level\n",
			     entry->desc);

	return has_sre;
}

static bool has_no_hw_prefetch(const struct arm64_cpu_capabilities *entry, int __unused)
{
	u32 midr = read_cpuid_id();

	/* Cavium ThunderX pass 1.x and 2.x */
	return midr_is_cpu_model_range(midr, MIDR_THUNDERX,
		MIDR_CPU_VAR_REV(0, 0),
		MIDR_CPU_VAR_REV(1, MIDR_REVISION_MASK));
}

static bool has_no_fpsimd(const struct arm64_cpu_capabilities *entry, int __unused)
{
	u64 pfr0 = read_sanitised_ftr_reg(SYS_ID_AA64PFR0_EL1);

	return cpuid_feature_extract_signed_field(pfr0,
					ID_AA64PFR0_FP_SHIFT) < 0;
}

static bool has_cache_idc(const struct arm64_cpu_capabilities *entry,
			  int scope)
{
	u64 ctr;

	if (scope == SCOPE_SYSTEM)
		ctr = arm64_ftr_reg_ctrel0.sys_val;
	else
		ctr = read_cpuid_cachetype();

	return ctr & BIT(CTR_IDC_SHIFT);
}

static bool has_cache_dic(const struct arm64_cpu_capabilities *entry,
			  int scope)
{
	u64 ctr;

	if (scope == SCOPE_SYSTEM)
		ctr = arm64_ftr_reg_ctrel0.sys_val;
	else
		ctr = read_cpuid_cachetype();

	return ctr & BIT(CTR_DIC_SHIFT);
}

static bool __meltdown_safe = true;
static int __kpti_forced; /* 0: not forced, >0: forced on, <0: forced off */

static bool unmap_kernel_at_el0(const struct arm64_cpu_capabilities *entry,
				int scope)
{
	/* List of CPUs that are not vulnerable and don't need KPTI */
	static const struct midr_range kpti_safe_list[] = {
		MIDR_ALL_VERSIONS(MIDR_CAVIUM_THUNDERX2),
		MIDR_ALL_VERSIONS(MIDR_BRCM_VULCAN),
		MIDR_ALL_VERSIONS(MIDR_CORTEX_A35),
		MIDR_ALL_VERSIONS(MIDR_CORTEX_A53),
		MIDR_ALL_VERSIONS(MIDR_CORTEX_A55),
		MIDR_ALL_VERSIONS(MIDR_CORTEX_A57),
		MIDR_ALL_VERSIONS(MIDR_CORTEX_A72),
		MIDR_ALL_VERSIONS(MIDR_CORTEX_A73),
		MIDR_ALL_VERSIONS(MIDR_KRYO5S),
		MIDR_ALL_VERSIONS(MIDR_HISI_TSV110),
		{ /* sentinel */ }
	};
	char const *str = "kpti command line option";
	bool meltdown_safe;

	meltdown_safe = is_midr_in_range_list(read_cpuid_id(), kpti_safe_list);

	/* Defer to CPU feature registers */
	if (has_cpuid_feature(entry, scope))
		meltdown_safe = true;

	if (!meltdown_safe)
		__meltdown_safe = false;

	/*
	 * For reasons that aren't entirely clear, enabling KPTI on Cavium
	 * ThunderX leads to apparent I-cache corruption of kernel text, which
	 * ends as well as you might imagine. Don't even try.
	 */
	if (cpus_have_const_cap(ARM64_WORKAROUND_CAVIUM_27456)) {
		str = "ARM64_WORKAROUND_CAVIUM_27456";
		__kpti_forced = -1;
	}

	/* Useful for KASLR robustness */
	if (IS_ENABLED(CONFIG_RANDOMIZE_BASE) && kaslr_offset() > 0) {
		if (!__kpti_forced) {
			str = "KASLR";
			__kpti_forced = 1;
		}
	}

	if (cpu_mitigations_off() && !__kpti_forced) {
		str = "mitigations=off";
		__kpti_forced = -1;
	}

	if (!IS_ENABLED(CONFIG_UNMAP_KERNEL_AT_EL0)) {
		pr_info_once("kernel page table isolation disabled by kernel configuration\n");
		return false;
	}

	/* Forced? */
	if (__kpti_forced) {
		pr_info_once("kernel page table isolation forced %s by %s\n",
			     __kpti_forced > 0 ? "ON" : "OFF", str);
		return __kpti_forced > 0;
	}

	return !meltdown_safe;
}

#ifdef CONFIG_UNMAP_KERNEL_AT_EL0
static void __nocfi
kpti_install_ng_mappings(const struct arm64_cpu_capabilities *__unused)
{
	typedef void (kpti_remap_fn)(int, int, phys_addr_t);
	extern kpti_remap_fn idmap_kpti_install_ng_mappings;
	kpti_remap_fn *remap_fn;

	static bool kpti_applied = false;
	int cpu = smp_processor_id();

	if (__this_cpu_read(this_cpu_vector) == vectors) {
		const char *v = arm64_get_bp_hardening_vector(EL1_VECTOR_KPTI);

		__this_cpu_write(this_cpu_vector, v);
	}

	if (kpti_applied)
		return;

	remap_fn = (void *)__pa_function(idmap_kpti_install_ng_mappings);

	cpu_install_idmap();
	remap_fn(cpu, num_online_cpus(), __pa_symbol(swapper_pg_dir));
	cpu_uninstall_idmap();

	if (!cpu)
		kpti_applied = true;

	return;
}
#else
static void
kpti_install_ng_mappings(const struct arm64_cpu_capabilities *__unused)
{
}
#endif	/* CONFIG_UNMAP_KERNEL_AT_EL0 */

static int __init parse_kpti(char *str)
{
	bool enabled;
	int ret = strtobool(str, &enabled);

	if (ret)
		return ret;

	__kpti_forced = enabled ? 1 : -1;
	return 0;
}
early_param("kpti", parse_kpti);

#ifdef CONFIG_ARM64_HW_AFDBM
static inline void __cpu_enable_hw_dbm(void)
{
	u64 tcr = read_sysreg(tcr_el1) | TCR_HD;

	write_sysreg(tcr, tcr_el1);
	isb();
}

static bool cpu_has_broken_dbm(void)
{
	/* List of CPUs which have broken DBM support. */
	static const struct midr_range cpus[] = {
#ifdef CONFIG_ARM64_ERRATUM_1024718
		MIDR_ALL_VERSIONS(MIDR_CORTEX_A55),
#endif
		{},
	};

	return is_midr_in_range_list(read_cpuid_id(), cpus);
}

static bool cpu_can_use_dbm(const struct arm64_cpu_capabilities *cap)
{
	return has_cpuid_feature(cap, SCOPE_LOCAL_CPU) &&
	       !cpu_has_broken_dbm();
}

static void cpu_enable_hw_dbm(struct arm64_cpu_capabilities const *cap)
{
	if (cpu_can_use_dbm(cap))
		__cpu_enable_hw_dbm();
}

static bool has_hw_dbm(const struct arm64_cpu_capabilities *cap,
		       int __unused)
{
	static bool detected = false;
	/*
	 * DBM is a non-conflicting feature. i.e, the kernel can safely
	 * run a mix of CPUs with and without the feature. So, we
	 * unconditionally enable the capability to allow any late CPU
	 * to use the feature. We only enable the control bits on the
	 * CPU, if it actually supports.
	 *
	 * We have to make sure we print the "feature" detection only
	 * when at least one CPU actually uses it. So check if this CPU
	 * can actually use it and print the message exactly once.
	 *
	 * This is safe as all CPUs (including secondary CPUs - due to the
	 * LOCAL_CPU scope - and the hotplugged CPUs - via verification)
	 * goes through the "matches" check exactly once. Also if a CPU
	 * matches the criteria, it is guaranteed that the CPU will turn
	 * the DBM on, as the capability is unconditionally enabled.
	 */
	if (!detected && cpu_can_use_dbm(cap)) {
		detected = true;
		pr_info("detected: Hardware dirty bit management\n");
	}

	return true;
}

#endif

#ifdef CONFIG_ARM64_VHE
static bool runs_at_el2(const struct arm64_cpu_capabilities *entry, int __unused)
{
	return is_kernel_in_hyp_mode();
}

static void cpu_copy_el2regs(const struct arm64_cpu_capabilities *__unused)
{
	/*
	 * Copy register values that aren't redirected by hardware.
	 *
	 * Before code patching, we only set tpidr_el1, all CPUs need to copy
	 * this value to tpidr_el2 before we patch the code. Once we've done
	 * that, freshly-onlined CPUs will set tpidr_el2, so we don't need to
	 * do anything here.
	 */
	if (!alternatives_applied)
		write_sysreg(read_sysreg(tpidr_el1), tpidr_el2);
}
#endif

static void cpu_has_fwb(const struct arm64_cpu_capabilities *__unused)
{
	u64 val = read_sysreg_s(SYS_CLIDR_EL1);

	/* Check that CLIDR_EL1.LOU{U,IS} are both 0 */
	WARN_ON(val & (7 << 27 | 7 << 21));
}

#ifdef CONFIG_ARM64_SSBD
static int ssbs_emulation_handler(struct pt_regs *regs, u32 instr)
{
	if (user_mode(regs))
		return 1;

	if (instr & BIT(PSTATE_Imm_shift))
		regs->pstate |= PSR_SSBS_BIT;
	else
		regs->pstate &= ~PSR_SSBS_BIT;

	arm64_skip_faulting_instruction(regs, 4);
	return 0;
}

static struct undef_hook ssbs_emulation_hook = {
	.instr_mask	= ~(1U << PSTATE_Imm_shift),
	.instr_val	= 0xd500401f | PSTATE_SSBS,
	.fn		= ssbs_emulation_handler,
};

static void cpu_enable_ssbs(const struct arm64_cpu_capabilities *__unused)
{
	static bool undef_hook_registered = false;
	static DEFINE_SPINLOCK(hook_lock);

	spin_lock(&hook_lock);
	if (!undef_hook_registered) {
		register_undef_hook(&ssbs_emulation_hook);
		undef_hook_registered = true;
	}
	spin_unlock(&hook_lock);

	if (arm64_get_ssbd_state() == ARM64_SSBD_FORCE_DISABLE) {
		sysreg_clear_set(sctlr_el1, 0, SCTLR_ELx_DSSBS);
		arm64_set_ssbd_mitigation(false);
	} else {
		arm64_set_ssbd_mitigation(true);
	}
}
#endif /* CONFIG_ARM64_SSBD */

static const struct arm64_cpu_capabilities arm64_features[] = {
	{
		.desc = "GIC system register CPU interface",
		.capability = ARM64_HAS_SYSREG_GIC_CPUIF,
		.type = ARM64_CPUCAP_SYSTEM_FEATURE,
		.matches = has_useable_gicv3_cpuif,
		.sys_reg = SYS_ID_AA64PFR0_EL1,
		.field_pos = ID_AA64PFR0_GIC_SHIFT,
		.sign = FTR_UNSIGNED,
		.min_field_value = 1,
	},
#ifdef CONFIG_ARM64_PAN
	{
		.desc = "Privileged Access Never",
		.capability = ARM64_HAS_PAN,
		.type = ARM64_CPUCAP_SYSTEM_FEATURE,
		.matches = has_cpuid_feature,
		.sys_reg = SYS_ID_AA64MMFR1_EL1,
		.field_pos = ID_AA64MMFR1_PAN_SHIFT,
		.sign = FTR_UNSIGNED,
		.min_field_value = 1,
		.cpu_enable = cpu_enable_pan,
	},
#endif /* CONFIG_ARM64_PAN */
#if defined(CONFIG_AS_LSE) && defined(CONFIG_ARM64_LSE_ATOMICS)
	{
		.desc = "LSE atomic instructions",
		.capability = ARM64_HAS_LSE_ATOMICS,
		.type = ARM64_CPUCAP_SYSTEM_FEATURE,
		.matches = has_cpuid_feature,
		.sys_reg = SYS_ID_AA64ISAR0_EL1,
		.field_pos = ID_AA64ISAR0_ATOMICS_SHIFT,
		.sign = FTR_UNSIGNED,
		.min_field_value = 2,
	},
#endif /* CONFIG_AS_LSE && CONFIG_ARM64_LSE_ATOMICS */
	{
		.desc = "Software prefetching using PRFM",
		.capability = ARM64_HAS_NO_HW_PREFETCH,
		.type = ARM64_CPUCAP_WEAK_LOCAL_CPU_FEATURE,
		.matches = has_no_hw_prefetch,
	},
#ifdef CONFIG_ARM64_UAO
	{
		.desc = "User Access Override",
		.capability = ARM64_HAS_UAO,
		.type = ARM64_CPUCAP_SYSTEM_FEATURE,
		.matches = has_cpuid_feature,
		.sys_reg = SYS_ID_AA64MMFR2_EL1,
		.field_pos = ID_AA64MMFR2_UAO_SHIFT,
		.min_field_value = 1,
		/*
		 * We rely on stop_machine() calling uao_thread_switch() to set
		 * UAO immediately after patching.
		 */
	},
#endif /* CONFIG_ARM64_UAO */
#ifdef CONFIG_ARM64_PAN
	{
		.capability = ARM64_ALT_PAN_NOT_UAO,
		.type = ARM64_CPUCAP_SYSTEM_FEATURE,
		.matches = cpufeature_pan_not_uao,
	},
#endif /* CONFIG_ARM64_PAN */
#ifdef CONFIG_ARM64_VHE
	{
		.desc = "Virtualization Host Extensions",
		.capability = ARM64_HAS_VIRT_HOST_EXTN,
		.type = ARM64_CPUCAP_STRICT_BOOT_CPU_FEATURE,
		.matches = runs_at_el2,
		.cpu_enable = cpu_copy_el2regs,
	},
#endif	/* CONFIG_ARM64_VHE */
	{
		.desc = "32-bit EL0 Support",
		.capability = ARM64_HAS_32BIT_EL0,
		.type = ARM64_CPUCAP_SYSTEM_FEATURE,
		.matches = has_cpuid_feature,
		.sys_reg = SYS_ID_AA64PFR0_EL1,
		.sign = FTR_UNSIGNED,
		.field_pos = ID_AA64PFR0_EL0_SHIFT,
		.min_field_value = ID_AA64PFR0_EL0_32BIT_64BIT,
	},
	{
		.desc = "Kernel page table isolation (KPTI)",
		.capability = ARM64_UNMAP_KERNEL_AT_EL0,
		.type = ARM64_CPUCAP_BOOT_RESTRICTED_CPU_LOCAL_FEATURE,
		/*
		 * The ID feature fields below are used to indicate that
		 * the CPU doesn't need KPTI. See unmap_kernel_at_el0 for
		 * more details.
		 */
		.sys_reg = SYS_ID_AA64PFR0_EL1,
		.field_pos = ID_AA64PFR0_CSV3_SHIFT,
		.min_field_value = 1,
		.matches = unmap_kernel_at_el0,
		.cpu_enable = kpti_install_ng_mappings,
	},
	{
		/* FP/SIMD is not implemented */
		.capability = ARM64_HAS_NO_FPSIMD,
		.type = ARM64_CPUCAP_BOOT_RESTRICTED_CPU_LOCAL_FEATURE,
		.min_field_value = 0,
		.matches = has_no_fpsimd,
	},
#ifdef CONFIG_ARM64_PMEM
	{
		.desc = "Data cache clean to Point of Persistence",
		.capability = ARM64_HAS_DCPOP,
		.type = ARM64_CPUCAP_SYSTEM_FEATURE,
		.matches = has_cpuid_feature,
		.sys_reg = SYS_ID_AA64ISAR1_EL1,
		.field_pos = ID_AA64ISAR1_DPB_SHIFT,
		.min_field_value = 1,
	},
#endif
#ifdef CONFIG_ARM64_SVE
	{
		.desc = "Scalable Vector Extension",
		.type = ARM64_CPUCAP_SYSTEM_FEATURE,
		.capability = ARM64_SVE,
		.sys_reg = SYS_ID_AA64PFR0_EL1,
		.sign = FTR_UNSIGNED,
		.field_pos = ID_AA64PFR0_SVE_SHIFT,
		.min_field_value = ID_AA64PFR0_SVE,
		.matches = has_cpuid_feature,
		.cpu_enable = sve_kernel_enable,
	},
#endif /* CONFIG_ARM64_SVE */
#ifdef CONFIG_ARM64_RAS_EXTN
	{
		.desc = "RAS Extension Support",
		.capability = ARM64_HAS_RAS_EXTN,
		.type = ARM64_CPUCAP_SYSTEM_FEATURE,
		.matches = has_cpuid_feature,
		.sys_reg = SYS_ID_AA64PFR0_EL1,
		.sign = FTR_UNSIGNED,
		.field_pos = ID_AA64PFR0_RAS_SHIFT,
		.min_field_value = ID_AA64PFR0_RAS_V1,
		.cpu_enable = cpu_clear_disr,
	},
#endif /* CONFIG_ARM64_RAS_EXTN */
	{
		.desc = "Data cache clean to the PoU not required for I/D coherence",
		.capability = ARM64_HAS_CACHE_IDC,
		.type = ARM64_CPUCAP_SYSTEM_FEATURE,
		.matches = has_cache_idc,
	},
	{
		.desc = "Instruction cache invalidation not required for I/D coherence",
		.capability = ARM64_HAS_CACHE_DIC,
		.type = ARM64_CPUCAP_SYSTEM_FEATURE,
		.matches = has_cache_dic,
	},
	{
		.desc = "Stage-2 Force Write-Back",
		.type = ARM64_CPUCAP_SYSTEM_FEATURE,
		.capability = ARM64_HAS_STAGE2_FWB,
		.sys_reg = SYS_ID_AA64MMFR2_EL1,
		.sign = FTR_UNSIGNED,
		.field_pos = ID_AA64MMFR2_FWB_SHIFT,
		.min_field_value = 1,
		.matches = has_cpuid_feature,
		.cpu_enable = cpu_has_fwb,
	},
#ifdef CONFIG_ARM64_HW_AFDBM
	{
		/*
		 * Since we turn this on always, we don't want the user to
		 * think that the feature is available when it may not be.
		 * So hide the description.
		 *
		 * .desc = "Hardware pagetable Dirty Bit Management",
		 *
		 */
		.type = ARM64_CPUCAP_WEAK_LOCAL_CPU_FEATURE,
		.capability = ARM64_HW_DBM,
		.sys_reg = SYS_ID_AA64MMFR1_EL1,
		.sign = FTR_UNSIGNED,
		.field_pos = ID_AA64MMFR1_HADBS_SHIFT,
		.min_field_value = 2,
		.matches = has_hw_dbm,
		.cpu_enable = cpu_enable_hw_dbm,
	},
#endif
#ifdef CONFIG_ARM64_SSBD
	{
		.desc = "Speculative Store Bypassing Safe (SSBS)",
		.capability = ARM64_SSBS,
		.type = ARM64_CPUCAP_WEAK_LOCAL_CPU_FEATURE,
		.matches = has_cpuid_feature,
		.sys_reg = SYS_ID_AA64PFR1_EL1,
		.field_pos = ID_AA64PFR1_SSBS_SHIFT,
		.sign = FTR_UNSIGNED,
		.min_field_value = ID_AA64PFR1_SSBS_PSTATE_ONLY,
		.cpu_enable = cpu_enable_ssbs,
	},
#endif
	{
		.desc = "CRC32 instructions",
		.capability = ARM64_HAS_CRC32,
		.type = ARM64_CPUCAP_SYSTEM_FEATURE,
		.matches = has_cpuid_feature,
		.sys_reg = SYS_ID_AA64ISAR0_EL1,
		.field_pos = ID_AA64ISAR0_CRC32_SHIFT,
		.min_field_value = 1,
	},
	{
		.desc = "Speculation barrier (SB)",
		.capability = ARM64_HAS_SB,
		.type = ARM64_CPUCAP_SYSTEM_FEATURE,
		.matches = has_cpuid_feature,
		.sys_reg = SYS_ID_AA64ISAR1_EL1,
		.field_pos = ID_AA64ISAR1_SB_SHIFT,
		.sign = FTR_UNSIGNED,
		.min_field_value = 1,
	},
	{},
};


#define HWCAP_CPUID_MATCH(reg, field, s, min_value)		\
		.matches = has_cpuid_feature,			\
		.sys_reg = reg,					\
		.field_pos = field,				\
		.sign = s,					\
		.min_field_value = min_value,			\

#define __HWCAP_CAP(name, cap_type, cap)			\
		.desc = name,					\
		.type = ARM64_CPUCAP_SYSTEM_FEATURE,		\
		.hwcap_type = cap_type,				\
		.hwcap = cap,					\

#define HWCAP_CAP(reg, field, s, min_value, cap_type, cap)	\
	{							\
		__HWCAP_CAP(#cap, cap_type, cap)		\
		HWCAP_CPUID_MATCH(reg, field, s, min_value)	\
	}

#define HWCAP_CAP_MATCH(match, cap_type, cap)			\
	{							\
		__HWCAP_CAP(#cap, cap_type, cap)		\
		.matches = match,				\
	}

static const struct arm64_cpu_capabilities arm64_elf_hwcaps[] = {
	HWCAP_CAP(SYS_ID_AA64ISAR0_EL1, ID_AA64ISAR0_AES_SHIFT, FTR_UNSIGNED, 2, CAP_HWCAP, HWCAP_PMULL),
	HWCAP_CAP(SYS_ID_AA64ISAR0_EL1, ID_AA64ISAR0_AES_SHIFT, FTR_UNSIGNED, 1, CAP_HWCAP, HWCAP_AES),
	HWCAP_CAP(SYS_ID_AA64ISAR0_EL1, ID_AA64ISAR0_SHA1_SHIFT, FTR_UNSIGNED, 1, CAP_HWCAP, HWCAP_SHA1),
	HWCAP_CAP(SYS_ID_AA64ISAR0_EL1, ID_AA64ISAR0_SHA2_SHIFT, FTR_UNSIGNED, 1, CAP_HWCAP, HWCAP_SHA2),
	HWCAP_CAP(SYS_ID_AA64ISAR0_EL1, ID_AA64ISAR0_SHA2_SHIFT, FTR_UNSIGNED, 2, CAP_HWCAP, HWCAP_SHA512),
	HWCAP_CAP(SYS_ID_AA64ISAR0_EL1, ID_AA64ISAR0_CRC32_SHIFT, FTR_UNSIGNED, 1, CAP_HWCAP, HWCAP_CRC32),
	HWCAP_CAP(SYS_ID_AA64ISAR0_EL1, ID_AA64ISAR0_ATOMICS_SHIFT, FTR_UNSIGNED, 2, CAP_HWCAP, HWCAP_ATOMICS),
	HWCAP_CAP(SYS_ID_AA64ISAR0_EL1, ID_AA64ISAR0_RDM_SHIFT, FTR_UNSIGNED, 1, CAP_HWCAP, HWCAP_ASIMDRDM),
	HWCAP_CAP(SYS_ID_AA64ISAR0_EL1, ID_AA64ISAR0_SHA3_SHIFT, FTR_UNSIGNED, 1, CAP_HWCAP, HWCAP_SHA3),
	HWCAP_CAP(SYS_ID_AA64ISAR0_EL1, ID_AA64ISAR0_SM3_SHIFT, FTR_UNSIGNED, 1, CAP_HWCAP, HWCAP_SM3),
	HWCAP_CAP(SYS_ID_AA64ISAR0_EL1, ID_AA64ISAR0_SM4_SHIFT, FTR_UNSIGNED, 1, CAP_HWCAP, HWCAP_SM4),
	HWCAP_CAP(SYS_ID_AA64ISAR0_EL1, ID_AA64ISAR0_DP_SHIFT, FTR_UNSIGNED, 1, CAP_HWCAP, HWCAP_ASIMDDP),
	HWCAP_CAP(SYS_ID_AA64ISAR0_EL1, ID_AA64ISAR0_FHM_SHIFT, FTR_UNSIGNED, 1, CAP_HWCAP, HWCAP_ASIMDFHM),
	HWCAP_CAP(SYS_ID_AA64ISAR0_EL1, ID_AA64ISAR0_TS_SHIFT, FTR_UNSIGNED, 1, CAP_HWCAP, HWCAP_FLAGM),
	HWCAP_CAP(SYS_ID_AA64PFR0_EL1, ID_AA64PFR0_FP_SHIFT, FTR_SIGNED, 0, CAP_HWCAP, HWCAP_FP),
	HWCAP_CAP(SYS_ID_AA64PFR0_EL1, ID_AA64PFR0_FP_SHIFT, FTR_SIGNED, 1, CAP_HWCAP, HWCAP_FPHP),
	HWCAP_CAP(SYS_ID_AA64PFR0_EL1, ID_AA64PFR0_ASIMD_SHIFT, FTR_SIGNED, 0, CAP_HWCAP, HWCAP_ASIMD),
	HWCAP_CAP(SYS_ID_AA64PFR0_EL1, ID_AA64PFR0_ASIMD_SHIFT, FTR_SIGNED, 1, CAP_HWCAP, HWCAP_ASIMDHP),
	HWCAP_CAP(SYS_ID_AA64PFR0_EL1, ID_AA64PFR0_DIT_SHIFT, FTR_SIGNED, 1, CAP_HWCAP, HWCAP_DIT),
	HWCAP_CAP(SYS_ID_AA64ISAR1_EL1, ID_AA64ISAR1_DPB_SHIFT, FTR_UNSIGNED, 1, CAP_HWCAP, HWCAP_DCPOP),
	HWCAP_CAP(SYS_ID_AA64ISAR1_EL1, ID_AA64ISAR1_JSCVT_SHIFT, FTR_UNSIGNED, 1, CAP_HWCAP, HWCAP_JSCVT),
	HWCAP_CAP(SYS_ID_AA64ISAR1_EL1, ID_AA64ISAR1_FCMA_SHIFT, FTR_UNSIGNED, 1, CAP_HWCAP, HWCAP_FCMA),
	HWCAP_CAP(SYS_ID_AA64ISAR1_EL1, ID_AA64ISAR1_LRCPC_SHIFT, FTR_UNSIGNED, 1, CAP_HWCAP, HWCAP_LRCPC),
	HWCAP_CAP(SYS_ID_AA64ISAR1_EL1, ID_AA64ISAR1_LRCPC_SHIFT, FTR_UNSIGNED, 2, CAP_HWCAP, HWCAP_ILRCPC),
	HWCAP_CAP(SYS_ID_AA64ISAR1_EL1, ID_AA64ISAR1_SB_SHIFT, FTR_UNSIGNED, 1, CAP_HWCAP, HWCAP_SB),
	HWCAP_CAP(SYS_ID_AA64MMFR2_EL1, ID_AA64MMFR2_AT_SHIFT, FTR_UNSIGNED, 1, CAP_HWCAP, HWCAP_USCAT),
#ifdef CONFIG_ARM64_SVE
	HWCAP_CAP(SYS_ID_AA64PFR0_EL1, ID_AA64PFR0_SVE_SHIFT, FTR_UNSIGNED, ID_AA64PFR0_SVE, CAP_HWCAP, HWCAP_SVE),
#endif
	HWCAP_CAP(SYS_ID_AA64PFR1_EL1, ID_AA64PFR1_SSBS_SHIFT, FTR_UNSIGNED, ID_AA64PFR1_SSBS_PSTATE_INSNS, CAP_HWCAP, HWCAP_SSBS),
	{},
};

#ifdef CONFIG_COMPAT
static bool compat_has_neon(const struct arm64_cpu_capabilities *cap, int scope)
{
	/*
	 * Check that all of MVFR1_EL1.{SIMDSP, SIMDInt, SIMDLS} are available,
	 * in line with that of arm32 as in vfp_init(). We make sure that the
	 * check is future proof, by making sure value is non-zero.
	 */
	u32 mvfr1;

	WARN_ON(scope == SCOPE_LOCAL_CPU && preemptible());
	if (scope == SCOPE_SYSTEM)
		mvfr1 = read_sanitised_ftr_reg(SYS_MVFR1_EL1);
	else
		mvfr1 = read_sysreg_s(SYS_MVFR1_EL1);

	return cpuid_feature_extract_unsigned_field(mvfr1, MVFR1_SIMDSP_SHIFT) &&
		cpuid_feature_extract_unsigned_field(mvfr1, MVFR1_SIMDINT_SHIFT) &&
		cpuid_feature_extract_unsigned_field(mvfr1, MVFR1_SIMDLS_SHIFT);
}
#endif

static const struct arm64_cpu_capabilities compat_elf_hwcaps[] = {
#ifdef CONFIG_COMPAT
	HWCAP_CAP_MATCH(compat_has_neon, CAP_COMPAT_HWCAP, COMPAT_HWCAP_NEON),
	HWCAP_CAP(SYS_MVFR1_EL1, MVFR1_SIMDFMAC_SHIFT, FTR_UNSIGNED, 1, CAP_COMPAT_HWCAP, COMPAT_HWCAP_VFPv4),
	/* Arm v8 mandates MVFR0.FPDP == {0, 2}. So, piggy back on this for the presence of VFP support */
	HWCAP_CAP(SYS_MVFR0_EL1, MVFR0_FPDP_SHIFT, FTR_UNSIGNED, 2, CAP_COMPAT_HWCAP, COMPAT_HWCAP_VFP),
	HWCAP_CAP(SYS_MVFR0_EL1, MVFR0_FPDP_SHIFT, FTR_UNSIGNED, 2, CAP_COMPAT_HWCAP, COMPAT_HWCAP_VFPv3),
	HWCAP_CAP(SYS_ID_ISAR5_EL1, ID_ISAR5_AES_SHIFT, FTR_UNSIGNED, 2, CAP_COMPAT_HWCAP2, COMPAT_HWCAP2_PMULL),
	HWCAP_CAP(SYS_ID_ISAR5_EL1, ID_ISAR5_AES_SHIFT, FTR_UNSIGNED, 1, CAP_COMPAT_HWCAP2, COMPAT_HWCAP2_AES),
	HWCAP_CAP(SYS_ID_ISAR5_EL1, ID_ISAR5_SHA1_SHIFT, FTR_UNSIGNED, 1, CAP_COMPAT_HWCAP2, COMPAT_HWCAP2_SHA1),
	HWCAP_CAP(SYS_ID_ISAR5_EL1, ID_ISAR5_SHA2_SHIFT, FTR_UNSIGNED, 1, CAP_COMPAT_HWCAP2, COMPAT_HWCAP2_SHA2),
	HWCAP_CAP(SYS_ID_ISAR5_EL1, ID_ISAR5_CRC32_SHIFT, FTR_UNSIGNED, 1, CAP_COMPAT_HWCAP2, COMPAT_HWCAP2_CRC32),
#endif
	{},
};

static void __init cap_set_elf_hwcap(const struct arm64_cpu_capabilities *cap)
{
	switch (cap->hwcap_type) {
	case CAP_HWCAP:
		elf_hwcap |= cap->hwcap;
		break;
#ifdef CONFIG_COMPAT
	case CAP_COMPAT_HWCAP:
		compat_elf_hwcap |= (u32)cap->hwcap;
		break;
	case CAP_COMPAT_HWCAP2:
		compat_elf_hwcap2 |= (u32)cap->hwcap;
		break;
#endif
	default:
		WARN_ON(1);
		break;
	}
}

/* Check if we have a particular HWCAP enabled */
static bool cpus_have_elf_hwcap(const struct arm64_cpu_capabilities *cap)
{
	bool rc;

	switch (cap->hwcap_type) {
	case CAP_HWCAP:
		rc = (elf_hwcap & cap->hwcap) != 0;
		break;
#ifdef CONFIG_COMPAT
	case CAP_COMPAT_HWCAP:
		rc = (compat_elf_hwcap & (u32)cap->hwcap) != 0;
		break;
	case CAP_COMPAT_HWCAP2:
		rc = (compat_elf_hwcap2 & (u32)cap->hwcap) != 0;
		break;
#endif
	default:
		WARN_ON(1);
		rc = false;
	}

	return rc;
}

static void __init setup_elf_hwcaps(const struct arm64_cpu_capabilities *hwcaps)
{
	/* We support emulation of accesses to CPU ID feature registers */
	elf_hwcap |= HWCAP_CPUID;
	for (; hwcaps->matches; hwcaps++)
		if (hwcaps->matches(hwcaps, cpucap_default_scope(hwcaps)))
			cap_set_elf_hwcap(hwcaps);
}

/*
 * Check if the current CPU has a given feature capability.
 * Should be called from non-preemptible context.
 */
static bool __this_cpu_has_cap(const struct arm64_cpu_capabilities *cap_array,
			       unsigned int cap)
{
	const struct arm64_cpu_capabilities *caps;

	if (WARN_ON(preemptible()))
		return false;

	for (caps = cap_array; caps->matches; caps++)
		if (caps->capability == cap)
			return caps->matches(caps, SCOPE_LOCAL_CPU);

	return false;
}

static void __update_cpu_capabilities(const struct arm64_cpu_capabilities *caps,
				      u16 scope_mask, const char *info)
{
	scope_mask &= ARM64_CPUCAP_SCOPE_MASK;
	for (; caps->matches; caps++) {
		if (!(caps->type & scope_mask) ||
		    !caps->matches(caps, cpucap_default_scope(caps)))
			continue;

		if (!cpus_have_cap(caps->capability) && caps->desc)
			pr_info("%s %s\n", info, caps->desc);
		cpus_set_cap(caps->capability);
	}
}

static void update_cpu_capabilities(u16 scope_mask)
{
	__update_cpu_capabilities(arm64_errata, scope_mask,
				  "enabling workaround for");
	__update_cpu_capabilities(arm64_features, scope_mask, "detected:");
}

static int __enable_cpu_capability(void *arg)
{
	const struct arm64_cpu_capabilities *cap = arg;

	cap->cpu_enable(cap);
	return 0;
}

/*
 * Run through the enabled capabilities and enable() it on all active
 * CPUs
 */
static void __init
__enable_cpu_capabilities(const struct arm64_cpu_capabilities *caps,
			  u16 scope_mask)
{
	scope_mask &= ARM64_CPUCAP_SCOPE_MASK;
	for (; caps->matches; caps++) {
		unsigned int num = caps->capability;

		if (!(caps->type & scope_mask) || !cpus_have_cap(num))
			continue;

		/* Ensure cpus_have_const_cap(num) works */
		static_branch_enable(&cpu_hwcap_keys[num]);

		if (caps->cpu_enable) {
			/*
			 * Capabilities with SCOPE_BOOT_CPU scope are finalised
			 * before any secondary CPU boots. Thus, each secondary
			 * will enable the capability as appropriate via
			 * check_local_cpu_capabilities(). The only exception is
			 * the boot CPU, for which the capability must be
			 * enabled here. This approach avoids costly
			 * stop_machine() calls for this case.
			 *
			 * Otherwise, use stop_machine() as it schedules the
			 * work allowing us to modify PSTATE, instead of
			 * on_each_cpu() which uses an IPI, giving us a PSTATE
			 * that disappears when we return.
			 */
			if (scope_mask & SCOPE_BOOT_CPU)
				caps->cpu_enable(caps);
			else
				stop_machine(__enable_cpu_capability,
					     (void *)caps, cpu_online_mask);
		}
	}
}

static void __init enable_cpu_capabilities(u16 scope_mask)
{
	__enable_cpu_capabilities(arm64_errata, scope_mask);
	__enable_cpu_capabilities(arm64_features, scope_mask);
}

/*
 * Run through the list of capabilities to check for conflicts.
 * If the system has already detected a capability, take necessary
 * action on this CPU.
 *
 * Returns "false" on conflicts.
 */
static bool
__verify_local_cpu_caps(const struct arm64_cpu_capabilities *caps,
			u16 scope_mask)
{
	bool cpu_has_cap, system_has_cap;

	scope_mask &= ARM64_CPUCAP_SCOPE_MASK;

	for (; caps->matches; caps++) {
		if (!(caps->type & scope_mask))
			continue;

		cpu_has_cap = caps->matches(caps, SCOPE_LOCAL_CPU);
		system_has_cap = cpus_have_cap(caps->capability);

		if (system_has_cap) {
			/*
			 * Check if the new CPU misses an advertised feature,
			 * which is not safe to miss.
			 */
			if (!cpu_has_cap && !cpucap_late_cpu_optional(caps))
				break;
			/*
			 * We have to issue cpu_enable() irrespective of
			 * whether the CPU has it or not, as it is enabeld
			 * system wide. It is upto the call back to take
			 * appropriate action on this CPU.
			 */
			if (caps->cpu_enable)
				caps->cpu_enable(caps);
		} else {
			/*
			 * Check if the CPU has this capability if it isn't
			 * safe to have when the system doesn't.
			 */
			if (cpu_has_cap && !cpucap_late_cpu_permitted(caps))
				break;
		}
	}

	if (caps->matches) {
		pr_crit("CPU%d: Detected conflict for capability %d (%s), System: %d, CPU: %d\n",
			smp_processor_id(), caps->capability,
			caps->desc, system_has_cap, cpu_has_cap);
		return false;
	}

	return true;
}

static bool verify_local_cpu_caps(u16 scope_mask)
{
	return __verify_local_cpu_caps(arm64_errata, scope_mask) &&
	       __verify_local_cpu_caps(arm64_features, scope_mask);
}

/*
 * Check for CPU features that are used in early boot
 * based on the Boot CPU value.
 */
static void check_early_cpu_features(void)
{
	verify_cpu_asid_bits();
	/*
	 * Early features are used by the kernel already. If there
	 * is a conflict, we cannot proceed further.
	 */
	if (!verify_local_cpu_caps(SCOPE_BOOT_CPU))
		cpu_panic_kernel();
}

static void
verify_local_elf_hwcaps(const struct arm64_cpu_capabilities *caps)
{

	for (; caps->matches; caps++)
		if (cpus_have_elf_hwcap(caps) && !caps->matches(caps, SCOPE_LOCAL_CPU)) {
			pr_crit("CPU%d: missing HWCAP: %s\n",
					smp_processor_id(), caps->desc);
			cpu_die_early();
		}
}

static void verify_sve_features(void)
{
	u64 safe_zcr = read_sanitised_ftr_reg(SYS_ZCR_EL1);
	u64 zcr = read_zcr_features();

	unsigned int safe_len = safe_zcr & ZCR_ELx_LEN_MASK;
	unsigned int len = zcr & ZCR_ELx_LEN_MASK;

	if (len < safe_len || sve_verify_vq_map()) {
		pr_crit("CPU%d: SVE: required vector length(s) missing\n",
			smp_processor_id());
		cpu_die_early();
	}

	/* Add checks on other ZCR bits here if necessary */
}


/*
 * Run through the enabled system capabilities and enable() it on this CPU.
 * The capabilities were decided based on the available CPUs at the boot time.
 * Any new CPU should match the system wide status of the capability. If the
 * new CPU doesn't have a capability which the system now has enabled, we
 * cannot do anything to fix it up and could cause unexpected failures. So
 * we park the CPU.
 */
static void verify_local_cpu_capabilities(void)
{
	/*
	 * The capabilities with SCOPE_BOOT_CPU are checked from
	 * check_early_cpu_features(), as they need to be verified
	 * on all secondary CPUs.
	 */
	if (!verify_local_cpu_caps(SCOPE_ALL & ~SCOPE_BOOT_CPU))
		cpu_die_early();

	verify_local_elf_hwcaps(arm64_elf_hwcaps);

	if (system_supports_32bit_el0())
		verify_local_elf_hwcaps(compat_elf_hwcaps);

	if (system_supports_sve())
		verify_sve_features();
}

void check_local_cpu_capabilities(void)
{
	/*
	 * All secondary CPUs should conform to the early CPU features
	 * in use by the kernel based on boot CPU.
	 */
	check_early_cpu_features();

	/*
	 * If we haven't finalised the system capabilities, this CPU gets
	 * a chance to update the errata work arounds and local features.
	 * Otherwise, this CPU should verify that it has all the system
	 * advertised capabilities.
	 */
	if (!sys_caps_initialised)
		update_cpu_capabilities(SCOPE_LOCAL_CPU);
	else
		verify_local_cpu_capabilities();
}

static void __init setup_boot_cpu_capabilities(void)
{
	/* Detect capabilities with either SCOPE_BOOT_CPU or SCOPE_LOCAL_CPU */
	update_cpu_capabilities(SCOPE_BOOT_CPU | SCOPE_LOCAL_CPU);
	/* Enable the SCOPE_BOOT_CPU capabilities alone right away */
	enable_cpu_capabilities(SCOPE_BOOT_CPU);
}

DEFINE_STATIC_KEY_FALSE(arm64_const_caps_ready);
EXPORT_SYMBOL(arm64_const_caps_ready);

static void __init mark_const_caps_ready(void)
{
	static_branch_enable(&arm64_const_caps_ready);
}

extern const struct arm64_cpu_capabilities arm64_errata[];

bool this_cpu_has_cap(unsigned int cap)
{
	return (__this_cpu_has_cap(arm64_features, cap) ||
		__this_cpu_has_cap(arm64_errata, cap));
}

static void __init setup_system_capabilities(void)
{
	/*
	 * We have finalised the system-wide safe feature
	 * registers, finalise the capabilities that depend
	 * on it. Also enable all the available capabilities,
	 * that are not enabled already.
	 */
	update_cpu_capabilities(SCOPE_SYSTEM);
	enable_cpu_capabilities(SCOPE_ALL & ~SCOPE_BOOT_CPU);
}

void __init setup_cpu_features(void)
{
	u32 cwg;

	setup_system_capabilities();
	mark_const_caps_ready();
	setup_elf_hwcaps(arm64_elf_hwcaps);

	if (system_supports_32bit_el0())
		setup_elf_hwcaps(compat_elf_hwcaps);

	if (system_uses_ttbr0_pan())
		pr_info("emulated: Privileged Access Never (PAN) using TTBR0_EL1 switching\n");

	sve_setup();
	minsigstksz_setup();

	/* Advertise that we have computed the system capabilities */
	set_sys_caps_initialised();

	/*
	 * Check for sane CTR_EL0.CWG value.
	 */
	cwg = cache_type_cwg();
	if (!cwg)
		pr_warn("No Cache Writeback Granule information, assuming %d\n",
			ARCH_DMA_MINALIGN);
}

static bool __maybe_unused
cpufeature_pan_not_uao(const struct arm64_cpu_capabilities *entry, int __unused)
{
	return (cpus_have_const_cap(ARM64_HAS_PAN) && !cpus_have_const_cap(ARM64_HAS_UAO));
}

/*
 * We emulate only the following system register space.
 * Op0 = 0x3, CRn = 0x0, Op1 = 0x0, CRm = [0, 4 - 7]
 * See Table C5-6 System instruction encodings for System register accesses,
 * ARMv8 ARM(ARM DDI 0487A.f) for more details.
 */
static inline bool __attribute_const__ is_emulated(u32 id)
{
	return (sys_reg_Op0(id) == 0x3 &&
		sys_reg_CRn(id) == 0x0 &&
		sys_reg_Op1(id) == 0x0 &&
		(sys_reg_CRm(id) == 0 ||
		 ((sys_reg_CRm(id) >= 4) && (sys_reg_CRm(id) <= 7))));
}

/*
 * With CRm == 0, reg should be one of :
 * MIDR_EL1, MPIDR_EL1 or REVIDR_EL1.
 */
static inline int emulate_id_reg(u32 id, u64 *valp)
{
	switch (id) {
	case SYS_MIDR_EL1:
		*valp = read_cpuid_id();
		break;
	case SYS_MPIDR_EL1:
		*valp = SYS_MPIDR_SAFE_VAL;
		break;
	case SYS_REVIDR_EL1:
		/* IMPLEMENTATION DEFINED values are emulated with 0 */
		*valp = 0;
		break;
	default:
		return -EINVAL;
	}

	return 0;
}

static int emulate_sys_reg(u32 id, u64 *valp)
{
	struct arm64_ftr_reg *regp;

	if (!is_emulated(id))
		return -EINVAL;

	if (sys_reg_CRm(id) == 0)
		return emulate_id_reg(id, valp);

	regp = get_arm64_ftr_reg(id);
	if (regp)
		*valp = arm64_ftr_reg_user_value(regp);
	else
		/*
		 * The untracked registers are either IMPLEMENTATION DEFINED
		 * (e.g, ID_AFR0_EL1) or reserved RAZ.
		 */
		*valp = 0;
	return 0;
}

static int emulate_mrs(struct pt_regs *regs, u32 insn)
{
	int rc;
	u32 sys_reg, dst;
	u64 val;

	/*
	 * sys_reg values are defined as used in mrs/msr instruction.
	 * shift the imm value to get the encoding.
	 */
	sys_reg = (u32)aarch64_insn_decode_immediate(AARCH64_INSN_IMM_16, insn) << 5;
	rc = emulate_sys_reg(sys_reg, &val);
	if (!rc) {
		dst = aarch64_insn_decode_register(AARCH64_INSN_REGTYPE_RT, insn);
		pt_regs_write_reg(regs, dst, val);
		arm64_skip_faulting_instruction(regs, AARCH64_INSN_SIZE);
	}

	return rc;
}

static struct undef_hook mrs_hook = {
	.instr_mask = 0xfff00000,
	.instr_val  = 0xd5300000,
	.pstate_mask = PSR_AA32_MODE_MASK,
	.pstate_val = PSR_MODE_EL0t,
	.fn = emulate_mrs,
};

static int __init enable_mrs_emulation(void)
{
	register_undef_hook(&mrs_hook);
	return 0;
}

core_initcall(enable_mrs_emulation);

void cpu_clear_disr(const struct arm64_cpu_capabilities *__unused)
{
	/* Firmware may have left a deferred SError in this register. */
	write_sysreg_s(0, SYS_DISR_EL1);
}

ssize_t cpu_show_meltdown(struct device *dev, struct device_attribute *attr,
			  char *buf)
{
	if (__meltdown_safe)
		return sprintf(buf, "Not affected\n");

	if (arm64_kernel_unmapped_at_el0())
		return sprintf(buf, "Mitigation: PTI\n");

	return sprintf(buf, "Vulnerable\n");
}<|MERGE_RESOLUTION|>--- conflicted
+++ resolved
@@ -153,11 +153,7 @@
 
 static const struct arm64_ftr_bits ftr_id_aa64isar2[] = {
 	ARM64_FTR_BITS(FTR_HIDDEN, FTR_STRICT, FTR_HIGHER_SAFE, ID_AA64ISAR2_CLEARBHB_SHIFT, 4, 0),
-<<<<<<< HEAD
-	ARM64_FTR_END,
-=======
         ARM64_FTR_END,
->>>>>>> ff12f4a9
 };
 
 static const struct arm64_ftr_bits ftr_id_aa64pfr0[] = {
@@ -675,10 +671,6 @@
 				      info->reg_id_aa64isar1, boot->reg_id_aa64isar1);
 	taint |= check_update_ftr_reg(SYS_ID_AA64ISAR2_EL1, cpu,
 				      info->reg_id_aa64isar2, boot->reg_id_aa64isar2);
-<<<<<<< HEAD
-
-=======
->>>>>>> ff12f4a9
 	/*
 	 * Differing PARange support is fine as long as all peripherals and
 	 * memory are mapped within the minimum PARange of all CPUs.

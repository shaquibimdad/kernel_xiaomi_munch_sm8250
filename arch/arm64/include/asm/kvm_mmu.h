/*
 * Copyright (C) 2012,2013 - ARM Ltd
 * Author: Marc Zyngier <marc.zyngier@arm.com>
 *
 * This program is free software; you can redistribute it and/or modify
 * it under the terms of the GNU General Public License version 2 as
 * published by the Free Software Foundation.
 *
 * This program is distributed in the hope that it will be useful,
 * but WITHOUT ANY WARRANTY; without even the implied warranty of
 * MERCHANTABILITY or FITNESS FOR A PARTICULAR PURPOSE.  See the
 * GNU General Public License for more details.
 *
 * You should have received a copy of the GNU General Public License
 * along with this program.  If not, see <http://www.gnu.org/licenses/>.
 */

#ifndef __ARM64_KVM_MMU_H__
#define __ARM64_KVM_MMU_H__

#include <asm/page.h>
#include <asm/memory.h>
#include <asm/mmu_context.h>
#include <asm/cpufeature.h>

/*
 * As ARMv8.0 only has the TTBR0_EL2 register, we cannot express
 * "negative" addresses. This makes it impossible to directly share
 * mappings with the kernel.
 *
 * Instead, give the HYP mode its own VA region at a fixed offset from
 * the kernel by just masking the top bits (which are all ones for a
 * kernel address). We need to find out how many bits to mask.
 *
 * We want to build a set of page tables that cover both parts of the
 * idmap (the trampoline page used to initialize EL2), and our normal
 * runtime VA space, at the same time.
 *
 * Given that the kernel uses VA_BITS for its entire address space,
 * and that half of that space (VA_BITS - 1) is used for the linear
 * mapping, we can also limit the EL2 space to (VA_BITS - 1).
 *
 * The main question is "Within the VA_BITS space, does EL2 use the
 * top or the bottom half of that space to shadow the kernel's linear
 * mapping?". As we need to idmap the trampoline page, this is
 * determined by the range in which this page lives.
 *
 * If the page is in the bottom half, we have to use the top half. If
 * the page is in the top half, we have to use the bottom half:
 *
 * T = __pa_symbol(__hyp_idmap_text_start)
 * if (T & BIT(VA_BITS - 1))
 *	HYP_VA_MIN = 0  //idmap in upper half
 * else
 *	HYP_VA_MIN = 1 << (VA_BITS - 1)
 * HYP_VA_MAX = HYP_VA_MIN + (1 << (VA_BITS - 1)) - 1
 *
 * This of course assumes that the trampoline page exists within the
 * VA_BITS range. If it doesn't, then it means we're in the odd case
 * where the kernel idmap (as well as HYP) uses more levels than the
 * kernel runtime page tables (as seen when the kernel is configured
 * for 4k pages, 39bits VA, and yet memory lives just above that
 * limit, forcing the idmap to use 4 levels of page tables while the
 * kernel itself only uses 3). In this particular case, it doesn't
 * matter which side of VA_BITS we use, as we're guaranteed not to
 * conflict with anything.
 *
 * When using VHE, there are no separate hyp mappings and all KVM
 * functionality is already mapped as part of the main kernel
 * mappings, and none of this applies in that case.
 */

#ifdef __ASSEMBLY__

#include <asm/alternative.h>

/*
 * Convert a kernel VA into a HYP VA.
 * reg: VA to be converted.
 *
 * The actual code generation takes place in kvm_update_va_mask, and
 * the instructions below are only there to reserve the space and
 * perform the register allocation (kvm_update_va_mask uses the
 * specific registers encoded in the instructions).
 */
.macro kern_hyp_va	reg
alternative_cb kvm_update_va_mask
	and     \reg, \reg, #1		/* mask with va_mask */
	ror	\reg, \reg, #1		/* rotate to the first tag bit */
	add	\reg, \reg, #0		/* insert the low 12 bits of the tag */
	add	\reg, \reg, #0, lsl 12	/* insert the top 12 bits of the tag */
	ror	\reg, \reg, #63		/* rotate back */
alternative_cb_end
.endm

#else

#include <asm/pgalloc.h>
#include <asm/cache.h>
#include <asm/cacheflush.h>
#include <asm/mmu_context.h>
#include <asm/pgtable.h>

void kvm_update_va_mask(struct alt_instr *alt,
			__le32 *origptr, __le32 *updptr, int nr_inst);

static inline unsigned long __kern_hyp_va(unsigned long v)
{
	asm volatile(ALTERNATIVE_CB("and %0, %0, #1\n"
				    "ror %0, %0, #1\n"
				    "add %0, %0, #0\n"
				    "add %0, %0, #0, lsl 12\n"
				    "ror %0, %0, #63\n",
				    kvm_update_va_mask)
		     : "+r" (v));
	return v;
}

#define kern_hyp_va(v) 	((typeof(v))(__kern_hyp_va((unsigned long)(v))))

/*
 * Obtain the PC-relative address of a kernel symbol
 * s: symbol
 *
 * The goal of this macro is to return a symbol's address based on a
 * PC-relative computation, as opposed to a loading the VA from a
 * constant pool or something similar. This works well for HYP, as an
 * absolute VA is guaranteed to be wrong. Only use this if trying to
 * obtain the address of a symbol (i.e. not something you obtained by
 * following a pointer).
 */
#define hyp_symbol_addr(s)						\
	({								\
		typeof(s) *addr;					\
		asm("adrp	%0, %1\n"				\
		    "add	%0, %0, :lo12:%1\n"			\
		    : "=r" (addr) : "S" (&s));				\
		addr;							\
	})

/*
 * We currently only support a 40bit IPA.
 */
#define KVM_PHYS_SHIFT	(40)
#define KVM_PHYS_SIZE	(1UL << KVM_PHYS_SHIFT)
#define KVM_PHYS_MASK	(KVM_PHYS_SIZE - 1UL)

#include <asm/stage2_pgtable.h>

int create_hyp_mappings(void *from, void *to, pgprot_t prot);
int create_hyp_io_mappings(phys_addr_t phys_addr, size_t size,
			   void __iomem **kaddr,
			   void __iomem **haddr);
int create_hyp_exec_mappings(phys_addr_t phys_addr, size_t size,
			     void **haddr);
void free_hyp_pgds(void);

void stage2_unmap_vm(struct kvm *kvm);
int kvm_alloc_stage2_pgd(struct kvm *kvm);
void kvm_free_stage2_pgd(struct kvm *kvm);
int kvm_phys_addr_ioremap(struct kvm *kvm, phys_addr_t guest_ipa,
			  phys_addr_t pa, unsigned long size, bool writable);

int kvm_handle_guest_abort(struct kvm_vcpu *vcpu, struct kvm_run *run);

void kvm_mmu_free_memory_caches(struct kvm_vcpu *vcpu);

phys_addr_t kvm_mmu_get_httbr(void);
phys_addr_t kvm_get_idmap_vector(void);
int kvm_mmu_init(void);
void kvm_clear_hyp_idmap(void);

#define kvm_mk_pmd(ptep)					\
	__pmd(__phys_to_pmd_val(__pa(ptep)) | PMD_TYPE_TABLE)
#define kvm_mk_pud(pmdp)					\
	__pud(__phys_to_pud_val(__pa(pmdp)) | PMD_TYPE_TABLE)
#define kvm_mk_pgd(pudp)					\
	__pgd(__phys_to_pgd_val(__pa(pudp)) | PUD_TYPE_TABLE)

static inline pte_t kvm_s2pte_mkwrite(pte_t pte)
{
	pte_val(pte) |= PTE_S2_RDWR;
	return pte;
}

static inline pmd_t kvm_s2pmd_mkwrite(pmd_t pmd)
{
	pmd_val(pmd) |= PMD_S2_RDWR;
	return pmd;
}

static inline pte_t kvm_s2pte_mkexec(pte_t pte)
{
	pte_val(pte) &= ~PTE_S2_XN;
	return pte;
}

static inline pmd_t kvm_s2pmd_mkexec(pmd_t pmd)
{
	pmd_val(pmd) &= ~PMD_S2_XN;
	return pmd;
}

static inline void kvm_set_s2pte_readonly(pte_t *ptep)
{
	pteval_t old_pteval, pteval;

	pteval = READ_ONCE(pte_val(*ptep));
	do {
		old_pteval = pteval;
		pteval &= ~PTE_S2_RDWR;
		pteval |= PTE_S2_RDONLY;
		pteval = cmpxchg_relaxed(&pte_val(*ptep), old_pteval, pteval);
	} while (pteval != old_pteval);
}

static inline bool kvm_s2pte_readonly(pte_t *ptep)
{
	return (READ_ONCE(pte_val(*ptep)) & PTE_S2_RDWR) == PTE_S2_RDONLY;
}

static inline bool kvm_s2pte_exec(pte_t *ptep)
{
	return !(READ_ONCE(pte_val(*ptep)) & PTE_S2_XN);
}

static inline void kvm_set_s2pmd_readonly(pmd_t *pmdp)
{
	kvm_set_s2pte_readonly((pte_t *)pmdp);
}

static inline bool kvm_s2pmd_readonly(pmd_t *pmdp)
{
	return kvm_s2pte_readonly((pte_t *)pmdp);
}

static inline bool kvm_s2pmd_exec(pmd_t *pmdp)
{
	return !(READ_ONCE(pmd_val(*pmdp)) & PMD_S2_XN);
}

static inline bool kvm_page_empty(void *ptr)
{
	struct page *ptr_page = virt_to_page(ptr);
	return page_count(ptr_page) == 1;
}

#define hyp_pte_table_empty(ptep) kvm_page_empty(ptep)

#ifdef __PAGETABLE_PMD_FOLDED
#define hyp_pmd_table_empty(pmdp) (0)
#else
#define hyp_pmd_table_empty(pmdp) kvm_page_empty(pmdp)
#endif

#ifdef __PAGETABLE_PUD_FOLDED
#define hyp_pud_table_empty(pudp) (0)
#else
#define hyp_pud_table_empty(pudp) kvm_page_empty(pudp)
#endif

struct kvm;

#define kvm_flush_dcache_to_poc(a,l)	__flush_dcache_area((a), (l))

static inline bool vcpu_has_cache_enabled(struct kvm_vcpu *vcpu)
{
	return (vcpu_read_sys_reg(vcpu, SCTLR_EL1) & 0b101) == 0b101;
}

static inline void __clean_dcache_guest_page(kvm_pfn_t pfn, unsigned long size)
{
	void *va = page_address(pfn_to_page(pfn));

	/*
	 * With FWB, we ensure that the guest always accesses memory using
	 * cacheable attributes, and we don't have to clean to PoC when
	 * faulting in pages. Furthermore, FWB implies IDC, so cleaning to
	 * PoU is not required either in this case.
	 */
	if (cpus_have_const_cap(ARM64_HAS_STAGE2_FWB))
		return;

	kvm_flush_dcache_to_poc(va, size);
}

static inline void __invalidate_icache_guest_page(kvm_pfn_t pfn,
						  unsigned long size)
{
	if (icache_is_aliasing()) {
		/* any kind of VIPT cache */
		__flush_icache_all();
	} else if (is_kernel_in_hyp_mode() || !icache_is_vpipt()) {
		/* PIPT or VPIPT at EL2 (see comment in __kvm_tlb_flush_vmid_ipa) */
		void *va = page_address(pfn_to_page(pfn));

		invalidate_icache_range((unsigned long)va,
					(unsigned long)va + size);
	}
}

static inline void __kvm_flush_dcache_pte(pte_t pte)
{
	if (!cpus_have_const_cap(ARM64_HAS_STAGE2_FWB)) {
		struct page *page = pte_page(pte);
		kvm_flush_dcache_to_poc(page_address(page), PAGE_SIZE);
	}
}

static inline void __kvm_flush_dcache_pmd(pmd_t pmd)
{
	if (!cpus_have_const_cap(ARM64_HAS_STAGE2_FWB)) {
		struct page *page = pmd_page(pmd);
		kvm_flush_dcache_to_poc(page_address(page), PMD_SIZE);
	}
}

static inline void __kvm_flush_dcache_pud(pud_t pud)
{
	if (!cpus_have_const_cap(ARM64_HAS_STAGE2_FWB)) {
		struct page *page = pud_page(pud);
		kvm_flush_dcache_to_poc(page_address(page), PUD_SIZE);
	}
}

#define kvm_virt_to_phys(x)		__pa_symbol(x)

void kvm_set_way_flush(struct kvm_vcpu *vcpu);
void kvm_toggle_cache(struct kvm_vcpu *vcpu, bool was_enabled);

static inline bool __kvm_cpu_uses_extended_idmap(void)
{
	return __cpu_uses_extended_idmap_level();
}

static inline unsigned long __kvm_idmap_ptrs_per_pgd(void)
{
	return idmap_ptrs_per_pgd;
}

/*
 * Can't use pgd_populate here, because the extended idmap adds an extra level
 * above CONFIG_PGTABLE_LEVELS (which is 2 or 3 if we're using the extended
 * idmap), and pgd_populate is only available if CONFIG_PGTABLE_LEVELS = 4.
 */
static inline void __kvm_extend_hypmap(pgd_t *boot_hyp_pgd,
				       pgd_t *hyp_pgd,
				       pgd_t *merged_hyp_pgd,
				       unsigned long hyp_idmap_start)
{
	int idmap_idx;
	u64 pgd_addr;

	/*
	 * Use the first entry to access the HYP mappings. It is
	 * guaranteed to be free, otherwise we wouldn't use an
	 * extended idmap.
	 */
	VM_BUG_ON(pgd_val(merged_hyp_pgd[0]));
	pgd_addr = __phys_to_pgd_val(__pa(hyp_pgd));
	merged_hyp_pgd[0] = __pgd(pgd_addr | PMD_TYPE_TABLE);

	/*
	 * Create another extended level entry that points to the boot HYP map,
	 * which contains an ID mapping of the HYP init code. We essentially
	 * merge the boot and runtime HYP maps by doing so, but they don't
	 * overlap anyway, so this is fine.
	 */
	idmap_idx = hyp_idmap_start >> VA_BITS;
	VM_BUG_ON(pgd_val(merged_hyp_pgd[idmap_idx]));
	pgd_addr = __phys_to_pgd_val(__pa(boot_hyp_pgd));
	merged_hyp_pgd[idmap_idx] = __pgd(pgd_addr | PMD_TYPE_TABLE);
}

static inline unsigned int kvm_get_vmid_bits(void)
{
	int reg = read_sanitised_ftr_reg(SYS_ID_AA64MMFR1_EL1);

	return (cpuid_feature_extract_unsigned_field(reg, ID_AA64MMFR1_VMIDBITS_SHIFT) == 2) ? 16 : 8;
}

/*
 * We are not in the kvm->srcu critical section most of the time, so we take
 * the SRCU read lock here. Since we copy the data from the user page, we
 * can immediately drop the lock again.
 */
static inline int kvm_read_guest_lock(struct kvm *kvm,
				      gpa_t gpa, void *data, unsigned long len)
{
	int srcu_idx = srcu_read_lock(&kvm->srcu);
	int ret = kvm_read_guest(kvm, gpa, data, len);

	srcu_read_unlock(&kvm->srcu, srcu_idx);

	return ret;
}

static inline int kvm_write_guest_lock(struct kvm *kvm, gpa_t gpa,
				       const void *data, unsigned long len)
{
	int srcu_idx = srcu_read_lock(&kvm->srcu);
	int ret = kvm_write_guest(kvm, gpa, data, len);

	srcu_read_unlock(&kvm->srcu, srcu_idx);

	return ret;
}

#ifdef CONFIG_KVM_INDIRECT_VECTORS
/*
 * EL2 vectors can be mapped and rerouted in a number of ways,
 * depending on the kernel configuration and CPU present:
 *
 * - If the CPU has the ARM64_HARDEN_BRANCH_PREDICTOR cap, the
 *   hardening sequence is placed in one of the vector slots, which is
 *   executed before jumping to the real vectors.
 *
 * - If the CPU has both the ARM64_HARDEN_EL2_VECTORS cap and the
 *   ARM64_HARDEN_BRANCH_PREDICTOR cap, the slot containing the
 *   hardening sequence is mapped next to the idmap page, and executed
 *   before jumping to the real vectors.
 *
 * - If the CPU only has the ARM64_HARDEN_EL2_VECTORS cap, then an
 *   empty slot is selected, mapped next to the idmap page, and
 *   executed before jumping to the real vectors.
 *
 * Note that ARM64_HARDEN_EL2_VECTORS is somewhat incompatible with
 * VHE, as we don't have hypervisor-specific mappings. If the system
 * is VHE and yet selects this capability, it will be ignored.
 */
#include <asm/mmu.h>

extern void *__kvm_bp_vect_base;
extern int __kvm_harden_el2_vector_slot;

static inline void *kvm_get_hyp_vector(void)
{
	struct bp_hardening_data *data = arm64_get_bp_hardening_data();
	void *vect = kern_hyp_va(kvm_ksym_ref(__kvm_hyp_vector));
	int slot = -1;

	if ((cpus_have_const_cap(ARM64_HARDEN_BRANCH_PREDICTOR) ||
<<<<<<< HEAD
		cpus_have_const_cap(ARM64_SPECTRE_BHB)) && data->template_start) {
=======
	     cpus_have_const_cap(ARM64_SPECTRE_BHB)) &&
	    data && data->template_start) {
>>>>>>> 5d2c9fe6
		vect = kern_hyp_va(kvm_ksym_ref(__bp_harden_hyp_vecs_start));
		slot = data->hyp_vectors_slot;
	}

	if (this_cpu_has_cap(ARM64_HARDEN_EL2_VECTORS) && !has_vhe()) {
		vect = __kvm_bp_vect_base;
		if (slot == -1)
			slot = __kvm_harden_el2_vector_slot;
	}

	if (slot != -1)
		vect += slot * SZ_2K;

	return vect;
}

/*  This is only called on a !VHE system */
static inline int kvm_map_vectors(void)
{
	/*
	 * HBP  = ARM64_HARDEN_BRANCH_PREDICTOR
	 * HEL2 = ARM64_HARDEN_EL2_VECTORS
	 *
	 * !HBP + !HEL2 -> use direct vectors
	 *  HBP + !HEL2 -> use hardened vectors in place
	 * !HBP +  HEL2 -> allocate one vector slot and use exec mapping
	 *  HBP +  HEL2 -> use hardened vertors and use exec mapping
	 */
	if (cpus_have_const_cap(ARM64_HARDEN_BRANCH_PREDICTOR) ||
<<<<<<< HEAD
		cpus_have_const_cap(ARM64_SPECTRE_BHB)) {
=======
	    cpus_have_const_cap(ARM64_SPECTRE_BHB)) {
>>>>>>> 5d2c9fe6
		__kvm_bp_vect_base = kvm_ksym_ref(__bp_harden_hyp_vecs_start);
		__kvm_bp_vect_base = kern_hyp_va(__kvm_bp_vect_base);
	}

	if (cpus_have_const_cap(ARM64_HARDEN_EL2_VECTORS)) {
		phys_addr_t vect_pa = __pa_symbol(__bp_harden_hyp_vecs_start);
		unsigned long size = (__bp_harden_hyp_vecs_end -
				      __bp_harden_hyp_vecs_start);

		/*
		 * Always allocate a spare vector slot, as we don't
		 * know yet which CPUs have a BP hardening slot that
		 * we can reuse.
		 */
		__kvm_harden_el2_vector_slot = atomic_inc_return(&arm64_el2_vector_last_slot);
		BUG_ON(__kvm_harden_el2_vector_slot >= BP_HARDEN_EL2_SLOTS);
		return create_hyp_exec_mappings(vect_pa, size,
						&__kvm_bp_vect_base);
	}

	return 0;
}
#else
static inline void *kvm_get_hyp_vector(void)
{
	return kern_hyp_va(kvm_ksym_ref(__kvm_hyp_vector));
}

static inline int kvm_map_vectors(void)
{
	return 0;
}
#endif

#ifdef CONFIG_ARM64_SSBD
DECLARE_PER_CPU_READ_MOSTLY(u64, arm64_ssbd_callback_required);

static inline int hyp_map_aux_data(void)
{
	int cpu, err;

	for_each_possible_cpu(cpu) {
		u64 *ptr;

		ptr = per_cpu_ptr(&arm64_ssbd_callback_required, cpu);
		err = create_hyp_mappings(ptr, ptr + 1, PAGE_HYP);
		if (err)
			return err;
	}
	return 0;
}
#else
static inline int hyp_map_aux_data(void)
{
	return 0;
}
#endif

#define kvm_phys_to_vttbr(addr)		phys_to_ttbr(addr)

static inline void kvm_workaround_1542418_vmid_rollover(void)
{
	unsigned long flags;

	if (!IS_ENABLED(CONFIG_ARM64_ERRATUM_1542418) ||
	    !cpus_have_const_cap(ARM64_WORKAROUND_1542418))
		return;

	local_irq_save(flags);
	arm64_workaround_1542418_asid_rollover();
	local_irq_restore(flags);

}

#endif /* __ASSEMBLY__ */
#endif /* __ARM64_KVM_MMU_H__ */<|MERGE_RESOLUTION|>--- conflicted
+++ resolved
@@ -440,12 +440,8 @@
 	int slot = -1;
 
 	if ((cpus_have_const_cap(ARM64_HARDEN_BRANCH_PREDICTOR) ||
-<<<<<<< HEAD
-		cpus_have_const_cap(ARM64_SPECTRE_BHB)) && data->template_start) {
-=======
 	     cpus_have_const_cap(ARM64_SPECTRE_BHB)) &&
 	    data && data->template_start) {
->>>>>>> 5d2c9fe6
 		vect = kern_hyp_va(kvm_ksym_ref(__bp_harden_hyp_vecs_start));
 		slot = data->hyp_vectors_slot;
 	}
@@ -475,11 +471,7 @@
 	 *  HBP +  HEL2 -> use hardened vertors and use exec mapping
 	 */
 	if (cpus_have_const_cap(ARM64_HARDEN_BRANCH_PREDICTOR) ||
-<<<<<<< HEAD
-		cpus_have_const_cap(ARM64_SPECTRE_BHB)) {
-=======
 	    cpus_have_const_cap(ARM64_SPECTRE_BHB)) {
->>>>>>> 5d2c9fe6
 		__kvm_bp_vect_base = kvm_ksym_ref(__bp_harden_hyp_vecs_start);
 		__kvm_bp_vect_base = kern_hyp_va(__kvm_bp_vect_base);
 	}

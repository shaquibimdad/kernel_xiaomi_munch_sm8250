/*
 * arch/arm64/include/asm/cpucaps.h
 *
 * Copyright (C) 2016 ARM Ltd.
 *
 * This program is free software: you can redistribute it and/or modify
 * it under the terms of the GNU General Public License version 2 as
 * published by the Free Software Foundation.
 *
 * This program is distributed in the hope that it will be useful,
 * but WITHOUT ANY WARRANTY; without even the implied warranty of
 * MERCHANTABILITY or FITNESS FOR A PARTICULAR PURPOSE.  See the
 * GNU General Public License for more details.
 *
 * You should have received a copy of the GNU General Public License
 * along with this program.  If not, see <http://www.gnu.org/licenses/>.
 */
#ifndef __ASM_CPUCAPS_H
#define __ASM_CPUCAPS_H

#define ARM64_WORKAROUND_CLEAN_CACHE		0
#define ARM64_WORKAROUND_DEVICE_LOAD_ACQUIRE	1
#define ARM64_WORKAROUND_845719			2
#define ARM64_HAS_SYSREG_GIC_CPUIF		3
#define ARM64_HAS_PAN				4
#define ARM64_HAS_LSE_ATOMICS			5
#define ARM64_WORKAROUND_CAVIUM_23154		6
#define ARM64_WORKAROUND_834220			7
#define ARM64_HAS_NO_HW_PREFETCH		8
#define ARM64_HAS_UAO				9
#define ARM64_ALT_PAN_NOT_UAO			10
#define ARM64_HAS_VIRT_HOST_EXTN		11
#define ARM64_WORKAROUND_CAVIUM_27456		12
#define ARM64_HAS_32BIT_EL0			13
#define ARM64_HARDEN_EL2_VECTORS		14
#define ARM64_MISMATCHED_CACHE_LINE_SIZE	15
#define ARM64_HAS_NO_FPSIMD			16
#define ARM64_WORKAROUND_REPEAT_TLBI		17
#define ARM64_WORKAROUND_QCOM_FALKOR_E1003	18
#define ARM64_WORKAROUND_858921			19
#define ARM64_WORKAROUND_CAVIUM_30115		20
#define ARM64_HAS_DCPOP				21
#define ARM64_SVE				22
#define ARM64_UNMAP_KERNEL_AT_EL0		23
#define ARM64_HARDEN_BRANCH_PREDICTOR		24
#define ARM64_HAS_RAS_EXTN			25
#define ARM64_WORKAROUND_843419			26
#define ARM64_HAS_CACHE_IDC			27
#define ARM64_HAS_CACHE_DIC			28
#define ARM64_HW_DBM				29
#define ARM64_SSBD				30
#define ARM64_MISMATCHED_CACHE_TYPE		31
#define ARM64_HAS_STAGE2_FWB			32
#define ARM64_WORKAROUND_1463225		33
#define ARM64_SSBS				34
#define ARM64_WORKAROUND_1188873		35
#define ARM64_WORKAROUND_1542418		36
#define ARM64_WORKAROUND_1542419		37
#define ARM64_SPECTRE_BHB			38
<<<<<<< HEAD
#define ARM64_HAS_CRC32				39
#define ARM64_HAS_SB				40
=======
>>>>>>> ff12f4a9

/* kabi: reserve 41 - 62 for future cpu capabilities */
#define ARM64_NCAPS				62

#endif /* __ASM_CPUCAPS_H */<|MERGE_RESOLUTION|>--- conflicted
+++ resolved
@@ -57,13 +57,8 @@
 #define ARM64_WORKAROUND_1542418		36
 #define ARM64_WORKAROUND_1542419		37
 #define ARM64_SPECTRE_BHB			38
-<<<<<<< HEAD
-#define ARM64_HAS_CRC32				39
-#define ARM64_HAS_SB				40
-=======
->>>>>>> ff12f4a9
 
 /* kabi: reserve 41 - 62 for future cpu capabilities */
 #define ARM64_NCAPS				62
 
-#endif /* __ASM_CPUCAPS_H */+#endif /* __ASM_CPUCAPS_H */

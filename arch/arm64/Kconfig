--- conflicted
+++ resolved
@@ -1167,21 +1167,6 @@
 	  You must have a 32-bit build of glibc 2.22 or later for programs
 	  to seamlessly take advantage of this.
 
-<<<<<<< HEAD
-config RODATA_FULL_DEFAULT_ENABLED
-	bool "Apply r/o permissions of VM areas also to their linear aliases"
-	default y
-	help
-	  Apply read-only attributes of VM areas to the linear alias of
-	  the backing pages as well. This prevents code or read-only data
-	  from being modified (inadvertently or intentionally) via another
-	  mapping of the same memory page. This additional enhancement can
-	  be turned off at runtime by passing rodata=[off|on] (and turned on
-	  with rodata=full if this option is set to 'n')
-
-	  This requires the linear region to be mapped down to pages,
-	  which may adversely affect performance in some cases.
-=======
 config MITIGATE_SPECTRE_BRANCH_HISTORY
 	bool "Mitigate Spectre style attacks against branch history" if EXPERT
 	default y
@@ -1190,7 +1175,6 @@
 	  make use of branch history to influence future speculation.
 	  When taking an exception from user-space, a sequence of branches
 	  or a firmware call overwrites the branch history.
->>>>>>> ff12f4a9
 
 menuconfig ARMV8_DEPRECATED
 	bool "Emulate deprecated/obsolete ARMv8 instructions"

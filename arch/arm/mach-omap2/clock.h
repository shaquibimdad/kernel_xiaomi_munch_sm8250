--- conflicted
+++ resolved
@@ -18,9 +18,9 @@
 
 #include <linux/kernel.h>
 #include <linux/list.h>
-<<<<<<< HEAD
 
 #include <linux/clkdev.h>
+#include <linux/clk-provider.h>
 
 struct omap_clk {
 	u16				cpu;
@@ -53,43 +53,84 @@
 #define CK_34XX		(CK_3430ES1 | CK_3430ES2PLUS)
 #define CK_3XXX		(CK_34XX | CK_AM35XX | CK_36XX)
 
-struct module;
-struct clk;
 struct clockdomain;
-
-/* Temporary, needed during the common clock framework conversion */
-#define __clk_get_name(clk)	(clk->name)
-#define __clk_get_parent(clk)	(clk->parent)
-#define __clk_get_rate(clk)	(clk->rate)
-
-/**
- * struct clkops - some clock function pointers
- * @enable: fn ptr that enables the current clock in hardware
- * @disable: fn ptr that enables the current clock in hardware
- * @find_idlest: function returning the IDLEST register for the clock's IP blk
- * @find_companion: function returning the "companion" clk reg for the clock
- * @allow_idle: fn ptr that enables autoidle for the current clock in hardware
- * @deny_idle: fn ptr that disables autoidle for the current clock in hardware
- *
- * A "companion" clk is an accompanying clock to the one being queried
- * that must be enabled for the IP module connected to the clock to
- * become accessible by the hardware.  Neither @find_idlest nor
- * @find_companion should be needed; that information is IP
- * block-specific; the hwmod code has been created to handle this, but
- * until hwmod data is ready and drivers have been converted to use PM
- * runtime calls in place of clk_enable()/clk_disable(), @find_idlest and
- * @find_companion must, unfortunately, remain.
- */
-struct clkops {
-	int			(*enable)(struct clk *);
-	void			(*disable)(struct clk *);
-	void			(*find_idlest)(struct clk *, void __iomem **,
-					       u8 *, u8 *);
-	void			(*find_companion)(struct clk *, void __iomem **,
-						  u8 *);
-	void			(*allow_idle)(struct clk *);
-	void			(*deny_idle)(struct clk *);
-};
+#define to_clk_hw_omap(_hw) container_of(_hw, struct clk_hw_omap, hw)
+
+#define DEFINE_STRUCT_CLK(_name, _parent_array_name, _clkops_name)	\
+	static struct clk _name = {				\
+		.name = #_name,					\
+		.hw = &_name##_hw.hw,				\
+		.parent_names = _parent_array_name,		\
+		.num_parents = ARRAY_SIZE(_parent_array_name),	\
+		.ops = &_clkops_name,				\
+	};
+
+#define DEFINE_STRUCT_CLK_HW_OMAP(_name, _clkdm_name)		\
+	static struct clk_hw_omap _name##_hw = {		\
+		.hw = {						\
+			.clk = &_name,				\
+		},						\
+		.clkdm_name = _clkdm_name,			\
+	};
+
+#define DEFINE_CLK_OMAP_MUX(_name, _clkdm_name, _clksel,	\
+			    _clksel_reg, _clksel_mask,		\
+			    _parent_names, _ops)		\
+	static struct clk _name;				\
+	static struct clk_hw_omap _name##_hw = {		\
+		.hw = {						\
+			.clk = &_name,				\
+		},						\
+		.clksel		= _clksel,			\
+		.clksel_reg	= _clksel_reg,			\
+		.clksel_mask	= _clksel_mask,			\
+		.clkdm_name	= _clkdm_name,			\
+	};							\
+	DEFINE_STRUCT_CLK(_name, _parent_names, _ops);
+
+#define DEFINE_CLK_OMAP_MUX_GATE(_name, _clkdm_name, _clksel,	\
+				 _clksel_reg, _clksel_mask,	\
+				 _enable_reg, _enable_bit,	\
+				 _hwops, _parent_names, _ops)	\
+	static struct clk _name;				\
+	static struct clk_hw_omap _name##_hw = {		\
+		.hw = {						\
+			.clk = &_name,				\
+		},						\
+		.ops		= _hwops,			\
+		.enable_reg	= _enable_reg,			\
+		.enable_bit	= _enable_bit,			\
+		.clksel		= _clksel,			\
+		.clksel_reg	= _clksel_reg,			\
+		.clksel_mask	= _clksel_mask,			\
+		.clkdm_name	= _clkdm_name,			\
+	};							\
+	DEFINE_STRUCT_CLK(_name, _parent_names, _ops);
+
+#define DEFINE_CLK_OMAP_HSDIVIDER(_name, _parent_name,		\
+				_parent_ptr, _flags,		\
+				_clksel_reg, _clksel_mask)	\
+	static const struct clksel _name##_div[] = {		\
+		{						\
+			.parent = _parent_ptr,			\
+			.rates = div31_1to31_rates		\
+		},						\
+		{ .parent = NULL },				\
+	};							\
+	static struct clk _name;				\
+	static const char *_name##_parent_names[] = {		\
+		_parent_name,					\
+	};							\
+	static struct clk_hw_omap _name##_hw = {		\
+		.hw = {						\
+			.clk = &_name,				\
+		},						\
+		.clksel		= _name##_div,			\
+		.clksel_reg	= _clksel_reg,			\
+		.clksel_mask	= _clksel_mask,			\
+		.ops		= &clkhwops_omap4_dpllmx,	\
+	};							\
+	DEFINE_STRUCT_CLK(_name, _name##_parent_names, omap_hsdivider_ops);
 
 /* struct clksel_rate.flags possibilities */
 #define RATE_IN_242X		(1 << 0)
@@ -230,365 +271,6 @@
 #define CLOCK_CLKOUTX2		(1 << 5)
 
 /**
- * struct clk - OMAP struct clk
- * @node: list_head connecting this clock into the full clock list
- * @ops: struct clkops * for this clock
- * @name: the name of the clock in the hardware (used in hwmod data and debug)
- * @parent: pointer to this clock's parent struct clk
- * @children: list_head connecting to the child clks' @sibling list_heads
- * @sibling: list_head connecting this clk to its parent clk's @children
- * @rate: current clock rate
- * @enable_reg: register to write to enable the clock (see @enable_bit)
- * @recalc: fn ptr that returns the clock's current rate
- * @set_rate: fn ptr that can change the clock's current rate
- * @round_rate: fn ptr that can round the clock's current rate
- * @init: fn ptr to do clock-specific initialization
- * @enable_bit: bitshift to write to enable/disable the clock (see @enable_reg)
- * @usecount: number of users that have requested this clock to be enabled
- * @fixed_div: when > 0, this clock's rate is its parent's rate / @fixed_div
- * @flags: see "struct clk.flags possibilities" above
- * @clksel_reg: for clksel clks, register va containing src/divisor select
- * @clksel_mask: bitmask in @clksel_reg for the src/divisor selector
- * @clksel: for clksel clks, pointer to struct clksel for this clock
- * @dpll_data: for DPLLs, pointer to struct dpll_data for this clock
- * @clkdm_name: clockdomain name that this clock is contained in
- * @clkdm: pointer to struct clockdomain, resolved from @clkdm_name at runtime
- * @rate_offset: bitshift for rate selection bitfield (OMAP1 only)
- * @src_offset: bitshift for source selection bitfield (OMAP1 only)
- *
- * XXX @rate_offset, @src_offset should probably be removed and OMAP1
- * clock code converted to use clksel.
- *
- * XXX @usecount is poorly named.  It should be "enable_count" or
- * something similar.  "users" in the description refers to kernel
- * code (core code or drivers) that have called clk_enable() and not
- * yet called clk_disable(); the usecount of parent clocks is also
- * incremented by the clock code when clk_enable() is called on child
- * clocks and decremented by the clock code when clk_disable() is
- * called on child clocks.
- *
- * XXX @clkdm, @usecount, @children, @sibling should be marked for
- * internal use only.
- *
- * @children and @sibling are used to optimize parent-to-child clock
- * tree traversals.  (child-to-parent traversals use @parent.)
- *
- * XXX The notion of the clock's current rate probably needs to be
- * separated from the clock's target rate.
- */
-struct clk {
-	struct list_head	node;
-	const struct clkops	*ops;
-	const char		*name;
-	struct clk		*parent;
-	struct list_head	children;
-	struct list_head	sibling;	/* node for children */
-	unsigned long		rate;
-	void __iomem		*enable_reg;
-	unsigned long		(*recalc)(struct clk *);
-	int			(*set_rate)(struct clk *, unsigned long);
-	long			(*round_rate)(struct clk *, unsigned long);
-	void			(*init)(struct clk *);
-	u8			enable_bit;
-	s8			usecount;
-	u8			fixed_div;
-	u8			flags;
-	void __iomem		*clksel_reg;
-	u32			clksel_mask;
-	const struct clksel	*clksel;
-	struct dpll_data	*dpll_data;
-	const char		*clkdm_name;
-	struct clockdomain	*clkdm;
-#if defined(CONFIG_PM_DEBUG) && defined(CONFIG_DEBUG_FS)
-	struct dentry		*dent;	/* For visible tree hierarchy */
-#endif
-};
-
-struct clk_functions {
-	int		(*clk_enable)(struct clk *clk);
-	void		(*clk_disable)(struct clk *clk);
-	long		(*clk_round_rate)(struct clk *clk, unsigned long rate);
-	int		(*clk_set_rate)(struct clk *clk, unsigned long rate);
-	int		(*clk_set_parent)(struct clk *clk, struct clk *parent);
-	void		(*clk_allow_idle)(struct clk *clk);
-	void		(*clk_deny_idle)(struct clk *clk);
-	void		(*clk_disable_unused)(struct clk *clk);
-};
-
-extern int mpurate;
-
-extern int clk_init(struct clk_functions *custom_clocks);
-extern void clk_preinit(struct clk *clk);
-extern int clk_register(struct clk *clk);
-extern void clk_reparent(struct clk *child, struct clk *parent);
-extern void clk_unregister(struct clk *clk);
-extern void propagate_rate(struct clk *clk);
-extern void recalculate_root_clocks(void);
-extern unsigned long followparent_recalc(struct clk *clk);
-extern void clk_enable_init_clocks(void);
-unsigned long omap_fixed_divisor_recalc(struct clk *clk);
-extern struct clk *omap_clk_get_by_name(const char *name);
-extern int omap_clk_enable_autoidle_all(void);
-extern int omap_clk_disable_autoidle_all(void);
-
-extern const struct clkops clkops_null;
-
-extern struct clk dummy_ck;
-
-=======
-
-#include <linux/clkdev.h>
-#include <linux/clk-provider.h>
-
-struct omap_clk {
-	u16				cpu;
-	struct clk_lookup		lk;
-};
-
-#define CLK(dev, con, ck, cp)		\
-	{				\
-		 .cpu = cp,		\
-		.lk = {			\
-			.dev_id = dev,	\
-			.con_id = con,	\
-			.clk = ck,	\
-		},			\
-	}
-
-/* Platform flags for the clkdev-OMAP integration code */
-#define CK_242X		(1 << 0)
-#define CK_243X		(1 << 1)	/* 243x, 253x */
-#define CK_3430ES1	(1 << 2)	/* 34xxES1 only */
-#define CK_3430ES2PLUS	(1 << 3)	/* 34xxES2, ES3, non-Sitara 35xx only */
-#define CK_AM35XX	(1 << 4)	/* Sitara AM35xx */
-#define CK_36XX		(1 << 5)	/* 36xx/37xx-specific clocks */
-#define CK_443X		(1 << 6)
-#define CK_TI816X	(1 << 7)
-#define CK_446X		(1 << 8)
-#define CK_AM33XX	(1 << 9)	/* AM33xx specific clocks */
-
-
-#define CK_34XX		(CK_3430ES1 | CK_3430ES2PLUS)
-#define CK_3XXX		(CK_34XX | CK_AM35XX | CK_36XX)
-
-struct clockdomain;
-#define to_clk_hw_omap(_hw) container_of(_hw, struct clk_hw_omap, hw)
-
-#define DEFINE_STRUCT_CLK(_name, _parent_array_name, _clkops_name)	\
-	static struct clk _name = {				\
-		.name = #_name,					\
-		.hw = &_name##_hw.hw,				\
-		.parent_names = _parent_array_name,		\
-		.num_parents = ARRAY_SIZE(_parent_array_name),	\
-		.ops = &_clkops_name,				\
-	};
-
-#define DEFINE_STRUCT_CLK_HW_OMAP(_name, _clkdm_name)		\
-	static struct clk_hw_omap _name##_hw = {		\
-		.hw = {						\
-			.clk = &_name,				\
-		},						\
-		.clkdm_name = _clkdm_name,			\
-	};
-
-#define DEFINE_CLK_OMAP_MUX(_name, _clkdm_name, _clksel,	\
-			    _clksel_reg, _clksel_mask,		\
-			    _parent_names, _ops)		\
-	static struct clk _name;				\
-	static struct clk_hw_omap _name##_hw = {		\
-		.hw = {						\
-			.clk = &_name,				\
-		},						\
-		.clksel		= _clksel,			\
-		.clksel_reg	= _clksel_reg,			\
-		.clksel_mask	= _clksel_mask,			\
-		.clkdm_name	= _clkdm_name,			\
-	};							\
-	DEFINE_STRUCT_CLK(_name, _parent_names, _ops);
-
-#define DEFINE_CLK_OMAP_MUX_GATE(_name, _clkdm_name, _clksel,	\
-				 _clksel_reg, _clksel_mask,	\
-				 _enable_reg, _enable_bit,	\
-				 _hwops, _parent_names, _ops)	\
-	static struct clk _name;				\
-	static struct clk_hw_omap _name##_hw = {		\
-		.hw = {						\
-			.clk = &_name,				\
-		},						\
-		.ops		= _hwops,			\
-		.enable_reg	= _enable_reg,			\
-		.enable_bit	= _enable_bit,			\
-		.clksel		= _clksel,			\
-		.clksel_reg	= _clksel_reg,			\
-		.clksel_mask	= _clksel_mask,			\
-		.clkdm_name	= _clkdm_name,			\
-	};							\
-	DEFINE_STRUCT_CLK(_name, _parent_names, _ops);
-
-#define DEFINE_CLK_OMAP_HSDIVIDER(_name, _parent_name,		\
-				_parent_ptr, _flags,		\
-				_clksel_reg, _clksel_mask)	\
-	static const struct clksel _name##_div[] = {		\
-		{						\
-			.parent = _parent_ptr,			\
-			.rates = div31_1to31_rates		\
-		},						\
-		{ .parent = NULL },				\
-	};							\
-	static struct clk _name;				\
-	static const char *_name##_parent_names[] = {		\
-		_parent_name,					\
-	};							\
-	static struct clk_hw_omap _name##_hw = {		\
-		.hw = {						\
-			.clk = &_name,				\
-		},						\
-		.clksel		= _name##_div,			\
-		.clksel_reg	= _clksel_reg,			\
-		.clksel_mask	= _clksel_mask,			\
-		.ops		= &clkhwops_omap4_dpllmx,	\
-	};							\
-	DEFINE_STRUCT_CLK(_name, _name##_parent_names, omap_hsdivider_ops);
-
-/* struct clksel_rate.flags possibilities */
-#define RATE_IN_242X		(1 << 0)
-#define RATE_IN_243X		(1 << 1)
-#define RATE_IN_3430ES1		(1 << 2)	/* 3430ES1 rates only */
-#define RATE_IN_3430ES2PLUS	(1 << 3)	/* 3430 ES >= 2 rates only */
-#define RATE_IN_36XX		(1 << 4)
-#define RATE_IN_4430		(1 << 5)
-#define RATE_IN_TI816X		(1 << 6)
-#define RATE_IN_4460		(1 << 7)
-#define RATE_IN_AM33XX		(1 << 8)
-#define RATE_IN_TI814X		(1 << 9)
-
-#define RATE_IN_24XX		(RATE_IN_242X | RATE_IN_243X)
-#define RATE_IN_34XX		(RATE_IN_3430ES1 | RATE_IN_3430ES2PLUS)
-#define RATE_IN_3XXX		(RATE_IN_34XX | RATE_IN_36XX)
-#define RATE_IN_44XX		(RATE_IN_4430 | RATE_IN_4460)
-
-/* RATE_IN_3430ES2PLUS_36XX includes 34xx/35xx with ES >=2, and all 36xx/37xx */
-#define RATE_IN_3430ES2PLUS_36XX	(RATE_IN_3430ES2PLUS | RATE_IN_36XX)
-
-
-/**
- * struct clksel_rate - register bitfield values corresponding to clk divisors
- * @val: register bitfield value (shifted to bit 0)
- * @div: clock divisor corresponding to @val
- * @flags: (see "struct clksel_rate.flags possibilities" above)
- *
- * @val should match the value of a read from struct clk.clksel_reg
- * AND'ed with struct clk.clksel_mask, shifted right to bit 0.
- *
- * @div is the divisor that should be applied to the parent clock's rate
- * to produce the current clock's rate.
- */
-struct clksel_rate {
-	u32			val;
-	u8			div;
-	u16			flags;
-};
-
-/**
- * struct clksel - available parent clocks, and a pointer to their divisors
- * @parent: struct clk * to a possible parent clock
- * @rates: available divisors for this parent clock
- *
- * A struct clksel is always associated with one or more struct clks
- * and one or more struct clksel_rates.
- */
-struct clksel {
-	struct clk		 *parent;
-	const struct clksel_rate *rates;
-};
-
-/**
- * struct dpll_data - DPLL registers and integration data
- * @mult_div1_reg: register containing the DPLL M and N bitfields
- * @mult_mask: mask of the DPLL M bitfield in @mult_div1_reg
- * @div1_mask: mask of the DPLL N bitfield in @mult_div1_reg
- * @clk_bypass: struct clk pointer to the clock's bypass clock input
- * @clk_ref: struct clk pointer to the clock's reference clock input
- * @control_reg: register containing the DPLL mode bitfield
- * @enable_mask: mask of the DPLL mode bitfield in @control_reg
- * @last_rounded_rate: cache of the last rate result of omap2_dpll_round_rate()
- * @last_rounded_m: cache of the last M result of omap2_dpll_round_rate()
- * @max_multiplier: maximum valid non-bypass multiplier value (actual)
- * @last_rounded_n: cache of the last N result of omap2_dpll_round_rate()
- * @min_divider: minimum valid non-bypass divider value (actual)
- * @max_divider: maximum valid non-bypass divider value (actual)
- * @modes: possible values of @enable_mask
- * @autoidle_reg: register containing the DPLL autoidle mode bitfield
- * @idlest_reg: register containing the DPLL idle status bitfield
- * @autoidle_mask: mask of the DPLL autoidle mode bitfield in @autoidle_reg
- * @freqsel_mask: mask of the DPLL jitter correction bitfield in @control_reg
- * @idlest_mask: mask of the DPLL idle status bitfield in @idlest_reg
- * @auto_recal_bit: bitshift of the driftguard enable bit in @control_reg
- * @recal_en_bit: bitshift of the PRM_IRQENABLE_* bit for recalibration IRQs
- * @recal_st_bit: bitshift of the PRM_IRQSTATUS_* bit for recalibration IRQs
- * @flags: DPLL type/features (see below)
- *
- * Possible values for @flags:
- * DPLL_J_TYPE: "J-type DPLL" (only some 36xx, 4xxx DPLLs)
- *
- * @freqsel_mask is only used on the OMAP34xx family and AM35xx.
- *
- * XXX Some DPLLs have multiple bypass inputs, so it's not technically
- * correct to only have one @clk_bypass pointer.
- *
- * XXX The runtime-variable fields (@last_rounded_rate, @last_rounded_m,
- * @last_rounded_n) should be separated from the runtime-fixed fields
- * and placed into a different structure, so that the runtime-fixed data
- * can be placed into read-only space.
- */
-struct dpll_data {
-	void __iomem		*mult_div1_reg;
-	u32			mult_mask;
-	u32			div1_mask;
-	struct clk		*clk_bypass;
-	struct clk		*clk_ref;
-	void __iomem		*control_reg;
-	u32			enable_mask;
-	unsigned long		last_rounded_rate;
-	u16			last_rounded_m;
-	u16			max_multiplier;
-	u8			last_rounded_n;
-	u8			min_divider;
-	u16			max_divider;
-	u8			modes;
-	void __iomem		*autoidle_reg;
-	void __iomem		*idlest_reg;
-	u32			autoidle_mask;
-	u32			freqsel_mask;
-	u32			idlest_mask;
-	u32			dco_mask;
-	u32			sddiv_mask;
-	u8			auto_recal_bit;
-	u8			recal_en_bit;
-	u8			recal_st_bit;
-	u8			flags;
-};
-
-/*
- * struct clk.flags possibilities
- *
- * XXX document the rest of the clock flags here
- *
- * CLOCK_CLKOUTX2: (OMAP4 only) DPLL CLKOUT and CLKOUTX2 GATE_CTRL
- *     bits share the same register.  This flag allows the
- *     omap4_dpllmx*() code to determine which GATE_CTRL bit field
- *     should be used.  This is a temporary solution - a better approach
- *     would be to associate clock type-specific data with the clock,
- *     similar to the struct dpll_data approach.
- */
-#define ENABLE_REG_32BIT	(1 << 0)	/* Use 32-bit access */
-#define CLOCK_IDLE_CONTROL	(1 << 1)
-#define CLOCK_NO_IDLE_PARENT	(1 << 2)
-#define ENABLE_ON_INIT		(1 << 3)	/* Enable upon framework init */
-#define INVERT_ENABLE		(1 << 4)	/* 0 enables, 1 disables */
-#define CLOCK_CLKOUTX2		(1 << 5)
-
-/**
  * struct clk_hw_omap - OMAP struct clk
  * @node: list_head connecting this clock into the full clock list
  * @enable_reg: register to write to enable the clock (see @enable_bit)
@@ -640,7 +322,6 @@
 
 unsigned long omap_fixed_divisor_recalc(struct clk_hw *hw,
 					unsigned long parent_rate);
->>>>>>> 8b9c1ac2
 
 /* CM_CLKSEL2_PLL.CORE_CLK_SRC bits (2XXX) */
 #define CORE_CLK_SRC_32K		0x0

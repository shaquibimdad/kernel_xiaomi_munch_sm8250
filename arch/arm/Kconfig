--- conflicted
+++ resolved
@@ -70,12 +70,8 @@
 	select HAVE_EXIT_THREAD
 	select HAVE_FTRACE_MCOUNT_RECORD if (!XIP_KERNEL)
 	select HAVE_FUNCTION_GRAPH_TRACER if (!THUMB2_KERNEL)
-<<<<<<< HEAD
 	select HAVE_FUNCTION_TRACER if (!XIP_KERNEL) && (CC_IS_GCC || CLANG_VERSION >= 100000)
-=======
-	select HAVE_FUNCTION_TRACER if (!XIP_KERNEL)
 	select HAVE_FUTEX_CMPXCHG if FUTEX
->>>>>>> 38ec0673
 	select HAVE_GCC_PLUGINS
 	select HAVE_GENERIC_DMA_COHERENT
 	select HAVE_HW_BREAKPOINT if (PERF_EVENTS && (CPU_V6 || CPU_V6K || CPU_V7))

--- conflicted
+++ resolved
@@ -1067,15 +1067,9 @@
 
 	@ bhb workaround
 	mov	r0, #8
-<<<<<<< HEAD
-1:	b	. + 4
-	subs	r0, r0, #1
-	bne	1b
-=======
 3:	b	. + 4
 	subs	r0, r0, #1
 	bne	3b
->>>>>>> 6b481672
 	dsb
 	isb
 	b	2b

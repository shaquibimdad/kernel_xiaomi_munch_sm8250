--- conflicted
+++ resolved
@@ -1174,13 +1174,10 @@
 	case USB_ID(0x041e, 0x3f19): /* E-Mu 0204 USB */
 		set_format_emu_quirk(subs, fmt);
 		break;
-<<<<<<< HEAD
-=======
 	case USB_ID(0x534d, 0x0021): /* MacroSilicon MS2100/MS2106 */
 	case USB_ID(0x534d, 0x2109): /* MacroSilicon MS2109 */
 		subs->stream_offset_adj = 2;
 		break;
->>>>>>> d419ec8e
 	}
 }
 

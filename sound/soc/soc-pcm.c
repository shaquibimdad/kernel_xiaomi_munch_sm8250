--- conflicted
+++ resolved
@@ -40,8 +40,6 @@
 				  SNDRV_PCM_INFO_PAUSE |
 				  SNDRV_PCM_INFO_RESUME,
 	.formats		= SNDRV_PCM_FMTBIT_S16_LE |
-				  SNDRV_PCM_FMTBIT_S24_LE |
-				  SNDRV_PCM_FMTBIT_S24_3LE |
 				  SNDRV_PCM_FMTBIT_S32_LE,
 	.period_bytes_min	= PAGE_SIZE >> 2,
 	.period_bytes_max	= PAGE_SIZE >> 1,
@@ -1343,17 +1341,10 @@
 	dpcm->fe = fe;
 	be->dpcm[stream].runtime = fe->dpcm[stream].runtime;
 	dpcm->state = SND_SOC_DPCM_LINK_STATE_NEW;
-<<<<<<< HEAD
-	spin_lock(&fe->card->dpcm_lock);
-	list_add(&dpcm->list_be, &fe->dpcm[stream].be_clients);
-	list_add(&dpcm->list_fe, &be->dpcm[stream].fe_clients);
-	spin_unlock(&fe->card->dpcm_lock);
-=======
 	spin_lock_irqsave(&fe->card->dpcm_lock, flags);
 	list_add(&dpcm->list_be, &fe->dpcm[stream].be_clients);
 	list_add(&dpcm->list_fe, &be->dpcm[stream].fe_clients);
 	spin_unlock_irqrestore(&fe->card->dpcm_lock, flags);
->>>>>>> f4b1bd6d
 
 	dev_dbg(fe->dev, "connected new DPCM %s path %s %s %s\n",
 			stream ? "capture" : "playback",  fe->dai_link->name,
@@ -1419,17 +1410,10 @@
 #ifdef CONFIG_DEBUG_FS
 		debugfs_remove(dpcm->debugfs_state);
 #endif
-<<<<<<< HEAD
-		spin_lock(&fe->card->dpcm_lock);
-		list_del(&dpcm->list_be);
-		list_del(&dpcm->list_fe);
-		spin_unlock(&fe->card->dpcm_lock);
-=======
 		spin_lock_irqsave(&fe->card->dpcm_lock, flags);
 		list_del(&dpcm->list_be);
 		list_del(&dpcm->list_fe);
 		spin_unlock_irqrestore(&fe->card->dpcm_lock, flags);
->>>>>>> f4b1bd6d
 		kfree(dpcm);
 	}
 }
@@ -1695,19 +1679,11 @@
 	struct snd_soc_dpcm *dpcm;
 	unsigned long flags;
 
-<<<<<<< HEAD
-	spin_lock(&fe->card->dpcm_lock);
-	list_for_each_entry(dpcm, &fe->dpcm[stream].be_clients, list_be)
-		dpcm->be->dpcm[stream].runtime_update =
-						SND_SOC_DPCM_UPDATE_NO;
-	spin_unlock(&fe->card->dpcm_lock);
-=======
 	spin_lock_irqsave(&fe->card->dpcm_lock, flags);
 	list_for_each_entry(dpcm, &fe->dpcm[stream].be_clients, list_be)
 		dpcm->be->dpcm[stream].runtime_update =
 						SND_SOC_DPCM_UPDATE_NO;
 	spin_unlock_irqrestore(&fe->card->dpcm_lock, flags);
->>>>>>> f4b1bd6d
 }
 
 static void dpcm_be_dai_startup_unwind(struct snd_soc_pcm_runtime *fe,
@@ -3080,21 +3056,13 @@
 	dpcm_be_dai_shutdown(fe, stream);
 disconnect:
 	/* disconnect any non started BEs */
-<<<<<<< HEAD
-	spin_lock(&fe->card->dpcm_lock);
-=======
 	spin_lock_irqsave(&fe->card->dpcm_lock, flags);
->>>>>>> f4b1bd6d
 	list_for_each_entry(dpcm, &fe->dpcm[stream].be_clients, list_be) {
 		struct snd_soc_pcm_runtime *be = dpcm->be;
 		if (be->dpcm[stream].state != SND_SOC_DPCM_STATE_START)
 				dpcm->state = SND_SOC_DPCM_LINK_STATE_FREE;
 	}
-<<<<<<< HEAD
-	spin_unlock(&fe->card->dpcm_lock);
-=======
 	spin_unlock_irqrestore(&fe->card->dpcm_lock, flags);
->>>>>>> f4b1bd6d
 
 	return ret;
 }
@@ -3709,14 +3677,9 @@
 	struct snd_soc_dpcm *dpcm;
 	int state;
 	int ret = 1;
-<<<<<<< HEAD
-
-	spin_lock(&fe->card->dpcm_lock);
-=======
 	unsigned long flags;
 
 	spin_lock_irqsave(&fe->card->dpcm_lock, flags);
->>>>>>> f4b1bd6d
 	list_for_each_entry(dpcm, &be->dpcm[stream].fe_clients, list_fe) {
 
 		if (dpcm->fe == fe)
@@ -3730,11 +3693,7 @@
 			break;
 		}
 	}
-<<<<<<< HEAD
-	spin_unlock(&fe->card->dpcm_lock);
-=======
 	spin_unlock_irqrestore(&fe->card->dpcm_lock, flags);
->>>>>>> f4b1bd6d
 
 	/* it's safe to free/stop this BE DAI */
 	return ret;
@@ -3751,14 +3710,9 @@
 	struct snd_soc_dpcm *dpcm;
 	int state;
 	int ret = 1;
-<<<<<<< HEAD
-
-	spin_lock(&fe->card->dpcm_lock);
-=======
 	unsigned long flags;
 
 	spin_lock_irqsave(&fe->card->dpcm_lock, flags);
->>>>>>> f4b1bd6d
 	list_for_each_entry(dpcm, &be->dpcm[stream].fe_clients, list_fe) {
 
 		if (dpcm->fe == fe)
@@ -3773,11 +3727,7 @@
 			break;
 		}
 	}
-<<<<<<< HEAD
-	spin_unlock(&fe->card->dpcm_lock);
-=======
 	spin_unlock_irqrestore(&fe->card->dpcm_lock, flags);
->>>>>>> f4b1bd6d
 
 	/* it's safe to change hw_params */
 	return ret;
@@ -3847,11 +3797,7 @@
 		goto out;
 	}
 
-<<<<<<< HEAD
-	spin_lock(&fe->card->dpcm_lock);
-=======
 	spin_lock_irqsave(&fe->card->dpcm_lock, flags);
->>>>>>> f4b1bd6d
 	list_for_each_entry(dpcm, &fe->dpcm[stream].be_clients, list_be) {
 		struct snd_soc_pcm_runtime *be = dpcm->be;
 		params = &dpcm->hw_params;
@@ -3872,11 +3818,7 @@
 				params_channels(params),
 				params_rate(params));
 	}
-<<<<<<< HEAD
-	spin_unlock(&fe->card->dpcm_lock);
-=======
 	spin_unlock_irqrestore(&fe->card->dpcm_lock, flags);
->>>>>>> f4b1bd6d
 out:
 	return offset;
 }

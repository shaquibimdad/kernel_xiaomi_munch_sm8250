/*
 * wm5110.c  --  WM5110 ALSA SoC Audio driver
 *
 * Copyright 2012 Wolfson Microelectronics plc
 *
 * Author: Mark Brown <broonie@opensource.wolfsonmicro.com>
 *
 * This program is free software; you can redistribute it and/or modify
 * it under the terms of the GNU General Public License version 2 as
 * published by the Free Software Foundation.
 */

#include <linux/module.h>
#include <linux/moduleparam.h>
#include <linux/init.h>
#include <linux/delay.h>
#include <linux/pm.h>
#include <linux/pm_runtime.h>
#include <linux/regmap.h>
#include <linux/slab.h>
#include <sound/core.h>
#include <sound/pcm.h>
#include <sound/pcm_params.h>
#include <sound/soc.h>
#include <sound/jack.h>
#include <sound/initval.h>
#include <sound/tlv.h>

#include <linux/mfd/arizona/core.h>
#include <linux/mfd/arizona/registers.h>

#include "arizona.h"
#include "wm_adsp.h"
#include "wm5110.h"

#define WM5110_NUM_ADSP 4

#define DRV_NAME "wm5110-codec"

struct wm5110_priv {
	struct arizona_priv core;
	struct arizona_fll fll[2];

	unsigned int in_value;
	int in_pre_pending;
	int in_post_pending;

	unsigned int in_pga_cache[6];
};

static const struct wm_adsp_region wm5110_dsp1_regions[] = {
	{ .type = WMFW_ADSP2_PM, .base = 0x100000 },
	{ .type = WMFW_ADSP2_ZM, .base = 0x180000 },
	{ .type = WMFW_ADSP2_XM, .base = 0x190000 },
	{ .type = WMFW_ADSP2_YM, .base = 0x1a8000 },
};

static const struct wm_adsp_region wm5110_dsp2_regions[] = {
	{ .type = WMFW_ADSP2_PM, .base = 0x200000 },
	{ .type = WMFW_ADSP2_ZM, .base = 0x280000 },
	{ .type = WMFW_ADSP2_XM, .base = 0x290000 },
	{ .type = WMFW_ADSP2_YM, .base = 0x2a8000 },
};

static const struct wm_adsp_region wm5110_dsp3_regions[] = {
	{ .type = WMFW_ADSP2_PM, .base = 0x300000 },
	{ .type = WMFW_ADSP2_ZM, .base = 0x380000 },
	{ .type = WMFW_ADSP2_XM, .base = 0x390000 },
	{ .type = WMFW_ADSP2_YM, .base = 0x3a8000 },
};

static const struct wm_adsp_region wm5110_dsp4_regions[] = {
	{ .type = WMFW_ADSP2_PM, .base = 0x400000 },
	{ .type = WMFW_ADSP2_ZM, .base = 0x480000 },
	{ .type = WMFW_ADSP2_XM, .base = 0x490000 },
	{ .type = WMFW_ADSP2_YM, .base = 0x4a8000 },
};

static const struct wm_adsp_region *wm5110_dsp_regions[] = {
	wm5110_dsp1_regions,
	wm5110_dsp2_regions,
	wm5110_dsp3_regions,
	wm5110_dsp4_regions,
};

static const struct reg_default wm5110_sysclk_revd_patch[] = {
	{ 0x3093, 0x1001 },
	{ 0x30E3, 0x1301 },
	{ 0x3133, 0x1201 },
	{ 0x3183, 0x1501 },
	{ 0x31D3, 0x1401 },
	{ 0x0049, 0x01ea },
	{ 0x004a, 0x01f2 },
	{ 0x0057, 0x01e7 },
	{ 0x0058, 0x01fb },
	{ 0x33ce, 0xc4f5 },
	{ 0x33cf, 0x1361 },
	{ 0x33d0, 0x0402 },
	{ 0x33d1, 0x4700 },
	{ 0x33d2, 0x026d },
	{ 0x33d3, 0xff00 },
	{ 0x33d4, 0x026d },
	{ 0x33d5, 0x0101 },
	{ 0x33d6, 0xc4f5 },
	{ 0x33d7, 0x0361 },
	{ 0x33d8, 0x0402 },
	{ 0x33d9, 0x6701 },
	{ 0x33da, 0xc4f5 },
	{ 0x33db, 0x136f },
	{ 0x33dc, 0xc4f5 },
	{ 0x33dd, 0x134f },
	{ 0x33de, 0xc4f5 },
	{ 0x33df, 0x131f },
	{ 0x33e0, 0x026d },
	{ 0x33e1, 0x4f01 },
	{ 0x33e2, 0x026d },
	{ 0x33e3, 0xf100 },
	{ 0x33e4, 0x026d },
	{ 0x33e5, 0x0001 },
	{ 0x33e6, 0xc4f5 },
	{ 0x33e7, 0x0361 },
	{ 0x33e8, 0x0402 },
	{ 0x33e9, 0x6601 },
	{ 0x33ea, 0xc4f5 },
	{ 0x33eb, 0x136f },
	{ 0x33ec, 0xc4f5 },
	{ 0x33ed, 0x134f },
	{ 0x33ee, 0xc4f5 },
	{ 0x33ef, 0x131f },
	{ 0x33f0, 0x026d },
	{ 0x33f1, 0x4e01 },
	{ 0x33f2, 0x026d },
	{ 0x33f3, 0xf000 },
	{ 0x33f6, 0xc4f5 },
	{ 0x33f7, 0x1361 },
	{ 0x33f8, 0x0402 },
	{ 0x33f9, 0x4600 },
	{ 0x33fa, 0x026d },
	{ 0x33fb, 0xfe00 },
};

static const struct reg_default wm5110_sysclk_reve_patch[] = {
	{ 0x3270, 0xE410 },
	{ 0x3271, 0x3078 },
	{ 0x3272, 0xE410 },
	{ 0x3273, 0x3070 },
	{ 0x3274, 0xE410 },
	{ 0x3275, 0x3066 },
	{ 0x3276, 0xE410 },
	{ 0x3277, 0x3056 },
	{ 0x327A, 0xE414 },
	{ 0x327B, 0x3078 },
	{ 0x327C, 0xE414 },
	{ 0x327D, 0x3070 },
	{ 0x327E, 0xE414 },
	{ 0x327F, 0x3066 },
	{ 0x3280, 0xE414 },
	{ 0x3281, 0x3056 },
};

static int wm5110_sysclk_ev(struct snd_soc_dapm_widget *w,
			    struct snd_kcontrol *kcontrol, int event)
{
	struct snd_soc_codec *codec = snd_soc_dapm_to_codec(w->dapm);
	struct arizona *arizona = dev_get_drvdata(codec->dev->parent);
	struct regmap *regmap = arizona->regmap;
	const struct reg_default *patch = NULL;
	int i, patch_size;

	switch (arizona->rev) {
	case 3:
		patch = wm5110_sysclk_revd_patch;
		patch_size = ARRAY_SIZE(wm5110_sysclk_revd_patch);
		break;
	default:
		patch = wm5110_sysclk_reve_patch;
		patch_size = ARRAY_SIZE(wm5110_sysclk_reve_patch);
		break;
	}

	switch (event) {
	case SND_SOC_DAPM_POST_PMU:
		if (patch)
			for (i = 0; i < patch_size; i++)
				regmap_write_async(regmap, patch[i].reg,
						   patch[i].def);
		break;
	case SND_SOC_DAPM_PRE_PMU:
	case SND_SOC_DAPM_POST_PMD:
		return arizona_clk_ev(w, kcontrol, event);
	default:
		break;
	}

	return 0;
}

static int wm5110_adsp_power_ev(struct snd_soc_dapm_widget *w,
				struct snd_kcontrol *kcontrol, int event)
{
	struct snd_soc_codec *codec = snd_soc_dapm_to_codec(w->dapm);
	struct arizona *arizona = dev_get_drvdata(codec->dev->parent);
	unsigned int v;
	int ret;

	ret = regmap_read(arizona->regmap, ARIZONA_SYSTEM_CLOCK_1, &v);
	if (ret != 0) {
		dev_err(codec->dev, "Failed to read SYSCLK state: %d\n", ret);
		return ret;
	}

	v = (v & ARIZONA_SYSCLK_FREQ_MASK) >> ARIZONA_SYSCLK_FREQ_SHIFT;

	return wm_adsp2_early_event(w, kcontrol, event, v);
}

static const struct reg_sequence wm5110_no_dre_left_enable[] = {
	{ 0x3024, 0xE410 },
	{ 0x3025, 0x0056 },
	{ 0x301B, 0x0224 },
	{ 0x301F, 0x4263 },
	{ 0x3021, 0x5291 },
	{ 0x3030, 0xE410 },
	{ 0x3031, 0x3066 },
	{ 0x3032, 0xE410 },
	{ 0x3033, 0x3070 },
	{ 0x3034, 0xE410 },
	{ 0x3035, 0x3078 },
	{ 0x3036, 0xE410 },
	{ 0x3037, 0x3080 },
	{ 0x3038, 0xE410 },
	{ 0x3039, 0x3080 },
};

static const struct reg_sequence wm5110_dre_left_enable[] = {
	{ 0x3024, 0x0231 },
	{ 0x3025, 0x0B00 },
	{ 0x301B, 0x0227 },
	{ 0x301F, 0x4266 },
	{ 0x3021, 0x5294 },
	{ 0x3030, 0xE231 },
	{ 0x3031, 0x0266 },
	{ 0x3032, 0x8231 },
	{ 0x3033, 0x4B15 },
	{ 0x3034, 0x8231 },
	{ 0x3035, 0x0B15 },
	{ 0x3036, 0xE231 },
	{ 0x3037, 0x5294 },
	{ 0x3038, 0x0231 },
	{ 0x3039, 0x0B00 },
};

static const struct reg_sequence wm5110_no_dre_right_enable[] = {
	{ 0x3074, 0xE414 },
	{ 0x3075, 0x0056 },
	{ 0x306B, 0x0224 },
	{ 0x306F, 0x4263 },
	{ 0x3071, 0x5291 },
	{ 0x3080, 0xE414 },
	{ 0x3081, 0x3066 },
	{ 0x3082, 0xE414 },
	{ 0x3083, 0x3070 },
	{ 0x3084, 0xE414 },
	{ 0x3085, 0x3078 },
	{ 0x3086, 0xE414 },
	{ 0x3087, 0x3080 },
	{ 0x3088, 0xE414 },
	{ 0x3089, 0x3080 },
};

static const struct reg_sequence wm5110_dre_right_enable[] = {
	{ 0x3074, 0x0231 },
	{ 0x3075, 0x0B00 },
	{ 0x306B, 0x0227 },
	{ 0x306F, 0x4266 },
	{ 0x3071, 0x5294 },
	{ 0x3080, 0xE231 },
	{ 0x3081, 0x0266 },
	{ 0x3082, 0x8231 },
	{ 0x3083, 0x4B17 },
	{ 0x3084, 0x8231 },
	{ 0x3085, 0x0B17 },
	{ 0x3086, 0xE231 },
	{ 0x3087, 0x5294 },
	{ 0x3088, 0x0231 },
	{ 0x3089, 0x0B00 },
};

static int wm5110_hp_pre_enable(struct snd_soc_dapm_widget *w)
{
	struct snd_soc_codec *codec = snd_soc_dapm_to_codec(w->dapm);
	struct arizona_priv *priv = snd_soc_codec_get_drvdata(codec);
	struct arizona *arizona = priv->arizona;
	unsigned int val = snd_soc_read(codec, ARIZONA_DRE_ENABLE);
	const struct reg_sequence *wseq;
	int nregs;

	switch (w->shift) {
	case ARIZONA_OUT1L_ENA_SHIFT:
		if (val & ARIZONA_DRE1L_ENA_MASK) {
			wseq = wm5110_dre_left_enable;
			nregs = ARRAY_SIZE(wm5110_dre_left_enable);
		} else {
			wseq = wm5110_no_dre_left_enable;
			nregs = ARRAY_SIZE(wm5110_no_dre_left_enable);
			priv->out_up_delay += 10;
		}
		break;
	case ARIZONA_OUT1R_ENA_SHIFT:
		if (val & ARIZONA_DRE1R_ENA_MASK) {
			wseq = wm5110_dre_right_enable;
			nregs = ARRAY_SIZE(wm5110_dre_right_enable);
		} else {
			wseq = wm5110_no_dre_right_enable;
			nregs = ARRAY_SIZE(wm5110_no_dre_right_enable);
			priv->out_up_delay += 10;
		}
		break;
	default:
		return 0;
	}

	return regmap_multi_reg_write(arizona->regmap, wseq, nregs);
}

static int wm5110_hp_pre_disable(struct snd_soc_dapm_widget *w)
{
	struct snd_soc_codec *codec = snd_soc_dapm_to_codec(w->dapm);
	struct arizona_priv *priv = snd_soc_codec_get_drvdata(codec);
	unsigned int val = snd_soc_read(codec, ARIZONA_DRE_ENABLE);

	switch (w->shift) {
	case ARIZONA_OUT1L_ENA_SHIFT:
		if (!(val & ARIZONA_DRE1L_ENA_MASK)) {
			snd_soc_update_bits(codec, ARIZONA_SPARE_TRIGGERS,
					    ARIZONA_WS_TRG1, ARIZONA_WS_TRG1);
			snd_soc_update_bits(codec, ARIZONA_SPARE_TRIGGERS,
					    ARIZONA_WS_TRG1, 0);
			priv->out_down_delay += 27;
		}
		break;
	case ARIZONA_OUT1R_ENA_SHIFT:
		if (!(val & ARIZONA_DRE1R_ENA_MASK)) {
			snd_soc_update_bits(codec, ARIZONA_SPARE_TRIGGERS,
					    ARIZONA_WS_TRG2, ARIZONA_WS_TRG2);
			snd_soc_update_bits(codec, ARIZONA_SPARE_TRIGGERS,
					    ARIZONA_WS_TRG2, 0);
			priv->out_down_delay += 27;
		}
		break;
	default:
		break;
	}

	return 0;
}

static int wm5110_hp_ev(struct snd_soc_dapm_widget *w,
			struct snd_kcontrol *kcontrol, int event)
{
	struct snd_soc_codec *codec = snd_soc_dapm_to_codec(w->dapm);
	struct arizona_priv *priv = snd_soc_codec_get_drvdata(codec);

	switch (priv->arizona->rev) {
	case 0 ... 3:
		break;
	default:
		switch (event) {
		case SND_SOC_DAPM_PRE_PMU:
			wm5110_hp_pre_enable(w);
			break;
		case SND_SOC_DAPM_PRE_PMD:
			wm5110_hp_pre_disable(w);
			break;
		default:
			break;
		}
		break;
	}

	return arizona_hp_ev(w, kcontrol, event);
}

static int wm5110_clear_pga_volume(struct arizona *arizona, int output)
{
	unsigned int reg = ARIZONA_OUTPUT_PATH_CONFIG_1L + output * 4;
	int ret;

	ret = regmap_write(arizona->regmap, reg, 0x80);
	if (ret)
		dev_err(arizona->dev, "Failed to clear PGA (0x%x): %d\n",
			reg, ret);

	return ret;
}

static int wm5110_put_dre(struct snd_kcontrol *kcontrol,
			  struct snd_ctl_elem_value *ucontrol)
{
	struct snd_soc_codec *codec = snd_soc_kcontrol_codec(kcontrol);
	struct snd_soc_dapm_context *dapm = snd_soc_codec_get_dapm(codec);
	struct arizona *arizona = dev_get_drvdata(codec->dev->parent);
	struct soc_mixer_control *mc =
		(struct soc_mixer_control *)kcontrol->private_value;
	unsigned int ena, dre;
	unsigned int mask = (0x1 << mc->shift) | (0x1 << mc->rshift);
	unsigned int lnew = (!!ucontrol->value.integer.value[0]) << mc->shift;
	unsigned int rnew = (!!ucontrol->value.integer.value[1]) << mc->rshift;
	unsigned int lold, rold;
	unsigned int lena, rena;
	int ret;

	snd_soc_dapm_mutex_lock(dapm);

	ret = regmap_read(arizona->regmap, ARIZONA_OUTPUT_ENABLES_1, &ena);
	if (ret) {
		dev_err(arizona->dev, "Failed to read output state: %d\n", ret);
		goto err;
	}
	ret = regmap_read(arizona->regmap, ARIZONA_DRE_ENABLE, &dre);
	if (ret) {
		dev_err(arizona->dev, "Failed to read DRE state: %d\n", ret);
		goto err;
	}

	lold = dre & (1 << mc->shift);
	rold = dre & (1 << mc->rshift);
	/* Enables are channel wise swapped from the DRE enables */
	lena = ena & (1 << mc->rshift);
	rena = ena & (1 << mc->shift);

	if ((lena && lnew != lold) || (rena && rnew != rold)) {
		dev_err(arizona->dev, "Can't change DRE on active outputs\n");
		ret = -EBUSY;
		goto err;
	}

	ret = regmap_update_bits(arizona->regmap, ARIZONA_DRE_ENABLE,
				 mask, lnew | rnew);
	if (ret) {
		dev_err(arizona->dev, "Failed to set DRE: %d\n", ret);
		goto err;
	}

	/* Force reset of PGA volumes, if turning DRE off */
	if (!lnew && lold)
		wm5110_clear_pga_volume(arizona, mc->shift);

	if (!rnew && rold)
		wm5110_clear_pga_volume(arizona, mc->rshift);

err:
	snd_soc_dapm_mutex_unlock(dapm);

	return ret;
}

static int wm5110_in_pga_get(struct snd_kcontrol *kcontrol,
			     struct snd_ctl_elem_value *ucontrol)
{
	struct snd_soc_codec *codec = snd_soc_kcontrol_codec(kcontrol);
	struct snd_soc_dapm_context *dapm = snd_soc_codec_get_dapm(codec);
	int ret;

	/*
	 * PGA Volume is also used as part of the enable sequence, so
	 * usage of it should be avoided whilst that is running.
	 */
	snd_soc_dapm_mutex_lock(dapm);

	ret = snd_soc_get_volsw_range(kcontrol, ucontrol);

	snd_soc_dapm_mutex_unlock(dapm);

	return ret;
}

static int wm5110_in_pga_put(struct snd_kcontrol *kcontrol,
			     struct snd_ctl_elem_value *ucontrol)
{
	struct snd_soc_codec *codec = snd_soc_kcontrol_codec(kcontrol);
	struct snd_soc_dapm_context *dapm = snd_soc_codec_get_dapm(codec);
	int ret;

	/*
	 * PGA Volume is also used as part of the enable sequence, so
	 * usage of it should be avoided whilst that is running.
	 */
	snd_soc_dapm_mutex_lock(dapm);

	ret = snd_soc_put_volsw_range(kcontrol, ucontrol);

	snd_soc_dapm_mutex_unlock(dapm);

	return ret;
}

static int wm5110_in_analog_ev(struct snd_soc_dapm_widget *w,
			       struct snd_kcontrol *kcontrol, int event)
{
	struct snd_soc_codec *codec = snd_soc_dapm_to_codec(w->dapm);
	struct arizona_priv *priv = snd_soc_codec_get_drvdata(codec);
	struct wm5110_priv *wm5110 = snd_soc_codec_get_drvdata(codec);
	struct arizona *arizona = priv->arizona;
	unsigned int reg, mask;
	struct reg_sequence analog_seq[] = {
		{ 0x80, 0x3 },
		{ 0x35d, 0 },
		{ 0x80, 0x0 },
	};

	reg = ARIZONA_IN1L_CONTROL + ((w->shift ^ 0x1) * 4);
	mask = ARIZONA_IN1L_PGA_VOL_MASK;

	switch (event) {
	case SND_SOC_DAPM_WILL_PMU:
		wm5110->in_value |= 0x3 << ((w->shift ^ 0x1) * 2);
		wm5110->in_pre_pending++;
		wm5110->in_post_pending++;
		return 0;
	case SND_SOC_DAPM_PRE_PMU:
		wm5110->in_pga_cache[w->shift] = snd_soc_read(codec, reg);

		snd_soc_update_bits(codec, reg, mask,
				    0x40 << ARIZONA_IN1L_PGA_VOL_SHIFT);

		wm5110->in_pre_pending--;
		if (wm5110->in_pre_pending == 0) {
			analog_seq[1].def = wm5110->in_value;
			regmap_multi_reg_write_bypassed(arizona->regmap,
							analog_seq,
							ARRAY_SIZE(analog_seq));

			msleep(55);

			wm5110->in_value = 0;
		}

		break;
	case SND_SOC_DAPM_POST_PMU:
		snd_soc_update_bits(codec, reg, mask,
				    wm5110->in_pga_cache[w->shift]);

		wm5110->in_post_pending--;
		if (wm5110->in_post_pending == 0)
			regmap_multi_reg_write_bypassed(arizona->regmap,
							analog_seq,
							ARRAY_SIZE(analog_seq));
		break;
	default:
		break;
	}

	return 0;
}

static int wm5110_in_ev(struct snd_soc_dapm_widget *w,
			struct snd_kcontrol *kcontrol, int event)
{
	struct snd_soc_codec *codec = snd_soc_dapm_to_codec(w->dapm);
	struct arizona_priv *priv = snd_soc_codec_get_drvdata(codec);
	struct arizona *arizona = priv->arizona;

	switch (arizona->rev) {
	case 0 ... 4:
		if (arizona_input_analog(codec, w->shift))
			wm5110_in_analog_ev(w, kcontrol, event);

		break;
	default:
		break;
	}

	return arizona_in_ev(w, kcontrol, event);
}

static DECLARE_TLV_DB_SCALE(ana_tlv, 0, 100, 0);
static DECLARE_TLV_DB_SCALE(eq_tlv, -1200, 100, 0);
static DECLARE_TLV_DB_SCALE(digital_tlv, -6400, 50, 0);
static DECLARE_TLV_DB_SCALE(noise_tlv, -13200, 600, 0);
static DECLARE_TLV_DB_SCALE(ng_tlv, -10200, 600, 0);

#define WM5110_NG_SRC(name, base) \
	SOC_SINGLE(name " NG HPOUT1L Switch",  base,  0, 1, 0), \
	SOC_SINGLE(name " NG HPOUT1R Switch",  base,  1, 1, 0), \
	SOC_SINGLE(name " NG HPOUT2L Switch",  base,  2, 1, 0), \
	SOC_SINGLE(name " NG HPOUT2R Switch",  base,  3, 1, 0), \
	SOC_SINGLE(name " NG HPOUT3L Switch",  base,  4, 1, 0), \
	SOC_SINGLE(name " NG HPOUT3R Switch",  base,  5, 1, 0), \
	SOC_SINGLE(name " NG SPKOUTL Switch",  base,  6, 1, 0), \
	SOC_SINGLE(name " NG SPKOUTR Switch",  base,  7, 1, 0), \
	SOC_SINGLE(name " NG SPKDAT1L Switch", base,  8, 1, 0), \
	SOC_SINGLE(name " NG SPKDAT1R Switch", base,  9, 1, 0), \
	SOC_SINGLE(name " NG SPKDAT2L Switch", base, 10, 1, 0), \
	SOC_SINGLE(name " NG SPKDAT2R Switch", base, 11, 1, 0)

#define WM5110_RXANC_INPUT_ROUTES(widget, name) \
	{ widget, NULL, name " NG Mux" }, \
	{ name " NG Internal", NULL, "RXANC NG Clock" }, \
	{ name " NG Internal", NULL, name " Channel" }, \
	{ name " NG External", NULL, "RXANC NG External Clock" }, \
	{ name " NG External", NULL, name " Channel" }, \
	{ name " NG Mux", "None", name " Channel" }, \
	{ name " NG Mux", "Internal", name " NG Internal" }, \
	{ name " NG Mux", "External", name " NG External" }, \
	{ name " Channel", "Left", name " Left Input" }, \
	{ name " Channel", "Combine", name " Left Input" }, \
	{ name " Channel", "Right", name " Right Input" }, \
	{ name " Channel", "Combine", name " Right Input" }, \
	{ name " Left Input", "IN1", "IN1L PGA" }, \
	{ name " Right Input", "IN1", "IN1R PGA" }, \
	{ name " Left Input", "IN2", "IN2L PGA" }, \
	{ name " Right Input", "IN2", "IN2R PGA" }, \
	{ name " Left Input", "IN3", "IN3L PGA" }, \
	{ name " Right Input", "IN3", "IN3R PGA" }, \
	{ name " Left Input", "IN4", "IN4L PGA" }, \
	{ name " Right Input", "IN4", "IN4R PGA" }

#define WM5110_RXANC_OUTPUT_ROUTES(widget, name) \
	{ widget, NULL, name " ANC Source" }, \
	{ name " ANC Source", "RXANCL", "RXANCL" }, \
	{ name " ANC Source", "RXANCR", "RXANCR" }

static const struct snd_kcontrol_new wm5110_snd_controls[] = {
SOC_ENUM("IN1 OSR", arizona_in_dmic_osr[0]),
SOC_ENUM("IN2 OSR", arizona_in_dmic_osr[1]),
SOC_ENUM("IN3 OSR", arizona_in_dmic_osr[2]),
SOC_ENUM("IN4 OSR", arizona_in_dmic_osr[3]),

SOC_SINGLE_RANGE_EXT_TLV("IN1L Volume", ARIZONA_IN1L_CONTROL,
			 ARIZONA_IN1L_PGA_VOL_SHIFT, 0x40, 0x5f, 0,
			 wm5110_in_pga_get, wm5110_in_pga_put, ana_tlv),
SOC_SINGLE_RANGE_EXT_TLV("IN1R Volume", ARIZONA_IN1R_CONTROL,
			 ARIZONA_IN1R_PGA_VOL_SHIFT, 0x40, 0x5f, 0,
			 wm5110_in_pga_get, wm5110_in_pga_put, ana_tlv),
SOC_SINGLE_RANGE_EXT_TLV("IN2L Volume", ARIZONA_IN2L_CONTROL,
			 ARIZONA_IN2L_PGA_VOL_SHIFT, 0x40, 0x5f, 0,
			 wm5110_in_pga_get, wm5110_in_pga_put, ana_tlv),
SOC_SINGLE_RANGE_EXT_TLV("IN2R Volume", ARIZONA_IN2R_CONTROL,
			 ARIZONA_IN2R_PGA_VOL_SHIFT, 0x40, 0x5f, 0,
			 wm5110_in_pga_get, wm5110_in_pga_put, ana_tlv),
SOC_SINGLE_RANGE_EXT_TLV("IN3L Volume", ARIZONA_IN3L_CONTROL,
			 ARIZONA_IN3L_PGA_VOL_SHIFT, 0x40, 0x5f, 0,
			 wm5110_in_pga_get, wm5110_in_pga_put, ana_tlv),
SOC_SINGLE_RANGE_EXT_TLV("IN3R Volume", ARIZONA_IN3R_CONTROL,
			 ARIZONA_IN3R_PGA_VOL_SHIFT, 0x40, 0x5f, 0,
			 wm5110_in_pga_get, wm5110_in_pga_put, ana_tlv),

SOC_ENUM("IN HPF Cutoff Frequency", arizona_in_hpf_cut_enum),

SOC_SINGLE("IN1L HPF Switch", ARIZONA_IN1L_CONTROL,
	   ARIZONA_IN1L_HPF_SHIFT, 1, 0),
SOC_SINGLE("IN1R HPF Switch", ARIZONA_IN1R_CONTROL,
	   ARIZONA_IN1R_HPF_SHIFT, 1, 0),
SOC_SINGLE("IN2L HPF Switch", ARIZONA_IN2L_CONTROL,
	   ARIZONA_IN2L_HPF_SHIFT, 1, 0),
SOC_SINGLE("IN2R HPF Switch", ARIZONA_IN2R_CONTROL,
	   ARIZONA_IN2R_HPF_SHIFT, 1, 0),
SOC_SINGLE("IN3L HPF Switch", ARIZONA_IN3L_CONTROL,
	   ARIZONA_IN3L_HPF_SHIFT, 1, 0),
SOC_SINGLE("IN3R HPF Switch", ARIZONA_IN3R_CONTROL,
	   ARIZONA_IN3R_HPF_SHIFT, 1, 0),
SOC_SINGLE("IN4L HPF Switch", ARIZONA_IN4L_CONTROL,
	   ARIZONA_IN4L_HPF_SHIFT, 1, 0),
SOC_SINGLE("IN4R HPF Switch", ARIZONA_IN4R_CONTROL,
	   ARIZONA_IN4R_HPF_SHIFT, 1, 0),

SOC_SINGLE_TLV("IN1L Digital Volume", ARIZONA_ADC_DIGITAL_VOLUME_1L,
	       ARIZONA_IN1L_DIG_VOL_SHIFT, 0xbf, 0, digital_tlv),
SOC_SINGLE_TLV("IN1R Digital Volume", ARIZONA_ADC_DIGITAL_VOLUME_1R,
	       ARIZONA_IN1R_DIG_VOL_SHIFT, 0xbf, 0, digital_tlv),
SOC_SINGLE_TLV("IN2L Digital Volume", ARIZONA_ADC_DIGITAL_VOLUME_2L,
	       ARIZONA_IN2L_DIG_VOL_SHIFT, 0xbf, 0, digital_tlv),
SOC_SINGLE_TLV("IN2R Digital Volume", ARIZONA_ADC_DIGITAL_VOLUME_2R,
	       ARIZONA_IN2R_DIG_VOL_SHIFT, 0xbf, 0, digital_tlv),
SOC_SINGLE_TLV("IN3L Digital Volume", ARIZONA_ADC_DIGITAL_VOLUME_3L,
	       ARIZONA_IN3L_DIG_VOL_SHIFT, 0xbf, 0, digital_tlv),
SOC_SINGLE_TLV("IN3R Digital Volume", ARIZONA_ADC_DIGITAL_VOLUME_3R,
	       ARIZONA_IN3R_DIG_VOL_SHIFT, 0xbf, 0, digital_tlv),
SOC_SINGLE_TLV("IN4L Digital Volume", ARIZONA_ADC_DIGITAL_VOLUME_4L,
	       ARIZONA_IN4L_DIG_VOL_SHIFT, 0xbf, 0, digital_tlv),
SOC_SINGLE_TLV("IN4R Digital Volume", ARIZONA_ADC_DIGITAL_VOLUME_4R,
	       ARIZONA_IN4R_DIG_VOL_SHIFT, 0xbf, 0, digital_tlv),

SOC_ENUM("Input Ramp Up", arizona_in_vi_ramp),
SOC_ENUM("Input Ramp Down", arizona_in_vd_ramp),

SND_SOC_BYTES("RXANC Coefficients", ARIZONA_ANC_COEFF_START,
	      ARIZONA_ANC_COEFF_END - ARIZONA_ANC_COEFF_START + 1),
SND_SOC_BYTES("RXANCL Config", ARIZONA_FCL_FILTER_CONTROL, 1),
SND_SOC_BYTES("RXANCL Coefficients", ARIZONA_FCL_COEFF_START,
	      ARIZONA_FCL_COEFF_END - ARIZONA_FCL_COEFF_START + 1),
SND_SOC_BYTES("RXANCR Config", ARIZONA_FCR_FILTER_CONTROL, 1),
SND_SOC_BYTES("RXANCR Coefficients", ARIZONA_FCR_COEFF_START,
	      ARIZONA_FCR_COEFF_END - ARIZONA_FCR_COEFF_START + 1),

ARIZONA_MIXER_CONTROLS("EQ1", ARIZONA_EQ1MIX_INPUT_1_SOURCE),
ARIZONA_MIXER_CONTROLS("EQ2", ARIZONA_EQ2MIX_INPUT_1_SOURCE),
ARIZONA_MIXER_CONTROLS("EQ3", ARIZONA_EQ3MIX_INPUT_1_SOURCE),
ARIZONA_MIXER_CONTROLS("EQ4", ARIZONA_EQ4MIX_INPUT_1_SOURCE),

ARIZONA_EQ_CONTROL("EQ1 Coefficients", ARIZONA_EQ1_2),
SOC_SINGLE_TLV("EQ1 B1 Volume", ARIZONA_EQ1_1, ARIZONA_EQ1_B1_GAIN_SHIFT,
	       24, 0, eq_tlv),
SOC_SINGLE_TLV("EQ1 B2 Volume", ARIZONA_EQ1_1, ARIZONA_EQ1_B2_GAIN_SHIFT,
	       24, 0, eq_tlv),
SOC_SINGLE_TLV("EQ1 B3 Volume", ARIZONA_EQ1_1, ARIZONA_EQ1_B3_GAIN_SHIFT,
	       24, 0, eq_tlv),
SOC_SINGLE_TLV("EQ1 B4 Volume", ARIZONA_EQ1_2, ARIZONA_EQ1_B4_GAIN_SHIFT,
	       24, 0, eq_tlv),
SOC_SINGLE_TLV("EQ1 B5 Volume", ARIZONA_EQ1_2, ARIZONA_EQ1_B5_GAIN_SHIFT,
	       24, 0, eq_tlv),

ARIZONA_EQ_CONTROL("EQ2 Coefficients", ARIZONA_EQ2_2),
SOC_SINGLE_TLV("EQ2 B1 Volume", ARIZONA_EQ2_1, ARIZONA_EQ2_B1_GAIN_SHIFT,
	       24, 0, eq_tlv),
SOC_SINGLE_TLV("EQ2 B2 Volume", ARIZONA_EQ2_1, ARIZONA_EQ2_B2_GAIN_SHIFT,
	       24, 0, eq_tlv),
SOC_SINGLE_TLV("EQ2 B3 Volume", ARIZONA_EQ2_1, ARIZONA_EQ2_B3_GAIN_SHIFT,
	       24, 0, eq_tlv),
SOC_SINGLE_TLV("EQ2 B4 Volume", ARIZONA_EQ2_2, ARIZONA_EQ2_B4_GAIN_SHIFT,
	       24, 0, eq_tlv),
SOC_SINGLE_TLV("EQ2 B5 Volume", ARIZONA_EQ2_2, ARIZONA_EQ2_B5_GAIN_SHIFT,
	       24, 0, eq_tlv),

ARIZONA_EQ_CONTROL("EQ3 Coefficients", ARIZONA_EQ3_2),
SOC_SINGLE_TLV("EQ3 B1 Volume", ARIZONA_EQ3_1, ARIZONA_EQ3_B1_GAIN_SHIFT,
	       24, 0, eq_tlv),
SOC_SINGLE_TLV("EQ3 B2 Volume", ARIZONA_EQ3_1, ARIZONA_EQ3_B2_GAIN_SHIFT,
	       24, 0, eq_tlv),
SOC_SINGLE_TLV("EQ3 B3 Volume", ARIZONA_EQ3_1, ARIZONA_EQ3_B3_GAIN_SHIFT,
	       24, 0, eq_tlv),
SOC_SINGLE_TLV("EQ3 B4 Volume", ARIZONA_EQ3_2, ARIZONA_EQ3_B4_GAIN_SHIFT,
	       24, 0, eq_tlv),
SOC_SINGLE_TLV("EQ3 B5 Volume", ARIZONA_EQ3_2, ARIZONA_EQ3_B5_GAIN_SHIFT,
	       24, 0, eq_tlv),

ARIZONA_EQ_CONTROL("EQ4 Coefficients", ARIZONA_EQ4_2),
SOC_SINGLE_TLV("EQ4 B1 Volume", ARIZONA_EQ4_1, ARIZONA_EQ4_B1_GAIN_SHIFT,
	       24, 0, eq_tlv),
SOC_SINGLE_TLV("EQ4 B2 Volume", ARIZONA_EQ4_1, ARIZONA_EQ4_B2_GAIN_SHIFT,
	       24, 0, eq_tlv),
SOC_SINGLE_TLV("EQ4 B3 Volume", ARIZONA_EQ4_1, ARIZONA_EQ4_B3_GAIN_SHIFT,
	       24, 0, eq_tlv),
SOC_SINGLE_TLV("EQ4 B4 Volume", ARIZONA_EQ4_2, ARIZONA_EQ4_B4_GAIN_SHIFT,
	       24, 0, eq_tlv),
SOC_SINGLE_TLV("EQ4 B5 Volume", ARIZONA_EQ4_2, ARIZONA_EQ4_B5_GAIN_SHIFT,
	       24, 0, eq_tlv),

ARIZONA_MIXER_CONTROLS("DRC1L", ARIZONA_DRC1LMIX_INPUT_1_SOURCE),
ARIZONA_MIXER_CONTROLS("DRC1R", ARIZONA_DRC1RMIX_INPUT_1_SOURCE),
ARIZONA_MIXER_CONTROLS("DRC2L", ARIZONA_DRC2LMIX_INPUT_1_SOURCE),
ARIZONA_MIXER_CONTROLS("DRC2R", ARIZONA_DRC2RMIX_INPUT_1_SOURCE),

SND_SOC_BYTES_MASK("DRC1", ARIZONA_DRC1_CTRL1, 5,
		   ARIZONA_DRC1R_ENA | ARIZONA_DRC1L_ENA),
SND_SOC_BYTES_MASK("DRC2", ARIZONA_DRC2_CTRL1, 5,
		   ARIZONA_DRC2R_ENA | ARIZONA_DRC2L_ENA),

ARIZONA_MIXER_CONTROLS("LHPF1", ARIZONA_HPLP1MIX_INPUT_1_SOURCE),
ARIZONA_MIXER_CONTROLS("LHPF2", ARIZONA_HPLP2MIX_INPUT_1_SOURCE),
ARIZONA_MIXER_CONTROLS("LHPF3", ARIZONA_HPLP3MIX_INPUT_1_SOURCE),
ARIZONA_MIXER_CONTROLS("LHPF4", ARIZONA_HPLP4MIX_INPUT_1_SOURCE),

ARIZONA_LHPF_CONTROL("LHPF1 Coefficients", ARIZONA_HPLPF1_2),
ARIZONA_LHPF_CONTROL("LHPF2 Coefficients", ARIZONA_HPLPF2_2),
ARIZONA_LHPF_CONTROL("LHPF3 Coefficients", ARIZONA_HPLPF3_2),
ARIZONA_LHPF_CONTROL("LHPF4 Coefficients", ARIZONA_HPLPF4_2),

SOC_ENUM("LHPF1 Mode", arizona_lhpf1_mode),
SOC_ENUM("LHPF2 Mode", arizona_lhpf2_mode),
SOC_ENUM("LHPF3 Mode", arizona_lhpf3_mode),
SOC_ENUM("LHPF4 Mode", arizona_lhpf4_mode),

SOC_ENUM("ISRC1 FSL", arizona_isrc_fsl[0]),
SOC_ENUM("ISRC2 FSL", arizona_isrc_fsl[1]),
SOC_ENUM("ISRC3 FSL", arizona_isrc_fsl[2]),
SOC_ENUM("ISRC1 FSH", arizona_isrc_fsh[0]),
SOC_ENUM("ISRC2 FSH", arizona_isrc_fsh[1]),
SOC_ENUM("ISRC3 FSH", arizona_isrc_fsh[2]),
SOC_ENUM("ASRC RATE 1", arizona_asrc_rate1),

WM_ADSP2_PRELOAD_SWITCH("DSP1", 1),
WM_ADSP2_PRELOAD_SWITCH("DSP2", 2),
WM_ADSP2_PRELOAD_SWITCH("DSP3", 3),
WM_ADSP2_PRELOAD_SWITCH("DSP4", 4),

ARIZONA_MIXER_CONTROLS("DSP1L", ARIZONA_DSP1LMIX_INPUT_1_SOURCE),
ARIZONA_MIXER_CONTROLS("DSP1R", ARIZONA_DSP1RMIX_INPUT_1_SOURCE),
ARIZONA_MIXER_CONTROLS("DSP2L", ARIZONA_DSP2LMIX_INPUT_1_SOURCE),
ARIZONA_MIXER_CONTROLS("DSP2R", ARIZONA_DSP2RMIX_INPUT_1_SOURCE),
ARIZONA_MIXER_CONTROLS("DSP3L", ARIZONA_DSP3LMIX_INPUT_1_SOURCE),
ARIZONA_MIXER_CONTROLS("DSP3R", ARIZONA_DSP3RMIX_INPUT_1_SOURCE),
ARIZONA_MIXER_CONTROLS("DSP4L", ARIZONA_DSP4LMIX_INPUT_1_SOURCE),
ARIZONA_MIXER_CONTROLS("DSP4R", ARIZONA_DSP4RMIX_INPUT_1_SOURCE),

ARIZONA_MIXER_CONTROLS("Mic", ARIZONA_MICMIX_INPUT_1_SOURCE),
ARIZONA_MIXER_CONTROLS("Noise", ARIZONA_NOISEMIX_INPUT_1_SOURCE),

SOC_SINGLE_TLV("Noise Generator Volume", ARIZONA_COMFORT_NOISE_GENERATOR,
	       ARIZONA_NOISE_GEN_GAIN_SHIFT, 0x16, 0, noise_tlv),

ARIZONA_MIXER_CONTROLS("HPOUT1L", ARIZONA_OUT1LMIX_INPUT_1_SOURCE),
ARIZONA_MIXER_CONTROLS("HPOUT1R", ARIZONA_OUT1RMIX_INPUT_1_SOURCE),
ARIZONA_MIXER_CONTROLS("HPOUT2L", ARIZONA_OUT2LMIX_INPUT_1_SOURCE),
ARIZONA_MIXER_CONTROLS("HPOUT2R", ARIZONA_OUT2RMIX_INPUT_1_SOURCE),
ARIZONA_MIXER_CONTROLS("HPOUT3L", ARIZONA_OUT3LMIX_INPUT_1_SOURCE),
ARIZONA_MIXER_CONTROLS("HPOUT3R", ARIZONA_OUT3RMIX_INPUT_1_SOURCE),
ARIZONA_MIXER_CONTROLS("SPKOUTL", ARIZONA_OUT4LMIX_INPUT_1_SOURCE),
ARIZONA_MIXER_CONTROLS("SPKOUTR", ARIZONA_OUT4RMIX_INPUT_1_SOURCE),
ARIZONA_MIXER_CONTROLS("SPKDAT1L", ARIZONA_OUT5LMIX_INPUT_1_SOURCE),
ARIZONA_MIXER_CONTROLS("SPKDAT1R", ARIZONA_OUT5RMIX_INPUT_1_SOURCE),
ARIZONA_MIXER_CONTROLS("SPKDAT2L", ARIZONA_OUT6LMIX_INPUT_1_SOURCE),
ARIZONA_MIXER_CONTROLS("SPKDAT2R", ARIZONA_OUT6RMIX_INPUT_1_SOURCE),

SOC_SINGLE("HPOUT1 SC Protect Switch", ARIZONA_HP1_SHORT_CIRCUIT_CTRL,
	   ARIZONA_HP1_SC_ENA_SHIFT, 1, 0),
SOC_SINGLE("HPOUT2 SC Protect Switch", ARIZONA_HP2_SHORT_CIRCUIT_CTRL,
	   ARIZONA_HP2_SC_ENA_SHIFT, 1, 0),
SOC_SINGLE("HPOUT3 SC Protect Switch", ARIZONA_HP3_SHORT_CIRCUIT_CTRL,
	   ARIZONA_HP3_SC_ENA_SHIFT, 1, 0),

SOC_SINGLE("SPKDAT1 High Performance Switch", ARIZONA_OUTPUT_PATH_CONFIG_5L,
	   ARIZONA_OUT5_OSR_SHIFT, 1, 0),
SOC_SINGLE("SPKDAT2 High Performance Switch", ARIZONA_OUTPUT_PATH_CONFIG_6L,
	   ARIZONA_OUT6_OSR_SHIFT, 1, 0),

SOC_DOUBLE_R("HPOUT1 Digital Switch", ARIZONA_DAC_DIGITAL_VOLUME_1L,
	     ARIZONA_DAC_DIGITAL_VOLUME_1R, ARIZONA_OUT1L_MUTE_SHIFT, 1, 1),
SOC_DOUBLE_R("HPOUT2 Digital Switch", ARIZONA_DAC_DIGITAL_VOLUME_2L,
	     ARIZONA_DAC_DIGITAL_VOLUME_2R, ARIZONA_OUT2L_MUTE_SHIFT, 1, 1),
SOC_DOUBLE_R("HPOUT3 Digital Switch", ARIZONA_DAC_DIGITAL_VOLUME_3L,
	     ARIZONA_DAC_DIGITAL_VOLUME_3R, ARIZONA_OUT3L_MUTE_SHIFT, 1, 1),
SOC_DOUBLE_R("Speaker Digital Switch", ARIZONA_DAC_DIGITAL_VOLUME_4L,
	     ARIZONA_DAC_DIGITAL_VOLUME_4R, ARIZONA_OUT4L_MUTE_SHIFT, 1, 1),
SOC_DOUBLE_R("SPKDAT1 Digital Switch", ARIZONA_DAC_DIGITAL_VOLUME_5L,
	     ARIZONA_DAC_DIGITAL_VOLUME_5R, ARIZONA_OUT5L_MUTE_SHIFT, 1, 1),
SOC_DOUBLE_R("SPKDAT2 Digital Switch", ARIZONA_DAC_DIGITAL_VOLUME_6L,
	     ARIZONA_DAC_DIGITAL_VOLUME_6R, ARIZONA_OUT6L_MUTE_SHIFT, 1, 1),

SOC_DOUBLE_R_TLV("HPOUT1 Digital Volume", ARIZONA_DAC_DIGITAL_VOLUME_1L,
		 ARIZONA_DAC_DIGITAL_VOLUME_1R, ARIZONA_OUT1L_VOL_SHIFT,
		 0xbf, 0, digital_tlv),
SOC_DOUBLE_R_TLV("HPOUT2 Digital Volume", ARIZONA_DAC_DIGITAL_VOLUME_2L,
		 ARIZONA_DAC_DIGITAL_VOLUME_2R, ARIZONA_OUT2L_VOL_SHIFT,
		 0xbf, 0, digital_tlv),
SOC_DOUBLE_R_TLV("HPOUT3 Digital Volume", ARIZONA_DAC_DIGITAL_VOLUME_3L,
		 ARIZONA_DAC_DIGITAL_VOLUME_3R, ARIZONA_OUT3L_VOL_SHIFT,
		 0xbf, 0, digital_tlv),
SOC_DOUBLE_R_TLV("Speaker Digital Volume", ARIZONA_DAC_DIGITAL_VOLUME_4L,
		 ARIZONA_DAC_DIGITAL_VOLUME_4R, ARIZONA_OUT4L_VOL_SHIFT,
		 0xbf, 0, digital_tlv),
SOC_DOUBLE_R_TLV("SPKDAT1 Digital Volume", ARIZONA_DAC_DIGITAL_VOLUME_5L,
		 ARIZONA_DAC_DIGITAL_VOLUME_5R, ARIZONA_OUT5L_VOL_SHIFT,
		 0xbf, 0, digital_tlv),
SOC_DOUBLE_R_TLV("SPKDAT2 Digital Volume", ARIZONA_DAC_DIGITAL_VOLUME_6L,
		 ARIZONA_DAC_DIGITAL_VOLUME_6R, ARIZONA_OUT6L_VOL_SHIFT,
		 0xbf, 0, digital_tlv),

SOC_DOUBLE("SPKDAT1 Switch", ARIZONA_PDM_SPK1_CTRL_1, ARIZONA_SPK1L_MUTE_SHIFT,
	   ARIZONA_SPK1R_MUTE_SHIFT, 1, 1),
SOC_DOUBLE("SPKDAT2 Switch", ARIZONA_PDM_SPK2_CTRL_1, ARIZONA_SPK2L_MUTE_SHIFT,
	   ARIZONA_SPK2R_MUTE_SHIFT, 1, 1),

SOC_DOUBLE_EXT("HPOUT1 DRE Switch", ARIZONA_DRE_ENABLE,
	   ARIZONA_DRE1L_ENA_SHIFT, ARIZONA_DRE1R_ENA_SHIFT, 1, 0,
	   snd_soc_get_volsw, wm5110_put_dre),
SOC_DOUBLE_EXT("HPOUT2 DRE Switch", ARIZONA_DRE_ENABLE,
	   ARIZONA_DRE2L_ENA_SHIFT, ARIZONA_DRE2R_ENA_SHIFT, 1, 0,
	   snd_soc_get_volsw, wm5110_put_dre),
SOC_DOUBLE_EXT("HPOUT3 DRE Switch", ARIZONA_DRE_ENABLE,
	   ARIZONA_DRE3L_ENA_SHIFT, ARIZONA_DRE3R_ENA_SHIFT, 1, 0,
	   snd_soc_get_volsw, wm5110_put_dre),

SOC_ENUM("Output Ramp Up", arizona_out_vi_ramp),
SOC_ENUM("Output Ramp Down", arizona_out_vd_ramp),

SOC_SINGLE("Noise Gate Switch", ARIZONA_NOISE_GATE_CONTROL,
	   ARIZONA_NGATE_ENA_SHIFT, 1, 0),
SOC_SINGLE_TLV("Noise Gate Threshold Volume", ARIZONA_NOISE_GATE_CONTROL,
	       ARIZONA_NGATE_THR_SHIFT, 7, 1, ng_tlv),
SOC_ENUM("Noise Gate Hold", arizona_ng_hold),

WM5110_NG_SRC("HPOUT1L", ARIZONA_NOISE_GATE_SELECT_1L),
WM5110_NG_SRC("HPOUT1R", ARIZONA_NOISE_GATE_SELECT_1R),
WM5110_NG_SRC("HPOUT2L", ARIZONA_NOISE_GATE_SELECT_2L),
WM5110_NG_SRC("HPOUT2R", ARIZONA_NOISE_GATE_SELECT_2R),
WM5110_NG_SRC("HPOUT3L", ARIZONA_NOISE_GATE_SELECT_3L),
WM5110_NG_SRC("HPOUT3R", ARIZONA_NOISE_GATE_SELECT_3R),
WM5110_NG_SRC("SPKOUTL", ARIZONA_NOISE_GATE_SELECT_4L),
WM5110_NG_SRC("SPKOUTR", ARIZONA_NOISE_GATE_SELECT_4R),
WM5110_NG_SRC("SPKDAT1L", ARIZONA_NOISE_GATE_SELECT_5L),
WM5110_NG_SRC("SPKDAT1R", ARIZONA_NOISE_GATE_SELECT_5R),
WM5110_NG_SRC("SPKDAT2L", ARIZONA_NOISE_GATE_SELECT_6L),
WM5110_NG_SRC("SPKDAT2R", ARIZONA_NOISE_GATE_SELECT_6R),

ARIZONA_MIXER_CONTROLS("AIF1TX1", ARIZONA_AIF1TX1MIX_INPUT_1_SOURCE),
ARIZONA_MIXER_CONTROLS("AIF1TX2", ARIZONA_AIF1TX2MIX_INPUT_1_SOURCE),
ARIZONA_MIXER_CONTROLS("AIF1TX3", ARIZONA_AIF1TX3MIX_INPUT_1_SOURCE),
ARIZONA_MIXER_CONTROLS("AIF1TX4", ARIZONA_AIF1TX4MIX_INPUT_1_SOURCE),
ARIZONA_MIXER_CONTROLS("AIF1TX5", ARIZONA_AIF1TX5MIX_INPUT_1_SOURCE),
ARIZONA_MIXER_CONTROLS("AIF1TX6", ARIZONA_AIF1TX6MIX_INPUT_1_SOURCE),
ARIZONA_MIXER_CONTROLS("AIF1TX7", ARIZONA_AIF1TX7MIX_INPUT_1_SOURCE),
ARIZONA_MIXER_CONTROLS("AIF1TX8", ARIZONA_AIF1TX8MIX_INPUT_1_SOURCE),

ARIZONA_MIXER_CONTROLS("AIF2TX1", ARIZONA_AIF2TX1MIX_INPUT_1_SOURCE),
ARIZONA_MIXER_CONTROLS("AIF2TX2", ARIZONA_AIF2TX2MIX_INPUT_1_SOURCE),
ARIZONA_MIXER_CONTROLS("AIF2TX3", ARIZONA_AIF2TX3MIX_INPUT_1_SOURCE),
ARIZONA_MIXER_CONTROLS("AIF2TX4", ARIZONA_AIF2TX4MIX_INPUT_1_SOURCE),
ARIZONA_MIXER_CONTROLS("AIF2TX5", ARIZONA_AIF2TX5MIX_INPUT_1_SOURCE),
ARIZONA_MIXER_CONTROLS("AIF2TX6", ARIZONA_AIF2TX6MIX_INPUT_1_SOURCE),

ARIZONA_MIXER_CONTROLS("AIF3TX1", ARIZONA_AIF3TX1MIX_INPUT_1_SOURCE),
ARIZONA_MIXER_CONTROLS("AIF3TX2", ARIZONA_AIF3TX2MIX_INPUT_1_SOURCE),

ARIZONA_MIXER_CONTROLS("SLIMTX1", ARIZONA_SLIMTX1MIX_INPUT_1_SOURCE),
ARIZONA_MIXER_CONTROLS("SLIMTX2", ARIZONA_SLIMTX2MIX_INPUT_1_SOURCE),
ARIZONA_MIXER_CONTROLS("SLIMTX3", ARIZONA_SLIMTX3MIX_INPUT_1_SOURCE),
ARIZONA_MIXER_CONTROLS("SLIMTX4", ARIZONA_SLIMTX4MIX_INPUT_1_SOURCE),
ARIZONA_MIXER_CONTROLS("SLIMTX5", ARIZONA_SLIMTX5MIX_INPUT_1_SOURCE),
ARIZONA_MIXER_CONTROLS("SLIMTX6", ARIZONA_SLIMTX6MIX_INPUT_1_SOURCE),
ARIZONA_MIXER_CONTROLS("SLIMTX7", ARIZONA_SLIMTX7MIX_INPUT_1_SOURCE),
ARIZONA_MIXER_CONTROLS("SLIMTX8", ARIZONA_SLIMTX8MIX_INPUT_1_SOURCE),
};

ARIZONA_MIXER_ENUMS(EQ1, ARIZONA_EQ1MIX_INPUT_1_SOURCE);
ARIZONA_MIXER_ENUMS(EQ2, ARIZONA_EQ2MIX_INPUT_1_SOURCE);
ARIZONA_MIXER_ENUMS(EQ3, ARIZONA_EQ3MIX_INPUT_1_SOURCE);
ARIZONA_MIXER_ENUMS(EQ4, ARIZONA_EQ4MIX_INPUT_1_SOURCE);

ARIZONA_MIXER_ENUMS(DRC1L, ARIZONA_DRC1LMIX_INPUT_1_SOURCE);
ARIZONA_MIXER_ENUMS(DRC1R, ARIZONA_DRC1RMIX_INPUT_1_SOURCE);
ARIZONA_MIXER_ENUMS(DRC2L, ARIZONA_DRC2LMIX_INPUT_1_SOURCE);
ARIZONA_MIXER_ENUMS(DRC2R, ARIZONA_DRC2RMIX_INPUT_1_SOURCE);

ARIZONA_MIXER_ENUMS(LHPF1, ARIZONA_HPLP1MIX_INPUT_1_SOURCE);
ARIZONA_MIXER_ENUMS(LHPF2, ARIZONA_HPLP2MIX_INPUT_1_SOURCE);
ARIZONA_MIXER_ENUMS(LHPF3, ARIZONA_HPLP3MIX_INPUT_1_SOURCE);
ARIZONA_MIXER_ENUMS(LHPF4, ARIZONA_HPLP4MIX_INPUT_1_SOURCE);

ARIZONA_MIXER_ENUMS(DSP1L, ARIZONA_DSP1LMIX_INPUT_1_SOURCE);
ARIZONA_MIXER_ENUMS(DSP1R, ARIZONA_DSP1RMIX_INPUT_1_SOURCE);
ARIZONA_DSP_AUX_ENUMS(DSP1, ARIZONA_DSP1AUX1MIX_INPUT_1_SOURCE);

ARIZONA_MIXER_ENUMS(DSP2L, ARIZONA_DSP2LMIX_INPUT_1_SOURCE);
ARIZONA_MIXER_ENUMS(DSP2R, ARIZONA_DSP2RMIX_INPUT_1_SOURCE);
ARIZONA_DSP_AUX_ENUMS(DSP2, ARIZONA_DSP2AUX1MIX_INPUT_1_SOURCE);

ARIZONA_MIXER_ENUMS(DSP3L, ARIZONA_DSP3LMIX_INPUT_1_SOURCE);
ARIZONA_MIXER_ENUMS(DSP3R, ARIZONA_DSP3RMIX_INPUT_1_SOURCE);
ARIZONA_DSP_AUX_ENUMS(DSP3, ARIZONA_DSP3AUX1MIX_INPUT_1_SOURCE);

ARIZONA_MIXER_ENUMS(DSP4L, ARIZONA_DSP4LMIX_INPUT_1_SOURCE);
ARIZONA_MIXER_ENUMS(DSP4R, ARIZONA_DSP4RMIX_INPUT_1_SOURCE);
ARIZONA_DSP_AUX_ENUMS(DSP4, ARIZONA_DSP4AUX1MIX_INPUT_1_SOURCE);

ARIZONA_MIXER_ENUMS(Mic, ARIZONA_MICMIX_INPUT_1_SOURCE);
ARIZONA_MIXER_ENUMS(Noise, ARIZONA_NOISEMIX_INPUT_1_SOURCE);

ARIZONA_MIXER_ENUMS(PWM1, ARIZONA_PWM1MIX_INPUT_1_SOURCE);
ARIZONA_MIXER_ENUMS(PWM2, ARIZONA_PWM2MIX_INPUT_1_SOURCE);

ARIZONA_MIXER_ENUMS(OUT1L, ARIZONA_OUT1LMIX_INPUT_1_SOURCE);
ARIZONA_MIXER_ENUMS(OUT1R, ARIZONA_OUT1RMIX_INPUT_1_SOURCE);
ARIZONA_MIXER_ENUMS(OUT2L, ARIZONA_OUT2LMIX_INPUT_1_SOURCE);
ARIZONA_MIXER_ENUMS(OUT2R, ARIZONA_OUT2RMIX_INPUT_1_SOURCE);
ARIZONA_MIXER_ENUMS(OUT3L, ARIZONA_OUT3LMIX_INPUT_1_SOURCE);
ARIZONA_MIXER_ENUMS(OUT3R, ARIZONA_OUT3RMIX_INPUT_1_SOURCE);
ARIZONA_MIXER_ENUMS(SPKOUTL, ARIZONA_OUT4LMIX_INPUT_1_SOURCE);
ARIZONA_MIXER_ENUMS(SPKOUTR, ARIZONA_OUT4RMIX_INPUT_1_SOURCE);
ARIZONA_MIXER_ENUMS(SPKDAT1L, ARIZONA_OUT5LMIX_INPUT_1_SOURCE);
ARIZONA_MIXER_ENUMS(SPKDAT1R, ARIZONA_OUT5RMIX_INPUT_1_SOURCE);
ARIZONA_MIXER_ENUMS(SPKDAT2L, ARIZONA_OUT6LMIX_INPUT_1_SOURCE);
ARIZONA_MIXER_ENUMS(SPKDAT2R, ARIZONA_OUT6RMIX_INPUT_1_SOURCE);

ARIZONA_MIXER_ENUMS(AIF1TX1, ARIZONA_AIF1TX1MIX_INPUT_1_SOURCE);
ARIZONA_MIXER_ENUMS(AIF1TX2, ARIZONA_AIF1TX2MIX_INPUT_1_SOURCE);
ARIZONA_MIXER_ENUMS(AIF1TX3, ARIZONA_AIF1TX3MIX_INPUT_1_SOURCE);
ARIZONA_MIXER_ENUMS(AIF1TX4, ARIZONA_AIF1TX4MIX_INPUT_1_SOURCE);
ARIZONA_MIXER_ENUMS(AIF1TX5, ARIZONA_AIF1TX5MIX_INPUT_1_SOURCE);
ARIZONA_MIXER_ENUMS(AIF1TX6, ARIZONA_AIF1TX6MIX_INPUT_1_SOURCE);
ARIZONA_MIXER_ENUMS(AIF1TX7, ARIZONA_AIF1TX7MIX_INPUT_1_SOURCE);
ARIZONA_MIXER_ENUMS(AIF1TX8, ARIZONA_AIF1TX8MIX_INPUT_1_SOURCE);

ARIZONA_MIXER_ENUMS(AIF2TX1, ARIZONA_AIF2TX1MIX_INPUT_1_SOURCE);
ARIZONA_MIXER_ENUMS(AIF2TX2, ARIZONA_AIF2TX2MIX_INPUT_1_SOURCE);
ARIZONA_MIXER_ENUMS(AIF2TX3, ARIZONA_AIF2TX3MIX_INPUT_1_SOURCE);
ARIZONA_MIXER_ENUMS(AIF2TX4, ARIZONA_AIF2TX4MIX_INPUT_1_SOURCE);
ARIZONA_MIXER_ENUMS(AIF2TX5, ARIZONA_AIF2TX5MIX_INPUT_1_SOURCE);
ARIZONA_MIXER_ENUMS(AIF2TX6, ARIZONA_AIF2TX6MIX_INPUT_1_SOURCE);

ARIZONA_MIXER_ENUMS(AIF3TX1, ARIZONA_AIF3TX1MIX_INPUT_1_SOURCE);
ARIZONA_MIXER_ENUMS(AIF3TX2, ARIZONA_AIF3TX2MIX_INPUT_1_SOURCE);

ARIZONA_MIXER_ENUMS(SLIMTX1, ARIZONA_SLIMTX1MIX_INPUT_1_SOURCE);
ARIZONA_MIXER_ENUMS(SLIMTX2, ARIZONA_SLIMTX2MIX_INPUT_1_SOURCE);
ARIZONA_MIXER_ENUMS(SLIMTX3, ARIZONA_SLIMTX3MIX_INPUT_1_SOURCE);
ARIZONA_MIXER_ENUMS(SLIMTX4, ARIZONA_SLIMTX4MIX_INPUT_1_SOURCE);
ARIZONA_MIXER_ENUMS(SLIMTX5, ARIZONA_SLIMTX5MIX_INPUT_1_SOURCE);
ARIZONA_MIXER_ENUMS(SLIMTX6, ARIZONA_SLIMTX6MIX_INPUT_1_SOURCE);
ARIZONA_MIXER_ENUMS(SLIMTX7, ARIZONA_SLIMTX7MIX_INPUT_1_SOURCE);
ARIZONA_MIXER_ENUMS(SLIMTX8, ARIZONA_SLIMTX8MIX_INPUT_1_SOURCE);

ARIZONA_MUX_ENUMS(ASRC1L, ARIZONA_ASRC1LMIX_INPUT_1_SOURCE);
ARIZONA_MUX_ENUMS(ASRC1R, ARIZONA_ASRC1RMIX_INPUT_1_SOURCE);
ARIZONA_MUX_ENUMS(ASRC2L, ARIZONA_ASRC2LMIX_INPUT_1_SOURCE);
ARIZONA_MUX_ENUMS(ASRC2R, ARIZONA_ASRC2RMIX_INPUT_1_SOURCE);

ARIZONA_MUX_ENUMS(ISRC1INT1, ARIZONA_ISRC1INT1MIX_INPUT_1_SOURCE);
ARIZONA_MUX_ENUMS(ISRC1INT2, ARIZONA_ISRC1INT2MIX_INPUT_1_SOURCE);
ARIZONA_MUX_ENUMS(ISRC1INT3, ARIZONA_ISRC1INT3MIX_INPUT_1_SOURCE);
ARIZONA_MUX_ENUMS(ISRC1INT4, ARIZONA_ISRC1INT4MIX_INPUT_1_SOURCE);

ARIZONA_MUX_ENUMS(ISRC1DEC1, ARIZONA_ISRC1DEC1MIX_INPUT_1_SOURCE);
ARIZONA_MUX_ENUMS(ISRC1DEC2, ARIZONA_ISRC1DEC2MIX_INPUT_1_SOURCE);
ARIZONA_MUX_ENUMS(ISRC1DEC3, ARIZONA_ISRC1DEC3MIX_INPUT_1_SOURCE);
ARIZONA_MUX_ENUMS(ISRC1DEC4, ARIZONA_ISRC1DEC4MIX_INPUT_1_SOURCE);

ARIZONA_MUX_ENUMS(ISRC2INT1, ARIZONA_ISRC2INT1MIX_INPUT_1_SOURCE);
ARIZONA_MUX_ENUMS(ISRC2INT2, ARIZONA_ISRC2INT2MIX_INPUT_1_SOURCE);
ARIZONA_MUX_ENUMS(ISRC2INT3, ARIZONA_ISRC2INT3MIX_INPUT_1_SOURCE);
ARIZONA_MUX_ENUMS(ISRC2INT4, ARIZONA_ISRC2INT4MIX_INPUT_1_SOURCE);

ARIZONA_MUX_ENUMS(ISRC2DEC1, ARIZONA_ISRC2DEC1MIX_INPUT_1_SOURCE);
ARIZONA_MUX_ENUMS(ISRC2DEC2, ARIZONA_ISRC2DEC2MIX_INPUT_1_SOURCE);
ARIZONA_MUX_ENUMS(ISRC2DEC3, ARIZONA_ISRC2DEC3MIX_INPUT_1_SOURCE);
ARIZONA_MUX_ENUMS(ISRC2DEC4, ARIZONA_ISRC2DEC4MIX_INPUT_1_SOURCE);

ARIZONA_MUX_ENUMS(ISRC3INT1, ARIZONA_ISRC3INT1MIX_INPUT_1_SOURCE);
ARIZONA_MUX_ENUMS(ISRC3INT2, ARIZONA_ISRC3INT2MIX_INPUT_1_SOURCE);
ARIZONA_MUX_ENUMS(ISRC3INT3, ARIZONA_ISRC3INT3MIX_INPUT_1_SOURCE);
ARIZONA_MUX_ENUMS(ISRC3INT4, ARIZONA_ISRC3INT4MIX_INPUT_1_SOURCE);

ARIZONA_MUX_ENUMS(ISRC3DEC1, ARIZONA_ISRC3DEC1MIX_INPUT_1_SOURCE);
ARIZONA_MUX_ENUMS(ISRC3DEC2, ARIZONA_ISRC3DEC2MIX_INPUT_1_SOURCE);
ARIZONA_MUX_ENUMS(ISRC3DEC3, ARIZONA_ISRC3DEC3MIX_INPUT_1_SOURCE);
ARIZONA_MUX_ENUMS(ISRC3DEC4, ARIZONA_ISRC3DEC4MIX_INPUT_1_SOURCE);

static const char *wm5110_aec_loopback_texts[] = {
	"HPOUT1L", "HPOUT1R", "HPOUT2L", "HPOUT2R", "HPOUT3L", "HPOUT3R",
	"SPKOUTL", "SPKOUTR", "SPKDAT1L", "SPKDAT1R", "SPKDAT2L", "SPKDAT2R",
};

static const unsigned int wm5110_aec_loopback_values[] = {
	0, 1, 2, 3, 4, 5, 6, 7, 8, 9, 10, 11,
};

static const struct soc_enum wm5110_aec_loopback =
	SOC_VALUE_ENUM_SINGLE(ARIZONA_DAC_AEC_CONTROL_1,
			      ARIZONA_AEC_LOOPBACK_SRC_SHIFT, 0xf,
			      ARRAY_SIZE(wm5110_aec_loopback_texts),
			      wm5110_aec_loopback_texts,
			      wm5110_aec_loopback_values);

static const struct snd_kcontrol_new wm5110_aec_loopback_mux =
	SOC_DAPM_ENUM("AEC Loopback", wm5110_aec_loopback);

static const struct snd_kcontrol_new wm5110_anc_input_mux[] = {
	SOC_DAPM_ENUM("RXANCL Input", arizona_anc_input_src[0]),
	SOC_DAPM_ENUM("RXANCL Channel", arizona_anc_input_src[1]),
	SOC_DAPM_ENUM("RXANCR Input", arizona_anc_input_src[2]),
	SOC_DAPM_ENUM("RXANCR Channel", arizona_anc_input_src[3]),
};

static const struct snd_kcontrol_new wm5110_anc_ng_mux =
	SOC_DAPM_ENUM("RXANC NG Source", arizona_anc_ng_enum);

static const struct snd_kcontrol_new wm5110_output_anc_src[] = {
	SOC_DAPM_ENUM("HPOUT1L ANC Source", arizona_output_anc_src[0]),
	SOC_DAPM_ENUM("HPOUT1R ANC Source", arizona_output_anc_src[1]),
	SOC_DAPM_ENUM("HPOUT2L ANC Source", arizona_output_anc_src[2]),
	SOC_DAPM_ENUM("HPOUT2R ANC Source", arizona_output_anc_src[3]),
	SOC_DAPM_ENUM("HPOUT3L ANC Source", arizona_output_anc_src[4]),
	SOC_DAPM_ENUM("HPOUT3R ANC Source", arizona_output_anc_src[5]),
	SOC_DAPM_ENUM("SPKOUTL ANC Source", arizona_output_anc_src[6]),
	SOC_DAPM_ENUM("SPKOUTR ANC Source", arizona_output_anc_src[7]),
	SOC_DAPM_ENUM("SPKDAT1L ANC Source", arizona_output_anc_src[8]),
	SOC_DAPM_ENUM("SPKDAT1R ANC Source", arizona_output_anc_src[9]),
	SOC_DAPM_ENUM("SPKDAT2L ANC Source", arizona_output_anc_src[10]),
	SOC_DAPM_ENUM("SPKDAT2R ANC Source", arizona_output_anc_src[11]),
};

static const struct snd_soc_dapm_widget wm5110_dapm_widgets[] = {
SND_SOC_DAPM_SUPPLY("SYSCLK", ARIZONA_SYSTEM_CLOCK_1, ARIZONA_SYSCLK_ENA_SHIFT,
		    0, wm5110_sysclk_ev, SND_SOC_DAPM_POST_PMU |
		    SND_SOC_DAPM_PRE_PMU | SND_SOC_DAPM_POST_PMD),
SND_SOC_DAPM_SUPPLY("ASYNCCLK", ARIZONA_ASYNC_CLOCK_1,
		    ARIZONA_ASYNC_CLK_ENA_SHIFT, 0, arizona_clk_ev,
		    SND_SOC_DAPM_PRE_PMU | SND_SOC_DAPM_POST_PMD),
SND_SOC_DAPM_SUPPLY("OPCLK", ARIZONA_OUTPUT_SYSTEM_CLOCK,
		    ARIZONA_OPCLK_ENA_SHIFT, 0, NULL, 0),
SND_SOC_DAPM_SUPPLY("ASYNCOPCLK", ARIZONA_OUTPUT_ASYNC_CLOCK,
		    ARIZONA_OPCLK_ASYNC_ENA_SHIFT, 0, NULL, 0),

SND_SOC_DAPM_REGULATOR_SUPPLY("DBVDD2", 0, 0),
SND_SOC_DAPM_REGULATOR_SUPPLY("DBVDD3", 0, 0),
SND_SOC_DAPM_REGULATOR_SUPPLY("CPVDD", 20, 0),
SND_SOC_DAPM_REGULATOR_SUPPLY("MICVDD", 0, SND_SOC_DAPM_REGULATOR_BYPASS),
SND_SOC_DAPM_REGULATOR_SUPPLY("SPKVDDL", 0, 0),
SND_SOC_DAPM_REGULATOR_SUPPLY("SPKVDDR", 0, 0),

SND_SOC_DAPM_SIGGEN("TONE"),
SND_SOC_DAPM_SIGGEN("NOISE"),
SND_SOC_DAPM_SIGGEN("HAPTICS"),

SND_SOC_DAPM_INPUT("IN1L"),
SND_SOC_DAPM_INPUT("IN1R"),
SND_SOC_DAPM_INPUT("IN2L"),
SND_SOC_DAPM_INPUT("IN2R"),
SND_SOC_DAPM_INPUT("IN3L"),
SND_SOC_DAPM_INPUT("IN3R"),
SND_SOC_DAPM_INPUT("IN4L"),
SND_SOC_DAPM_INPUT("IN4R"),

SND_SOC_DAPM_OUTPUT("DRC1 Signal Activity"),
SND_SOC_DAPM_OUTPUT("DRC2 Signal Activity"),

SND_SOC_DAPM_OUTPUT("DSP Voice Trigger"),

SND_SOC_DAPM_SWITCH("DSP3 Voice Trigger", SND_SOC_NOPM, 2, 0,
		    &arizona_voice_trigger_switch[2]),

SND_SOC_DAPM_PGA_E("IN1L PGA", ARIZONA_INPUT_ENABLES, ARIZONA_IN1L_ENA_SHIFT,
		   0, NULL, 0, wm5110_in_ev,
		   SND_SOC_DAPM_PRE_PMD | SND_SOC_DAPM_POST_PMD |
		   SND_SOC_DAPM_PRE_PMU | SND_SOC_DAPM_POST_PMU |
		   SND_SOC_DAPM_WILL_PMU),
SND_SOC_DAPM_PGA_E("IN1R PGA", ARIZONA_INPUT_ENABLES, ARIZONA_IN1R_ENA_SHIFT,
		   0, NULL, 0, wm5110_in_ev,
		   SND_SOC_DAPM_PRE_PMD | SND_SOC_DAPM_POST_PMD |
		   SND_SOC_DAPM_PRE_PMU | SND_SOC_DAPM_POST_PMU |
		   SND_SOC_DAPM_WILL_PMU),
SND_SOC_DAPM_PGA_E("IN2L PGA", ARIZONA_INPUT_ENABLES, ARIZONA_IN2L_ENA_SHIFT,
		   0, NULL, 0, wm5110_in_ev,
		   SND_SOC_DAPM_PRE_PMD | SND_SOC_DAPM_POST_PMD |
		   SND_SOC_DAPM_PRE_PMU | SND_SOC_DAPM_POST_PMU |
		   SND_SOC_DAPM_WILL_PMU),
SND_SOC_DAPM_PGA_E("IN2R PGA", ARIZONA_INPUT_ENABLES, ARIZONA_IN2R_ENA_SHIFT,
		   0, NULL, 0, wm5110_in_ev,
		   SND_SOC_DAPM_PRE_PMD | SND_SOC_DAPM_POST_PMD |
		   SND_SOC_DAPM_PRE_PMU | SND_SOC_DAPM_POST_PMU |
		   SND_SOC_DAPM_WILL_PMU),
SND_SOC_DAPM_PGA_E("IN3L PGA", ARIZONA_INPUT_ENABLES, ARIZONA_IN3L_ENA_SHIFT,
		   0, NULL, 0, wm5110_in_ev,
		   SND_SOC_DAPM_PRE_PMD | SND_SOC_DAPM_POST_PMD |
		   SND_SOC_DAPM_PRE_PMU | SND_SOC_DAPM_POST_PMU |
		   SND_SOC_DAPM_WILL_PMU),
SND_SOC_DAPM_PGA_E("IN3R PGA", ARIZONA_INPUT_ENABLES, ARIZONA_IN3R_ENA_SHIFT,
		   0, NULL, 0, wm5110_in_ev,
		   SND_SOC_DAPM_PRE_PMD | SND_SOC_DAPM_POST_PMD |
		   SND_SOC_DAPM_PRE_PMU | SND_SOC_DAPM_POST_PMU |
		   SND_SOC_DAPM_WILL_PMU),
SND_SOC_DAPM_PGA_E("IN4L PGA", ARIZONA_INPUT_ENABLES, ARIZONA_IN4L_ENA_SHIFT,
		   0, NULL, 0, arizona_in_ev,
		   SND_SOC_DAPM_PRE_PMD | SND_SOC_DAPM_POST_PMD |
		   SND_SOC_DAPM_PRE_PMU | SND_SOC_DAPM_POST_PMU),
SND_SOC_DAPM_PGA_E("IN4R PGA", ARIZONA_INPUT_ENABLES, ARIZONA_IN4R_ENA_SHIFT,
		   0, NULL, 0, arizona_in_ev,
		   SND_SOC_DAPM_PRE_PMD | SND_SOC_DAPM_POST_PMD |
		   SND_SOC_DAPM_PRE_PMU | SND_SOC_DAPM_POST_PMU),

SND_SOC_DAPM_SUPPLY("MICBIAS1", ARIZONA_MIC_BIAS_CTRL_1,
		    ARIZONA_MICB1_ENA_SHIFT, 0, NULL, 0),
SND_SOC_DAPM_SUPPLY("MICBIAS2", ARIZONA_MIC_BIAS_CTRL_2,
		    ARIZONA_MICB1_ENA_SHIFT, 0, NULL, 0),
SND_SOC_DAPM_SUPPLY("MICBIAS3", ARIZONA_MIC_BIAS_CTRL_3,
		    ARIZONA_MICB1_ENA_SHIFT, 0, NULL, 0),

SND_SOC_DAPM_PGA("Noise Generator", ARIZONA_COMFORT_NOISE_GENERATOR,
		 ARIZONA_NOISE_GEN_ENA_SHIFT, 0, NULL, 0),

SND_SOC_DAPM_PGA("Tone Generator 1", ARIZONA_TONE_GENERATOR_1,
		 ARIZONA_TONE1_ENA_SHIFT, 0, NULL, 0),
SND_SOC_DAPM_PGA("Tone Generator 2", ARIZONA_TONE_GENERATOR_1,
		 ARIZONA_TONE2_ENA_SHIFT, 0, NULL, 0),

SND_SOC_DAPM_PGA("Mic Mute Mixer", ARIZONA_MIC_NOISE_MIX_CONTROL_1,
		 ARIZONA_MICMUTE_MIX_ENA_SHIFT, 0, NULL, 0),

SND_SOC_DAPM_PGA("EQ1", ARIZONA_EQ1_1, ARIZONA_EQ1_ENA_SHIFT, 0, NULL, 0),
SND_SOC_DAPM_PGA("EQ2", ARIZONA_EQ2_1, ARIZONA_EQ2_ENA_SHIFT, 0, NULL, 0),
SND_SOC_DAPM_PGA("EQ3", ARIZONA_EQ3_1, ARIZONA_EQ3_ENA_SHIFT, 0, NULL, 0),
SND_SOC_DAPM_PGA("EQ4", ARIZONA_EQ4_1, ARIZONA_EQ4_ENA_SHIFT, 0, NULL, 0),

SND_SOC_DAPM_PGA("DRC1L", ARIZONA_DRC1_CTRL1, ARIZONA_DRC1L_ENA_SHIFT, 0,
		 NULL, 0),
SND_SOC_DAPM_PGA("DRC1R", ARIZONA_DRC1_CTRL1, ARIZONA_DRC1R_ENA_SHIFT, 0,
		 NULL, 0),
SND_SOC_DAPM_PGA("DRC2L", ARIZONA_DRC2_CTRL1, ARIZONA_DRC2L_ENA_SHIFT, 0,
		 NULL, 0),
SND_SOC_DAPM_PGA("DRC2R", ARIZONA_DRC2_CTRL1, ARIZONA_DRC2R_ENA_SHIFT, 0,
		 NULL, 0),

SND_SOC_DAPM_PGA("LHPF1", ARIZONA_HPLPF1_1, ARIZONA_LHPF1_ENA_SHIFT, 0,
		 NULL, 0),
SND_SOC_DAPM_PGA("LHPF2", ARIZONA_HPLPF2_1, ARIZONA_LHPF2_ENA_SHIFT, 0,
		 NULL, 0),
SND_SOC_DAPM_PGA("LHPF3", ARIZONA_HPLPF3_1, ARIZONA_LHPF3_ENA_SHIFT, 0,
		 NULL, 0),
SND_SOC_DAPM_PGA("LHPF4", ARIZONA_HPLPF4_1, ARIZONA_LHPF4_ENA_SHIFT, 0,
		 NULL, 0),

SND_SOC_DAPM_PGA("PWM1 Driver", ARIZONA_PWM_DRIVE_1, ARIZONA_PWM1_ENA_SHIFT,
		 0, NULL, 0),
SND_SOC_DAPM_PGA("PWM2 Driver", ARIZONA_PWM_DRIVE_1, ARIZONA_PWM2_ENA_SHIFT,
		 0, NULL, 0),

SND_SOC_DAPM_PGA("ASRC1L", ARIZONA_ASRC_ENABLE, ARIZONA_ASRC1L_ENA_SHIFT, 0,
		 NULL, 0),
SND_SOC_DAPM_PGA("ASRC1R", ARIZONA_ASRC_ENABLE, ARIZONA_ASRC1R_ENA_SHIFT, 0,
		 NULL, 0),
SND_SOC_DAPM_PGA("ASRC2L", ARIZONA_ASRC_ENABLE, ARIZONA_ASRC2L_ENA_SHIFT, 0,
		 NULL, 0),
SND_SOC_DAPM_PGA("ASRC2R", ARIZONA_ASRC_ENABLE, ARIZONA_ASRC2R_ENA_SHIFT, 0,
		 NULL, 0),

WM_ADSP2("DSP1", 0, wm5110_adsp_power_ev),
WM_ADSP2("DSP2", 1, wm5110_adsp_power_ev),
WM_ADSP2("DSP3", 2, wm5110_adsp_power_ev),
WM_ADSP2("DSP4", 3, wm5110_adsp_power_ev),

SND_SOC_DAPM_PGA("ISRC1INT1", ARIZONA_ISRC_1_CTRL_3,
		 ARIZONA_ISRC1_INT0_ENA_SHIFT, 0, NULL, 0),
SND_SOC_DAPM_PGA("ISRC1INT2", ARIZONA_ISRC_1_CTRL_3,
		 ARIZONA_ISRC1_INT1_ENA_SHIFT, 0, NULL, 0),
SND_SOC_DAPM_PGA("ISRC1INT3", ARIZONA_ISRC_1_CTRL_3,
		 ARIZONA_ISRC1_INT2_ENA_SHIFT, 0, NULL, 0),
SND_SOC_DAPM_PGA("ISRC1INT4", ARIZONA_ISRC_1_CTRL_3,
		 ARIZONA_ISRC1_INT3_ENA_SHIFT, 0, NULL, 0),

SND_SOC_DAPM_PGA("ISRC1DEC1", ARIZONA_ISRC_1_CTRL_3,
		 ARIZONA_ISRC1_DEC0_ENA_SHIFT, 0, NULL, 0),
SND_SOC_DAPM_PGA("ISRC1DEC2", ARIZONA_ISRC_1_CTRL_3,
		 ARIZONA_ISRC1_DEC1_ENA_SHIFT, 0, NULL, 0),
SND_SOC_DAPM_PGA("ISRC1DEC3", ARIZONA_ISRC_1_CTRL_3,
		 ARIZONA_ISRC1_DEC2_ENA_SHIFT, 0, NULL, 0),
SND_SOC_DAPM_PGA("ISRC1DEC4", ARIZONA_ISRC_1_CTRL_3,
		 ARIZONA_ISRC1_DEC3_ENA_SHIFT, 0, NULL, 0),

SND_SOC_DAPM_PGA("ISRC2INT1", ARIZONA_ISRC_2_CTRL_3,
		 ARIZONA_ISRC2_INT0_ENA_SHIFT, 0, NULL, 0),
SND_SOC_DAPM_PGA("ISRC2INT2", ARIZONA_ISRC_2_CTRL_3,
		 ARIZONA_ISRC2_INT1_ENA_SHIFT, 0, NULL, 0),
SND_SOC_DAPM_PGA("ISRC2INT3", ARIZONA_ISRC_2_CTRL_3,
		 ARIZONA_ISRC2_INT2_ENA_SHIFT, 0, NULL, 0),
SND_SOC_DAPM_PGA("ISRC2INT4", ARIZONA_ISRC_2_CTRL_3,
		 ARIZONA_ISRC2_INT3_ENA_SHIFT, 0, NULL, 0),

SND_SOC_DAPM_PGA("ISRC2DEC1", ARIZONA_ISRC_2_CTRL_3,
		 ARIZONA_ISRC2_DEC0_ENA_SHIFT, 0, NULL, 0),
SND_SOC_DAPM_PGA("ISRC2DEC2", ARIZONA_ISRC_2_CTRL_3,
		 ARIZONA_ISRC2_DEC1_ENA_SHIFT, 0, NULL, 0),
SND_SOC_DAPM_PGA("ISRC2DEC3", ARIZONA_ISRC_2_CTRL_3,
		 ARIZONA_ISRC2_DEC2_ENA_SHIFT, 0, NULL, 0),
SND_SOC_DAPM_PGA("ISRC2DEC4", ARIZONA_ISRC_2_CTRL_3,
		 ARIZONA_ISRC2_DEC3_ENA_SHIFT, 0, NULL, 0),

SND_SOC_DAPM_PGA("ISRC3INT1", ARIZONA_ISRC_3_CTRL_3,
		 ARIZONA_ISRC3_INT0_ENA_SHIFT, 0, NULL, 0),
SND_SOC_DAPM_PGA("ISRC3INT2", ARIZONA_ISRC_3_CTRL_3,
		 ARIZONA_ISRC3_INT1_ENA_SHIFT, 0, NULL, 0),
SND_SOC_DAPM_PGA("ISRC3INT3", ARIZONA_ISRC_3_CTRL_3,
		 ARIZONA_ISRC3_INT2_ENA_SHIFT, 0, NULL, 0),
SND_SOC_DAPM_PGA("ISRC3INT4", ARIZONA_ISRC_3_CTRL_3,
		 ARIZONA_ISRC3_INT3_ENA_SHIFT, 0, NULL, 0),

SND_SOC_DAPM_PGA("ISRC3DEC1", ARIZONA_ISRC_3_CTRL_3,
		 ARIZONA_ISRC3_DEC0_ENA_SHIFT, 0, NULL, 0),
SND_SOC_DAPM_PGA("ISRC3DEC2", ARIZONA_ISRC_3_CTRL_3,
		 ARIZONA_ISRC3_DEC1_ENA_SHIFT, 0, NULL, 0),
SND_SOC_DAPM_PGA("ISRC3DEC3", ARIZONA_ISRC_3_CTRL_3,
		 ARIZONA_ISRC3_DEC2_ENA_SHIFT, 0, NULL, 0),
SND_SOC_DAPM_PGA("ISRC3DEC4", ARIZONA_ISRC_3_CTRL_3,
		 ARIZONA_ISRC3_DEC3_ENA_SHIFT, 0, NULL, 0),

SND_SOC_DAPM_MUX("AEC Loopback", ARIZONA_DAC_AEC_CONTROL_1,
		       ARIZONA_AEC_LOOPBACK_ENA_SHIFT, 0,
		       &wm5110_aec_loopback_mux),

SND_SOC_DAPM_SUPPLY("RXANC NG External Clock", SND_SOC_NOPM,
		   ARIZONA_EXT_NG_SEL_SET_SHIFT, 0, arizona_anc_ev,
		   SND_SOC_DAPM_POST_PMU | SND_SOC_DAPM_PRE_PMD),
SND_SOC_DAPM_PGA("RXANCL NG External", SND_SOC_NOPM, 0, 0, NULL, 0),
SND_SOC_DAPM_PGA("RXANCR NG External", SND_SOC_NOPM, 0, 0, NULL, 0),

SND_SOC_DAPM_SUPPLY("RXANC NG Clock", SND_SOC_NOPM,
		   ARIZONA_CLK_NG_ENA_SET_SHIFT, 0, arizona_anc_ev,
		   SND_SOC_DAPM_POST_PMU | SND_SOC_DAPM_PRE_PMD),
SND_SOC_DAPM_PGA("RXANCL NG Internal", SND_SOC_NOPM, 0, 0, NULL, 0),
SND_SOC_DAPM_PGA("RXANCR NG Internal", SND_SOC_NOPM, 0, 0, NULL, 0),

SND_SOC_DAPM_MUX("RXANCL Left Input", SND_SOC_NOPM, 0, 0,
		 &wm5110_anc_input_mux[0]),
SND_SOC_DAPM_MUX("RXANCL Right Input", SND_SOC_NOPM, 0, 0,
		 &wm5110_anc_input_mux[0]),
SND_SOC_DAPM_MUX("RXANCL Channel", SND_SOC_NOPM, 0, 0,
		 &wm5110_anc_input_mux[1]),
SND_SOC_DAPM_MUX("RXANCL NG Mux", SND_SOC_NOPM, 0, 0, &wm5110_anc_ng_mux),
SND_SOC_DAPM_MUX("RXANCR Left Input", SND_SOC_NOPM, 0, 0,
		 &wm5110_anc_input_mux[2]),
SND_SOC_DAPM_MUX("RXANCR Right Input", SND_SOC_NOPM, 0, 0,
		 &wm5110_anc_input_mux[2]),
SND_SOC_DAPM_MUX("RXANCR Channel", SND_SOC_NOPM, 0, 0,
		 &wm5110_anc_input_mux[3]),
SND_SOC_DAPM_MUX("RXANCR NG Mux", SND_SOC_NOPM, 0, 0, &wm5110_anc_ng_mux),

SND_SOC_DAPM_PGA_E("RXANCL", SND_SOC_NOPM, ARIZONA_CLK_L_ENA_SET_SHIFT,
		   0, NULL, 0, arizona_anc_ev,
		   SND_SOC_DAPM_POST_PMU | SND_SOC_DAPM_PRE_PMD),
SND_SOC_DAPM_PGA_E("RXANCR", SND_SOC_NOPM, ARIZONA_CLK_R_ENA_SET_SHIFT,
		   0, NULL, 0, arizona_anc_ev,
		   SND_SOC_DAPM_POST_PMU | SND_SOC_DAPM_PRE_PMD),

SND_SOC_DAPM_MUX("HPOUT1L ANC Source", SND_SOC_NOPM, 0, 0,
		 &wm5110_output_anc_src[0]),
SND_SOC_DAPM_MUX("HPOUT1R ANC Source", SND_SOC_NOPM, 0, 0,
		 &wm5110_output_anc_src[1]),
SND_SOC_DAPM_MUX("HPOUT2L ANC Source", SND_SOC_NOPM, 0, 0,
		 &wm5110_output_anc_src[2]),
SND_SOC_DAPM_MUX("HPOUT2R ANC Source", SND_SOC_NOPM, 0, 0,
		 &wm5110_output_anc_src[3]),
SND_SOC_DAPM_MUX("HPOUT3L ANC Source", SND_SOC_NOPM, 0, 0,
		 &wm5110_output_anc_src[4]),
SND_SOC_DAPM_MUX("HPOUT3R ANC Source", SND_SOC_NOPM, 0, 0,
		 &wm5110_output_anc_src[5]),
SND_SOC_DAPM_MUX("SPKOUTL ANC Source", SND_SOC_NOPM, 0, 0,
		 &wm5110_output_anc_src[6]),
SND_SOC_DAPM_MUX("SPKOUTR ANC Source", SND_SOC_NOPM, 0, 0,
		 &wm5110_output_anc_src[7]),
SND_SOC_DAPM_MUX("SPKDAT1L ANC Source", SND_SOC_NOPM, 0, 0,
		 &wm5110_output_anc_src[8]),
SND_SOC_DAPM_MUX("SPKDAT1R ANC Source", SND_SOC_NOPM, 0, 0,
		 &wm5110_output_anc_src[9]),
SND_SOC_DAPM_MUX("SPKDAT2L ANC Source", SND_SOC_NOPM, 0, 0,
		 &wm5110_output_anc_src[10]),
SND_SOC_DAPM_MUX("SPKDAT2R ANC Source", SND_SOC_NOPM, 0, 0,
		 &wm5110_output_anc_src[11]),

SND_SOC_DAPM_AIF_OUT("AIF1TX1", NULL, 0,
		     ARIZONA_AIF1_TX_ENABLES, ARIZONA_AIF1TX1_ENA_SHIFT, 0),
SND_SOC_DAPM_AIF_OUT("AIF1TX2", NULL, 0,
		     ARIZONA_AIF1_TX_ENABLES, ARIZONA_AIF1TX2_ENA_SHIFT, 0),
SND_SOC_DAPM_AIF_OUT("AIF1TX3", NULL, 0,
		     ARIZONA_AIF1_TX_ENABLES, ARIZONA_AIF1TX3_ENA_SHIFT, 0),
SND_SOC_DAPM_AIF_OUT("AIF1TX4", NULL, 0,
		     ARIZONA_AIF1_TX_ENABLES, ARIZONA_AIF1TX4_ENA_SHIFT, 0),
SND_SOC_DAPM_AIF_OUT("AIF1TX5", NULL, 0,
		     ARIZONA_AIF1_TX_ENABLES, ARIZONA_AIF1TX5_ENA_SHIFT, 0),
SND_SOC_DAPM_AIF_OUT("AIF1TX6", NULL, 0,
		     ARIZONA_AIF1_TX_ENABLES, ARIZONA_AIF1TX6_ENA_SHIFT, 0),
SND_SOC_DAPM_AIF_OUT("AIF1TX7", NULL, 0,
		     ARIZONA_AIF1_TX_ENABLES, ARIZONA_AIF1TX7_ENA_SHIFT, 0),
SND_SOC_DAPM_AIF_OUT("AIF1TX8", NULL, 0,
		     ARIZONA_AIF1_TX_ENABLES, ARIZONA_AIF1TX8_ENA_SHIFT, 0),

SND_SOC_DAPM_AIF_IN("AIF1RX1", NULL, 0,
		    ARIZONA_AIF1_RX_ENABLES, ARIZONA_AIF1RX1_ENA_SHIFT, 0),
SND_SOC_DAPM_AIF_IN("AIF1RX2", NULL, 0,
		    ARIZONA_AIF1_RX_ENABLES, ARIZONA_AIF1RX2_ENA_SHIFT, 0),
SND_SOC_DAPM_AIF_IN("AIF1RX3", NULL, 0,
		    ARIZONA_AIF1_RX_ENABLES, ARIZONA_AIF1RX3_ENA_SHIFT, 0),
SND_SOC_DAPM_AIF_IN("AIF1RX4", NULL, 0,
		    ARIZONA_AIF1_RX_ENABLES, ARIZONA_AIF1RX4_ENA_SHIFT, 0),
SND_SOC_DAPM_AIF_IN("AIF1RX5", NULL, 0,
		    ARIZONA_AIF1_RX_ENABLES, ARIZONA_AIF1RX5_ENA_SHIFT, 0),
SND_SOC_DAPM_AIF_IN("AIF1RX6", NULL, 0,
		    ARIZONA_AIF1_RX_ENABLES, ARIZONA_AIF1RX6_ENA_SHIFT, 0),
SND_SOC_DAPM_AIF_IN("AIF1RX7", NULL, 0,
		    ARIZONA_AIF1_RX_ENABLES, ARIZONA_AIF1RX7_ENA_SHIFT, 0),
SND_SOC_DAPM_AIF_IN("AIF1RX8", NULL, 0,
		    ARIZONA_AIF1_RX_ENABLES, ARIZONA_AIF1RX8_ENA_SHIFT, 0),

SND_SOC_DAPM_AIF_OUT("AIF2TX1", NULL, 0,
		     ARIZONA_AIF2_TX_ENABLES, ARIZONA_AIF2TX1_ENA_SHIFT, 0),
SND_SOC_DAPM_AIF_OUT("AIF2TX2", NULL, 0,
		     ARIZONA_AIF2_TX_ENABLES, ARIZONA_AIF2TX2_ENA_SHIFT, 0),
SND_SOC_DAPM_AIF_OUT("AIF2TX3", NULL, 0,
		     ARIZONA_AIF2_TX_ENABLES, ARIZONA_AIF2TX3_ENA_SHIFT, 0),
SND_SOC_DAPM_AIF_OUT("AIF2TX4", NULL, 0,
		     ARIZONA_AIF2_TX_ENABLES, ARIZONA_AIF2TX4_ENA_SHIFT, 0),
SND_SOC_DAPM_AIF_OUT("AIF2TX5", NULL, 0,
		     ARIZONA_AIF2_TX_ENABLES, ARIZONA_AIF2TX5_ENA_SHIFT, 0),
SND_SOC_DAPM_AIF_OUT("AIF2TX6", NULL, 0,
		     ARIZONA_AIF2_TX_ENABLES, ARIZONA_AIF2TX6_ENA_SHIFT, 0),

SND_SOC_DAPM_AIF_IN("AIF2RX1", NULL, 0,
		    ARIZONA_AIF2_RX_ENABLES, ARIZONA_AIF2RX1_ENA_SHIFT, 0),
SND_SOC_DAPM_AIF_IN("AIF2RX2", NULL, 0,
		    ARIZONA_AIF2_RX_ENABLES, ARIZONA_AIF2RX2_ENA_SHIFT, 0),
SND_SOC_DAPM_AIF_IN("AIF2RX3", NULL, 0,
		    ARIZONA_AIF2_RX_ENABLES, ARIZONA_AIF2RX3_ENA_SHIFT, 0),
SND_SOC_DAPM_AIF_IN("AIF2RX4", NULL, 0,
		    ARIZONA_AIF2_RX_ENABLES, ARIZONA_AIF2RX4_ENA_SHIFT, 0),
SND_SOC_DAPM_AIF_IN("AIF2RX5", NULL, 0,
		    ARIZONA_AIF2_RX_ENABLES, ARIZONA_AIF2RX5_ENA_SHIFT, 0),
SND_SOC_DAPM_AIF_IN("AIF2RX6", NULL, 0,
		    ARIZONA_AIF2_RX_ENABLES, ARIZONA_AIF2RX6_ENA_SHIFT, 0),

SND_SOC_DAPM_AIF_IN("SLIMRX1", NULL, 0,
		    ARIZONA_SLIMBUS_RX_CHANNEL_ENABLE,
		    ARIZONA_SLIMRX1_ENA_SHIFT, 0),
SND_SOC_DAPM_AIF_IN("SLIMRX2", NULL, 0,
		    ARIZONA_SLIMBUS_RX_CHANNEL_ENABLE,
		    ARIZONA_SLIMRX2_ENA_SHIFT, 0),
SND_SOC_DAPM_AIF_IN("SLIMRX3", NULL, 0,
		    ARIZONA_SLIMBUS_RX_CHANNEL_ENABLE,
		    ARIZONA_SLIMRX3_ENA_SHIFT, 0),
SND_SOC_DAPM_AIF_IN("SLIMRX4", NULL, 0,
		    ARIZONA_SLIMBUS_RX_CHANNEL_ENABLE,
		    ARIZONA_SLIMRX4_ENA_SHIFT, 0),
SND_SOC_DAPM_AIF_IN("SLIMRX5", NULL, 0,
		    ARIZONA_SLIMBUS_RX_CHANNEL_ENABLE,
		    ARIZONA_SLIMRX5_ENA_SHIFT, 0),
SND_SOC_DAPM_AIF_IN("SLIMRX6", NULL, 0,
		    ARIZONA_SLIMBUS_RX_CHANNEL_ENABLE,
		    ARIZONA_SLIMRX6_ENA_SHIFT, 0),
SND_SOC_DAPM_AIF_IN("SLIMRX7", NULL, 0,
		    ARIZONA_SLIMBUS_RX_CHANNEL_ENABLE,
		    ARIZONA_SLIMRX7_ENA_SHIFT, 0),
SND_SOC_DAPM_AIF_IN("SLIMRX8", NULL, 0,
		    ARIZONA_SLIMBUS_RX_CHANNEL_ENABLE,
		    ARIZONA_SLIMRX8_ENA_SHIFT, 0),

SND_SOC_DAPM_AIF_OUT("SLIMTX1", NULL, 0,
		     ARIZONA_SLIMBUS_TX_CHANNEL_ENABLE,
		     ARIZONA_SLIMTX1_ENA_SHIFT, 0),
SND_SOC_DAPM_AIF_OUT("SLIMTX2", NULL, 0,
		     ARIZONA_SLIMBUS_TX_CHANNEL_ENABLE,
		     ARIZONA_SLIMTX2_ENA_SHIFT, 0),
SND_SOC_DAPM_AIF_OUT("SLIMTX3", NULL, 0,
		     ARIZONA_SLIMBUS_TX_CHANNEL_ENABLE,
		     ARIZONA_SLIMTX3_ENA_SHIFT, 0),
SND_SOC_DAPM_AIF_OUT("SLIMTX4", NULL, 0,
		     ARIZONA_SLIMBUS_TX_CHANNEL_ENABLE,
		     ARIZONA_SLIMTX4_ENA_SHIFT, 0),
SND_SOC_DAPM_AIF_OUT("SLIMTX5", NULL, 0,
		     ARIZONA_SLIMBUS_TX_CHANNEL_ENABLE,
		     ARIZONA_SLIMTX5_ENA_SHIFT, 0),
SND_SOC_DAPM_AIF_OUT("SLIMTX6", NULL, 0,
		     ARIZONA_SLIMBUS_TX_CHANNEL_ENABLE,
		     ARIZONA_SLIMTX6_ENA_SHIFT, 0),
SND_SOC_DAPM_AIF_OUT("SLIMTX7", NULL, 0,
		     ARIZONA_SLIMBUS_TX_CHANNEL_ENABLE,
		     ARIZONA_SLIMTX7_ENA_SHIFT, 0),
SND_SOC_DAPM_AIF_OUT("SLIMTX8", NULL, 0,
		     ARIZONA_SLIMBUS_TX_CHANNEL_ENABLE,
		     ARIZONA_SLIMTX8_ENA_SHIFT, 0),

SND_SOC_DAPM_AIF_OUT("AIF3TX1", NULL, 0,
		     ARIZONA_AIF3_TX_ENABLES, ARIZONA_AIF3TX1_ENA_SHIFT, 0),
SND_SOC_DAPM_AIF_OUT("AIF3TX2", NULL, 0,
		     ARIZONA_AIF3_TX_ENABLES, ARIZONA_AIF3TX2_ENA_SHIFT, 0),

SND_SOC_DAPM_AIF_IN("AIF3RX1", NULL, 0,
		    ARIZONA_AIF3_RX_ENABLES, ARIZONA_AIF3RX1_ENA_SHIFT, 0),
SND_SOC_DAPM_AIF_IN("AIF3RX2", NULL, 0,
		    ARIZONA_AIF3_RX_ENABLES, ARIZONA_AIF3RX2_ENA_SHIFT, 0),

SND_SOC_DAPM_PGA_E("OUT1L", SND_SOC_NOPM,
		   ARIZONA_OUT1L_ENA_SHIFT, 0, NULL, 0, wm5110_hp_ev,
		   SND_SOC_DAPM_PRE_PMD | SND_SOC_DAPM_POST_PMD |
		   SND_SOC_DAPM_PRE_PMU | SND_SOC_DAPM_POST_PMU),
SND_SOC_DAPM_PGA_E("OUT1R", SND_SOC_NOPM,
		   ARIZONA_OUT1R_ENA_SHIFT, 0, NULL, 0, wm5110_hp_ev,
		   SND_SOC_DAPM_PRE_PMD | SND_SOC_DAPM_POST_PMD |
		   SND_SOC_DAPM_PRE_PMU | SND_SOC_DAPM_POST_PMU),
SND_SOC_DAPM_PGA_E("OUT2L", ARIZONA_OUTPUT_ENABLES_1,
		   ARIZONA_OUT2L_ENA_SHIFT, 0, NULL, 0, arizona_out_ev,
		   SND_SOC_DAPM_PRE_PMD | SND_SOC_DAPM_POST_PMD |
		   SND_SOC_DAPM_PRE_PMU | SND_SOC_DAPM_POST_PMU),
SND_SOC_DAPM_PGA_E("OUT2R", ARIZONA_OUTPUT_ENABLES_1,
		   ARIZONA_OUT2R_ENA_SHIFT, 0, NULL, 0, arizona_out_ev,
		   SND_SOC_DAPM_PRE_PMD | SND_SOC_DAPM_POST_PMD |
		   SND_SOC_DAPM_PRE_PMU | SND_SOC_DAPM_POST_PMU),
SND_SOC_DAPM_PGA_E("OUT3L", ARIZONA_OUTPUT_ENABLES_1,
		   ARIZONA_OUT3L_ENA_SHIFT, 0, NULL, 0, arizona_out_ev,
		   SND_SOC_DAPM_PRE_PMD | SND_SOC_DAPM_POST_PMD |
		   SND_SOC_DAPM_PRE_PMU | SND_SOC_DAPM_POST_PMU),
SND_SOC_DAPM_PGA_E("OUT3R", ARIZONA_OUTPUT_ENABLES_1,
		   ARIZONA_OUT3R_ENA_SHIFT, 0, NULL, 0, arizona_out_ev,
		   SND_SOC_DAPM_PRE_PMD | SND_SOC_DAPM_POST_PMD |
		   SND_SOC_DAPM_PRE_PMU | SND_SOC_DAPM_POST_PMU),
SND_SOC_DAPM_PGA_E("OUT5L", ARIZONA_OUTPUT_ENABLES_1,
		   ARIZONA_OUT5L_ENA_SHIFT, 0, NULL, 0, arizona_out_ev,
		   SND_SOC_DAPM_PRE_PMD | SND_SOC_DAPM_POST_PMU),
SND_SOC_DAPM_PGA_E("OUT5R", ARIZONA_OUTPUT_ENABLES_1,
		   ARIZONA_OUT5R_ENA_SHIFT, 0, NULL, 0, arizona_out_ev,
		   SND_SOC_DAPM_PRE_PMD | SND_SOC_DAPM_POST_PMU),
SND_SOC_DAPM_PGA_E("OUT6L", ARIZONA_OUTPUT_ENABLES_1,
		   ARIZONA_OUT6L_ENA_SHIFT, 0, NULL, 0, arizona_out_ev,
		   SND_SOC_DAPM_PRE_PMD | SND_SOC_DAPM_POST_PMU),
SND_SOC_DAPM_PGA_E("OUT6R", ARIZONA_OUTPUT_ENABLES_1,
		   ARIZONA_OUT6R_ENA_SHIFT, 0, NULL, 0, arizona_out_ev,
		   SND_SOC_DAPM_PRE_PMD | SND_SOC_DAPM_POST_PMU),

ARIZONA_MIXER_WIDGETS(EQ1, "EQ1"),
ARIZONA_MIXER_WIDGETS(EQ2, "EQ2"),
ARIZONA_MIXER_WIDGETS(EQ3, "EQ3"),
ARIZONA_MIXER_WIDGETS(EQ4, "EQ4"),

ARIZONA_MIXER_WIDGETS(DRC1L, "DRC1L"),
ARIZONA_MIXER_WIDGETS(DRC1R, "DRC1R"),
ARIZONA_MIXER_WIDGETS(DRC2L, "DRC2L"),
ARIZONA_MIXER_WIDGETS(DRC2R, "DRC2R"),

ARIZONA_MIXER_WIDGETS(LHPF1, "LHPF1"),
ARIZONA_MIXER_WIDGETS(LHPF2, "LHPF2"),
ARIZONA_MIXER_WIDGETS(LHPF3, "LHPF3"),
ARIZONA_MIXER_WIDGETS(LHPF4, "LHPF4"),

ARIZONA_MIXER_WIDGETS(Mic, "Mic"),
ARIZONA_MIXER_WIDGETS(Noise, "Noise"),

ARIZONA_MIXER_WIDGETS(PWM1, "PWM1"),
ARIZONA_MIXER_WIDGETS(PWM2, "PWM2"),

ARIZONA_MIXER_WIDGETS(OUT1L, "HPOUT1L"),
ARIZONA_MIXER_WIDGETS(OUT1R, "HPOUT1R"),
ARIZONA_MIXER_WIDGETS(OUT2L, "HPOUT2L"),
ARIZONA_MIXER_WIDGETS(OUT2R, "HPOUT2R"),
ARIZONA_MIXER_WIDGETS(OUT3L, "HPOUT3L"),
ARIZONA_MIXER_WIDGETS(OUT3R, "HPOUT3R"),
ARIZONA_MIXER_WIDGETS(SPKOUTL, "SPKOUTL"),
ARIZONA_MIXER_WIDGETS(SPKOUTR, "SPKOUTR"),
ARIZONA_MIXER_WIDGETS(SPKDAT1L, "SPKDAT1L"),
ARIZONA_MIXER_WIDGETS(SPKDAT1R, "SPKDAT1R"),
ARIZONA_MIXER_WIDGETS(SPKDAT2L, "SPKDAT2L"),
ARIZONA_MIXER_WIDGETS(SPKDAT2R, "SPKDAT2R"),

ARIZONA_MIXER_WIDGETS(AIF1TX1, "AIF1TX1"),
ARIZONA_MIXER_WIDGETS(AIF1TX2, "AIF1TX2"),
ARIZONA_MIXER_WIDGETS(AIF1TX3, "AIF1TX3"),
ARIZONA_MIXER_WIDGETS(AIF1TX4, "AIF1TX4"),
ARIZONA_MIXER_WIDGETS(AIF1TX5, "AIF1TX5"),
ARIZONA_MIXER_WIDGETS(AIF1TX6, "AIF1TX6"),
ARIZONA_MIXER_WIDGETS(AIF1TX7, "AIF1TX7"),
ARIZONA_MIXER_WIDGETS(AIF1TX8, "AIF1TX8"),

ARIZONA_MIXER_WIDGETS(AIF2TX1, "AIF2TX1"),
ARIZONA_MIXER_WIDGETS(AIF2TX2, "AIF2TX2"),
ARIZONA_MIXER_WIDGETS(AIF2TX3, "AIF2TX3"),
ARIZONA_MIXER_WIDGETS(AIF2TX4, "AIF2TX4"),
ARIZONA_MIXER_WIDGETS(AIF2TX5, "AIF2TX5"),
ARIZONA_MIXER_WIDGETS(AIF2TX6, "AIF2TX6"),

ARIZONA_MIXER_WIDGETS(AIF3TX1, "AIF3TX1"),
ARIZONA_MIXER_WIDGETS(AIF3TX2, "AIF3TX2"),

ARIZONA_MIXER_WIDGETS(SLIMTX1, "SLIMTX1"),
ARIZONA_MIXER_WIDGETS(SLIMTX2, "SLIMTX2"),
ARIZONA_MIXER_WIDGETS(SLIMTX3, "SLIMTX3"),
ARIZONA_MIXER_WIDGETS(SLIMTX4, "SLIMTX4"),
ARIZONA_MIXER_WIDGETS(SLIMTX5, "SLIMTX5"),
ARIZONA_MIXER_WIDGETS(SLIMTX6, "SLIMTX6"),
ARIZONA_MIXER_WIDGETS(SLIMTX7, "SLIMTX7"),
ARIZONA_MIXER_WIDGETS(SLIMTX8, "SLIMTX8"),

ARIZONA_MUX_WIDGETS(ASRC1L, "ASRC1L"),
ARIZONA_MUX_WIDGETS(ASRC1R, "ASRC1R"),
ARIZONA_MUX_WIDGETS(ASRC2L, "ASRC2L"),
ARIZONA_MUX_WIDGETS(ASRC2R, "ASRC2R"),

ARIZONA_DSP_WIDGETS(DSP1, "DSP1"),
ARIZONA_DSP_WIDGETS(DSP2, "DSP2"),
ARIZONA_DSP_WIDGETS(DSP3, "DSP3"),
ARIZONA_DSP_WIDGETS(DSP4, "DSP4"),

ARIZONA_MUX_WIDGETS(ISRC1DEC1, "ISRC1DEC1"),
ARIZONA_MUX_WIDGETS(ISRC1DEC2, "ISRC1DEC2"),
ARIZONA_MUX_WIDGETS(ISRC1DEC3, "ISRC1DEC3"),
ARIZONA_MUX_WIDGETS(ISRC1DEC4, "ISRC1DEC4"),

ARIZONA_MUX_WIDGETS(ISRC1INT1, "ISRC1INT1"),
ARIZONA_MUX_WIDGETS(ISRC1INT2, "ISRC1INT2"),
ARIZONA_MUX_WIDGETS(ISRC1INT3, "ISRC1INT3"),
ARIZONA_MUX_WIDGETS(ISRC1INT4, "ISRC1INT4"),

ARIZONA_MUX_WIDGETS(ISRC2DEC1, "ISRC2DEC1"),
ARIZONA_MUX_WIDGETS(ISRC2DEC2, "ISRC2DEC2"),
ARIZONA_MUX_WIDGETS(ISRC2DEC3, "ISRC2DEC3"),
ARIZONA_MUX_WIDGETS(ISRC2DEC4, "ISRC2DEC4"),

ARIZONA_MUX_WIDGETS(ISRC2INT1, "ISRC2INT1"),
ARIZONA_MUX_WIDGETS(ISRC2INT2, "ISRC2INT2"),
ARIZONA_MUX_WIDGETS(ISRC2INT3, "ISRC2INT3"),
ARIZONA_MUX_WIDGETS(ISRC2INT4, "ISRC2INT4"),

ARIZONA_MUX_WIDGETS(ISRC3DEC1, "ISRC3DEC1"),
ARIZONA_MUX_WIDGETS(ISRC3DEC2, "ISRC3DEC2"),
ARIZONA_MUX_WIDGETS(ISRC3DEC3, "ISRC3DEC3"),
ARIZONA_MUX_WIDGETS(ISRC3DEC4, "ISRC3DEC4"),

ARIZONA_MUX_WIDGETS(ISRC3INT1, "ISRC3INT1"),
ARIZONA_MUX_WIDGETS(ISRC3INT2, "ISRC3INT2"),
ARIZONA_MUX_WIDGETS(ISRC3INT3, "ISRC3INT3"),
ARIZONA_MUX_WIDGETS(ISRC3INT4, "ISRC3INT4"),

SND_SOC_DAPM_OUTPUT("HPOUT1L"),
SND_SOC_DAPM_OUTPUT("HPOUT1R"),
SND_SOC_DAPM_OUTPUT("HPOUT2L"),
SND_SOC_DAPM_OUTPUT("HPOUT2R"),
SND_SOC_DAPM_OUTPUT("HPOUT3L"),
SND_SOC_DAPM_OUTPUT("HPOUT3R"),
SND_SOC_DAPM_OUTPUT("SPKOUTLN"),
SND_SOC_DAPM_OUTPUT("SPKOUTLP"),
SND_SOC_DAPM_OUTPUT("SPKOUTRN"),
SND_SOC_DAPM_OUTPUT("SPKOUTRP"),
SND_SOC_DAPM_OUTPUT("SPKDAT1L"),
SND_SOC_DAPM_OUTPUT("SPKDAT1R"),
SND_SOC_DAPM_OUTPUT("SPKDAT2L"),
SND_SOC_DAPM_OUTPUT("SPKDAT2R"),

SND_SOC_DAPM_OUTPUT("MICSUPP"),
};

#define ARIZONA_MIXER_INPUT_ROUTES(name)	\
	{ name, "Noise Generator", "Noise Generator" }, \
	{ name, "Tone Generator 1", "Tone Generator 1" }, \
	{ name, "Tone Generator 2", "Tone Generator 2" }, \
	{ name, "Haptics", "HAPTICS" }, \
	{ name, "AEC", "AEC Loopback" }, \
	{ name, "IN1L", "IN1L PGA" }, \
	{ name, "IN1R", "IN1R PGA" }, \
	{ name, "IN2L", "IN2L PGA" }, \
	{ name, "IN2R", "IN2R PGA" }, \
	{ name, "IN3L", "IN3L PGA" }, \
	{ name, "IN3R", "IN3R PGA" }, \
	{ name, "IN4L", "IN4L PGA" }, \
	{ name, "IN4R", "IN4R PGA" }, \
	{ name, "Mic Mute Mixer", "Mic Mute Mixer" }, \
	{ name, "AIF1RX1", "AIF1RX1" }, \
	{ name, "AIF1RX2", "AIF1RX2" }, \
	{ name, "AIF1RX3", "AIF1RX3" }, \
	{ name, "AIF1RX4", "AIF1RX4" }, \
	{ name, "AIF1RX5", "AIF1RX5" }, \
	{ name, "AIF1RX6", "AIF1RX6" }, \
	{ name, "AIF1RX7", "AIF1RX7" }, \
	{ name, "AIF1RX8", "AIF1RX8" }, \
	{ name, "AIF2RX1", "AIF2RX1" }, \
	{ name, "AIF2RX2", "AIF2RX2" }, \
	{ name, "AIF2RX3", "AIF2RX3" }, \
	{ name, "AIF2RX4", "AIF2RX4" }, \
	{ name, "AIF2RX5", "AIF2RX5" }, \
	{ name, "AIF2RX6", "AIF2RX6" }, \
	{ name, "AIF3RX1", "AIF3RX1" }, \
	{ name, "AIF3RX2", "AIF3RX2" }, \
	{ name, "SLIMRX1", "SLIMRX1" }, \
	{ name, "SLIMRX2", "SLIMRX2" }, \
	{ name, "SLIMRX3", "SLIMRX3" }, \
	{ name, "SLIMRX4", "SLIMRX4" }, \
	{ name, "SLIMRX5", "SLIMRX5" }, \
	{ name, "SLIMRX6", "SLIMRX6" }, \
	{ name, "SLIMRX7", "SLIMRX7" }, \
	{ name, "SLIMRX8", "SLIMRX8" }, \
	{ name, "EQ1", "EQ1" }, \
	{ name, "EQ2", "EQ2" }, \
	{ name, "EQ3", "EQ3" }, \
	{ name, "EQ4", "EQ4" }, \
	{ name, "DRC1L", "DRC1L" }, \
	{ name, "DRC1R", "DRC1R" }, \
	{ name, "DRC2L", "DRC2L" }, \
	{ name, "DRC2R", "DRC2R" }, \
	{ name, "LHPF1", "LHPF1" }, \
	{ name, "LHPF2", "LHPF2" }, \
	{ name, "LHPF3", "LHPF3" }, \
	{ name, "LHPF4", "LHPF4" }, \
	{ name, "ASRC1L", "ASRC1L" }, \
	{ name, "ASRC1R", "ASRC1R" }, \
	{ name, "ASRC2L", "ASRC2L" }, \
	{ name, "ASRC2R", "ASRC2R" }, \
	{ name, "ISRC1DEC1", "ISRC1DEC1" }, \
	{ name, "ISRC1DEC2", "ISRC1DEC2" }, \
	{ name, "ISRC1DEC3", "ISRC1DEC3" }, \
	{ name, "ISRC1DEC4", "ISRC1DEC4" }, \
	{ name, "ISRC1INT1", "ISRC1INT1" }, \
	{ name, "ISRC1INT2", "ISRC1INT2" }, \
	{ name, "ISRC1INT3", "ISRC1INT3" }, \
	{ name, "ISRC1INT4", "ISRC1INT4" }, \
	{ name, "ISRC2DEC1", "ISRC2DEC1" }, \
	{ name, "ISRC2DEC2", "ISRC2DEC2" }, \
	{ name, "ISRC2DEC3", "ISRC2DEC3" }, \
	{ name, "ISRC2DEC4", "ISRC2DEC4" }, \
	{ name, "ISRC2INT1", "ISRC2INT1" }, \
	{ name, "ISRC2INT2", "ISRC2INT2" }, \
	{ name, "ISRC2INT3", "ISRC2INT3" }, \
	{ name, "ISRC2INT4", "ISRC2INT4" }, \
	{ name, "ISRC3DEC1", "ISRC3DEC1" }, \
	{ name, "ISRC3DEC2", "ISRC3DEC2" }, \
	{ name, "ISRC3DEC3", "ISRC3DEC3" }, \
	{ name, "ISRC3DEC4", "ISRC3DEC4" }, \
	{ name, "ISRC3INT1", "ISRC3INT1" }, \
	{ name, "ISRC3INT2", "ISRC3INT2" }, \
	{ name, "ISRC3INT3", "ISRC3INT3" }, \
	{ name, "ISRC3INT4", "ISRC3INT4" }, \
	{ name, "DSP1.1", "DSP1" }, \
	{ name, "DSP1.2", "DSP1" }, \
	{ name, "DSP1.3", "DSP1" }, \
	{ name, "DSP1.4", "DSP1" }, \
	{ name, "DSP1.5", "DSP1" }, \
	{ name, "DSP1.6", "DSP1" }, \
	{ name, "DSP2.1", "DSP2" }, \
	{ name, "DSP2.2", "DSP2" }, \
	{ name, "DSP2.3", "DSP2" }, \
	{ name, "DSP2.4", "DSP2" }, \
	{ name, "DSP2.5", "DSP2" }, \
	{ name, "DSP2.6", "DSP2" }, \
	{ name, "DSP3.1", "DSP3" }, \
	{ name, "DSP3.2", "DSP3" }, \
	{ name, "DSP3.3", "DSP3" }, \
	{ name, "DSP3.4", "DSP3" }, \
	{ name, "DSP3.5", "DSP3" }, \
	{ name, "DSP3.6", "DSP3" }, \
	{ name, "DSP4.1", "DSP4" }, \
	{ name, "DSP4.2", "DSP4" }, \
	{ name, "DSP4.3", "DSP4" }, \
	{ name, "DSP4.4", "DSP4" }, \
	{ name, "DSP4.5", "DSP4" }, \
	{ name, "DSP4.6", "DSP4" }

static const struct snd_soc_dapm_route wm5110_dapm_routes[] = {
	{ "AIF2 Capture", NULL, "DBVDD2" },
	{ "AIF2 Playback", NULL, "DBVDD2" },

	{ "AIF3 Capture", NULL, "DBVDD3" },
	{ "AIF3 Playback", NULL, "DBVDD3" },

	{ "OUT1L", NULL, "CPVDD" },
	{ "OUT1R", NULL, "CPVDD" },
	{ "OUT2L", NULL, "CPVDD" },
	{ "OUT2R", NULL, "CPVDD" },
	{ "OUT3L", NULL, "CPVDD" },
	{ "OUT3R", NULL, "CPVDD" },

	{ "OUT4L", NULL, "SPKVDDL" },
	{ "OUT4R", NULL, "SPKVDDR" },

	{ "OUT1L", NULL, "SYSCLK" },
	{ "OUT1R", NULL, "SYSCLK" },
	{ "OUT2L", NULL, "SYSCLK" },
	{ "OUT2R", NULL, "SYSCLK" },
	{ "OUT3L", NULL, "SYSCLK" },
	{ "OUT3R", NULL, "SYSCLK" },
	{ "OUT4L", NULL, "SYSCLK" },
	{ "OUT4R", NULL, "SYSCLK" },
	{ "OUT5L", NULL, "SYSCLK" },
	{ "OUT5R", NULL, "SYSCLK" },
	{ "OUT6L", NULL, "SYSCLK" },
	{ "OUT6R", NULL, "SYSCLK" },

	{ "IN1L", NULL, "SYSCLK" },
	{ "IN1R", NULL, "SYSCLK" },
	{ "IN2L", NULL, "SYSCLK" },
	{ "IN2R", NULL, "SYSCLK" },
	{ "IN3L", NULL, "SYSCLK" },
	{ "IN3R", NULL, "SYSCLK" },
	{ "IN4L", NULL, "SYSCLK" },
	{ "IN4R", NULL, "SYSCLK" },

	{ "ASRC1L", NULL, "SYSCLK" },
	{ "ASRC1R", NULL, "SYSCLK" },
	{ "ASRC2L", NULL, "SYSCLK" },
	{ "ASRC2R", NULL, "SYSCLK" },

	{ "ASRC1L", NULL, "ASYNCCLK" },
	{ "ASRC1R", NULL, "ASYNCCLK" },
	{ "ASRC2L", NULL, "ASYNCCLK" },
	{ "ASRC2R", NULL, "ASYNCCLK" },

	{ "MICBIAS1", NULL, "MICVDD" },
	{ "MICBIAS2", NULL, "MICVDD" },
	{ "MICBIAS3", NULL, "MICVDD" },

	{ "Noise Generator", NULL, "SYSCLK" },
	{ "Tone Generator 1", NULL, "SYSCLK" },
	{ "Tone Generator 2", NULL, "SYSCLK" },

	{ "Noise Generator", NULL, "NOISE" },
	{ "Tone Generator 1", NULL, "TONE" },
	{ "Tone Generator 2", NULL, "TONE" },

	{ "AIF1 Capture", NULL, "AIF1TX1" },
	{ "AIF1 Capture", NULL, "AIF1TX2" },
	{ "AIF1 Capture", NULL, "AIF1TX3" },
	{ "AIF1 Capture", NULL, "AIF1TX4" },
	{ "AIF1 Capture", NULL, "AIF1TX5" },
	{ "AIF1 Capture", NULL, "AIF1TX6" },
	{ "AIF1 Capture", NULL, "AIF1TX7" },
	{ "AIF1 Capture", NULL, "AIF1TX8" },

	{ "AIF1RX1", NULL, "AIF1 Playback" },
	{ "AIF1RX2", NULL, "AIF1 Playback" },
	{ "AIF1RX3", NULL, "AIF1 Playback" },
	{ "AIF1RX4", NULL, "AIF1 Playback" },
	{ "AIF1RX5", NULL, "AIF1 Playback" },
	{ "AIF1RX6", NULL, "AIF1 Playback" },
	{ "AIF1RX7", NULL, "AIF1 Playback" },
	{ "AIF1RX8", NULL, "AIF1 Playback" },

	{ "AIF2 Capture", NULL, "AIF2TX1" },
	{ "AIF2 Capture", NULL, "AIF2TX2" },
	{ "AIF2 Capture", NULL, "AIF2TX3" },
	{ "AIF2 Capture", NULL, "AIF2TX4" },
	{ "AIF2 Capture", NULL, "AIF2TX5" },
	{ "AIF2 Capture", NULL, "AIF2TX6" },

	{ "AIF2RX1", NULL, "AIF2 Playback" },
	{ "AIF2RX2", NULL, "AIF2 Playback" },
	{ "AIF2RX3", NULL, "AIF2 Playback" },
	{ "AIF2RX4", NULL, "AIF2 Playback" },
	{ "AIF2RX5", NULL, "AIF2 Playback" },
	{ "AIF2RX6", NULL, "AIF2 Playback" },

	{ "AIF3 Capture", NULL, "AIF3TX1" },
	{ "AIF3 Capture", NULL, "AIF3TX2" },

	{ "AIF3RX1", NULL, "AIF3 Playback" },
	{ "AIF3RX2", NULL, "AIF3 Playback" },

	{ "Slim1 Capture", NULL, "SLIMTX1" },
	{ "Slim1 Capture", NULL, "SLIMTX2" },
	{ "Slim1 Capture", NULL, "SLIMTX3" },
	{ "Slim1 Capture", NULL, "SLIMTX4" },

	{ "SLIMRX1", NULL, "Slim1 Playback" },
	{ "SLIMRX2", NULL, "Slim1 Playback" },
	{ "SLIMRX3", NULL, "Slim1 Playback" },
	{ "SLIMRX4", NULL, "Slim1 Playback" },

	{ "Slim2 Capture", NULL, "SLIMTX5" },
	{ "Slim2 Capture", NULL, "SLIMTX6" },

	{ "SLIMRX5", NULL, "Slim2 Playback" },
	{ "SLIMRX6", NULL, "Slim2 Playback" },

	{ "Slim3 Capture", NULL, "SLIMTX7" },
	{ "Slim3 Capture", NULL, "SLIMTX8" },

	{ "SLIMRX7", NULL, "Slim3 Playback" },
	{ "SLIMRX8", NULL, "Slim3 Playback" },

	{ "AIF1 Playback", NULL, "SYSCLK" },
	{ "AIF2 Playback", NULL, "SYSCLK" },
	{ "AIF3 Playback", NULL, "SYSCLK" },
	{ "Slim1 Playback", NULL, "SYSCLK" },
	{ "Slim2 Playback", NULL, "SYSCLK" },
	{ "Slim3 Playback", NULL, "SYSCLK" },

	{ "AIF1 Capture", NULL, "SYSCLK" },
	{ "AIF2 Capture", NULL, "SYSCLK" },
	{ "AIF3 Capture", NULL, "SYSCLK" },
	{ "Slim1 Capture", NULL, "SYSCLK" },
	{ "Slim2 Capture", NULL, "SYSCLK" },
	{ "Slim3 Capture", NULL, "SYSCLK" },

	{ "Voice Control DSP", NULL, "DSP3" },

	{ "Audio Trace DSP", NULL, "DSP1" },

	{ "IN1L PGA", NULL, "IN1L" },
	{ "IN1R PGA", NULL, "IN1R" },

	{ "IN2L PGA", NULL, "IN2L" },
	{ "IN2R PGA", NULL, "IN2R" },

	{ "IN3L PGA", NULL, "IN3L" },
	{ "IN3R PGA", NULL, "IN3R" },

	{ "IN4L PGA", NULL, "IN4L" },
	{ "IN4R PGA", NULL, "IN4R" },

	ARIZONA_MIXER_ROUTES("OUT1L", "HPOUT1L"),
	ARIZONA_MIXER_ROUTES("OUT1R", "HPOUT1R"),
	ARIZONA_MIXER_ROUTES("OUT2L", "HPOUT2L"),
	ARIZONA_MIXER_ROUTES("OUT2R", "HPOUT2R"),
	ARIZONA_MIXER_ROUTES("OUT3L", "HPOUT3L"),
	ARIZONA_MIXER_ROUTES("OUT3R", "HPOUT3R"),

	ARIZONA_MIXER_ROUTES("OUT4L", "SPKOUTL"),
	ARIZONA_MIXER_ROUTES("OUT4R", "SPKOUTR"),
	ARIZONA_MIXER_ROUTES("OUT5L", "SPKDAT1L"),
	ARIZONA_MIXER_ROUTES("OUT5R", "SPKDAT1R"),
	ARIZONA_MIXER_ROUTES("OUT6L", "SPKDAT2L"),
	ARIZONA_MIXER_ROUTES("OUT6R", "SPKDAT2R"),

	ARIZONA_MIXER_ROUTES("PWM1 Driver", "PWM1"),
	ARIZONA_MIXER_ROUTES("PWM2 Driver", "PWM2"),

	ARIZONA_MIXER_ROUTES("AIF1TX1", "AIF1TX1"),
	ARIZONA_MIXER_ROUTES("AIF1TX2", "AIF1TX2"),
	ARIZONA_MIXER_ROUTES("AIF1TX3", "AIF1TX3"),
	ARIZONA_MIXER_ROUTES("AIF1TX4", "AIF1TX4"),
	ARIZONA_MIXER_ROUTES("AIF1TX5", "AIF1TX5"),
	ARIZONA_MIXER_ROUTES("AIF1TX6", "AIF1TX6"),
	ARIZONA_MIXER_ROUTES("AIF1TX7", "AIF1TX7"),
	ARIZONA_MIXER_ROUTES("AIF1TX8", "AIF1TX8"),

	ARIZONA_MIXER_ROUTES("AIF2TX1", "AIF2TX1"),
	ARIZONA_MIXER_ROUTES("AIF2TX2", "AIF2TX2"),
	ARIZONA_MIXER_ROUTES("AIF2TX3", "AIF2TX3"),
	ARIZONA_MIXER_ROUTES("AIF2TX4", "AIF2TX4"),
	ARIZONA_MIXER_ROUTES("AIF2TX5", "AIF2TX5"),
	ARIZONA_MIXER_ROUTES("AIF2TX6", "AIF2TX6"),

	ARIZONA_MIXER_ROUTES("AIF3TX1", "AIF3TX1"),
	ARIZONA_MIXER_ROUTES("AIF3TX2", "AIF3TX2"),

	ARIZONA_MIXER_ROUTES("SLIMTX1", "SLIMTX1"),
	ARIZONA_MIXER_ROUTES("SLIMTX2", "SLIMTX2"),
	ARIZONA_MIXER_ROUTES("SLIMTX3", "SLIMTX3"),
	ARIZONA_MIXER_ROUTES("SLIMTX4", "SLIMTX4"),
	ARIZONA_MIXER_ROUTES("SLIMTX5", "SLIMTX5"),
	ARIZONA_MIXER_ROUTES("SLIMTX6", "SLIMTX6"),
	ARIZONA_MIXER_ROUTES("SLIMTX7", "SLIMTX7"),
	ARIZONA_MIXER_ROUTES("SLIMTX8", "SLIMTX8"),

	ARIZONA_MIXER_ROUTES("EQ1", "EQ1"),
	ARIZONA_MIXER_ROUTES("EQ2", "EQ2"),
	ARIZONA_MIXER_ROUTES("EQ3", "EQ3"),
	ARIZONA_MIXER_ROUTES("EQ4", "EQ4"),

	ARIZONA_MIXER_ROUTES("DRC1L", "DRC1L"),
	ARIZONA_MIXER_ROUTES("DRC1R", "DRC1R"),
	ARIZONA_MIXER_ROUTES("DRC2L", "DRC2L"),
	ARIZONA_MIXER_ROUTES("DRC2R", "DRC2R"),

	ARIZONA_MIXER_ROUTES("LHPF1", "LHPF1"),
	ARIZONA_MIXER_ROUTES("LHPF2", "LHPF2"),
	ARIZONA_MIXER_ROUTES("LHPF3", "LHPF3"),
	ARIZONA_MIXER_ROUTES("LHPF4", "LHPF4"),

	ARIZONA_MIXER_ROUTES("Mic Mute Mixer", "Noise"),
	ARIZONA_MIXER_ROUTES("Mic Mute Mixer", "Mic"),

	ARIZONA_MUX_ROUTES("ASRC1L", "ASRC1L"),
	ARIZONA_MUX_ROUTES("ASRC1R", "ASRC1R"),
	ARIZONA_MUX_ROUTES("ASRC2L", "ASRC2L"),
	ARIZONA_MUX_ROUTES("ASRC2R", "ASRC2R"),

	ARIZONA_DSP_ROUTES("DSP1"),
	ARIZONA_DSP_ROUTES("DSP2"),
	ARIZONA_DSP_ROUTES("DSP3"),
	ARIZONA_DSP_ROUTES("DSP4"),

	ARIZONA_MUX_ROUTES("ISRC1INT1", "ISRC1INT1"),
	ARIZONA_MUX_ROUTES("ISRC1INT2", "ISRC1INT2"),
	ARIZONA_MUX_ROUTES("ISRC1INT3", "ISRC1INT3"),
	ARIZONA_MUX_ROUTES("ISRC1INT4", "ISRC1INT4"),

	ARIZONA_MUX_ROUTES("ISRC1DEC1", "ISRC1DEC1"),
	ARIZONA_MUX_ROUTES("ISRC1DEC2", "ISRC1DEC2"),
	ARIZONA_MUX_ROUTES("ISRC1DEC3", "ISRC1DEC3"),
	ARIZONA_MUX_ROUTES("ISRC1DEC4", "ISRC1DEC4"),

	ARIZONA_MUX_ROUTES("ISRC2INT1", "ISRC2INT1"),
	ARIZONA_MUX_ROUTES("ISRC2INT2", "ISRC2INT2"),
	ARIZONA_MUX_ROUTES("ISRC2INT3", "ISRC2INT3"),
	ARIZONA_MUX_ROUTES("ISRC2INT4", "ISRC2INT4"),

	ARIZONA_MUX_ROUTES("ISRC2DEC1", "ISRC2DEC1"),
	ARIZONA_MUX_ROUTES("ISRC2DEC2", "ISRC2DEC2"),
	ARIZONA_MUX_ROUTES("ISRC2DEC3", "ISRC2DEC3"),
	ARIZONA_MUX_ROUTES("ISRC2DEC4", "ISRC2DEC4"),

	ARIZONA_MUX_ROUTES("ISRC3INT1", "ISRC3INT1"),
	ARIZONA_MUX_ROUTES("ISRC3INT2", "ISRC3INT2"),
	ARIZONA_MUX_ROUTES("ISRC3INT3", "ISRC3INT3"),
	ARIZONA_MUX_ROUTES("ISRC3INT4", "ISRC3INT4"),

	ARIZONA_MUX_ROUTES("ISRC3DEC1", "ISRC3DEC1"),
	ARIZONA_MUX_ROUTES("ISRC3DEC2", "ISRC3DEC2"),
	ARIZONA_MUX_ROUTES("ISRC3DEC3", "ISRC3DEC3"),
	ARIZONA_MUX_ROUTES("ISRC3DEC4", "ISRC3DEC4"),

	{ "AEC Loopback", "HPOUT1L", "OUT1L" },
	{ "AEC Loopback", "HPOUT1R", "OUT1R" },
	{ "HPOUT1L", NULL, "OUT1L" },
	{ "HPOUT1R", NULL, "OUT1R" },

	{ "AEC Loopback", "HPOUT2L", "OUT2L" },
	{ "AEC Loopback", "HPOUT2R", "OUT2R" },
	{ "HPOUT2L", NULL, "OUT2L" },
	{ "HPOUT2R", NULL, "OUT2R" },

	{ "AEC Loopback", "HPOUT3L", "OUT3L" },
	{ "AEC Loopback", "HPOUT3R", "OUT3R" },
	{ "HPOUT3L", NULL, "OUT3L" },
	{ "HPOUT3R", NULL, "OUT3R" },

	{ "AEC Loopback", "SPKOUTL", "OUT4L" },
	{ "SPKOUTLN", NULL, "OUT4L" },
	{ "SPKOUTLP", NULL, "OUT4L" },

	{ "AEC Loopback", "SPKOUTR", "OUT4R" },
	{ "SPKOUTRN", NULL, "OUT4R" },
	{ "SPKOUTRP", NULL, "OUT4R" },

	{ "AEC Loopback", "SPKDAT1L", "OUT5L" },
	{ "AEC Loopback", "SPKDAT1R", "OUT5R" },
	{ "SPKDAT1L", NULL, "OUT5L" },
	{ "SPKDAT1R", NULL, "OUT5R" },

	{ "AEC Loopback", "SPKDAT2L", "OUT6L" },
	{ "AEC Loopback", "SPKDAT2R", "OUT6R" },
	{ "SPKDAT2L", NULL, "OUT6L" },
	{ "SPKDAT2R", NULL, "OUT6R" },

	WM5110_RXANC_INPUT_ROUTES("RXANCL", "RXANCL"),
	WM5110_RXANC_INPUT_ROUTES("RXANCR", "RXANCR"),

	WM5110_RXANC_OUTPUT_ROUTES("OUT1L", "HPOUT1L"),
	WM5110_RXANC_OUTPUT_ROUTES("OUT1R", "HPOUT1R"),
	WM5110_RXANC_OUTPUT_ROUTES("OUT2L", "HPOUT2L"),
	WM5110_RXANC_OUTPUT_ROUTES("OUT2R", "HPOUT2R"),
	WM5110_RXANC_OUTPUT_ROUTES("OUT3L", "HPOUT3L"),
	WM5110_RXANC_OUTPUT_ROUTES("OUT3R", "HPOUT3R"),
	WM5110_RXANC_OUTPUT_ROUTES("OUT4L", "SPKOUTL"),
	WM5110_RXANC_OUTPUT_ROUTES("OUT4R", "SPKOUTR"),
	WM5110_RXANC_OUTPUT_ROUTES("OUT5L", "SPKDAT1L"),
	WM5110_RXANC_OUTPUT_ROUTES("OUT5R", "SPKDAT1R"),
	WM5110_RXANC_OUTPUT_ROUTES("OUT6L", "SPKDAT2L"),
	WM5110_RXANC_OUTPUT_ROUTES("OUT6R", "SPKDAT2R"),

	{ "MICSUPP", NULL, "SYSCLK" },

	{ "DRC1 Signal Activity", NULL, "SYSCLK" },
	{ "DRC2 Signal Activity", NULL, "SYSCLK" },
	{ "DRC1 Signal Activity", NULL, "DRC1L" },
	{ "DRC1 Signal Activity", NULL, "DRC1R" },
	{ "DRC2 Signal Activity", NULL, "DRC2L" },
	{ "DRC2 Signal Activity", NULL, "DRC2R" },

	{ "DSP Voice Trigger", NULL, "SYSCLK" },
	{ "DSP Voice Trigger", NULL, "DSP3 Voice Trigger" },
	{ "DSP3 Voice Trigger", "Switch", "DSP3" },
};

static int wm5110_set_fll(struct snd_soc_codec *codec, int fll_id, int source,
			  unsigned int Fref, unsigned int Fout)
{
	struct wm5110_priv *wm5110 = snd_soc_codec_get_drvdata(codec);

	switch (fll_id) {
	case WM5110_FLL1:
		return arizona_set_fll(&wm5110->fll[0], source, Fref, Fout);
	case WM5110_FLL2:
		return arizona_set_fll(&wm5110->fll[1], source, Fref, Fout);
	case WM5110_FLL1_REFCLK:
		return arizona_set_fll_refclk(&wm5110->fll[0], source, Fref,
					      Fout);
	case WM5110_FLL2_REFCLK:
		return arizona_set_fll_refclk(&wm5110->fll[1], source, Fref,
					      Fout);
	default:
		return -EINVAL;
	}
}

#define WM5110_RATES SNDRV_PCM_RATE_KNOT

#define WM5110_FORMATS (SNDRV_PCM_FMTBIT_S16_LE | SNDRV_PCM_FMTBIT_S20_3LE |\
			SNDRV_PCM_FMTBIT_S24_LE | SNDRV_PCM_FMTBIT_S32_LE)

static struct snd_soc_dai_driver wm5110_dai[] = {
	{
		.name = "wm5110-aif1",
		.id = 1,
		.base = ARIZONA_AIF1_BCLK_CTRL,
		.playback = {
			.stream_name = "AIF1 Playback",
			.channels_min = 1,
			.channels_max = 8,
			.rates = WM5110_RATES,
			.formats = WM5110_FORMATS,
		},
		.capture = {
			 .stream_name = "AIF1 Capture",
			 .channels_min = 1,
			 .channels_max = 8,
			 .rates = WM5110_RATES,
			 .formats = WM5110_FORMATS,
		 },
		.ops = &arizona_dai_ops,
		.symmetric_rates = 1,
		.symmetric_samplebits = 1,
	},
	{
		.name = "wm5110-aif2",
		.id = 2,
		.base = ARIZONA_AIF2_BCLK_CTRL,
		.playback = {
			.stream_name = "AIF2 Playback",
			.channels_min = 1,
			.channels_max = 6,
			.rates = WM5110_RATES,
			.formats = WM5110_FORMATS,
		},
		.capture = {
			 .stream_name = "AIF2 Capture",
			 .channels_min = 1,
			 .channels_max = 6,
			 .rates = WM5110_RATES,
			 .formats = WM5110_FORMATS,
		 },
		.ops = &arizona_dai_ops,
		.symmetric_rates = 1,
		.symmetric_samplebits = 1,
	},
	{
		.name = "wm5110-aif3",
		.id = 3,
		.base = ARIZONA_AIF3_BCLK_CTRL,
		.playback = {
			.stream_name = "AIF3 Playback",
			.channels_min = 1,
			.channels_max = 2,
			.rates = WM5110_RATES,
			.formats = WM5110_FORMATS,
		},
		.capture = {
			 .stream_name = "AIF3 Capture",
			 .channels_min = 1,
			 .channels_max = 2,
			 .rates = WM5110_RATES,
			 .formats = WM5110_FORMATS,
		 },
		.ops = &arizona_dai_ops,
		.symmetric_rates = 1,
		.symmetric_samplebits = 1,
	},
	{
		.name = "wm5110-slim1",
		.id = 4,
		.playback = {
			.stream_name = "Slim1 Playback",
			.channels_min = 1,
			.channels_max = 4,
			.rates = WM5110_RATES,
			.formats = WM5110_FORMATS,
		},
		.capture = {
			 .stream_name = "Slim1 Capture",
			 .channels_min = 1,
			 .channels_max = 4,
			 .rates = WM5110_RATES,
			 .formats = WM5110_FORMATS,
		 },
		.ops = &arizona_simple_dai_ops,
	},
	{
		.name = "wm5110-slim2",
		.id = 5,
		.playback = {
			.stream_name = "Slim2 Playback",
			.channels_min = 1,
			.channels_max = 2,
			.rates = WM5110_RATES,
			.formats = WM5110_FORMATS,
		},
		.capture = {
			 .stream_name = "Slim2 Capture",
			 .channels_min = 1,
			 .channels_max = 2,
			 .rates = WM5110_RATES,
			 .formats = WM5110_FORMATS,
		 },
		.ops = &arizona_simple_dai_ops,
	},
	{
		.name = "wm5110-slim3",
		.id = 6,
		.playback = {
			.stream_name = "Slim3 Playback",
			.channels_min = 1,
			.channels_max = 2,
			.rates = WM5110_RATES,
			.formats = WM5110_FORMATS,
		},
		.capture = {
			 .stream_name = "Slim3 Capture",
			 .channels_min = 1,
			 .channels_max = 2,
			 .rates = WM5110_RATES,
			 .formats = WM5110_FORMATS,
		 },
		.ops = &arizona_simple_dai_ops,
	},
	{
		.name = "wm5110-cpu-voicectrl",
		.capture = {
			.stream_name = "Voice Control CPU",
			.channels_min = 1,
			.channels_max = 1,
			.rates = WM5110_RATES,
			.formats = WM5110_FORMATS,
		},
		.compress_new = snd_soc_new_compress,
	},
	{
		.name = "wm5110-dsp-voicectrl",
		.capture = {
			.stream_name = "Voice Control DSP",
			.channels_min = 1,
			.channels_max = 1,
			.rates = WM5110_RATES,
			.formats = WM5110_FORMATS,
		},
	},
	{
		.name = "wm5110-cpu-trace",
		.capture = {
			.stream_name = "Audio Trace CPU",
			.channels_min = 1,
			.channels_max = 6,
			.rates = WM5110_RATES,
			.formats = WM5110_FORMATS,
		},
		.compress_new = snd_soc_new_compress,
	},
	{
		.name = "wm5110-dsp-trace",
		.capture = {
			.stream_name = "Audio Trace DSP",
			.channels_min = 1,
			.channels_max = 6,
			.rates = WM5110_RATES,
			.formats = WM5110_FORMATS,
		},
	},
};

static int wm5110_open(struct snd_compr_stream *stream)
{
	struct snd_soc_pcm_runtime *rtd = stream->private_data;
	struct snd_soc_component *component = snd_soc_rtdcom_lookup(rtd, DRV_NAME);
	struct wm5110_priv *priv = snd_soc_component_get_drvdata(component);
	struct arizona *arizona = priv->core.arizona;
	int n_adsp;

	if (strcmp(rtd->codec_dai->name, "wm5110-dsp-voicectrl") == 0) {
		n_adsp = 2;
	} else if (strcmp(rtd->codec_dai->name, "wm5110-dsp-trace") == 0) {
		n_adsp = 0;
	} else {
		dev_err(arizona->dev,
			"No suitable compressed stream for DAI '%s'\n",
			rtd->codec_dai->name);
		return -EINVAL;
	}

	return wm_adsp_compr_open(&priv->core.adsp[n_adsp], stream);
}

static irqreturn_t wm5110_adsp2_irq(int irq, void *data)
{
	struct wm5110_priv *priv = data;
	struct arizona *arizona = priv->core.arizona;
	struct arizona_voice_trigger_info info;
	int serviced = 0;
	int i, ret;

	for (i = 0; i < WM5110_NUM_ADSP; ++i) {
		ret = wm_adsp_compr_handle_irq(&priv->core.adsp[i]);
		if (ret != -ENODEV)
			serviced++;
		if (ret == WM_ADSP_COMPR_VOICE_TRIGGER) {
			info.core = i;
			arizona_call_notifiers(arizona,
					       ARIZONA_NOTIFY_VOICE_TRIGGER,
					       &info);
		}
	}

	if (!serviced) {
		dev_err(arizona->dev, "Spurious compressed data IRQ\n");
		return IRQ_NONE;
	}

	return IRQ_HANDLED;
}

static int wm5110_codec_probe(struct snd_soc_codec *codec)
{
	struct snd_soc_dapm_context *dapm = snd_soc_codec_get_dapm(codec);
	struct snd_soc_component *component = snd_soc_dapm_to_component(dapm);
	struct wm5110_priv *priv = snd_soc_codec_get_drvdata(codec);
	struct arizona *arizona = priv->core.arizona;
	int i, ret;

	arizona->dapm = dapm;
	snd_soc_codec_init_regmap(codec, arizona->regmap);

	ret = arizona_init_spk(codec);
	if (ret < 0)
		return ret;

	arizona_init_gpio(codec);
	arizona_init_mono(codec);

	for (i = 0; i < WM5110_NUM_ADSP; ++i) {
		ret = wm_adsp2_codec_probe(&priv->core.adsp[i], codec);
		if (ret)
			goto err_adsp2_codec_probe;
	}

	ret = snd_soc_add_codec_controls(codec,
					 arizona_adsp2_rate_controls,
					 WM5110_NUM_ADSP);
	if (ret)
		goto err_adsp2_codec_probe;

	snd_soc_component_disable_pin(component, "HAPTICS");

	return 0;

err_adsp2_codec_probe:
	for (--i; i >= 0; --i)
		wm_adsp2_codec_remove(&priv->core.adsp[i], codec);

	return ret;
}

static int wm5110_codec_remove(struct snd_soc_codec *codec)
{
	struct wm5110_priv *priv = snd_soc_codec_get_drvdata(codec);
	int i;

	for (i = 0; i < WM5110_NUM_ADSP; ++i)
		wm_adsp2_codec_remove(&priv->core.adsp[i], codec);

	priv->core.arizona->dapm = NULL;

	return 0;
}

#define WM5110_DIG_VU 0x0200

static unsigned int wm5110_digital_vu[] = {
	ARIZONA_DAC_DIGITAL_VOLUME_1L,
	ARIZONA_DAC_DIGITAL_VOLUME_1R,
	ARIZONA_DAC_DIGITAL_VOLUME_2L,
	ARIZONA_DAC_DIGITAL_VOLUME_2R,
	ARIZONA_DAC_DIGITAL_VOLUME_3L,
	ARIZONA_DAC_DIGITAL_VOLUME_3R,
	ARIZONA_DAC_DIGITAL_VOLUME_4L,
	ARIZONA_DAC_DIGITAL_VOLUME_4R,
	ARIZONA_DAC_DIGITAL_VOLUME_5L,
	ARIZONA_DAC_DIGITAL_VOLUME_5R,
	ARIZONA_DAC_DIGITAL_VOLUME_6L,
	ARIZONA_DAC_DIGITAL_VOLUME_6R,
};

<<<<<<< HEAD
=======
static struct snd_compr_ops wm5110_compr_ops = {
	.open		= wm5110_open,
	.free		= wm_adsp_compr_free,
	.set_params	= wm_adsp_compr_set_params,
	.get_caps	= wm_adsp_compr_get_caps,
	.trigger	= wm_adsp_compr_trigger,
	.pointer	= wm_adsp_compr_pointer,
	.copy		= wm_adsp_compr_copy,
};

>>>>>>> 03a0dded
static const struct snd_soc_codec_driver soc_codec_dev_wm5110 = {
	.probe = wm5110_codec_probe,
	.remove = wm5110_codec_remove,

	.idle_bias_off = true,

	.set_sysclk = arizona_set_sysclk,
	.set_pll = wm5110_set_fll,

	.component_driver = {
		.name			= DRV_NAME,
		.compr_ops		= &wm5110_compr_ops,
		.controls		= wm5110_snd_controls,
		.num_controls		= ARRAY_SIZE(wm5110_snd_controls),
		.dapm_widgets		= wm5110_dapm_widgets,
		.num_dapm_widgets	= ARRAY_SIZE(wm5110_dapm_widgets),
		.dapm_routes		= wm5110_dapm_routes,
		.num_dapm_routes	= ARRAY_SIZE(wm5110_dapm_routes),
	},
};

static int wm5110_probe(struct platform_device *pdev)
{
	struct arizona *arizona = dev_get_drvdata(pdev->dev.parent);
	struct wm5110_priv *wm5110;
	int i, ret;

	wm5110 = devm_kzalloc(&pdev->dev, sizeof(struct wm5110_priv),
			      GFP_KERNEL);
	if (wm5110 == NULL)
		return -ENOMEM;
	platform_set_drvdata(pdev, wm5110);

	if (IS_ENABLED(CONFIG_OF)) {
		if (!dev_get_platdata(arizona->dev)) {
			ret = arizona_of_get_audio_pdata(arizona);
			if (ret < 0)
				return ret;
		}
	}

	wm5110->core.arizona = arizona;
	wm5110->core.num_inputs = 8;

	for (i = 0; i < WM5110_NUM_ADSP; i++) {
		wm5110->core.adsp[i].part = "wm5110";
		wm5110->core.adsp[i].num = i + 1;
		wm5110->core.adsp[i].type = WMFW_ADSP2;
		wm5110->core.adsp[i].dev = arizona->dev;
		wm5110->core.adsp[i].regmap = arizona->regmap;

		wm5110->core.adsp[i].base = ARIZONA_DSP1_CONTROL_1
			+ (0x100 * i);
		wm5110->core.adsp[i].mem = wm5110_dsp_regions[i];
		wm5110->core.adsp[i].num_mems
			= ARRAY_SIZE(wm5110_dsp1_regions);

		ret = wm_adsp2_init(&wm5110->core.adsp[i]);
		if (ret != 0)
			return ret;
	}

	for (i = 0; i < ARRAY_SIZE(wm5110->fll); i++)
		wm5110->fll[i].vco_mult = 3;

	arizona_init_fll(arizona, 1, ARIZONA_FLL1_CONTROL_1 - 1,
			 ARIZONA_IRQ_FLL1_LOCK, ARIZONA_IRQ_FLL1_CLOCK_OK,
			 &wm5110->fll[0]);
	arizona_init_fll(arizona, 2, ARIZONA_FLL2_CONTROL_1 - 1,
			 ARIZONA_IRQ_FLL2_LOCK, ARIZONA_IRQ_FLL2_CLOCK_OK,
			 &wm5110->fll[1]);

	/* SR2 fixed at 8kHz, SR3 fixed at 16kHz */
	regmap_update_bits(arizona->regmap, ARIZONA_SAMPLE_RATE_2,
			   ARIZONA_SAMPLE_RATE_2_MASK, 0x11);
	regmap_update_bits(arizona->regmap, ARIZONA_SAMPLE_RATE_3,
			   ARIZONA_SAMPLE_RATE_3_MASK, 0x12);

	for (i = 0; i < ARRAY_SIZE(wm5110_dai); i++)
		arizona_init_dai(&wm5110->core, i);

	/* Latch volume update bits */
	for (i = 0; i < ARRAY_SIZE(wm5110_digital_vu); i++)
		regmap_update_bits(arizona->regmap, wm5110_digital_vu[i],
				   WM5110_DIG_VU, WM5110_DIG_VU);

	pm_runtime_enable(&pdev->dev);
	pm_runtime_idle(&pdev->dev);

	ret = arizona_request_irq(arizona, ARIZONA_IRQ_DSP_IRQ1,
				  "ADSP2 Compressed IRQ", wm5110_adsp2_irq,
				  wm5110);
	if (ret != 0) {
		dev_err(&pdev->dev, "Failed to request DSP IRQ: %d\n", ret);
		return ret;
	}

	arizona_init_common(arizona);

	ret = arizona_init_vol_limit(arizona);
	if (ret < 0)
		goto err_dsp_irq;
	ret = arizona_init_spk_irqs(arizona);
	if (ret < 0)
		goto err_dsp_irq;

	ret = snd_soc_register_codec(&pdev->dev, &soc_codec_dev_wm5110,
				      wm5110_dai, ARRAY_SIZE(wm5110_dai));
	if (ret < 0) {
		dev_err(&pdev->dev, "Failed to register codec: %d\n", ret);
		goto err_spk_irqs;
	}

	return ret;

err_spk_irqs:
	arizona_free_spk_irqs(arizona);
err_dsp_irq:
	arizona_free_irq(arizona, ARIZONA_IRQ_DSP_IRQ1, wm5110);

	return ret;
}

static int wm5110_remove(struct platform_device *pdev)
{
	struct wm5110_priv *wm5110 = platform_get_drvdata(pdev);
	struct arizona *arizona = wm5110->core.arizona;
	int i;

	snd_soc_unregister_codec(&pdev->dev);
	pm_runtime_disable(&pdev->dev);

	for (i = 0; i < WM5110_NUM_ADSP; i++)
		wm_adsp2_remove(&wm5110->core.adsp[i]);

	arizona_free_spk_irqs(arizona);

	arizona_free_irq(arizona, ARIZONA_IRQ_DSP_IRQ1, wm5110);

	return 0;
}

static struct platform_driver wm5110_codec_driver = {
	.driver = {
		.name = "wm5110-codec",
	},
	.probe = wm5110_probe,
	.remove = wm5110_remove,
};

module_platform_driver(wm5110_codec_driver);

MODULE_DESCRIPTION("ASoC WM5110 driver");
MODULE_AUTHOR("Mark Brown <broonie@opensource.wolfsonmicro.com>");
MODULE_LICENSE("GPL");
MODULE_ALIAS("platform:wm5110-codec");<|MERGE_RESOLUTION|>--- conflicted
+++ resolved
@@ -2349,8 +2349,6 @@
 	ARIZONA_DAC_DIGITAL_VOLUME_6R,
 };
 
-<<<<<<< HEAD
-=======
 static struct snd_compr_ops wm5110_compr_ops = {
 	.open		= wm5110_open,
 	.free		= wm_adsp_compr_free,
@@ -2361,7 +2359,6 @@
 	.copy		= wm_adsp_compr_copy,
 };
 
->>>>>>> 03a0dded
 static const struct snd_soc_codec_driver soc_codec_dev_wm5110 = {
 	.probe = wm5110_codec_probe,
 	.remove = wm5110_codec_remove,

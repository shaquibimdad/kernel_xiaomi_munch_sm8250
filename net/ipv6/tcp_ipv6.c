/*
 *	TCP over IPv6
 *	Linux INET6 implementation
 *
 *	Authors:
 *	Pedro Roque		<roque@di.fc.ul.pt>
 *
 *	Based on:
 *	linux/net/ipv4/tcp.c
 *	linux/net/ipv4/tcp_input.c
 *	linux/net/ipv4/tcp_output.c
 *
 *	Fixes:
 *	Hideaki YOSHIFUJI	:	sin6_scope_id support
 *	YOSHIFUJI Hideaki @USAGI and:	Support IPV6_V6ONLY socket option, which
 *	Alexey Kuznetsov		allow both IPv4 and IPv6 sockets to bind
 *					a single port at the same time.
 *	YOSHIFUJI Hideaki @USAGI:	convert /proc/net/tcp6 to seq_file.
 *
 *	This program is free software; you can redistribute it and/or
 *      modify it under the terms of the GNU General Public License
 *      as published by the Free Software Foundation; either version
 *      2 of the License, or (at your option) any later version.
 */

#include <linux/bottom_half.h>
#include <linux/module.h>
#include <linux/errno.h>
#include <linux/types.h>
#include <linux/socket.h>
#include <linux/sockios.h>
#include <linux/net.h>
#include <linux/jiffies.h>
#include <linux/in.h>
#include <linux/in6.h>
#include <linux/netdevice.h>
#include <linux/init.h>
#include <linux/jhash.h>
#include <linux/ipsec.h>
#include <linux/times.h>
#include <linux/slab.h>
#include <linux/uaccess.h>
#include <linux/ipv6.h>
#include <linux/icmpv6.h>
#include <linux/random.h>

#include <net/tcp.h>
#include <net/ndisc.h>
#include <net/inet6_hashtables.h>
#include <net/inet6_connection_sock.h>
#include <net/ipv6.h>
#include <net/transp_v6.h>
#include <net/addrconf.h>
#include <net/ip6_route.h>
#include <net/ip6_checksum.h>
#include <net/inet_ecn.h>
#include <net/protocol.h>
#include <net/xfrm.h>
#include <net/snmp.h>
#include <net/dsfield.h>
#include <net/timewait_sock.h>
#include <net/inet_common.h>
#include <net/secure_seq.h>
#ifdef CONFIG_MPTCP
#include <net/mptcp.h>
#include <net/mptcp_v6.h>
#endif
#include <net/busy_poll.h>

#include <linux/proc_fs.h>
#include <linux/seq_file.h>

#include <crypto/hash.h>
#include <linux/scatterlist.h>

#include <trace/events/tcp.h>

#ifndef CONFIG_MPTCP
static void	tcp_v6_send_reset(const struct sock *sk, struct sk_buff *skb);
static void	tcp_v6_reqsk_send_ack(const struct sock *sk, struct sk_buff *skb,
				      struct request_sock *req);

static int	tcp_v6_do_rcv(struct sock *sk, struct sk_buff *skb);

static const struct inet_connection_sock_af_ops ipv6_mapped;
static const struct inet_connection_sock_af_ops ipv6_specific;
#endif
#ifdef CONFIG_TCP_MD5SIG
static const struct tcp_sock_af_ops tcp_sock_ipv6_specific;
static const struct tcp_sock_af_ops tcp_sock_ipv6_mapped_specific;
#else
static struct tcp_md5sig_key *tcp_v6_md5_do_lookup(const struct sock *sk,
						   const struct in6_addr *addr)
{
	return NULL;
}
#endif

#ifndef CONFIG_MPTCP
static
#endif
void inet6_sk_rx_dst_set(struct sock *sk, const struct sk_buff *skb)
{
	struct dst_entry *dst = skb_dst(skb);

	if (dst && dst_hold_safe(dst)) {
		const struct rt6_info *rt = (const struct rt6_info *)dst;

		rcu_assign_pointer(sk->sk_rx_dst, dst);
		inet_sk(sk)->rx_dst_ifindex = skb->skb_iif;
		inet6_sk(sk)->rx_dst_cookie = rt6_get_cookie(rt);
	}
}

static u32 tcp_v6_init_seq(const struct sk_buff *skb)
{
	return secure_tcpv6_seq(ipv6_hdr(skb)->daddr.s6_addr32,
				ipv6_hdr(skb)->saddr.s6_addr32,
				tcp_hdr(skb)->dest,
				tcp_hdr(skb)->source);
}

static u32 tcp_v6_init_ts_off(const struct net *net, const struct sk_buff *skb)
{
	return secure_tcpv6_ts_off(net, ipv6_hdr(skb)->daddr.s6_addr32,
				   ipv6_hdr(skb)->saddr.s6_addr32);
}

static int tcp_v6_pre_connect(struct sock *sk, struct sockaddr *uaddr,
			      int addr_len)
{
	/* This check is replicated from tcp_v6_connect() and intended to
	 * prevent BPF program called below from accessing bytes that are out
	 * of the bound specified by user in addr_len.
	 */
	if (addr_len < SIN6_LEN_RFC2133)
		return -EINVAL;

	sock_owned_by_me(sk);

	return BPF_CGROUP_RUN_PROG_INET6_CONNECT(sk, uaddr);
}

#ifndef CONFIG_MPTCP
static
#endif
int tcp_v6_connect(struct sock *sk, struct sockaddr *uaddr,
			  int addr_len)
{
	struct sockaddr_in6 *usin = (struct sockaddr_in6 *) uaddr;
	struct inet_sock *inet = inet_sk(sk);
	struct inet_connection_sock *icsk = inet_csk(sk);
	struct ipv6_pinfo *np = inet6_sk(sk);
	struct tcp_sock *tp = tcp_sk(sk);
	struct in6_addr *saddr = NULL, *final_p, final;
	struct ipv6_txoptions *opt;
	struct flowi6 fl6;
	struct dst_entry *dst;
	int addr_type;
	int err;
	struct inet_timewait_death_row *tcp_death_row = &sock_net(sk)->ipv4.tcp_death_row;

	if (addr_len < SIN6_LEN_RFC2133)
		return -EINVAL;

	if (usin->sin6_family != AF_INET6)
		return -EAFNOSUPPORT;

	memset(&fl6, 0, sizeof(fl6));

	if (np->sndflow) {
		fl6.flowlabel = usin->sin6_flowinfo&IPV6_FLOWINFO_MASK;
		IP6_ECN_flow_init(fl6.flowlabel);
		if (fl6.flowlabel&IPV6_FLOWLABEL_MASK) {
			struct ip6_flowlabel *flowlabel;
			flowlabel = fl6_sock_lookup(sk, fl6.flowlabel);
			if (!flowlabel)
				return -EINVAL;
			fl6_sock_release(flowlabel);
		}
	}

	/*
	 *	connect() to INADDR_ANY means loopback (BSD'ism).
	 */

	if (ipv6_addr_any(&usin->sin6_addr)) {
		if (ipv6_addr_v4mapped(&sk->sk_v6_rcv_saddr))
			ipv6_addr_set_v4mapped(htonl(INADDR_LOOPBACK),
					       &usin->sin6_addr);
		else
			usin->sin6_addr = in6addr_loopback;
	}

	addr_type = ipv6_addr_type(&usin->sin6_addr);

	if (addr_type & IPV6_ADDR_MULTICAST)
		return -ENETUNREACH;

	if (addr_type&IPV6_ADDR_LINKLOCAL) {
		if (addr_len >= sizeof(struct sockaddr_in6) &&
		    usin->sin6_scope_id) {
			/* If interface is set while binding, indices
			 * must coincide.
			 */
			if (!sk_dev_equal_l3scope(sk, usin->sin6_scope_id))
				return -EINVAL;

			sk->sk_bound_dev_if = usin->sin6_scope_id;
		}

		/* Connect to link-local address requires an interface */
		if (!sk->sk_bound_dev_if)
			return -EINVAL;
	}

	if (tp->rx_opt.ts_recent_stamp &&
	    !ipv6_addr_equal(&sk->sk_v6_daddr, &usin->sin6_addr)) {
		tp->rx_opt.ts_recent = 0;
		tp->rx_opt.ts_recent_stamp = 0;
		WRITE_ONCE(tp->write_seq, 0);
	}

	sk->sk_v6_daddr = usin->sin6_addr;
	np->flow_label = fl6.flowlabel;

	/*
	 *	TCP over IPv4
	 */

	if (addr_type & IPV6_ADDR_MAPPED) {
		u32 exthdrlen = icsk->icsk_ext_hdr_len;
		struct sockaddr_in sin;

		SOCK_DEBUG(sk, "connect: ipv4 mapped\n");

		if (__ipv6_only_sock(sk))
			return -ENETUNREACH;

		sin.sin_family = AF_INET;
		sin.sin_port = usin->sin6_port;
		sin.sin_addr.s_addr = usin->sin6_addr.s6_addr32[3];

#ifdef CONFIG_MPTCP
		if (sock_flag(sk, SOCK_MPTCP))
			icsk->icsk_af_ops = &mptcp_v6_mapped;
		else
#endif
			icsk->icsk_af_ops = &ipv6_mapped;
		sk->sk_backlog_rcv = tcp_v4_do_rcv;
#ifdef CONFIG_TCP_MD5SIG
		tp->af_specific = &tcp_sock_ipv6_mapped_specific;
#endif

		err = tcp_v4_connect(sk, (struct sockaddr *)&sin, sizeof(sin));

		if (err) {
			icsk->icsk_ext_hdr_len = exthdrlen;
#ifdef CONFIG_MPTCP
			if (sock_flag(sk, SOCK_MPTCP))
				icsk->icsk_af_ops = &mptcp_v6_specific;
			else
#endif
				icsk->icsk_af_ops = &ipv6_specific;
			sk->sk_backlog_rcv = tcp_v6_do_rcv;
#ifdef CONFIG_TCP_MD5SIG
			tp->af_specific = &tcp_sock_ipv6_specific;
#endif
			goto failure;
		}
		np->saddr = sk->sk_v6_rcv_saddr;

		return err;
	}

	if (!ipv6_addr_any(&sk->sk_v6_rcv_saddr))
		saddr = &sk->sk_v6_rcv_saddr;

	fl6.flowi6_proto = IPPROTO_TCP;
	fl6.daddr = sk->sk_v6_daddr;
	fl6.saddr = saddr ? *saddr : np->saddr;
	fl6.flowlabel = ip6_make_flowinfo(np->tclass, np->flow_label);
	fl6.flowi6_oif = sk->sk_bound_dev_if;
	fl6.flowi6_mark = sk->sk_mark;
	fl6.fl6_dport = usin->sin6_port;
	fl6.fl6_sport = inet->inet_sport;
	fl6.flowi6_uid = sk->sk_uid;

	opt = rcu_dereference_protected(np->opt, lockdep_sock_is_held(sk));
	final_p = fl6_update_dst(&fl6, opt, &final);

	security_sk_classify_flow(sk, flowi6_to_flowi(&fl6));

	dst = ip6_dst_lookup_flow(sock_net(sk), sk, &fl6, final_p);
	if (IS_ERR(dst)) {
		err = PTR_ERR(dst);
		goto failure;
	}

	if (!saddr) {
		saddr = &fl6.saddr;
		sk->sk_v6_rcv_saddr = *saddr;
	}

	/* set the source address */
	np->saddr = *saddr;
	inet->inet_rcv_saddr = LOOPBACK4_IPV6;

	sk->sk_gso_type = SKB_GSO_TCPV6;
	ip6_dst_store(sk, dst, NULL, NULL);

	icsk->icsk_ext_hdr_len = 0;
	if (opt)
		icsk->icsk_ext_hdr_len = opt->opt_flen +
					 opt->opt_nflen;

	tp->rx_opt.mss_clamp = IPV6_MIN_MTU - sizeof(struct tcphdr) - sizeof(struct ipv6hdr);

	inet->inet_dport = usin->sin6_port;

	tcp_set_state(sk, TCP_SYN_SENT);
	err = inet6_hash_connect(tcp_death_row, sk);
	if (err)
		goto late_failure;

	sk_set_txhash(sk);

	if (likely(!tp->repair)) {
		if (!tp->write_seq)
			WRITE_ONCE(tp->write_seq,
				   secure_tcpv6_seq(np->saddr.s6_addr32,
						    sk->sk_v6_daddr.s6_addr32,
						    inet->inet_sport,
						    inet->inet_dport));
		tp->tsoffset = secure_tcpv6_ts_off(sock_net(sk),
						   np->saddr.s6_addr32,
						   sk->sk_v6_daddr.s6_addr32);
	}

	if (tcp_fastopen_defer_connect(sk, &err))
		return err;
	if (err)
		goto late_failure;

	err = tcp_connect(sk);
	if (err)
		goto late_failure;

	return 0;

late_failure:
	tcp_set_state(sk, TCP_CLOSE);
	if (!(sk->sk_userlocks & SOCK_BINDADDR_LOCK))
		inet_reset_saddr(sk);
failure:
	inet->inet_dport = 0;
	sk->sk_route_caps = 0;
	return err;
}

#ifndef CONFIG_MPTCP
static
#endif
void tcp_v6_mtu_reduced(struct sock *sk)
{
	struct dst_entry *dst;
	u32 mtu;

	if ((1 << sk->sk_state) & (TCPF_LISTEN | TCPF_CLOSE))
		return;

	mtu = READ_ONCE(tcp_sk(sk)->mtu_info);

	/* Drop requests trying to increase our current mss.
	 * Check done in __ip6_rt_update_pmtu() is too late.
	 */
	if (tcp_mtu_to_mss(sk, mtu) >= tcp_sk(sk)->mss_cache)
		return;

	dst = inet6_csk_update_pmtu(sk, mtu);
	if (!dst)
		return;

	if (inet_csk(sk)->icsk_pmtu_cookie > dst_mtu(dst)) {
		tcp_sync_mss(sk, dst_mtu(dst));
		tcp_simple_retransmit(sk);
	}
}

static void tcp_v6_err(struct sk_buff *skb, struct inet6_skb_parm *opt,
		u8 type, u8 code, int offset, __be32 info)
{
	const struct ipv6hdr *hdr = (const struct ipv6hdr *)skb->data;
	const struct tcphdr *th = (struct tcphdr *)(skb->data+offset);
	struct net *net = dev_net(skb->dev);
	struct request_sock *fastopen;
	struct ipv6_pinfo *np;
	struct tcp_sock *tp;
	__u32 seq, snd_una;
	struct sock *sk;
#ifdef CONFIG_MPTCP
	struct sock *meta_sk;
#endif
	bool fatal;
	int err;

	sk = __inet6_lookup_established(net, &tcp_hashinfo,
					&hdr->daddr, th->dest,
					&hdr->saddr, ntohs(th->source),
					skb->dev->ifindex, inet6_sdif(skb));

	if (!sk) {
		__ICMP6_INC_STATS(net, __in6_dev_get(skb->dev),
				  ICMP6_MIB_INERRORS);
		return;
	}

	if (sk->sk_state == TCP_TIME_WAIT) {
		inet_twsk_put(inet_twsk(sk));
		return;
	}
	seq = ntohl(th->seq);
	fatal = icmpv6_err_convert(type, code, &err);
	if (sk->sk_state == TCP_NEW_SYN_RECV)
		return tcp_req_err(sk, seq, fatal);

#ifdef CONFIG_MPTCP
	tp = tcp_sk(sk);
	if (mptcp(tp))
		meta_sk = mptcp_meta_sk(sk);
	else
		meta_sk = sk;

	bh_lock_sock(meta_sk);
	if (sock_owned_by_user(meta_sk) && type != ICMPV6_PKT_TOOBIG)
#else
	bh_lock_sock(sk);
	if (sock_owned_by_user(sk) && type != ICMPV6_PKT_TOOBIG)
#endif
		__NET_INC_STATS(net, LINUX_MIB_LOCKDROPPEDICMPS);

	if (sk->sk_state == TCP_CLOSE)
		goto out;

	if (ipv6_hdr(skb)->hop_limit < inet6_sk(sk)->min_hopcount) {
		__NET_INC_STATS(net, LINUX_MIB_TCPMINTTLDROP);
		goto out;
	}

#ifndef CONFIG_MPTCP
	tp = tcp_sk(sk);
#endif
	/* XXX (TFO) - tp->snd_una should be ISN (tcp_create_openreq_child() */
	fastopen = tp->fastopen_rsk;
	snd_una = fastopen ? tcp_rsk(fastopen)->snt_isn : tp->snd_una;
	if (sk->sk_state != TCP_LISTEN &&
	    !between(seq, snd_una, tp->snd_nxt)) {
		__NET_INC_STATS(net, LINUX_MIB_OUTOFWINDOWICMPS);
		goto out;
	}

	np = inet6_sk(sk);

	if (type == NDISC_REDIRECT) {
		if (!sock_owned_by_user(sk)) {
			struct dst_entry *dst = __sk_dst_check(sk, np->dst_cookie);

			if (dst)
				dst->ops->redirect(dst, sk, skb);
		}
		goto out;
	}

	if (type == ICMPV6_PKT_TOOBIG) {
		u32 mtu = ntohl(info);

		/* We are not interested in TCP_LISTEN and open_requests
		 * (SYN-ACKs send out by Linux are always <576bytes so
		 * they should go through unfragmented).
		 */
		if (sk->sk_state == TCP_LISTEN)
			goto out;

		if (!ip6_sk_accept_pmtu(sk))
			goto out;

		if (mtu < IPV6_MIN_MTU)
			goto out;

		WRITE_ONCE(tp->mtu_info, mtu);

#ifdef CONFIG_MPTCP
		if (!sock_owned_by_user(meta_sk)) {
#else
		if (!sock_owned_by_user(sk))
#endif
			tcp_v6_mtu_reduced(sk);

#ifdef CONFIG_MPTCP
		} else {
			if (!test_and_set_bit(TCP_MTU_REDUCED_DEFERRED,
					      &sk->sk_tsq_flags))

				sock_hold(sk);
			if (mptcp(tp))
				mptcp_tsq_flags(sk);
		}
#else
		else if (!test_and_set_bit(TCP_MTU_REDUCED_DEFERRED,
					   &sk->sk_tsq_flags))
			sock_hold(sk);
#endif
		goto out;
	}


	/* Might be for an request_sock */
	switch (sk->sk_state) {
	case TCP_SYN_SENT:
	case TCP_SYN_RECV:
		/* Only in fast or simultaneous open. If a fast open socket is
		 * is already accepted it is treated as a connected one below.
		 */
		if (fastopen && !fastopen->sk)
			break;
#ifdef CONFIG_MPTCP
		if (!sock_owned_by_user(meta_sk)) {
#else
		if (!sock_owned_by_user(sk)) {
#endif
			sk->sk_err = err;
			sk->sk_error_report(sk);		/* Wake people up to see the error (see connect in sock.c) */

			tcp_done(sk);
		} else
			sk->sk_err_soft = err;
		goto out;
	}

#ifdef CONFIG_MPTCP
	if (!sock_owned_by_user(meta_sk) && np->recverr) {
#else
	if (!sock_owned_by_user(sk) && np->recverr) {
#endif
		sk->sk_err = err;
		sk->sk_error_report(sk);
	} else
		sk->sk_err_soft = err;

out:
#ifdef CONFIG_MPTCP
	bh_unlock_sock(meta_sk);
#else
	bh_unlock_sock(sk);
#endif
	sock_put(sk);
}


static int tcp_v6_send_synack(const struct sock *sk, struct dst_entry *dst,
			      struct flowi *fl,
			      struct request_sock *req,
			      struct tcp_fastopen_cookie *foc,
			      enum tcp_synack_type synack_type)
{
	struct inet_request_sock *ireq = inet_rsk(req);
	struct ipv6_pinfo *np = inet6_sk(sk);
	struct ipv6_txoptions *opt;
	struct flowi6 *fl6 = &fl->u.ip6;
	struct sk_buff *skb;
	int err = -ENOMEM;

	/* First, grab a route. */
	if (!dst && (dst = inet6_csk_route_req(sk, fl6, req,
					       IPPROTO_TCP)) == NULL)
		goto done;

	skb = tcp_make_synack(sk, dst, req, foc, synack_type);

	if (skb) {
		__tcp_v6_send_check(skb, &ireq->ir_v6_loc_addr,
				    &ireq->ir_v6_rmt_addr);

		fl6->daddr = ireq->ir_v6_rmt_addr;
		if (np->repflow && ireq->pktopts)
			fl6->flowlabel = ip6_flowlabel(ipv6_hdr(ireq->pktopts));

		rcu_read_lock();
		opt = ireq->ipv6_opt;
		if (!opt)
			opt = rcu_dereference(np->opt);
		err = ip6_xmit(sk, skb, fl6, skb->mark ? : sk->sk_mark, opt,
			       np->tclass);
		rcu_read_unlock();
		err = net_xmit_eval(err);
	}

done:
	return err;
}


#ifndef CONFIG_MPTCP
static
#endif
void tcp_v6_reqsk_destructor(struct request_sock *req)
{
	kfree(inet_rsk(req)->ipv6_opt);
	kfree_skb(inet_rsk(req)->pktopts);
}

#ifdef CONFIG_TCP_MD5SIG
static struct tcp_md5sig_key *tcp_v6_md5_do_lookup(const struct sock *sk,
						   const struct in6_addr *addr)
{
	return tcp_md5_do_lookup(sk, (union tcp_md5_addr *)addr, AF_INET6);
}

static struct tcp_md5sig_key *tcp_v6_md5_lookup(const struct sock *sk,
						const struct sock *addr_sk)
{
	return tcp_v6_md5_do_lookup(sk, &addr_sk->sk_v6_daddr);
}

static int tcp_v6_parse_md5_keys(struct sock *sk, int optname,
				 char __user *optval, int optlen)
{
	struct tcp_md5sig cmd;
	struct sockaddr_in6 *sin6 = (struct sockaddr_in6 *)&cmd.tcpm_addr;
	u8 prefixlen;

	if (optlen < sizeof(cmd))
		return -EINVAL;

	if (copy_from_user(&cmd, optval, sizeof(cmd)))
		return -EFAULT;

	if (sin6->sin6_family != AF_INET6)
		return -EINVAL;

	if (optname == TCP_MD5SIG_EXT &&
	    cmd.tcpm_flags & TCP_MD5SIG_FLAG_PREFIX) {
		prefixlen = cmd.tcpm_prefixlen;
		if (prefixlen > 128 || (ipv6_addr_v4mapped(&sin6->sin6_addr) &&
					prefixlen > 32))
			return -EINVAL;
	} else {
		prefixlen = ipv6_addr_v4mapped(&sin6->sin6_addr) ? 32 : 128;
	}

	if (!cmd.tcpm_keylen) {
		if (ipv6_addr_v4mapped(&sin6->sin6_addr))
			return tcp_md5_do_del(sk, (union tcp_md5_addr *)&sin6->sin6_addr.s6_addr32[3],
					      AF_INET, prefixlen);
		return tcp_md5_do_del(sk, (union tcp_md5_addr *)&sin6->sin6_addr,
				      AF_INET6, prefixlen);
	}

	if (cmd.tcpm_keylen > TCP_MD5SIG_MAXKEYLEN)
		return -EINVAL;

	if (ipv6_addr_v4mapped(&sin6->sin6_addr))
		return tcp_md5_do_add(sk, (union tcp_md5_addr *)&sin6->sin6_addr.s6_addr32[3],
				      AF_INET, prefixlen, cmd.tcpm_key,
				      cmd.tcpm_keylen, GFP_KERNEL);

	return tcp_md5_do_add(sk, (union tcp_md5_addr *)&sin6->sin6_addr,
			      AF_INET6, prefixlen, cmd.tcpm_key,
			      cmd.tcpm_keylen, GFP_KERNEL);
}

static int tcp_v6_md5_hash_headers(struct tcp_md5sig_pool *hp,
				   const struct in6_addr *daddr,
				   const struct in6_addr *saddr,
				   const struct tcphdr *th, int nbytes)
{
	struct tcp6_pseudohdr *bp;
	struct scatterlist sg;
	struct tcphdr *_th;

	bp = hp->scratch;
	/* 1. TCP pseudo-header (RFC2460) */
	bp->saddr = *saddr;
	bp->daddr = *daddr;
	bp->protocol = cpu_to_be32(IPPROTO_TCP);
	bp->len = cpu_to_be32(nbytes);

	_th = (struct tcphdr *)(bp + 1);
	memcpy(_th, th, sizeof(*th));
	_th->check = 0;

	sg_init_one(&sg, bp, sizeof(*bp) + sizeof(*th));
	ahash_request_set_crypt(hp->md5_req, &sg, NULL,
				sizeof(*bp) + sizeof(*th));
	return crypto_ahash_update(hp->md5_req);
}

static int tcp_v6_md5_hash_hdr(char *md5_hash, const struct tcp_md5sig_key *key,
			       const struct in6_addr *daddr, struct in6_addr *saddr,
			       const struct tcphdr *th)
{
	struct tcp_md5sig_pool *hp;
	struct ahash_request *req;

	hp = tcp_get_md5sig_pool();
	if (!hp)
		goto clear_hash_noput;
	req = hp->md5_req;

	if (crypto_ahash_init(req))
		goto clear_hash;
	if (tcp_v6_md5_hash_headers(hp, daddr, saddr, th, th->doff << 2))
		goto clear_hash;
	if (tcp_md5_hash_key(hp, key))
		goto clear_hash;
	ahash_request_set_crypt(req, NULL, md5_hash, 0);
	if (crypto_ahash_final(req))
		goto clear_hash;

	tcp_put_md5sig_pool();
	return 0;

clear_hash:
	tcp_put_md5sig_pool();
clear_hash_noput:
	memset(md5_hash, 0, 16);
	return 1;
}

static int tcp_v6_md5_hash_skb(char *md5_hash,
			       const struct tcp_md5sig_key *key,
			       const struct sock *sk,
			       const struct sk_buff *skb)
{
	const struct in6_addr *saddr, *daddr;
	struct tcp_md5sig_pool *hp;
	struct ahash_request *req;
	const struct tcphdr *th = tcp_hdr(skb);

	if (sk) { /* valid for establish/request sockets */
		saddr = &sk->sk_v6_rcv_saddr;
		daddr = &sk->sk_v6_daddr;
	} else {
		const struct ipv6hdr *ip6h = ipv6_hdr(skb);
		saddr = &ip6h->saddr;
		daddr = &ip6h->daddr;
	}

	hp = tcp_get_md5sig_pool();
	if (!hp)
		goto clear_hash_noput;
	req = hp->md5_req;

	if (crypto_ahash_init(req))
		goto clear_hash;

	if (tcp_v6_md5_hash_headers(hp, daddr, saddr, th, skb->len))
		goto clear_hash;
	if (tcp_md5_hash_skb_data(hp, skb, th->doff << 2))
		goto clear_hash;
	if (tcp_md5_hash_key(hp, key))
		goto clear_hash;
	ahash_request_set_crypt(req, NULL, md5_hash, 0);
	if (crypto_ahash_final(req))
		goto clear_hash;

	tcp_put_md5sig_pool();
	return 0;

clear_hash:
	tcp_put_md5sig_pool();
clear_hash_noput:
	memset(md5_hash, 0, 16);
	return 1;
}

#endif

static bool tcp_v6_inbound_md5_hash(const struct sock *sk,
				    const struct sk_buff *skb)
{
#ifdef CONFIG_TCP_MD5SIG
	const __u8 *hash_location = NULL;
	struct tcp_md5sig_key *hash_expected;
	const struct ipv6hdr *ip6h = ipv6_hdr(skb);
	const struct tcphdr *th = tcp_hdr(skb);
	int genhash;
	u8 newhash[16];

	hash_expected = tcp_v6_md5_do_lookup(sk, &ip6h->saddr);
	hash_location = tcp_parse_md5sig_option(th);

	/* We've parsed the options - do we have a hash? */
	if (!hash_expected && !hash_location)
		return false;

	if (hash_expected && !hash_location) {
		NET_INC_STATS(sock_net(sk), LINUX_MIB_TCPMD5NOTFOUND);
		return true;
	}

	if (!hash_expected && hash_location) {
		NET_INC_STATS(sock_net(sk), LINUX_MIB_TCPMD5UNEXPECTED);
		return true;
	}

	/* check the signature */
	genhash = tcp_v6_md5_hash_skb(newhash,
				      hash_expected,
				      NULL, skb);

	if (genhash || memcmp(hash_location, newhash, 16) != 0) {
		NET_INC_STATS(sock_net(sk), LINUX_MIB_TCPMD5FAILURE);
		net_info_ratelimited("MD5 Hash %s for [%pI6c]:%u->[%pI6c]:%u\n",
				     genhash ? "failed" : "mismatch",
				     &ip6h->saddr, ntohs(th->source),
				     &ip6h->daddr, ntohs(th->dest));
		return true;
	}
#endif
	return false;
}

#ifdef CONFIG_MPTCP
static int tcp_v6_init_req(struct request_sock *req, const struct sock *sk_listener,
			   struct sk_buff *skb, bool want_cookie)
#else
static void tcp_v6_init_req(struct request_sock *req,
			    const struct sock *sk_listener,
			    struct sk_buff *skb)
#endif
{
	struct inet_request_sock *ireq = inet_rsk(req);
	const struct ipv6_pinfo *np = inet6_sk(sk_listener);

	ireq->ir_v6_rmt_addr = ipv6_hdr(skb)->saddr;
	ireq->ir_v6_loc_addr = ipv6_hdr(skb)->daddr;

	/* So that link locals have meaning */
	if (!sk_listener->sk_bound_dev_if &&
	    ipv6_addr_type(&ireq->ir_v6_rmt_addr) & IPV6_ADDR_LINKLOCAL)
		ireq->ir_iif = tcp_v6_iif(skb);

	if (!TCP_SKB_CB(skb)->tcp_tw_isn &&
	    (ipv6_opt_accepted(sk_listener, skb, &TCP_SKB_CB(skb)->header.h6) ||
	     np->rxopt.bits.rxinfo ||
	     np->rxopt.bits.rxoinfo || np->rxopt.bits.rxhlim ||
	     np->rxopt.bits.rxohlim || np->repflow)) {
		refcount_inc(&skb->users);
		ireq->pktopts = skb;
	}
#ifdef CONFIG_MPTCP
	return 0;
#endif
}

static struct dst_entry *tcp_v6_route_req(const struct sock *sk,
					  struct flowi *fl,
					  const struct request_sock *req)
{
	return inet6_csk_route_req(sk, &fl->u.ip6, req, IPPROTO_TCP);
}

struct request_sock_ops tcp6_request_sock_ops __read_mostly = {
	.family		=	AF_INET6,
	.obj_size	=	sizeof(struct tcp6_request_sock),
	.rtx_syn_ack	=	tcp_rtx_synack,
	.send_ack	=	tcp_v6_reqsk_send_ack,
	.destructor	=	tcp_v6_reqsk_destructor,
	.send_reset	=	tcp_v6_send_reset,
	.syn_ack_timeout =	tcp_syn_ack_timeout,
};

const struct tcp_request_sock_ops tcp_request_sock_ipv6_ops = {
	.mss_clamp	=	IPV6_MIN_MTU - sizeof(struct tcphdr) -
				sizeof(struct ipv6hdr),
#ifdef CONFIG_TCP_MD5SIG
	.req_md5_lookup	=	tcp_v6_md5_lookup,
	.calc_md5_hash	=	tcp_v6_md5_hash_skb,
#endif
	.init_req	=	tcp_v6_init_req,
#ifdef CONFIG_SYN_COOKIES
	.cookie_init_seq =	cookie_v6_init_sequence,
#endif
	.route_req	=	tcp_v6_route_req,
	.init_seq	=	tcp_v6_init_seq,
	.init_ts_off	=	tcp_v6_init_ts_off,
	.send_synack	=	tcp_v6_send_synack,
};

#ifdef CONFIG_MPTCP
static void tcp_v6_send_response(const struct sock *sk, struct sk_buff *skb, u32 seq,
				 u32 ack, u32 data_ack, u32 win, u32 tsval, u32 tsecr,
				 int oif, struct tcp_md5sig_key *key, int rst,
				 u8 tclass, __be32 label, int mptcp)
#else
static void tcp_v6_send_response(const struct sock *sk, struct sk_buff *skb, u32 seq,
				 u32 ack, u32 win, u32 tsval, u32 tsecr,
				 int oif, struct tcp_md5sig_key *key, int rst,
				 u8 tclass, __be32 label)
#endif
{
	const struct tcphdr *th = tcp_hdr(skb);
	struct tcphdr *t1;
	struct sk_buff *buff;
	struct flowi6 fl6;
	struct net *net = sk ? sock_net(sk) : dev_net(skb_dst(skb)->dev);
	struct sock *ctl_sk = net->ipv6.tcp_sk;
	unsigned int tot_len = sizeof(struct tcphdr);
	struct dst_entry *dst;
	__be32 *topt;
	__u32 mark = 0;

	if (tsecr)
		tot_len += TCPOLEN_TSTAMP_ALIGNED;
#ifdef CONFIG_TCP_MD5SIG
	if (key)
		tot_len += TCPOLEN_MD5SIG_ALIGNED;
#endif
#ifdef CONFIG_MPTCP
	if (mptcp)
		tot_len += MPTCP_SUB_LEN_DSS + MPTCP_SUB_LEN_ACK;
#endif
	buff = alloc_skb(MAX_HEADER + sizeof(struct ipv6hdr) + tot_len,
			 GFP_ATOMIC);
	if (!buff)
		return;

	skb_reserve(buff, MAX_HEADER + sizeof(struct ipv6hdr) + tot_len);

	t1 = skb_push(buff, tot_len);
	skb_reset_transport_header(buff);

	/* Swap the send and the receive. */
	memset(t1, 0, sizeof(*t1));
	t1->dest = th->source;
	t1->source = th->dest;
	t1->doff = tot_len / 4;
	t1->seq = htonl(seq);
	t1->ack_seq = htonl(ack);
	t1->ack = !rst || !th->ack;
	t1->rst = rst;
	t1->window = htons(win);

	topt = (__be32 *)(t1 + 1);

	if (tsecr) {
		*topt++ = htonl((TCPOPT_NOP << 24) | (TCPOPT_NOP << 16) |
				(TCPOPT_TIMESTAMP << 8) | TCPOLEN_TIMESTAMP);
		*topt++ = htonl(tsval);
		*topt++ = htonl(tsecr);
	}

#ifdef CONFIG_TCP_MD5SIG
	if (key) {
		*topt++ = htonl((TCPOPT_NOP << 24) | (TCPOPT_NOP << 16) |
				(TCPOPT_MD5SIG << 8) | TCPOLEN_MD5SIG);
		tcp_v6_md5_hash_hdr((__u8 *)topt, key,
				    &ipv6_hdr(skb)->saddr,
				    &ipv6_hdr(skb)->daddr, t1);
#ifdef CONFIG_MPTCP
		topt += 4;
#endif
	}
#endif
#ifdef CONFIG_MPTCP
	if (mptcp) {
		/* Construction of 32-bit data_ack */
		*topt++ = htonl((TCPOPT_MPTCP << 24) |
				((MPTCP_SUB_LEN_DSS + MPTCP_SUB_LEN_ACK) << 16) |
				(0x20 << 8) |
				(0x01));
		*topt++ = htonl(data_ack);
	}
#endif

	memset(&fl6, 0, sizeof(fl6));
	fl6.daddr = ipv6_hdr(skb)->saddr;
	fl6.saddr = ipv6_hdr(skb)->daddr;
	fl6.flowlabel = label;

	buff->ip_summed = CHECKSUM_PARTIAL;
	buff->csum = 0;

	__tcp_v6_send_check(buff, &fl6.saddr, &fl6.daddr);

	fl6.flowi6_proto = IPPROTO_TCP;
	if (rt6_need_strict(&fl6.daddr) && !oif)
		fl6.flowi6_oif = tcp_v6_iif(skb);
	else {
		if (!oif && netif_index_is_l3_master(net, skb->skb_iif))
			oif = skb->skb_iif;

		fl6.flowi6_oif = oif;
	}

	if (sk)
		mark = (sk->sk_state == TCP_TIME_WAIT) ?
			inet_twsk(sk)->tw_mark : sk->sk_mark;
	fl6.flowi6_mark = IP6_REPLY_MARK(net, skb->mark) ?: mark;
	fl6.fl6_dport = t1->dest;
	fl6.fl6_sport = t1->source;
	fl6.flowi6_uid = sock_net_uid(net, sk && sk_fullsock(sk) ? sk : NULL);
	security_skb_classify_flow(skb, flowi6_to_flowi(&fl6));

	/* Pass a socket to ip6_dst_lookup either it is for RST
	 * Underlying function will use this to retrieve the network
	 * namespace
	 */
	dst = ip6_dst_lookup_flow(sock_net(ctl_sk), ctl_sk, &fl6, NULL);
	if (!IS_ERR(dst)) {
		skb_dst_set(buff, dst);
		ip6_xmit(ctl_sk, buff, &fl6, fl6.flowi6_mark, NULL, tclass);
		TCP_INC_STATS(net, TCP_MIB_OUTSEGS);
		if (rst)
			TCP_INC_STATS(net, TCP_MIB_OUTRSTS);
		return;
	}

	kfree_skb(buff);
}

#ifndef CONFIG_MPTCP
static
#endif
void tcp_v6_send_reset(const struct sock *sk, struct sk_buff *skb)
{
	const struct tcphdr *th = tcp_hdr(skb);
	u32 seq = 0, ack_seq = 0;
	struct tcp_md5sig_key *key = NULL;
#ifdef CONFIG_TCP_MD5SIG
	const __u8 *hash_location = NULL;
	struct ipv6hdr *ipv6h = ipv6_hdr(skb);
	unsigned char newhash[16];
	int genhash;
	struct sock *sk1 = NULL;
#endif
	int oif = 0;

	if (th->rst)
		return;

	/* If sk not NULL, it means we did a successful lookup and incoming
	 * route had to be correct. prequeue might have dropped our dst.
	 */
	if (!sk && !ipv6_unicast_destination(skb))
		return;

#ifdef CONFIG_TCP_MD5SIG
	rcu_read_lock();
	hash_location = tcp_parse_md5sig_option(th);
	if (sk && sk_fullsock(sk)) {
		key = tcp_v6_md5_do_lookup(sk, &ipv6h->saddr);
	} else if (hash_location) {
		/*
		 * active side is lost. Try to find listening socket through
		 * source port, and then find md5 key through listening socket.
		 * we are not loose security here:
		 * Incoming packet is checked with md5 hash with finding key,
		 * no RST generated if md5 hash doesn't match.
		 */
		sk1 = inet6_lookup_listener(dev_net(skb_dst(skb)->dev),
					   &tcp_hashinfo, NULL, 0,
					   &ipv6h->saddr,
					   th->source, &ipv6h->daddr,
					   ntohs(th->source),
					   tcp_v6_iif_l3_slave(skb),
					   tcp_v6_sdif(skb));
		if (!sk1)
			goto out;

		key = tcp_v6_md5_do_lookup(sk1, &ipv6h->saddr);
		if (!key)
			goto out;

		genhash = tcp_v6_md5_hash_skb(newhash, key, NULL, skb);
		if (genhash || memcmp(hash_location, newhash, 16) != 0)
			goto out;
	}
#endif

	if (th->ack)
		seq = ntohl(th->ack_seq);
	else
		ack_seq = ntohl(th->seq) + th->syn + th->fin + skb->len -
			  (th->doff << 2);

	if (sk) {
		oif = sk->sk_bound_dev_if;
		if (sk_fullsock(sk))
			trace_tcp_send_reset(sk, skb);
	}

#ifdef CONFIG_MPTCP
	tcp_v6_send_response(sk, skb, seq, ack_seq, 0, 0, 0, 0, oif, key, 1, 0, 0, 0);
#else
	tcp_v6_send_response(sk, skb, seq, ack_seq, 0, 0, 0, oif, key, 1, 0, 0);
#endif

#ifdef CONFIG_TCP_MD5SIG
out:
	rcu_read_unlock();
#endif
}

#ifdef CONFIG_MPTCP
static void tcp_v6_send_ack(const struct sock *sk, struct sk_buff *skb, u32 seq,
			    u32 ack, u32 data_ack, u32 win, u32 tsval, u32 tsecr, int oif,
			    struct tcp_md5sig_key *key, u8 tclass,
			    __be32 label, int mptcp)
{
	tcp_v6_send_response(sk, skb, seq, ack, data_ack, win, tsval, tsecr, oif,
			     key, 0, tclass, label, mptcp);
}
#else
static void tcp_v6_send_ack(const struct sock *sk, struct sk_buff *skb, u32 seq,
			    u32 ack, u32 win, u32 tsval, u32 tsecr, int oif,
			    struct tcp_md5sig_key *key, u8 tclass,
			    __be32 label)
{
	tcp_v6_send_response(sk, skb, seq, ack, win, tsval, tsecr, oif, key, 0,
			     tclass, label);
}
#endif

static void tcp_v6_timewait_ack(struct sock *sk, struct sk_buff *skb)
{
	struct inet_timewait_sock *tw = inet_twsk(sk);
	struct tcp_timewait_sock *tcptw = tcp_twsk(sk);

#ifdef CONFIG_MPTCP
	u32 data_ack = 0;
	int mptcp = 0;

	if (tcptw->mptcp_tw) {
		data_ack = (u32)tcptw->mptcp_tw->rcv_nxt;
		mptcp = 1;
	}
	tcp_v6_send_ack(sk, skb, tcptw->tw_snd_nxt, tcptw->tw_rcv_nxt,
			data_ack,
			tcptw->tw_rcv_wnd >> tw->tw_rcv_wscale,
			tcp_time_stamp_raw() + tcptw->tw_ts_offset,
			tcptw->tw_ts_recent, tw->tw_bound_dev_if, tcp_twsk_md5_key(tcptw),
			tw->tw_tclass, cpu_to_be32(tw->tw_flowlabel), mptcp);
#else
	tcp_v6_send_ack(sk, skb, tcptw->tw_snd_nxt, tcptw->tw_rcv_nxt,
			tcptw->tw_rcv_wnd >> tw->tw_rcv_wscale,
			tcp_time_stamp_raw() + tcptw->tw_ts_offset,
			tcptw->tw_ts_recent, tw->tw_bound_dev_if, tcp_twsk_md5_key(tcptw),
			tw->tw_tclass, cpu_to_be32(tw->tw_flowlabel));
#endif

	inet_twsk_put(tw);
}

#ifndef CONFIG_MPTCP
static
#endif
void tcp_v6_reqsk_send_ack(const struct sock *sk, struct sk_buff *skb,
			   struct request_sock *req)
{
	/* sk->sk_state == TCP_LISTEN -> for regular TCP_SYN_RECV
	 * sk->sk_state == TCP_SYN_RECV -> for Fast Open.
	 */
	/* RFC 7323 2.3
	 * The window field (SEG.WND) of every outgoing segment, with the
	 * exception of <SYN> segments, MUST be right-shifted by
	 * Rcv.Wind.Shift bits:
	 */
#ifdef CONFIG_MPTCP
tcp_v6_send_ack(sk, skb, (sk->sk_state == TCP_LISTEN || is_meta_sk(sk)) ?
			tcp_rsk(req)->snt_isn + 1 : tcp_sk(sk)->snd_nxt,
			tcp_rsk(req)->rcv_nxt, 0,
			req->rsk_rcv_wnd >> inet_rsk(req)->rcv_wscale,
			tcp_time_stamp_raw() + tcp_rsk(req)->ts_off,
			req->ts_recent, sk->sk_bound_dev_if,
			tcp_v6_md5_do_lookup(sk, &ipv6_hdr(skb)->saddr),
			0, 0, 0);

#else
	tcp_v6_send_ack(sk, skb, (sk->sk_state == TCP_LISTEN) ?
			tcp_rsk(req)->snt_isn + 1 : tcp_sk(sk)->snd_nxt,
			tcp_rsk(req)->rcv_nxt,
			req->rsk_rcv_wnd >> inet_rsk(req)->rcv_wscale,
			tcp_time_stamp_raw() + tcp_rsk(req)->ts_off,
			req->ts_recent, sk->sk_bound_dev_if,
			tcp_v6_md5_do_lookup(sk, &ipv6_hdr(skb)->saddr),
			0, 0);
#endif
}


#ifndef CONFIG_MPTCP
static
#endif
struct sock *tcp_v6_cookie_check(struct sock *sk, struct sk_buff *skb)
{
#ifdef CONFIG_SYN_COOKIES
	const struct tcphdr *th = tcp_hdr(skb);

	if (!th->syn)
		sk = cookie_v6_check(sk, skb);
#endif
	return sk;
}

#ifndef CONFIG_MPTCP
static
#endif
int tcp_v6_conn_request(struct sock *sk, struct sk_buff *skb)
{
	if (skb->protocol == htons(ETH_P_IP))
		return tcp_v4_conn_request(sk, skb);

	if (!ipv6_unicast_destination(skb))
		goto drop;

	if (ipv6_addr_v4mapped(&ipv6_hdr(skb)->saddr)) {
		__IP6_INC_STATS(sock_net(sk), NULL, IPSTATS_MIB_INHDRERRORS);
		return 0;
	}

	return tcp_conn_request(&tcp6_request_sock_ops,
				&tcp_request_sock_ipv6_ops, sk, skb);

drop:
	tcp_listendrop(sk);
	return 0; /* don't send reset */
}

static void tcp_v6_restore_cb(struct sk_buff *skb)
{
	/* We need to move header back to the beginning if xfrm6_policy_check()
	 * and tcp_v6_fill_cb() are going to be called again.
	 * ip6_datagram_recv_specific_ctl() also expects IP6CB to be there.
	 */
	memmove(IP6CB(skb), &TCP_SKB_CB(skb)->header.h6,
		sizeof(struct inet6_skb_parm));
}

#ifndef CONFIG_MPTCP
static
#endif
struct sock *tcp_v6_syn_recv_sock(const struct sock *sk, struct sk_buff *skb,
				  struct request_sock *req,
				  struct dst_entry *dst,
				  struct request_sock *req_unhash,
				  bool *own_req)
{
	struct inet_request_sock *ireq;
	struct ipv6_pinfo *newnp;
	const struct ipv6_pinfo *np = inet6_sk(sk);
	struct ipv6_txoptions *opt;
	struct tcp6_sock *newtcp6sk;
	struct inet_sock *newinet;
	bool found_dup_sk = false;
	struct tcp_sock *newtp;
	struct sock *newsk;
#ifdef CONFIG_TCP_MD5SIG
	struct tcp_md5sig_key *key;
#endif
	struct flowi6 fl6;

	if (skb->protocol == htons(ETH_P_IP)) {
		/*
		 *	v6 mapped
		 */

		newsk = tcp_v4_syn_recv_sock(sk, skb, req, dst,
					     req_unhash, own_req);

		if (!newsk)
			return NULL;

		newtcp6sk = (struct tcp6_sock *)newsk;
		inet_sk(newsk)->pinet6 = &newtcp6sk->inet6;

		newinet = inet_sk(newsk);
		newnp = inet6_sk(newsk);
		newtp = tcp_sk(newsk);

		memcpy(newnp, np, sizeof(struct ipv6_pinfo));

		newnp->saddr = newsk->sk_v6_rcv_saddr;

#ifdef CONFIG_MPTCP
		/* We must check on the request-socket because the listener
		 * socket's flag may have been changed halfway through.
		 */
		if (!inet_rsk(req)->saw_mpc)
			inet_csk(newsk)->icsk_af_ops = &mptcp_v6_mapped;
		else
#endif
			inet_csk(newsk)->icsk_af_ops = &ipv6_mapped;
		newsk->sk_backlog_rcv = tcp_v4_do_rcv;
#ifdef CONFIG_TCP_MD5SIG
		newtp->af_specific = &tcp_sock_ipv6_mapped_specific;
#endif

		newnp->ipv6_mc_list = NULL;
		newnp->ipv6_ac_list = NULL;
		newnp->ipv6_fl_list = NULL;
		newnp->pktoptions  = NULL;
		newnp->opt	   = NULL;
		newnp->mcast_oif   = inet_iif(skb);
		newnp->mcast_hops  = ip_hdr(skb)->ttl;
		newnp->rcv_flowinfo = 0;
		if (np->repflow)
			newnp->flow_label = 0;

		/*
		 * No need to charge this sock to the relevant IPv6 refcnt debug socks count
		 * here, tcp_create_openreq_child now does this for us, see the comment in
		 * that function for the gory details. -acme
		 */

		/* It is tricky place. Until this moment IPv4 tcp
		   worked with IPv6 icsk.icsk_af_ops.
		   Sync it now.
		 */
		tcp_sync_mss(newsk, inet_csk(newsk)->icsk_pmtu_cookie);

		return newsk;
	}

	ireq = inet_rsk(req);

	if (sk_acceptq_is_full(sk))
		goto out_overflow;

	if (!dst) {
		dst = inet6_csk_route_req(sk, &fl6, req, IPPROTO_TCP);
		if (!dst)
			goto out;
	}

	newsk = tcp_create_openreq_child(sk, req, skb);
	if (!newsk)
		goto out_nonewsk;

#ifdef CONFIG_MPTCP
	/* If the meta_sk is v6-mapped we can end up here with the wrong af_ops.
	 * Just make sure that this subflow is v6.
	 */
	if (is_meta_sk(sk))
		inet_csk(newsk)->icsk_af_ops = &mptcp_v6_specific;
#endif

	/*
	 * No need to charge this sock to the relevant IPv6 refcnt debug socks
	 * count here, tcp_create_openreq_child now does this for us, see the
	 * comment in that function for the gory details. -acme
	 */

	newsk->sk_gso_type = SKB_GSO_TCPV6;
	ip6_dst_store(newsk, dst, NULL, NULL);
	inet6_sk_rx_dst_set(newsk, skb);

	newtcp6sk = (struct tcp6_sock *)newsk;
	inet_sk(newsk)->pinet6 = &newtcp6sk->inet6;

	newtp = tcp_sk(newsk);
	newinet = inet_sk(newsk);
	newnp = inet6_sk(newsk);

	memcpy(newnp, np, sizeof(struct ipv6_pinfo));

	newsk->sk_v6_daddr = ireq->ir_v6_rmt_addr;
	newnp->saddr = ireq->ir_v6_loc_addr;
	newsk->sk_v6_rcv_saddr = ireq->ir_v6_loc_addr;
	newsk->sk_bound_dev_if = ireq->ir_iif;

	/* Now IPv6 options...

	   First: no IPv4 options.
	 */
	newinet->inet_opt = NULL;
	newnp->ipv6_mc_list = NULL;
	newnp->ipv6_ac_list = NULL;
	newnp->ipv6_fl_list = NULL;

	/* Clone RX bits */
	newnp->rxopt.all = np->rxopt.all;

	newnp->pktoptions = NULL;
	newnp->opt	  = NULL;
	newnp->mcast_oif  = tcp_v6_iif(skb);
	newnp->mcast_hops = ipv6_hdr(skb)->hop_limit;
	newnp->rcv_flowinfo = ip6_flowinfo(ipv6_hdr(skb));
	if (np->repflow)
		newnp->flow_label = ip6_flowlabel(ipv6_hdr(skb));

	/* Clone native IPv6 options from listening socket (if any)

	   Yes, keeping reference count would be much more clever,
	   but we make one more one thing there: reattach optmem
	   to newsk.
	 */
	opt = ireq->ipv6_opt;
	if (!opt)
		opt = rcu_dereference(np->opt);
	if (opt) {
		opt = ipv6_dup_options(newsk, opt);
		RCU_INIT_POINTER(newnp->opt, opt);
	}
	inet_csk(newsk)->icsk_ext_hdr_len = 0;
	if (opt)
		inet_csk(newsk)->icsk_ext_hdr_len = opt->opt_nflen +
						    opt->opt_flen;

	tcp_ca_openreq_child(newsk, dst);

	tcp_sync_mss(newsk, dst_mtu(dst));
	newtp->advmss = tcp_mss_clamp(tcp_sk(sk), dst_metric_advmss(dst));

	tcp_initialize_rcv_mss(newsk);

	newinet->inet_daddr = newinet->inet_saddr = LOOPBACK4_IPV6;
	newinet->inet_rcv_saddr = LOOPBACK4_IPV6;

#ifdef CONFIG_TCP_MD5SIG
	/* Copy over the MD5 key from the original socket */
	key = tcp_v6_md5_do_lookup(sk, &newsk->sk_v6_daddr);
	if (key) {
		/* We're using one, so create a matching key
		 * on the newsk structure. If we fail to get
		 * memory, then we end up not copying the key
		 * across. Shucks.
		 */
		tcp_md5_do_add(newsk, (union tcp_md5_addr *)&newsk->sk_v6_daddr,
			       AF_INET6, 128, key->key, key->keylen,
			       sk_gfp_mask(sk, GFP_ATOMIC));
	}
#endif

	if (__inet_inherit_port(sk, newsk) < 0) {
		inet_csk_prepare_forced_close(newsk);
		tcp_done(newsk);
		goto out;
	}
	*own_req = inet_ehash_nolisten(newsk, req_to_sk(req_unhash),
				       &found_dup_sk);
	if (*own_req) {
		tcp_move_syn(newtp, req);

		/* Clone pktoptions received with SYN, if we own the req */
		if (ireq->pktopts) {
			newnp->pktoptions = skb_clone_and_charge_r(ireq->pktopts, newsk);
			consume_skb(ireq->pktopts);
			ireq->pktopts = NULL;
			if (newnp->pktoptions)
				tcp_v6_restore_cb(newnp->pktoptions);
		}
	} else {
		if (!req_unhash && found_dup_sk) {
			/* This code path should only be executed in the
			 * syncookie case only
			 */
			bh_unlock_sock(newsk);
			sock_put(newsk);
			newsk = NULL;
		}
	}

	return newsk;

out_overflow:
	__NET_INC_STATS(sock_net(sk), LINUX_MIB_LISTENOVERFLOWS);
out_nonewsk:
	dst_release(dst);
out:
	tcp_listendrop(sk);
	return NULL;
}

/* The socket must have it's spinlock held when we get
 * here, unless it is a TCP_LISTEN socket.
 *
 * We have a potential double-lock case here, so even when
 * doing backlog processing we use the BH locking scheme.
 * This is because we cannot sleep with the original spinlock
 * held.
 */
#ifndef CONFIG_MPTCP
static
#endif
int tcp_v6_do_rcv(struct sock *sk, struct sk_buff *skb)
{
	struct ipv6_pinfo *np = inet6_sk(sk);
	struct tcp_sock *tp;
	struct sk_buff *opt_skb = NULL;

	/* Imagine: socket is IPv6. IPv4 packet arrives,
	   goes to IPv4 receive handler and backlogged.
	   From backlog it always goes here. Kerboom...
	   Fortunately, tcp_rcv_established and rcv_established
	   handle them correctly, but it is not case with
	   tcp_v6_hnd_req and tcp_v6_send_reset().   --ANK
	 */

	if (skb->protocol == htons(ETH_P_IP))
		return tcp_v4_do_rcv(sk, skb);
#ifdef CONFIG_MPTCP
	if (is_meta_sk(sk))
		return mptcp_v6_do_rcv(sk, skb);
#endif


	/*
	 *	socket locking is here for SMP purposes as backlog rcv
	 *	is currently called with bh processing disabled.
	 */

	/* Do Stevens' IPV6_PKTOPTIONS.

	   Yes, guys, it is the only place in our code, where we
	   may make it not affecting IPv4.
	   The rest of code is protocol independent,
	   and I do not like idea to uglify IPv4.

	   Actually, all the idea behind IPV6_PKTOPTIONS
	   looks not very well thought. For now we latch
	   options, received in the last packet, enqueued
	   by tcp. Feel free to propose better solution.
					       --ANK (980728)
	 */
	if (np->rxopt.all)
		opt_skb = skb_clone_and_charge_r(skb, sk);

	if (sk->sk_state == TCP_ESTABLISHED) { /* Fast path */
		struct dst_entry *dst;

		dst = rcu_dereference_protected(sk->sk_rx_dst,
						lockdep_sock_is_held(sk));

		sock_rps_save_rxhash(sk, skb);
		sk_mark_napi_id(sk, skb);
		if (dst) {
			if (inet_sk(sk)->rx_dst_ifindex != skb->skb_iif ||
			    dst->ops->check(dst, np->rx_dst_cookie) == NULL) {
				RCU_INIT_POINTER(sk->sk_rx_dst, NULL);
				dst_release(dst);
			}
		}

		tcp_rcv_established(sk, skb);
		if (opt_skb)
			goto ipv6_pktoptions;
		return 0;
	}

	if (tcp_checksum_complete(skb))
		goto csum_err;

	if (sk->sk_state == TCP_LISTEN) {
		struct sock *nsk = tcp_v6_cookie_check(sk, skb);

		if (!nsk)
			goto discard;

		if (nsk != sk) {
			if (tcp_child_process(sk, nsk, skb))
				goto reset;
			if (opt_skb)
				__kfree_skb(opt_skb);
			return 0;
		}
	} else
		sock_rps_save_rxhash(sk, skb);

	if (tcp_rcv_state_process(sk, skb))
		goto reset;
	if (opt_skb)
		goto ipv6_pktoptions;
	return 0;

reset:
	tcp_v6_send_reset(sk, skb);
discard:
	if (opt_skb)
		__kfree_skb(opt_skb);
	kfree_skb(skb);
	return 0;
csum_err:
	TCP_INC_STATS(sock_net(sk), TCP_MIB_CSUMERRORS);
	TCP_INC_STATS(sock_net(sk), TCP_MIB_INERRS);
	goto discard;


ipv6_pktoptions:
	/* Do you ask, what is it?

	   1. skb was enqueued by tcp.
	   2. skb is added to tail of read queue, rather than out of order.
	   3. socket is not in passive state.
	   4. Finally, it really contains options, which user wants to receive.
	 */
	tp = tcp_sk(sk);
	if (TCP_SKB_CB(opt_skb)->end_seq == tp->rcv_nxt &&
	    !((1 << sk->sk_state) & (TCPF_CLOSE | TCPF_LISTEN))) {
		if (np->rxopt.bits.rxinfo || np->rxopt.bits.rxoinfo)
			np->mcast_oif = tcp_v6_iif(opt_skb);
		if (np->rxopt.bits.rxhlim || np->rxopt.bits.rxohlim)
			np->mcast_hops = ipv6_hdr(opt_skb)->hop_limit;
		if (np->rxopt.bits.rxflow || np->rxopt.bits.rxtclass)
			np->rcv_flowinfo = ip6_flowinfo(ipv6_hdr(opt_skb));
		if (np->repflow)
			np->flow_label = ip6_flowlabel(ipv6_hdr(opt_skb));
		if (ipv6_opt_accepted(sk, opt_skb, &TCP_SKB_CB(opt_skb)->header.h6)) {
			tcp_v6_restore_cb(opt_skb);
			opt_skb = xchg(&np->pktoptions, opt_skb);
		} else {
			__kfree_skb(opt_skb);
			opt_skb = xchg(&np->pktoptions, NULL);
		}
	}

	kfree_skb(opt_skb);
	return 0;
}

static void tcp_v6_fill_cb(struct sk_buff *skb, const struct ipv6hdr *hdr,
			   const struct tcphdr *th)
{
	/* This is tricky: we move IP6CB at its correct location into
	 * TCP_SKB_CB(). It must be done after xfrm6_policy_check(), because
	 * _decode_session6() uses IP6CB().
	 * barrier() makes sure compiler won't play aliasing games.
	 */
	memmove(&TCP_SKB_CB(skb)->header.h6, IP6CB(skb),
		sizeof(struct inet6_skb_parm));
	barrier();

	TCP_SKB_CB(skb)->seq = ntohl(th->seq);
	TCP_SKB_CB(skb)->end_seq = (TCP_SKB_CB(skb)->seq + th->syn + th->fin +
				    skb->len - th->doff*4);
	TCP_SKB_CB(skb)->ack_seq = ntohl(th->ack_seq);
#ifdef CONFIG_MPTCP
	TCP_SKB_CB(skb)->mptcp_flags = 0;
	TCP_SKB_CB(skb)->dss_off = 0;
#endif
	TCP_SKB_CB(skb)->tcp_flags = tcp_flag_byte(th);
	TCP_SKB_CB(skb)->tcp_tw_isn = 0;
	TCP_SKB_CB(skb)->ip_dsfield = ipv6_get_dsfield(hdr);
	TCP_SKB_CB(skb)->sacked = 0;
	TCP_SKB_CB(skb)->has_rxtstamp =
			skb->tstamp || skb_hwtstamps(skb)->hwtstamp;
}

static int tcp_v6_rcv(struct sk_buff *skb)
{
	int sdif = inet6_sdif(skb);
	const struct tcphdr *th;
	const struct ipv6hdr *hdr;
	bool refcounted;
	struct sock *sk;
#ifdef CONFIG_MPTCP
	struct sock *meta_sk = NULL;
#endif
	int ret;
	struct net *net = dev_net(skb->dev);

	if (skb->pkt_type != PACKET_HOST)
		goto discard_it;

	/*
	 *	Count it even if it's bad.
	 */
	__TCP_INC_STATS(net, TCP_MIB_INSEGS);

	if (!pskb_may_pull(skb, sizeof(struct tcphdr)))
		goto discard_it;

	th = (const struct tcphdr *)skb->data;

	if (unlikely(th->doff < sizeof(struct tcphdr)/4))
		goto bad_packet;
	if (!pskb_may_pull(skb, th->doff*4))
		goto discard_it;

	if (skb_checksum_init(skb, IPPROTO_TCP, ip6_compute_pseudo))
		goto csum_error;

	th = (const struct tcphdr *)skb->data;
	hdr = ipv6_hdr(skb);

lookup:
	sk = __inet6_lookup_skb(&tcp_hashinfo, skb, __tcp_hdrlen(th),
				th->source, th->dest, inet6_iif(skb), sdif,
				&refcounted);
	if (!sk)
		goto no_tcp_socket;

process:
	if (sk->sk_state == TCP_TIME_WAIT)
		goto do_time_wait;

	if (sk->sk_state == TCP_NEW_SYN_RECV) {
		struct request_sock *req = inet_reqsk(sk);
		bool req_stolen = false;
		struct sock *nsk;

		sk = req->rsk_listener;
		if (tcp_v6_inbound_md5_hash(sk, skb)) {
			sk_drops_add(sk, skb);
			reqsk_put(req);
			goto discard_it;
		}
		if (tcp_checksum_complete(skb)) {
			reqsk_put(req);
			goto csum_error;
		}
		if (unlikely(sk->sk_state != TCP_LISTEN
#ifdef CONFIG_MPTCP
		&& !is_meta_sk(sk)
#endif
		)) {
			inet_csk_reqsk_queue_drop_and_put(sk, req);
			goto lookup;
		}
#ifdef CONFIG_MPTCP
		if (unlikely(is_meta_sk(sk) && !mptcp_can_new_subflow(sk))) {
			inet_csk_reqsk_queue_drop_and_put(sk, req);
			goto lookup;
		}
#endif
		sock_hold(sk);
		refcounted = true;
		nsk = NULL;
		if (!tcp_filter(sk, skb)) {
			th = (const struct tcphdr *)skb->data;
			hdr = ipv6_hdr(skb);
			tcp_v6_fill_cb(skb, hdr, th);
			nsk = tcp_check_req(sk, skb, req, false, &req_stolen);
		}
		if (!nsk) {
			reqsk_put(req);
			if (req_stolen) {
				/* Another cpu got exclusive access to req
				 * and created a full blown socket.
				 * Try to feed this packet to this socket
				 * instead of discarding it.
				 */
				tcp_v6_restore_cb(skb);
				sock_put(sk);
				goto lookup;
			}
			goto discard_and_relse;
		}
		if (nsk == sk) {
			reqsk_put(req);
			tcp_v6_restore_cb(skb);
		} else if (tcp_child_process(sk, nsk, skb)) {
			tcp_v6_send_reset(nsk, skb);
			goto discard_and_relse;
		} else {
			sock_put(sk);
			return 0;
		}
	}
	if (hdr->hop_limit < inet6_sk(sk)->min_hopcount) {
		__NET_INC_STATS(net, LINUX_MIB_TCPMINTTLDROP);
		goto discard_and_relse;
	}

	if (!xfrm6_policy_check(sk, XFRM_POLICY_IN, skb))
		goto discard_and_relse;

	if (tcp_v6_inbound_md5_hash(sk, skb))
		goto discard_and_relse;

	if (tcp_filter(sk, skb))
		goto discard_and_relse;
	th = (const struct tcphdr *)skb->data;
	hdr = ipv6_hdr(skb);
	tcp_v6_fill_cb(skb, hdr, th);

	skb->dev = NULL;

	if (sk->sk_state == TCP_LISTEN) {
		ret = tcp_v6_do_rcv(sk, skb);
		goto put_and_return;
	}

	sk_incoming_cpu_update(sk);
#ifdef CONFIG_MPTCP
	if (mptcp(tcp_sk(sk))) {
		meta_sk = mptcp_meta_sk(sk);

		bh_lock_sock_nested(meta_sk);
		if (sock_owned_by_user(meta_sk))
			mptcp_prepare_for_backlog(sk, skb);
	} else {
		meta_sk = sk;
#endif
		bh_lock_sock_nested(sk);
#ifdef CONFIG_MPTCP
	}
#endif

	tcp_segs_in(tcp_sk(sk), skb);
	ret = 0;
#ifdef CONFIG_MPTCP
	if (!sock_owned_by_user(meta_sk)) {
#else
	if (!sock_owned_by_user(sk)) {
#endif
		ret = tcp_v6_do_rcv(sk, skb);
#ifdef CONFIG_MPTCP
	} else if (tcp_add_backlog(meta_sk, skb)) {
#else
	} else if (tcp_add_backlog(sk, skb)) {
#endif
		goto discard_and_relse;
	}
#ifdef CONFIG_MPTCP
	bh_unlock_sock(meta_sk);
#else
	bh_unlock_sock(sk);
#endif


put_and_return:
	if (refcounted)
		sock_put(sk);
	return ret ? -1 : 0;

no_tcp_socket:
	if (!xfrm6_policy_check(NULL, XFRM_POLICY_IN, skb))
		goto discard_it;

	tcp_v6_fill_cb(skb, hdr, th);

#ifdef CONFIG_MPTCP
	if (!sk && th->syn && !th->ack) {
		int ret = mptcp_lookup_join(skb, NULL);

		if (ret < 0) {
			tcp_v6_send_reset(NULL, skb);
			goto discard_it;
		} else if (ret > 0) {
			return 0;
		}
	}
#endif

	if (tcp_checksum_complete(skb)) {
csum_error:
		__TCP_INC_STATS(net, TCP_MIB_CSUMERRORS);
bad_packet:
		__TCP_INC_STATS(net, TCP_MIB_INERRS);
	} else {
		tcp_v6_send_reset(NULL, skb);
	}

discard_it:
	kfree_skb(skb);
	return 0;

discard_and_relse:
	sk_drops_add(sk, skb);
	if (refcounted)
		sock_put(sk);
	goto discard_it;

do_time_wait:
	if (!xfrm6_policy_check(NULL, XFRM_POLICY_IN, skb)) {
		inet_twsk_put(inet_twsk(sk));
		goto discard_it;
	}

	tcp_v6_fill_cb(skb, hdr, th);

	if (tcp_checksum_complete(skb)) {
		inet_twsk_put(inet_twsk(sk));
		goto csum_error;
	}

	switch (tcp_timewait_state_process(inet_twsk(sk), skb, th)) {
	case TCP_TW_SYN:
	{
		struct sock *sk2;

		sk2 = inet6_lookup_listener(dev_net(skb->dev), &tcp_hashinfo,
					    skb, __tcp_hdrlen(th),
					    &ipv6_hdr(skb)->saddr, th->source,
					    &ipv6_hdr(skb)->daddr,
					    ntohs(th->dest),
					    tcp_v6_iif_l3_slave(skb),
					    sdif);
		if (sk2) {
			struct inet_timewait_sock *tw = inet_twsk(sk);
			inet_twsk_deschedule_put(tw);
			sk = sk2;
			tcp_v6_restore_cb(skb);
			refcounted = false;
			goto process;
		}
#ifdef CONFIG_MPTCP
		if (th->syn && !th->ack) {
			int ret = mptcp_lookup_join(skb, inet_twsk(sk));

			if (ret < 0) {
				tcp_v6_send_reset(NULL, skb);
				goto discard_it;
			} else if (ret > 0) {
				return 0;
			}
		}
#endif
	}
		/* to ACK */
		/* fall through */
	case TCP_TW_ACK:
		tcp_v6_timewait_ack(sk, skb);
		break;
	case TCP_TW_RST:
		tcp_v6_send_reset(sk, skb);
		inet_twsk_deschedule_put(inet_twsk(sk));
		goto discard_it;
	case TCP_TW_SUCCESS:
		;
	}
	goto discard_it;
}

void tcp_v6_early_demux(struct sk_buff *skb)
{
	const struct ipv6hdr *hdr;
	const struct tcphdr *th;
	struct sock *sk;

	if (skb->pkt_type != PACKET_HOST)
		return;

	if (!pskb_may_pull(skb, skb_transport_offset(skb) + sizeof(struct tcphdr)))
		return;

	hdr = ipv6_hdr(skb);
	th = tcp_hdr(skb);

	if (th->doff < sizeof(struct tcphdr) / 4)
		return;

	/* Note : We use inet6_iif() here, not tcp_v6_iif() */
	sk = __inet6_lookup_established(dev_net(skb->dev), &tcp_hashinfo,
					&hdr->saddr, th->source,
					&hdr->daddr, ntohs(th->dest),
					inet6_iif(skb), inet6_sdif(skb));
	if (sk) {
		skb->sk = sk;
		skb->destructor = sock_edemux;
		if (sk_fullsock(sk)) {
			struct dst_entry *dst = rcu_dereference(sk->sk_rx_dst);

			if (dst)
				dst = dst_check(dst, inet6_sk(sk)->rx_dst_cookie);
			if (dst &&
			    inet_sk(sk)->rx_dst_ifindex == skb->skb_iif)
				skb_dst_set_noref(skb, dst);
		}
	}
}

#ifndef CONFIG_MPTCP
static
#endif
struct timewait_sock_ops tcp6_timewait_sock_ops = {
	.twsk_obj_size	= sizeof(struct tcp6_timewait_sock),
	.twsk_unique	= tcp_twsk_unique,
	.twsk_destructor = tcp_twsk_destructor,
};

#ifndef CONFIG_MPTCP
static
#endif
const struct inet_connection_sock_af_ops ipv6_specific = {
	.queue_xmit	   = inet6_csk_xmit,
	.send_check	   = tcp_v6_send_check,
	.rebuild_header	   = inet6_sk_rebuild_header,
	.sk_rx_dst_set	   = inet6_sk_rx_dst_set,
	.conn_request	   = tcp_v6_conn_request,
	.syn_recv_sock	   = tcp_v6_syn_recv_sock,
	.net_header_len	   = sizeof(struct ipv6hdr),
	.net_frag_header_len = sizeof(struct frag_hdr),
	.setsockopt	   = ipv6_setsockopt,
	.getsockopt	   = ipv6_getsockopt,
	.addr2sockaddr	   = inet6_csk_addr2sockaddr,
	.sockaddr_len	   = sizeof(struct sockaddr_in6),
#ifdef CONFIG_COMPAT
	.compat_setsockopt = compat_ipv6_setsockopt,
	.compat_getsockopt = compat_ipv6_getsockopt,
#endif
	.mtu_reduced	   = tcp_v6_mtu_reduced,
};

#ifdef CONFIG_TCP_MD5SIG
static const struct tcp_sock_af_ops tcp_sock_ipv6_specific = {
	.md5_lookup	=	tcp_v6_md5_lookup,
	.calc_md5_hash	=	tcp_v6_md5_hash_skb,
	.md5_parse	=	tcp_v6_parse_md5_keys,
};
#endif

/*
 *	TCP over IPv4 via INET6 API
 */
#ifndef CONFIG_MPTCP
static
#endif
const struct inet_connection_sock_af_ops ipv6_mapped = {
	.queue_xmit	   = ip_queue_xmit,
	.send_check	   = tcp_v4_send_check,
	.rebuild_header	   = inet_sk_rebuild_header,
	.sk_rx_dst_set	   = inet_sk_rx_dst_set,
	.conn_request	   = tcp_v6_conn_request,
	.syn_recv_sock	   = tcp_v6_syn_recv_sock,
	.net_header_len	   = sizeof(struct iphdr),
	.setsockopt	   = ipv6_setsockopt,
	.getsockopt	   = ipv6_getsockopt,
	.addr2sockaddr	   = inet6_csk_addr2sockaddr,
	.sockaddr_len	   = sizeof(struct sockaddr_in6),
#ifdef CONFIG_COMPAT
	.compat_setsockopt = compat_ipv6_setsockopt,
	.compat_getsockopt = compat_ipv6_getsockopt,
#endif
	.mtu_reduced	   = tcp_v4_mtu_reduced,
};

#ifdef CONFIG_TCP_MD5SIG
static const struct tcp_sock_af_ops tcp_sock_ipv6_mapped_specific = {
	.md5_lookup	=	tcp_v4_md5_lookup,
	.calc_md5_hash	=	tcp_v4_md5_hash_skb,
	.md5_parse	=	tcp_v6_parse_md5_keys,
};
#endif

/* NOTE: A lot of things set to zero explicitly by call to
 *       sk_alloc() so need not be done here.
 */
static int tcp_v6_init_sock(struct sock *sk)
{
	struct inet_connection_sock *icsk = inet_csk(sk);

	tcp_init_sock(sk);

#ifdef CONFIG_MPTCP
	if (sock_flag(sk, SOCK_MPTCP))
		icsk->icsk_af_ops = &mptcp_v6_specific;
	else
#endif
		icsk->icsk_af_ops = &ipv6_specific;

#ifdef CONFIG_TCP_MD5SIG
	tcp_sk(sk)->af_specific = &tcp_sock_ipv6_specific;
#endif

	return 0;
}

<<<<<<< HEAD
#ifndef CONFIG_MPTCP
static
#endif
void tcp_v6_destroy_sock(struct sock *sk)
{
	tcp_v4_destroy_sock(sk);
	inet6_destroy_sock(sk);
}

=======
>>>>>>> cdfda37a
#ifdef CONFIG_PROC_FS
/* Proc filesystem TCPv6 sock list dumping. */
static void get_openreq6(struct seq_file *seq,
			 const struct request_sock *req, int i)
{
	long ttd = req->rsk_timer.expires - jiffies;
	const struct in6_addr *src = &inet_rsk(req)->ir_v6_loc_addr;
	const struct in6_addr *dest = &inet_rsk(req)->ir_v6_rmt_addr;

	if (ttd < 0)
		ttd = 0;

	seq_printf(seq,
		   "%4d: %08X%08X%08X%08X:%04X %08X%08X%08X%08X:%04X "
		   "%02X %08X:%08X %02X:%08lX %08X %5u %8d %d %d %pK\n",
		   i,
		   src->s6_addr32[0], src->s6_addr32[1],
		   src->s6_addr32[2], src->s6_addr32[3],
		   inet_rsk(req)->ir_num,
		   dest->s6_addr32[0], dest->s6_addr32[1],
		   dest->s6_addr32[2], dest->s6_addr32[3],
		   ntohs(inet_rsk(req)->ir_rmt_port),
		   TCP_SYN_RECV,
		   0, 0, /* could print option size, but that is af dependent. */
		   1,   /* timers active (only the expire timer) */
		   jiffies_to_clock_t(ttd),
		   req->num_timeout,
		   from_kuid_munged(seq_user_ns(seq),
				    sock_i_uid(req->rsk_listener)),
		   0,  /* non standard timer */
		   0, /* open_requests have no inode */
		   0, req);
}

static void get_tcp6_sock(struct seq_file *seq, struct sock *sp, int i)
{
	const struct in6_addr *dest, *src;
	__u16 destp, srcp;
	int timer_active;
	unsigned long timer_expires;
	const struct inet_sock *inet = inet_sk(sp);
	const struct tcp_sock *tp = tcp_sk(sp);
	const struct inet_connection_sock *icsk = inet_csk(sp);
	const struct fastopen_queue *fastopenq = &icsk->icsk_accept_queue.fastopenq;
	int rx_queue;
	int state;
	__u8 state_seq = sp->sk_state;

	dest  = &sp->sk_v6_daddr;
	src   = &sp->sk_v6_rcv_saddr;
	destp = ntohs(inet->inet_dport);
	srcp  = ntohs(inet->inet_sport);

	if (icsk->icsk_pending == ICSK_TIME_RETRANS ||
	    icsk->icsk_pending == ICSK_TIME_REO_TIMEOUT ||
	    icsk->icsk_pending == ICSK_TIME_LOSS_PROBE) {
		timer_active	= 1;
		timer_expires	= icsk->icsk_timeout;
	} else if (icsk->icsk_pending == ICSK_TIME_PROBE0) {
		timer_active	= 4;
		timer_expires	= icsk->icsk_timeout;
	} else if (timer_pending(&sp->sk_timer)) {
		timer_active	= 2;
		timer_expires	= sp->sk_timer.expires;
	} else {
		timer_active	= 0;
		timer_expires = jiffies;
	}

	state = inet_sk_state_load(sp);
	if (state == TCP_LISTEN)
		rx_queue = sp->sk_ack_backlog;
	else
		/* Because we don't lock the socket,
		 * we might find a transient negative value.
		 */
		rx_queue = max_t(int, READ_ONCE(tp->rcv_nxt) -
				      READ_ONCE(tp->copied_seq), 0);

	if (inet->transparent)
		state_seq |= 0x80;

	seq_printf(seq,
		   "%4d: %08X%08X%08X%08X:%04X %08X%08X%08X%08X:%04X "
		   "%02X %08X:%08X %02X:%08lX %08X %5u %8d %lu %d %pK %lu %lu %u %u %d\n",
		   i,
		   src->s6_addr32[0], src->s6_addr32[1],
		   src->s6_addr32[2], src->s6_addr32[3], srcp,
		   dest->s6_addr32[0], dest->s6_addr32[1],
		   dest->s6_addr32[2], dest->s6_addr32[3], destp,
		   state_seq,
		   READ_ONCE(tp->write_seq) - tp->snd_una,
		   rx_queue,
		   timer_active,
		   jiffies_delta_to_clock_t(timer_expires - jiffies),
		   icsk->icsk_retransmits,
		   from_kuid_munged(seq_user_ns(seq), sock_i_uid(sp)),
		   icsk->icsk_probes_out,
		   sock_i_ino(sp),
		   refcount_read(&sp->sk_refcnt), sp,
		   jiffies_to_clock_t(icsk->icsk_rto),
		   jiffies_to_clock_t(icsk->icsk_ack.ato),
		   (icsk->icsk_ack.quick << 1) | icsk->icsk_ack.pingpong,
		   tp->snd_cwnd,
		   state == TCP_LISTEN ?
			fastopenq->max_qlen :
			(tcp_in_initial_slowstart(tp) ? -1 : tp->snd_ssthresh)
		   );
}

static void get_timewait6_sock(struct seq_file *seq,
			       struct inet_timewait_sock *tw, int i)
{
	long delta = tw->tw_timer.expires - jiffies;
	const struct in6_addr *dest, *src;
	__u16 destp, srcp;

	dest = &tw->tw_v6_daddr;
	src  = &tw->tw_v6_rcv_saddr;
	destp = ntohs(tw->tw_dport);
	srcp  = ntohs(tw->tw_sport);

	seq_printf(seq,
		   "%4d: %08X%08X%08X%08X:%04X %08X%08X%08X%08X:%04X "
		   "%02X %08X:%08X %02X:%08lX %08X %5d %8d %d %d %pK\n",
		   i,
		   src->s6_addr32[0], src->s6_addr32[1],
		   src->s6_addr32[2], src->s6_addr32[3], srcp,
		   dest->s6_addr32[0], dest->s6_addr32[1],
		   dest->s6_addr32[2], dest->s6_addr32[3], destp,
		   tw->tw_substate, 0, 0,
		   3, jiffies_delta_to_clock_t(delta), 0, 0, 0, 0,
		   refcount_read(&tw->tw_refcnt), tw);
}

static int tcp6_seq_show(struct seq_file *seq, void *v)
{
	struct tcp_iter_state *st;
	struct sock *sk = v;

	if (v == SEQ_START_TOKEN) {
		seq_puts(seq,
			 "  sl  "
			 "local_address                         "
			 "remote_address                        "
			 "st tx_queue rx_queue tr tm->when retrnsmt"
			 "   uid  timeout inode\n");
		goto out;
	}
	st = seq->private;

	if (sk->sk_state == TCP_TIME_WAIT)
		get_timewait6_sock(seq, v, st->num);
	else if (sk->sk_state == TCP_NEW_SYN_RECV)
		get_openreq6(seq, v, st->num);
	else
		get_tcp6_sock(seq, v, st->num);
out:
	return 0;
}

static const struct seq_operations tcp6_seq_ops = {
	.show		= tcp6_seq_show,
	.start		= tcp_seq_start,
	.next		= tcp_seq_next,
	.stop		= tcp_seq_stop,
};

static struct tcp_seq_afinfo tcp6_seq_afinfo = {
	.family		= AF_INET6,
};

int __net_init tcp6_proc_init(struct net *net)
{
	if (!proc_create_net_data("tcp6", 0444, net->proc_net, &tcp6_seq_ops,
			sizeof(struct tcp_iter_state), &tcp6_seq_afinfo))
		return -ENOMEM;
	return 0;
}

void tcp6_proc_exit(struct net *net)
{
	remove_proc_entry("tcp6", net->proc_net);
}
#endif

struct proto tcpv6_prot = {
	.name			= "TCPv6",
	.owner			= THIS_MODULE,
	.close			= tcp_close,
	.pre_connect		= tcp_v6_pre_connect,
	.connect		= tcp_v6_connect,
	.disconnect		= tcp_disconnect,
	.accept			= inet_csk_accept,
	.ioctl			= tcp_ioctl,
	.init			= tcp_v6_init_sock,
	.destroy		= tcp_v4_destroy_sock,
	.shutdown		= tcp_shutdown,
	.setsockopt		= tcp_setsockopt,
	.getsockopt		= tcp_getsockopt,
	.keepalive		= tcp_set_keepalive,
	.recvmsg		= tcp_recvmsg,
	.sendmsg		= tcp_sendmsg,
	.sendpage		= tcp_sendpage,
	.backlog_rcv		= tcp_v6_do_rcv,
	.release_cb		= tcp_release_cb,
	.hash			= inet6_hash,
	.unhash			= inet_unhash,
	.get_port		= inet_csk_get_port,
	.enter_memory_pressure	= tcp_enter_memory_pressure,
	.leave_memory_pressure	= tcp_leave_memory_pressure,
	.stream_memory_free	= tcp_stream_memory_free,
	.sockets_allocated	= &tcp_sockets_allocated,
	.memory_allocated	= &tcp_memory_allocated,
	.memory_pressure	= &tcp_memory_pressure,
	.orphan_count		= &tcp_orphan_count,
	.sysctl_mem		= sysctl_tcp_mem,
	.sysctl_wmem_offset	= offsetof(struct net, ipv4.sysctl_tcp_wmem),
	.sysctl_rmem_offset	= offsetof(struct net, ipv4.sysctl_tcp_rmem),
	.max_header		= MAX_TCP_HEADER,
	.obj_size		= sizeof(struct tcp6_sock),
#ifdef CONFIG_MPTCP
	.useroffset		= offsetof(struct tcp_sock, mptcp_sched_name),
	.usersize		= sizeof_field(struct tcp_sock, mptcp_sched_name) +
				  sizeof_field(struct tcp_sock, mptcp_pm_name),
#endif
	.slab_flags		= SLAB_TYPESAFE_BY_RCU,
	.twsk_prot		= &tcp6_timewait_sock_ops,
	.rsk_prot		= &tcp6_request_sock_ops,
	.h.hashinfo		= &tcp_hashinfo,
	.no_autobind		= true,
#ifdef CONFIG_COMPAT
	.compat_setsockopt	= compat_tcp_setsockopt,
	.compat_getsockopt	= compat_tcp_getsockopt,
#endif
	.diag_destroy		= tcp_abort,
#ifdef CONFIG_MPTCP
	.clear_sk		= mptcp_clear_sk,
#endif
};

static const struct inet6_protocol tcpv6_protocol = {
	.handler	=	tcp_v6_rcv,
	.err_handler	=	tcp_v6_err,
	.flags		=	INET6_PROTO_NOPOLICY|INET6_PROTO_FINAL,
};

static struct inet_protosw tcpv6_protosw = {
	.type		=	SOCK_STREAM,
	.protocol	=	IPPROTO_TCP,
	.prot		=	&tcpv6_prot,
	.ops		=	&inet6_stream_ops,
	.flags		=	INET_PROTOSW_PERMANENT |
				INET_PROTOSW_ICSK,
};

static int __net_init tcpv6_net_init(struct net *net)
{
	return inet_ctl_sock_create(&net->ipv6.tcp_sk, PF_INET6,
				    SOCK_RAW, IPPROTO_TCP, net);
}

static void __net_exit tcpv6_net_exit(struct net *net)
{
	inet_ctl_sock_destroy(net->ipv6.tcp_sk);
}

static void __net_exit tcpv6_net_exit_batch(struct list_head *net_exit_list)
{
	inet_twsk_purge(&tcp_hashinfo, AF_INET6);
}

static struct pernet_operations tcpv6_net_ops = {
	.init	    = tcpv6_net_init,
	.exit	    = tcpv6_net_exit,
	.exit_batch = tcpv6_net_exit_batch,
};

int __init tcpv6_init(void)
{
	int ret;

	ret = inet6_add_protocol(&tcpv6_protocol, IPPROTO_TCP);
	if (ret)
		goto out;

	/* register inet6 protocol */
	ret = inet6_register_protosw(&tcpv6_protosw);
	if (ret)
		goto out_tcpv6_protocol;

	ret = register_pernet_subsys(&tcpv6_net_ops);
	if (ret)
		goto out_tcpv6_protosw;
out:
	return ret;

out_tcpv6_protosw:
	inet6_unregister_protosw(&tcpv6_protosw);
out_tcpv6_protocol:
	inet6_del_protocol(&tcpv6_protocol, IPPROTO_TCP);
	goto out;
}

void tcpv6_exit(void)
{
	unregister_pernet_subsys(&tcpv6_net_ops);
	inet6_unregister_protosw(&tcpv6_protosw);
	inet6_del_protocol(&tcpv6_protocol, IPPROTO_TCP);
}<|MERGE_RESOLUTION|>--- conflicted
+++ resolved
@@ -2058,7 +2058,6 @@
 	return 0;
 }
 
-<<<<<<< HEAD
 #ifndef CONFIG_MPTCP
 static
 #endif
@@ -2068,8 +2067,6 @@
 	inet6_destroy_sock(sk);
 }
 
-=======
->>>>>>> cdfda37a
 #ifdef CONFIG_PROC_FS
 /* Proc filesystem TCPv6 sock list dumping. */
 static void get_openreq6(struct seq_file *seq,
@@ -2266,7 +2263,7 @@
 	.accept			= inet_csk_accept,
 	.ioctl			= tcp_ioctl,
 	.init			= tcp_v6_init_sock,
-	.destroy		= tcp_v4_destroy_sock,
+	.destroy		= tcp_v6_destroy_sock,
 	.shutdown		= tcp_shutdown,
 	.setsockopt		= tcp_setsockopt,
 	.getsockopt		= tcp_getsockopt,

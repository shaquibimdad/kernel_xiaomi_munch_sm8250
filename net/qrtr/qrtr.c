/*
 * Copyright (c) 2015, Sony Mobile Communications Inc.
 * Copyright (c) 2013, 2018-2019 The Linux Foundation. All rights reserved.
 *
 * This program is free software; you can redistribute it and/or modify
 * it under the terms of the GNU General Public License version 2 and
 * only version 2 as published by the Free Software Foundation.
 *
 * This program is distributed in the hope that it will be useful,
 * but WITHOUT ANY WARRANTY; without even the implied warranty of
 * MERCHANTABILITY or FITNESS FOR A PARTICULAR PURPOSE.  See the
 * GNU General Public License for more details.
 */
#include <linux/kthread.h>
#include <linux/module.h>
#include <linux/netlink.h>
#include <linux/qrtr.h>
#include <linux/termios.h>	/* For TIOCINQ/OUTQ */
#include <linux/wait.h>
#include <linux/rwsem.h>
#include <linux/ipc_logging.h>
#include <linux/uidgid.h>
#include <linux/pm_wakeup.h>

#include <net/sock.h>
#include <uapi/linux/sched/types.h>

#include "qrtr.h"

#define QRTR_LOG_PAGE_CNT 4
#define QRTR_INFO(ctx, x, ...)				\
	ipc_log_string(ctx, x, ##__VA_ARGS__)

#define QRTR_PROTO_VER_1 1
#define QRTR_PROTO_VER_2 3

/* auto-bind range */
#define QRTR_MIN_EPH_SOCKET 0x4000
#define QRTR_MAX_EPH_SOCKET 0x7fff

#define QRTR_PORT_CTRL_LEGACY 0xffff

/* qrtr socket states */
#define QRTR_STATE_MULTI	-2
#define QRTR_STATE_INIT	-1

#define AID_VENDOR_QRTR	KGIDT_INIT(2906)

/**
 * struct qrtr_hdr_v1 - (I|R)PCrouter packet header version 1
 * @version: protocol version
 * @type: packet type; one of QRTR_TYPE_*
 * @src_node_id: source node
 * @src_port_id: source port
 * @confirm_rx: boolean; whether a resume-tx packet should be send in reply
 * @size: length of packet, excluding this header
 * @dst_node_id: destination node
 * @dst_port_id: destination port
 */
struct qrtr_hdr_v1 {
	__le32 version;
	__le32 type;
	__le32 src_node_id;
	__le32 src_port_id;
	__le32 confirm_rx;
	__le32 size;
	__le32 dst_node_id;
	__le32 dst_port_id;
} __packed;

/**
 * struct qrtr_hdr_v2 - (I|R)PCrouter packet header later versions
 * @version: protocol version
 * @type: packet type; one of QRTR_TYPE_*
 * @flags: bitmask of QRTR_FLAGS_*
 * @optlen: length of optional header data
 * @size: length of packet, excluding this header and optlen
 * @src_node_id: source node
 * @src_port_id: source port
 * @dst_node_id: destination node
 * @dst_port_id: destination port
 */
struct qrtr_hdr_v2 {
	u8 version;
	u8 type;
	u8 flags;
	u8 optlen;
	__le32 size;
	__le16 src_node_id;
	__le16 src_port_id;
	__le16 dst_node_id;
	__le16 dst_port_id;
};

#define QRTR_FLAGS_CONFIRM_RX	BIT(0)

struct qrtr_cb {
	u32 src_node;
	u32 src_port;
	u32 dst_node;
	u32 dst_port;

	u8 type;
	u8 confirm_rx;
};

#define QRTR_HDR_MAX_SIZE max_t(size_t, sizeof(struct qrtr_hdr_v1), \
					sizeof(struct qrtr_hdr_v2))

struct qrtr_sock {
	/* WARNING: sk must be the first member */
	struct sock sk;
	struct sockaddr_qrtr us;
	struct sockaddr_qrtr peer;

	int state;
};

static inline struct qrtr_sock *qrtr_sk(struct sock *sk)
{
	BUILD_BUG_ON(offsetof(struct qrtr_sock, sk) != 0);
	return container_of(sk, struct qrtr_sock, sk);
}

static unsigned int qrtr_local_nid = 1;

/* for node ids */
static RADIX_TREE(qrtr_nodes, GFP_KERNEL);
/* broadcast list */
static LIST_HEAD(qrtr_all_epts);
/* lock for qrtr_nodes, qrtr_all_epts and node reference */
static DECLARE_RWSEM(qrtr_node_lock);

/* local port allocation management */
static DEFINE_IDR(qrtr_ports);
static DEFINE_MUTEX(qrtr_port_lock);

/* backup buffers */
#define QRTR_BACKUP_HI_NUM	5
#define QRTR_BACKUP_HI_SIZE	SZ_16K
#define QRTR_BACKUP_LO_NUM	20
#define QRTR_BACKUP_LO_SIZE	SZ_1K
static struct sk_buff_head qrtr_backup_lo;
static struct sk_buff_head qrtr_backup_hi;
static struct work_struct qrtr_backup_work;

/**
 * struct qrtr_node - endpoint node
 * @ep_lock: lock for endpoint management and callbacks
 * @ep: endpoint
 * @ref: reference count for node
 * @nid: node id
 * @net_id: network cluster identifer
 * @hello_sent: hello packet sent to endpoint
 * @qrtr_tx_flow: remote port tx flow control list
 * @resume_tx: wait until remote port acks control flag
 * @qrtr_tx_lock: lock for qrtr_tx_flow
 * @rx_queue: receive queue
 * @item: list item for broadcast list
 * @kworker: worker thread for recv work
 * @task: task to run the worker thread
 * @read_data: scheduled work for recv work
 * @say_hello: scheduled work for initiating hello
 * @ws: wakeupsource avoid system suspend
 * @ilc: ipc logging context reference
 */
struct qrtr_node {
	struct mutex ep_lock;
	struct qrtr_endpoint *ep;
	struct kref ref;
	unsigned int nid;
	unsigned int net_id;
	atomic_t hello_sent;
	atomic_t hello_rcvd;

	struct radix_tree_root qrtr_tx_flow;
	struct wait_queue_head resume_tx;
	struct mutex qrtr_tx_lock;	/* for qrtr_tx_flow */

	struct sk_buff_head rx_queue;
	struct list_head item;

	struct kthread_worker kworker;
	struct task_struct *task;
	struct kthread_work read_data;
	struct kthread_work say_hello;

	struct wakeup_source *ws;

	void *ilc;
};

struct qrtr_tx_flow_waiter {
	struct list_head node;
	struct sock *sk;
};

struct qrtr_tx_flow {
	atomic_t pending;
	struct list_head waiters;
};

#define QRTR_TX_FLOW_HIGH	10
#define QRTR_TX_FLOW_LOW	5

static struct sk_buff *qrtr_alloc_ctrl_packet(struct qrtr_ctrl_pkt **pkt);
static int qrtr_local_enqueue(struct qrtr_node *node, struct sk_buff *skb,
			      int type, struct sockaddr_qrtr *from,
			      struct sockaddr_qrtr *to, unsigned int flags);
static int qrtr_bcast_enqueue(struct qrtr_node *node, struct sk_buff *skb,
			      int type, struct sockaddr_qrtr *from,
			      struct sockaddr_qrtr *to, unsigned int flags);

static void qrtr_log_tx_msg(struct qrtr_node *node, struct qrtr_hdr_v1 *hdr,
			    struct sk_buff *skb)
{
	struct qrtr_ctrl_pkt pkt = {0,};
	u64 pl_buf = 0;

	if (!hdr || !skb)
		return;

	if (hdr->type == QRTR_TYPE_DATA) {
		skb_copy_bits(skb, QRTR_HDR_MAX_SIZE, &pl_buf, sizeof(pl_buf));
		QRTR_INFO(node->ilc,
			  "TX DATA: Len:0x%x CF:0x%x src[0x%x:0x%x] dst[0x%x:0x%x] [%08x %08x] [%s]\n",
			  hdr->size, hdr->confirm_rx,
			  hdr->src_node_id, hdr->src_port_id,
			  hdr->dst_node_id, hdr->dst_port_id,
			  (unsigned int)pl_buf, (unsigned int)(pl_buf >> 32),
			  current->comm);
	} else {
		skb_copy_bits(skb, QRTR_HDR_MAX_SIZE, &pkt, sizeof(pkt));
		if (hdr->type == QRTR_TYPE_NEW_SERVER ||
		    hdr->type == QRTR_TYPE_DEL_SERVER)
			QRTR_INFO(node->ilc,
				  "TX CTRL: cmd:0x%x SVC[0x%x:0x%x] addr[0x%x:0x%x]\n",
				  hdr->type, le32_to_cpu(pkt.server.service),
				  le32_to_cpu(pkt.server.instance),
				  le32_to_cpu(pkt.server.node),
				  le32_to_cpu(pkt.server.port));
		else if (hdr->type == QRTR_TYPE_DEL_CLIENT ||
			 hdr->type == QRTR_TYPE_RESUME_TX)
			QRTR_INFO(node->ilc,
				  "TX CTRL: cmd:0x%x addr[0x%x:0x%x]\n",
				  hdr->type, le32_to_cpu(pkt.client.node),
				  le32_to_cpu(pkt.client.port));
		else if (hdr->type == QRTR_TYPE_HELLO ||
			 hdr->type == QRTR_TYPE_BYE)
			QRTR_INFO(node->ilc,
				  "TX CTRL: cmd:0x%x node[0x%x]\n",
				  hdr->type, hdr->src_node_id);
		else if (hdr->type == QRTR_TYPE_DEL_PROC)
			QRTR_INFO(node->ilc,
				  "TX CTRL: cmd:0x%x node[0x%x]\n",
				  hdr->type, pkt.proc.node);
	}
}

static void qrtr_log_rx_msg(struct qrtr_node *node, struct sk_buff *skb)
{
	struct qrtr_ctrl_pkt pkt = {0,};
	struct qrtr_cb *cb;
	u64 pl_buf = 0;

	if (!skb || !skb->data)
		return;

	cb = (struct qrtr_cb *)skb->cb;

	if (cb->type == QRTR_TYPE_DATA) {
		skb_copy_bits(skb, 0, &pl_buf, sizeof(pl_buf));
		QRTR_INFO(node->ilc,
			  "RX DATA: Len:0x%x CF:0x%x src[0x%x:0x%x] dst[0x%x:0x%x] [%08x %08x]\n",
			  skb->len, cb->confirm_rx, cb->src_node, cb->src_port,
			  cb->dst_node, cb->dst_port,
			  (unsigned int)pl_buf, (unsigned int)(pl_buf >> 32));
	} else {
		skb_copy_bits(skb, 0, &pkt, sizeof(pkt));
		if (cb->type == QRTR_TYPE_NEW_SERVER ||
		    cb->type == QRTR_TYPE_DEL_SERVER)
			QRTR_INFO(node->ilc,
				  "RX CTRL: cmd:0x%x SVC[0x%x:0x%x] addr[0x%x:0x%x]\n",
				  cb->type, le32_to_cpu(pkt.server.service),
				  le32_to_cpu(pkt.server.instance),
				  le32_to_cpu(pkt.server.node),
				  le32_to_cpu(pkt.server.port));
		else if (cb->type == QRTR_TYPE_DEL_CLIENT ||
			 cb->type == QRTR_TYPE_RESUME_TX)
			QRTR_INFO(node->ilc,
				  "RX CTRL: cmd:0x%x addr[0x%x:0x%x]\n",
				  cb->type, le32_to_cpu(pkt.client.node),
				  le32_to_cpu(pkt.client.port));
		else if (cb->type == QRTR_TYPE_HELLO ||
			 cb->type == QRTR_TYPE_BYE)
			QRTR_INFO(node->ilc,
				  "RX CTRL: cmd:0x%x node[0x%x]\n",
				  cb->type, cb->src_node);
	}
}

static bool refcount_dec_and_rwsem_lock(refcount_t *r,
					struct rw_semaphore *sem)
{
	if (refcount_dec_not_one(r))
		return false;

	down_write(sem);
	if (!refcount_dec_and_test(r)) {
		up_write(sem);
		return false;
	}

	return true;
}

static inline int kref_put_rwsem_lock(struct kref *kref,
				      void (*release)(struct kref *kref),
				      struct rw_semaphore *sem)
{
	if (refcount_dec_and_rwsem_lock(&kref->refcount, sem)) {
		release(kref);
		return 1;
	}
	return 0;
}

/* Release node resources and free the node.
 *
 * Do not call directly, use qrtr_node_release.  To be used with
 * kref_put_mutex.  As such, the node mutex is expected to be locked on call.
 */
static void __qrtr_node_release(struct kref *kref)
{
	struct qrtr_tx_flow_waiter *waiter;
	struct qrtr_tx_flow_waiter *temp;
	struct radix_tree_iter iter;
	struct qrtr_tx_flow *flow;
	struct qrtr_node *node = container_of(kref, struct qrtr_node, ref);
	void __rcu **slot;

	if (node->nid != QRTR_EP_NID_AUTO) {
		radix_tree_for_each_slot(slot, &qrtr_nodes, &iter, 0) {
			if (node == *slot)
				radix_tree_iter_delete(&qrtr_nodes, &iter,
						       slot);
		}
	}

	list_del(&node->item);
	up_write(&qrtr_node_lock);

	/* Free tx flow counters */
	mutex_lock(&node->qrtr_tx_lock);
	radix_tree_for_each_slot(slot, &node->qrtr_tx_flow, &iter, 0) {
		flow = *slot;
		list_for_each_entry_safe(waiter, temp, &flow->waiters, node) {
			list_del(&waiter->node);
			sock_put(waiter->sk);
			kfree(waiter);
		}
		radix_tree_iter_delete(&node->qrtr_tx_flow, &iter, slot);
		kfree(flow);
	}
	mutex_unlock(&node->qrtr_tx_lock);

	wakeup_source_unregister(node->ws);
	kthread_flush_worker(&node->kworker);
	kthread_stop(node->task);

	skb_queue_purge(&node->rx_queue);
	kfree(node);
}

/* Increment reference to node. */
static struct qrtr_node *qrtr_node_acquire(struct qrtr_node *node)
{
	if (node)
		kref_get(&node->ref);
	return node;
}

/* Decrement reference to node and release as necessary. */
static void qrtr_node_release(struct qrtr_node *node)
{
	if (!node)
		return;
	kref_put_rwsem_lock(&node->ref, __qrtr_node_release, &qrtr_node_lock);
}

/**
 * qrtr_tx_resume() - reset flow control counter
 * @node:	qrtr_node that the QRTR_TYPE_RESUME_TX packet arrived on
 * @skb:	skb for resume tx control packet
 */
static void qrtr_tx_resume(struct qrtr_node *node, struct sk_buff *skb)
{
	struct qrtr_tx_flow_waiter *waiter;
	struct qrtr_tx_flow_waiter *temp;
	struct qrtr_ctrl_pkt pkt = {0,};
	struct qrtr_tx_flow *flow;
	struct sockaddr_qrtr src;
	struct qrtr_sock *ipc;
	struct sk_buff *skbn;
	unsigned long key;

	skb_copy_bits(skb, 0, &pkt, sizeof(pkt));
	if (le32_to_cpu(pkt.cmd) != QRTR_TYPE_RESUME_TX)
		return;

	src.sq_family = AF_QIPCRTR;
	src.sq_node = le32_to_cpu(pkt.client.node);
	src.sq_port = le32_to_cpu(pkt.client.port);
	key = (u64)src.sq_node << 32 | src.sq_port;

	mutex_lock(&node->qrtr_tx_lock);
	flow = radix_tree_lookup(&node->qrtr_tx_flow, key);
	if (!flow) {
		mutex_unlock(&node->qrtr_tx_lock);
		return;
	}

	atomic_set(&flow->pending, 0);
	wake_up_interruptible_all(&node->resume_tx);

	list_for_each_entry_safe(waiter, temp, &flow->waiters, node) {
		list_del(&waiter->node);
		skbn = alloc_skb(0, GFP_KERNEL);
		if (skbn) {
			ipc = qrtr_sk(waiter->sk);
			qrtr_local_enqueue(NULL, skbn, QRTR_TYPE_RESUME_TX,
					   &src, &ipc->us, 0);
		}
		sock_put(waiter->sk);
		kfree(waiter);
	}
	mutex_unlock(&node->qrtr_tx_lock);
}

/**
 * qrtr_tx_wait() - flow control for outgoing packets
 * @node:	qrtr_node that the packet is to be send to
 * @dest_node:	node id of the destination
 * @dest_port:	port number of the destination
 * @type:	type of message
 *
 * The flow control scheme is based around the low and high "watermarks". When
 * the low watermark is passed the confirm_rx flag is set on the outgoing
 * message, which will trigger the remote to send a control message of the type
 * QRTR_TYPE_RESUME_TX to reset the counter. If the high watermark is hit
 * further transmision should be paused.
 *
 * Return: 1 if confirm_rx should be set, 0 otherwise or errno failure
 */
static int qrtr_tx_wait(struct qrtr_node *node, struct sockaddr_qrtr *to,
			struct sock *sk, int type, unsigned int flags)
{
	struct qrtr_tx_flow_waiter *waiter;
	struct qrtr_tx_flow *flow;
	unsigned long key = (u64)to->sq_node << 32 | to->sq_port;
	int confirm_rx = 0;
	long timeo;
	long ret;

	/* Never set confirm_rx on non-data packets */
	if (type != QRTR_TYPE_DATA)
		return 0;

	/* Assume sk is set correctly for all data type packets */
	timeo = sock_sndtimeo(sk, flags & MSG_DONTWAIT);

	mutex_lock(&node->qrtr_tx_lock);
	flow = radix_tree_lookup(&node->qrtr_tx_flow, key);
	if (!flow) {
		flow = kzalloc(sizeof(*flow), GFP_KERNEL);
		if (!flow) {
			mutex_unlock(&node->qrtr_tx_lock);
			return 1;
		}
		INIT_LIST_HEAD(&flow->waiters);
		radix_tree_insert(&node->qrtr_tx_flow, key, flow);
	}
	mutex_unlock(&node->qrtr_tx_lock);

	ret = timeo;
	for (;;) {
		mutex_lock(&node->qrtr_tx_lock);
		if (atomic_read(&flow->pending) < QRTR_TX_FLOW_HIGH) {
			atomic_inc(&flow->pending);
			confirm_rx = atomic_read(&flow->pending) ==
				     QRTR_TX_FLOW_LOW;
			mutex_unlock(&node->qrtr_tx_lock);
			break;
		}
		if (!ret) {
			waiter = kzalloc(sizeof(*waiter), GFP_KERNEL);
			if (!waiter) {
				mutex_unlock(&node->qrtr_tx_lock);
				return -ENOMEM;
			}
			waiter->sk = sk;
			sock_hold(sk);
			list_add_tail(&waiter->node, &flow->waiters);
			mutex_unlock(&node->qrtr_tx_lock);
			return -EAGAIN;
		}
		mutex_unlock(&node->qrtr_tx_lock);

		ret = wait_event_interruptible_timeout(node->resume_tx,
				!node->ep ||
				atomic_read(&flow->pending) < QRTR_TX_FLOW_HIGH,
				timeo);
		if (ret < 0)
			return ret;
		if (!node->ep)
			return -EPIPE;
	}
	return confirm_rx;
}

/* Pass an outgoing packet socket buffer to the endpoint driver. */
static int qrtr_node_enqueue(struct qrtr_node *node, struct sk_buff *skb,
			     int type, struct sockaddr_qrtr *from,
			     struct sockaddr_qrtr *to, unsigned int flags)
{
	struct qrtr_hdr_v1 *hdr;
	int confirm_rx;
	size_t len = skb->len;
	int rc = -ENODEV;

	if (!atomic_read(&node->hello_sent) && type != QRTR_TYPE_HELLO) {
		kfree_skb(skb);
		return rc;
	}
	if (atomic_read(&node->hello_sent) && type == QRTR_TYPE_HELLO) {
		kfree_skb(skb);
		return 0;
	}

	/* If sk is null, this is a forwarded packet and should not wait */
	if (!skb->sk) {
		struct qrtr_cb *cb = (struct qrtr_cb *)skb->cb;

		confirm_rx = cb->confirm_rx;
	} else {
		confirm_rx = qrtr_tx_wait(node, to, skb->sk, type, flags);
		if (confirm_rx < 0) {
			kfree_skb(skb);
			return confirm_rx;
		}
	}

	hdr = skb_push(skb, sizeof(*hdr));
	hdr->version = cpu_to_le32(QRTR_PROTO_VER_1);
	hdr->type = cpu_to_le32(type);
	hdr->src_node_id = cpu_to_le32(from->sq_node);
	hdr->src_port_id = cpu_to_le32(from->sq_port);
	if (to->sq_node == QRTR_NODE_BCAST)
		hdr->dst_node_id = cpu_to_le32(node->nid);
	else
		hdr->dst_node_id = cpu_to_le32(to->sq_node);

	hdr->dst_port_id = cpu_to_le32(to->sq_port);
	hdr->size = cpu_to_le32(len);
	hdr->confirm_rx = !!confirm_rx;

	qrtr_log_tx_msg(node, hdr, skb);
	rc = skb_put_padto(skb, ALIGN(len, 4) + sizeof(*hdr));
	if (rc) {
		pr_err("%s: failed to pad size %lu to %lu rc:%d\n", __func__,
		       len, ALIGN(len, 4) + sizeof(*hdr), rc);
		return rc;
	}

	mutex_lock(&node->ep_lock);
	if (node->ep)
		rc = node->ep->xmit(node->ep, skb);
	else
		kfree_skb(skb);
	mutex_unlock(&node->ep_lock);

	if (!rc && type == QRTR_TYPE_HELLO)
		atomic_inc(&node->hello_sent);

	if (rc) {
		struct qrtr_tx_flow *flow;
		unsigned long key = (u64)to->sq_node << 32 | to->sq_port;

		mutex_lock(&node->qrtr_tx_lock);
		flow = radix_tree_lookup(&node->qrtr_tx_flow, key);
		if (flow)
			atomic_dec(&flow->pending);
		mutex_unlock(&node->qrtr_tx_lock);
	}

	return rc;
}

/* Lookup node by id.
 *
 * callers must release with qrtr_node_release()
 */
static struct qrtr_node *qrtr_node_lookup(unsigned int nid)
{
	struct qrtr_node *node;

	down_read(&qrtr_node_lock);
	node = radix_tree_lookup(&qrtr_nodes, nid);
	node = qrtr_node_acquire(node);
	up_read(&qrtr_node_lock);

	return node;
}

/* Assign node id to node.
 *
 * This is mostly useful for automatic node id assignment, based on
 * the source id in the incoming packet.
 */
static void qrtr_node_assign(struct qrtr_node *node, unsigned int nid)
{
	struct qrtr_node *tnode = NULL;
	char name[32] = {0,};

	if (nid == QRTR_EP_NID_AUTO)
		return;
	if (nid == node->nid)
		return;

	down_read(&qrtr_node_lock);
	tnode = radix_tree_lookup(&qrtr_nodes, nid);
	up_read(&qrtr_node_lock);
	if (tnode)
		return;

	/* If the node is not in qrtr_all_epts, it is being released and should
	 * not be inserted into the lookup table.
	 */
	down_write(&qrtr_node_lock);
	list_for_each_entry(tnode, &qrtr_all_epts, item) {
		if (tnode == node) {
			radix_tree_insert(&qrtr_nodes, nid, node);
			if (node->nid == QRTR_EP_NID_AUTO)
				node->nid = nid;
			break;
		}
	}
	up_write(&qrtr_node_lock);

	snprintf(name, sizeof(name), "qrtr_%d", nid);
	if (!node->ilc) {
		node->ilc = ipc_log_context_create(QRTR_LOG_PAGE_CNT, name, 0);
	}
	/* create wakeup source for only NID = 3,0 or 7.
	 * From other nodes sensor service stream samples
	 * cause APPS suspend problems and power drain issue.
	 */
	if (!node->ws && (nid == 0 || nid == 3 || nid == 7))
		node->ws = wakeup_source_register(NULL, name);
}

/**
 * qrtr_peek_pkt_size() - Peek into the packet header to get potential pkt size
 *
 * @data: Starting address of the packet which points to router header.
 *
 * @returns: potential packet size on success, < 0 on error.
 *
 * This function is used by the underlying transport abstraction layer to
 * peek into the potential packet size of an incoming packet. This information
 * is used to perform link layer fragmentation and re-assembly
 */
int qrtr_peek_pkt_size(const void *data)
{
	const struct qrtr_hdr_v1 *v1;
	const struct qrtr_hdr_v2 *v2;
	unsigned int hdrlen;
	unsigned int size;
	unsigned int ver;

	/* Version field in v1 is little endian, so this works for both cases */
	ver = *(u8 *)data;

	switch (ver) {
	case QRTR_PROTO_VER_1:
		v1 = data;
		hdrlen = sizeof(*v1);
		size = le32_to_cpu(v1->size);
		break;
	case QRTR_PROTO_VER_2:
		v2 = data;
		hdrlen = sizeof(*v2) + v2->optlen;
		size = le32_to_cpu(v2->size);
		break;
	default:
		pr_err("qrtr: Invalid version %d\n", ver);
		return -EINVAL;
	}

	return ALIGN(size, 4) + hdrlen;
}
EXPORT_SYMBOL(qrtr_peek_pkt_size);

static void qrtr_alloc_backup(struct work_struct *work)
{
	struct sk_buff *skb;
	int errcode;

	while (skb_queue_len(&qrtr_backup_lo) < QRTR_BACKUP_LO_NUM) {
		skb = alloc_skb_with_frags(sizeof(struct qrtr_hdr_v1),
					   QRTR_BACKUP_LO_SIZE, 0, &errcode,
					   GFP_KERNEL);
		if (!skb)
			break;
		skb_queue_tail(&qrtr_backup_lo, skb);
	}
	while (skb_queue_len(&qrtr_backup_hi) < QRTR_BACKUP_HI_NUM) {
		skb = alloc_skb_with_frags(sizeof(struct qrtr_hdr_v1),
					   QRTR_BACKUP_HI_SIZE, 0, &errcode,
					   GFP_KERNEL);
		if (!skb)
			break;
		skb_queue_tail(&qrtr_backup_hi, skb);
	}
}

static struct sk_buff *qrtr_get_backup(size_t len)
{
	struct sk_buff *skb = NULL;

	if (len < QRTR_BACKUP_LO_SIZE)
		skb = skb_dequeue(&qrtr_backup_lo);
	else if (len < QRTR_BACKUP_HI_SIZE)
		skb = skb_dequeue(&qrtr_backup_hi);

	if (skb)
		queue_work(system_unbound_wq, &qrtr_backup_work);

	return skb;
}

static void qrtr_backup_init(void)
{
	skb_queue_head_init(&qrtr_backup_lo);
	skb_queue_head_init(&qrtr_backup_hi);
	INIT_WORK(&qrtr_backup_work, qrtr_alloc_backup);
	queue_work(system_unbound_wq, &qrtr_backup_work);
}

static void qrtr_backup_deinit(void)
{
	cancel_work_sync(&qrtr_backup_work);
	skb_queue_purge(&qrtr_backup_lo);
	skb_queue_purge(&qrtr_backup_hi);
}

/**
 * qrtr_endpoint_post() - post incoming data
 * @ep: endpoint handle
 * @data: data pointer
 * @len: size of data in bytes
 *
 * Return: 0 on success; negative error code on failure
 */
int qrtr_endpoint_post(struct qrtr_endpoint *ep, const void *data, size_t len)
{
	struct qrtr_node *node = ep->node;
	const struct qrtr_hdr_v1 *v1;
	const struct qrtr_hdr_v2 *v2;
	struct sk_buff *skb;
	struct qrtr_cb *cb;
	unsigned int size;
	int errcode;
	unsigned int ver;
	size_t hdrlen;

	if (len == 0 || len & 3)
		return -EINVAL;

	skb = alloc_skb_with_frags(sizeof(*v1), len, 0, &errcode, GFP_ATOMIC);
	if (!skb) {
		skb = qrtr_get_backup(len);
		if (!skb) {
			pr_err("qrtr: Unable to get skb with len:%lu\n", len);
			return -ENOMEM;
		}
	}

	skb_reserve(skb, sizeof(*v1));
	cb = (struct qrtr_cb *)skb->cb;

	/* Version field in v1 is little endian, so this works for both cases */
	ver = *(u8*)data;

	switch (ver) {
	case QRTR_PROTO_VER_1:
		if (len < sizeof(*v1))
			goto err;
		v1 = data;
		hdrlen = sizeof(*v1);

		cb->type = le32_to_cpu(v1->type);
		cb->src_node = le32_to_cpu(v1->src_node_id);
		cb->src_port = le32_to_cpu(v1->src_port_id);
		cb->confirm_rx = !!v1->confirm_rx;
		cb->dst_node = le32_to_cpu(v1->dst_node_id);
		cb->dst_port = le32_to_cpu(v1->dst_port_id);

		size = le32_to_cpu(v1->size);
		break;
	case QRTR_PROTO_VER_2:
		if (len < sizeof(*v2))
			goto err;
		v2 = data;
		hdrlen = sizeof(*v2) + v2->optlen;

		cb->type = v2->type;
		cb->confirm_rx = !!(v2->flags & QRTR_FLAGS_CONFIRM_RX);
		cb->src_node = le16_to_cpu(v2->src_node_id);
		cb->src_port = le16_to_cpu(v2->src_port_id);
		cb->dst_node = le16_to_cpu(v2->dst_node_id);
		cb->dst_port = le16_to_cpu(v2->dst_port_id);

		if (cb->src_port == (u16)QRTR_PORT_CTRL)
			cb->src_port = QRTR_PORT_CTRL;
		if (cb->dst_port == (u16)QRTR_PORT_CTRL)
			cb->dst_port = QRTR_PORT_CTRL;

		size = le32_to_cpu(v2->size);
		break;
	default:
		pr_err("qrtr: Invalid version %d\n", ver);
		goto err;
	}

	if (cb->dst_port == QRTR_PORT_CTRL_LEGACY)
		cb->dst_port = QRTR_PORT_CTRL;

	if (len != ALIGN(size, 4) + hdrlen)
		goto err;

	if (cb->dst_port != QRTR_PORT_CTRL && cb->type != QRTR_TYPE_DATA &&
	    cb->type != QRTR_TYPE_RESUME_TX)
		goto err;

	pm_wakeup_ws_event(node->ws, 0, true);

	skb->data_len = size;
	skb->len = size;
	skb_store_bits(skb, 0, data + hdrlen, size);
	qrtr_log_rx_msg(node, skb);

	skb_queue_tail(&node->rx_queue, skb);
	kthread_queue_work(&node->kworker, &node->read_data);

	return 0;

err:
	kfree_skb(skb);
	return -EINVAL;

}
EXPORT_SYMBOL_GPL(qrtr_endpoint_post);

/**
 * qrtr_alloc_ctrl_packet() - allocate control packet skb
 * @pkt: reference to qrtr_ctrl_pkt pointer
 *
 * Returns newly allocated sk_buff, or NULL on failure
 *
 * This function allocates a sk_buff large enough to carry a qrtr_ctrl_pkt and
 * on success returns a reference to the control packet in @pkt.
 */
static struct sk_buff *qrtr_alloc_ctrl_packet(struct qrtr_ctrl_pkt **pkt)
{
	const int pkt_len = sizeof(struct qrtr_ctrl_pkt);
	struct sk_buff *skb;

	skb = alloc_skb(QRTR_HDR_MAX_SIZE + pkt_len, GFP_KERNEL);
	if (!skb)
		return NULL;

	skb_reserve(skb, QRTR_HDR_MAX_SIZE);
	*pkt = skb_put_zero(skb, pkt_len);

	return skb;
}

static struct qrtr_sock *qrtr_port_lookup(int port);
static void qrtr_port_put(struct qrtr_sock *ipc);

/* Prepare skb for forwarding by allocating enough linear memory to align and
 * add the header since qrtr transports do not support fragmented skbs
 */
static void qrtr_skb_align_linearize(struct sk_buff *skb)
{
	int nhead = ALIGN(skb->len, 4) + sizeof(struct qrtr_hdr_v1);
	int rc;

	if (!skb_is_nonlinear(skb))
		return;

	rc = pskb_expand_head(skb, nhead, 0, GFP_KERNEL);
	skb_condense(skb);
	if (rc)
		pr_err("%s: failed:%d to allocate linear skb size:%d\n",
		       __func__, rc, nhead);
}

static bool qrtr_must_forward(struct qrtr_node *src,
			      struct qrtr_node *dst, u32 type)
{
	/* Node structure is not maintained for local processor.
	 * Hence src is null in that case.
	 */
	if (!src)
		return true;

	if (!dst)
		return false;

	if (type == QRTR_TYPE_HELLO || type == QRTR_TYPE_RESUME_TX)
		return false;

	if (dst == src || dst->nid == QRTR_EP_NID_AUTO)
		return false;

	if (abs(dst->net_id - src->net_id) > 1)
		return true;

	return false;
}

static void qrtr_fwd_ctrl_pkt(struct qrtr_node *src, struct sk_buff *skb)
{
	struct qrtr_node *node;
	struct qrtr_cb *cb = (struct qrtr_cb *)skb->cb;

	qrtr_skb_align_linearize(skb);
	down_read(&qrtr_node_lock);
	list_for_each_entry(node, &qrtr_all_epts, item) {
		struct sockaddr_qrtr from;
		struct sockaddr_qrtr to;
		struct sk_buff *skbn;

		if (!qrtr_must_forward(src, node, cb->type))
			continue;

		skbn = skb_clone(skb, GFP_KERNEL);
		if (!skbn)
			break;

		from.sq_family = AF_QIPCRTR;
		from.sq_node = cb->src_node;
		from.sq_port = cb->src_port;

		to.sq_family = AF_QIPCRTR;
		to.sq_node = node->nid;
		to.sq_port = QRTR_PORT_CTRL;

		qrtr_node_enqueue(node, skbn, cb->type, &from, &to, 0);
	}
	up_read(&qrtr_node_lock);
}

static void qrtr_fwd_pkt(struct sk_buff *skb, struct qrtr_cb *cb)
{
	struct sockaddr_qrtr from = {AF_QIPCRTR, cb->src_node, cb->src_port};
	struct sockaddr_qrtr to = {AF_QIPCRTR, cb->dst_node, cb->dst_port};
	struct qrtr_node *node;

	qrtr_skb_align_linearize(skb);
	node = qrtr_node_lookup(cb->dst_node);
	if (!node)
		return;

	qrtr_node_enqueue(node, skb, cb->type, &from, &to, 0);
	qrtr_node_release(node);
}

static void qrtr_sock_queue_skb(struct qrtr_node *node, struct sk_buff *skb,
				struct qrtr_sock *ipc)
{
	struct qrtr_cb *cb = (struct qrtr_cb *)skb->cb;
	int rc;

	/* Don't queue HELLO if control port already received */
	if (cb->type == QRTR_TYPE_HELLO) {
		if (atomic_read(&node->hello_rcvd)) {
			kfree_skb(skb);
			return;
		}
		atomic_inc(&node->hello_rcvd);
	}

	rc = sock_queue_rcv_skb(&ipc->sk, skb);
	if (rc) {
		pr_err("%s: qrtr pkt dropped flow[%d] rc[%d]\n",
		       __func__, cb->confirm_rx, rc);
		kfree_skb(skb);
	}
}

/* Handle and route a received packet.
 *
 * This will auto-reply with resume-tx packet as necessary.
 */
static void qrtr_node_rx_work(struct kthread_work *work)
{
	struct qrtr_node *node = container_of(work, struct qrtr_node,
					      read_data);
	struct qrtr_ctrl_pkt pkt = {0,};
	struct sk_buff *skb;

	while ((skb = skb_dequeue(&node->rx_queue)) != NULL) {
		struct qrtr_sock *ipc;
		struct qrtr_cb *cb;

		cb = (struct qrtr_cb *)skb->cb;
		qrtr_node_assign(node, cb->src_node);

		if (cb->type != QRTR_TYPE_DATA)
			qrtr_fwd_ctrl_pkt(node, skb);

		if (cb->type == QRTR_TYPE_NEW_SERVER &&
		    skb->len == sizeof(pkt)) {
			skb_copy_bits(skb, 0, &pkt, sizeof(pkt));
			qrtr_node_assign(node, le32_to_cpu(pkt.server.node));
		}

		if (cb->type == QRTR_TYPE_RESUME_TX) {
			if (cb->dst_node != qrtr_local_nid) {
				qrtr_fwd_pkt(skb, cb);
				continue;
			}
			qrtr_tx_resume(node, skb);
			consume_skb(skb);
		} else if (cb->dst_node != qrtr_local_nid &&
			   cb->type == QRTR_TYPE_DATA) {
			qrtr_fwd_pkt(skb, cb);
		} else {
			ipc = qrtr_port_lookup(cb->dst_port);
			if (!ipc) {
				kfree_skb(skb);
			} else {
				qrtr_sock_queue_skb(node, skb, ipc);
				qrtr_port_put(ipc);
			}
		}
	}
}

static void qrtr_hello_work(struct kthread_work *work)
{
	struct sockaddr_qrtr from = {AF_QIPCRTR, 0, QRTR_PORT_CTRL};
	struct sockaddr_qrtr to = {AF_QIPCRTR, 0, QRTR_PORT_CTRL};
	struct qrtr_ctrl_pkt *pkt;
	struct qrtr_node *node;
	struct qrtr_sock *ctrl;
	struct sk_buff *skb;

	ctrl = qrtr_port_lookup(QRTR_PORT_CTRL);
	if (!ctrl)
		return;

	skb = qrtr_alloc_ctrl_packet(&pkt);
	if (!skb) {
		qrtr_port_put(ctrl);
		return;
	}

	node = container_of(work, struct qrtr_node, say_hello);
	pkt->cmd = cpu_to_le32(QRTR_TYPE_HELLO);
	from.sq_node = qrtr_local_nid;
	to.sq_node = node->nid;
	qrtr_node_enqueue(node, skb, QRTR_TYPE_HELLO, &from, &to, 0);
	qrtr_port_put(ctrl);
}

/**
 * qrtr_endpoint_register() - register a new endpoint
 * @ep: endpoint to register
 * @nid: desired node id; may be QRTR_EP_NID_AUTO for auto-assignment
 * @rt: flag to notify real time low latency endpoint
 * Return: 0 on success; negative error code on failure
 *
 * The specified endpoint must have the xmit function pointer set on call.
 */
int qrtr_endpoint_register(struct qrtr_endpoint *ep, unsigned int net_id,
			   bool rt)
{
	struct qrtr_node *node;
	struct sched_param param = {.sched_priority = 1};

	if (!ep || !ep->xmit)
		return -EINVAL;

	node = kzalloc(sizeof(*node), GFP_KERNEL);
	if (!node)
		return -ENOMEM;

	kref_init(&node->ref);
	mutex_init(&node->ep_lock);
	skb_queue_head_init(&node->rx_queue);
	node->nid = QRTR_EP_NID_AUTO;
	node->ep = ep;
	atomic_set(&node->hello_sent, 0);
	atomic_set(&node->hello_rcvd, 0);

	kthread_init_work(&node->read_data, qrtr_node_rx_work);
	kthread_init_work(&node->say_hello, qrtr_hello_work);
	kthread_init_worker(&node->kworker);
	node->task = kthread_run(kthread_worker_fn, &node->kworker, "qrtr_rx");
	if (IS_ERR(node->task)) {
		kfree(node);
		return -ENOMEM;
	}
	if (rt)
		sched_setscheduler(node->task, SCHED_FIFO, &param);

	mutex_init(&node->qrtr_tx_lock);
	INIT_RADIX_TREE(&node->qrtr_tx_flow, GFP_KERNEL);
	init_waitqueue_head(&node->resume_tx);

	qrtr_node_assign(node, node->nid);
	node->net_id = net_id;

	down_write(&qrtr_node_lock);
	list_add(&node->item, &qrtr_all_epts);
	up_write(&qrtr_node_lock);
	ep->node = node;

	kthread_queue_work(&node->kworker, &node->say_hello);
	return 0;
}
EXPORT_SYMBOL_GPL(qrtr_endpoint_register);

static u32 qrtr_calc_checksum(struct qrtr_ctrl_pkt *pkt)
{
	u32 checksum = 0;
	u32 mask = 0xffff;
	u16 upper_nb;
	u16 lower_nb;
	u32 *msg;
	int i;

	if (!pkt)
		return checksum;
	msg = (u32 *)pkt;

	for (i = 0; i < sizeof(*pkt) / sizeof(*msg); i++) {
		lower_nb = *msg & mask;
		upper_nb = (*msg >> 16) & mask;
		checksum += (upper_nb + lower_nb);
		msg++;
	}
	while (checksum > 0xffff)
		checksum = (checksum & mask) + ((checksum >> 16) & mask);

	checksum = ~checksum & mask;

	return checksum;
}

static void qrtr_fwd_del_proc(struct qrtr_node *src, unsigned int nid)
{
	struct sockaddr_qrtr from = {AF_QIPCRTR, 0, QRTR_PORT_CTRL};
	struct sockaddr_qrtr to = {AF_QIPCRTR, 0, QRTR_PORT_CTRL};
	struct qrtr_ctrl_pkt *pkt;
	struct qrtr_node *dst;
	struct sk_buff *skb;

	list_for_each_entry(dst, &qrtr_all_epts, item) {
		if (!qrtr_must_forward(src, dst, QRTR_TYPE_DEL_PROC))
			continue;

		skb = qrtr_alloc_ctrl_packet(&pkt);
		if (!skb)
			return;

		pkt->cmd = cpu_to_le32(QRTR_TYPE_DEL_PROC);
		pkt->proc.rsvd = QRTR_DEL_PROC_MAGIC;
		pkt->proc.node = cpu_to_le32(nid);
		pkt->proc.rsvd = cpu_to_le32(qrtr_calc_checksum(pkt));

		from.sq_node = src->nid;
		to.sq_node = dst->nid;
		qrtr_node_enqueue(dst, skb, QRTR_TYPE_DEL_PROC, &from, &to, 0);
	}
}

/**
 * qrtr_endpoint_unregister - unregister endpoint
 * @ep: endpoint to unregister
 */
void qrtr_endpoint_unregister(struct qrtr_endpoint *ep)
{
	struct radix_tree_iter iter;
	struct qrtr_node *node = ep->node;
	struct sockaddr_qrtr src = {AF_QIPCRTR, node->nid, QRTR_PORT_CTRL};
	struct sockaddr_qrtr dst = {AF_QIPCRTR, qrtr_local_nid, QRTR_PORT_CTRL};
	struct qrtr_ctrl_pkt *pkt;
	struct sk_buff *skb;
	void __rcu **slot;

	mutex_lock(&node->ep_lock);
	node->ep = NULL;
	mutex_unlock(&node->ep_lock);

	/* Notify the local controller about the event */
	down_read(&qrtr_node_lock);
	radix_tree_for_each_slot(slot, &qrtr_nodes, &iter, 0) {
		if (node != *slot)
			continue;

		skb = qrtr_alloc_ctrl_packet(&pkt);
		if (!skb)
			continue;

		src.sq_node = iter.index;
		pkt->cmd = cpu_to_le32(QRTR_TYPE_BYE);
		qrtr_local_enqueue(NULL, skb, QRTR_TYPE_BYE, &src, &dst, 0);

		qrtr_fwd_del_proc(node, iter.index);
	}
	up_read(&qrtr_node_lock);

	/* Wake up any transmitters waiting for resume-tx from the node */
	wake_up_interruptible_all(&node->resume_tx);

	qrtr_node_release(node);
	ep->node = NULL;
}
EXPORT_SYMBOL_GPL(qrtr_endpoint_unregister);

/* Lookup socket by port.
 *
 * Callers must release with qrtr_port_put()
 */
static struct qrtr_sock *qrtr_port_lookup(int port)
{
	struct qrtr_sock *ipc;

	if (port == QRTR_PORT_CTRL)
		port = 0;

	mutex_lock(&qrtr_port_lock);
	ipc = idr_find(&qrtr_ports, port);
	if (ipc)
		sock_hold(&ipc->sk);
	mutex_unlock(&qrtr_port_lock);

	return ipc;
}

/* Release acquired socket. */
static void qrtr_port_put(struct qrtr_sock *ipc)
{
	sock_put(&ipc->sk);
}

static void qrtr_send_del_client(struct qrtr_sock *ipc)
{
	struct qrtr_ctrl_pkt *pkt;
	struct sockaddr_qrtr to;
	struct qrtr_node *node;
	struct sk_buff *skbn;
	struct sk_buff *skb;
	int type = QRTR_TYPE_DEL_CLIENT;

	skb = qrtr_alloc_ctrl_packet(&pkt);
	if (!skb)
		return;

	to.sq_family = AF_QIPCRTR;
	to.sq_node = QRTR_NODE_BCAST;
	to.sq_port = QRTR_PORT_CTRL;

	pkt->cmd = cpu_to_le32(QRTR_TYPE_DEL_CLIENT);
	pkt->client.node = cpu_to_le32(ipc->us.sq_node);
	pkt->client.port = cpu_to_le32(ipc->us.sq_port);

	skb_set_owner_w(skb, &ipc->sk);

	if (ipc->state == QRTR_STATE_MULTI) {
		qrtr_bcast_enqueue(NULL, skb, type, &ipc->us, &to, 0);
		return;
	}

	if (ipc->state > QRTR_STATE_INIT) {
		node = qrtr_node_lookup(ipc->state);
		if (!node)
			goto exit;

		skbn = skb_clone(skb, GFP_KERNEL);
		if (!skbn) {
			qrtr_node_release(node);
			goto exit;
		}

		skb_set_owner_w(skbn, &ipc->sk);
		qrtr_node_enqueue(node, skbn, type, &ipc->us, &to, 0);
		qrtr_node_release(node);
	}
exit:
	qrtr_local_enqueue(NULL, skb, type, &ipc->us, &to, 0);
}

/* Remove port assignment. */
static void qrtr_port_remove(struct qrtr_sock *ipc)
{
	int port = ipc->us.sq_port;

	qrtr_send_del_client(ipc);
	if (port == QRTR_PORT_CTRL)
		port = 0;

	__sock_put(&ipc->sk);

	mutex_lock(&qrtr_port_lock);
	idr_remove(&qrtr_ports, port);
	mutex_unlock(&qrtr_port_lock);
}

/* Assign port number to socket.
 *
 * Specify port in the integer pointed to by port, and it will be adjusted
 * on return as necesssary.
 *
 * Port may be:
 *   0: Assign ephemeral port in [QRTR_MIN_EPH_SOCKET, QRTR_MAX_EPH_SOCKET]
 *   <QRTR_MIN_EPH_SOCKET: Specified; requires CAP_NET_ADMIN
 *   >QRTR_MIN_EPH_SOCKET: Specified; available to all
 */
static int qrtr_port_assign(struct qrtr_sock *ipc, int *port)
{
	int rc;

	if (!*port) {
		rc = idr_alloc_cyclic(&qrtr_ports, ipc, QRTR_MIN_EPH_SOCKET,
				      QRTR_MAX_EPH_SOCKET + 1, GFP_ATOMIC);
		if (rc >= 0)
			*port = rc;
	} else if (*port < QRTR_MIN_EPH_SOCKET &&
		   !(capable(CAP_NET_ADMIN) ||
		   in_egroup_p(AID_VENDOR_QRTR) ||
		   in_egroup_p(GLOBAL_ROOT_GID))) {
		rc = -EACCES;
	} else if (*port == QRTR_PORT_CTRL) {
		rc = idr_alloc(&qrtr_ports, ipc, 0, 1, GFP_ATOMIC);
	} else {
		rc = idr_alloc_cyclic(&qrtr_ports, ipc, *port, *port + 1,
				      GFP_ATOMIC);
		if (rc >= 0)
			*port = rc;
	}

	if (rc == -ENOSPC)
		return -EADDRINUSE;
	else if (rc < 0)
		return rc;

	sock_hold(&ipc->sk);

	return 0;
}

/* Reset all non-control ports */
static void qrtr_reset_ports(void)
{
	struct qrtr_sock *ipc;
	int id;

	idr_for_each_entry(&qrtr_ports, ipc, id) {
		/* Don't reset control port */
		if (id == 0)
			continue;

		sock_hold(&ipc->sk);
		ipc->sk.sk_err = ENETRESET;
		if (ipc->sk.sk_error_report)
			ipc->sk.sk_error_report(&ipc->sk);
		sock_put(&ipc->sk);
	}
}

/* Bind socket to address.
 *
 * Socket should be locked upon call.
 */
static int __qrtr_bind(struct socket *sock,
		       const struct sockaddr_qrtr *addr, int zapped)
{
	struct qrtr_sock *ipc = qrtr_sk(sock->sk);
	struct sock *sk = sock->sk;
	int port;
	int rc;

	/* rebinding ok */
	if (!zapped && addr->sq_port == ipc->us.sq_port)
		return 0;

	mutex_lock(&qrtr_port_lock);
	port = addr->sq_port;
	rc = qrtr_port_assign(ipc, &port);
	if (rc) {
		mutex_unlock(&qrtr_port_lock);
		return rc;
	}
	/* Notify all open ports about the new controller */
	if (port == QRTR_PORT_CTRL)
		qrtr_reset_ports();
	mutex_unlock(&qrtr_port_lock);

	if (port == QRTR_PORT_CTRL) {
		struct qrtr_node *node;

		down_write(&qrtr_node_lock);
		list_for_each_entry(node, &qrtr_all_epts, item) {
			atomic_set(&node->hello_sent, 0);
			atomic_set(&node->hello_rcvd, 0);
		}
		up_write(&qrtr_node_lock);
	}

	/* unbind previous, if any */
	if (!zapped)
		qrtr_port_remove(ipc);
	ipc->us.sq_port = port;
	sock_reset_flag(sk, SOCK_ZAPPED);

	return 0;
}

/* Auto bind to an ephemeral port. */
static int qrtr_autobind(struct socket *sock)
{
	struct sock *sk = sock->sk;
	struct sockaddr_qrtr addr;

	if (!sock_flag(sk, SOCK_ZAPPED))
		return 0;

	addr.sq_family = AF_QIPCRTR;
	addr.sq_node = qrtr_local_nid;
	addr.sq_port = 0;

	return __qrtr_bind(sock, &addr, 1);
}

/* Bind socket to specified sockaddr. */
static int qrtr_bind(struct socket *sock, struct sockaddr *saddr, int len)
{
	DECLARE_SOCKADDR(struct sockaddr_qrtr *, addr, saddr);
	struct qrtr_sock *ipc = qrtr_sk(sock->sk);
	struct sock *sk = sock->sk;
	int rc;

	if (len < sizeof(*addr) || addr->sq_family != AF_QIPCRTR)
		return -EINVAL;

	if (addr->sq_node != ipc->us.sq_node)
		return -EINVAL;

	lock_sock(sk);
	rc = __qrtr_bind(sock, addr, sock_flag(sk, SOCK_ZAPPED));
	release_sock(sk);

	return rc;
}

/* Queue packet to local peer socket. */
static int qrtr_local_enqueue(struct qrtr_node *node, struct sk_buff *skb,
			      int type, struct sockaddr_qrtr *from,
			      struct sockaddr_qrtr *to, unsigned int flags)
{
	struct qrtr_sock *ipc;
	struct qrtr_cb *cb;
	struct sock *sk = skb->sk;

	ipc = qrtr_port_lookup(to->sq_port);
	if (!ipc && to->sq_port == QRTR_PORT_CTRL) {
		kfree_skb(skb);
		return 0;
	}
	if (!ipc || &ipc->sk == skb->sk) { /* do not send to self */
		kfree_skb(skb);
		return -ENODEV;
	}
	/* Keep resetting NETRESET until socket is closed */
	if (sk && sk->sk_err == ENETRESET) {
		sock_hold(sk);
		sk->sk_err = ENETRESET;
		if (sk->sk_error_report)
			sk->sk_error_report(sk);
		sock_put(sk);
		kfree_skb(skb);
		return 0;
	}

	cb = (struct qrtr_cb *)skb->cb;
	cb->src_node = from->sq_node;
	cb->src_port = from->sq_port;

	if (sock_queue_rcv_skb(&ipc->sk, skb)) {
		qrtr_port_put(ipc);
		kfree_skb(skb);
		return -ENOSPC;
	}

	qrtr_port_put(ipc);

	return 0;
}

/* Queue packet for broadcast. */
static int qrtr_bcast_enqueue(struct qrtr_node *node, struct sk_buff *skb,
			      int type, struct sockaddr_qrtr *from,
			      struct sockaddr_qrtr *to, unsigned int flags)
{
	struct sk_buff *skbn;

	down_read(&qrtr_node_lock);
	list_for_each_entry(node, &qrtr_all_epts, item) {
		if (node->nid == QRTR_EP_NID_AUTO && type != QRTR_TYPE_HELLO)
			continue;
		skbn = skb_clone(skb, GFP_KERNEL);
		if (!skbn)
			break;
		skb_set_owner_w(skbn, skb->sk);
		qrtr_node_enqueue(node, skbn, type, from, to, flags);
	}
	up_read(&qrtr_node_lock);

<<<<<<< HEAD
	qrtr_local_enqueue(node, skb, type, from, to, flags);
=======
	qrtr_local_enqueue(NULL, skb, type, from, to);
>>>>>>> 3b9cf91c

	return 0;
}

static int qrtr_sendmsg(struct socket *sock, struct msghdr *msg, size_t len)
{
	DECLARE_SOCKADDR(struct sockaddr_qrtr *, addr, msg->msg_name);
	int (*enqueue_fn)(struct qrtr_node *, struct sk_buff *, int,
			  struct sockaddr_qrtr *, struct sockaddr_qrtr *,
			  unsigned int);
	struct qrtr_sock *ipc = qrtr_sk(sock->sk);
	struct sock *sk = sock->sk;
	struct qrtr_ctrl_pkt pkt;
	struct qrtr_node *node;
	struct qrtr_node *srv_node;
	struct sk_buff *skb;
	size_t plen;
	u32 type = QRTR_TYPE_DATA;
	int rc;

	if (msg->msg_flags & ~(MSG_DONTWAIT))
		return -EINVAL;

	if (len > 65535)
		return -EMSGSIZE;

	lock_sock(sk);

	if (addr) {
		if (msg->msg_namelen < sizeof(*addr)) {
			release_sock(sk);
			return -EINVAL;
		}

		if (addr->sq_family != AF_QIPCRTR) {
			release_sock(sk);
			return -EINVAL;
		}

		rc = qrtr_autobind(sock);
		if (rc) {
			release_sock(sk);
			return rc;
		}
	} else if (sk->sk_state == TCP_ESTABLISHED) {
		addr = &ipc->peer;
	} else {
		release_sock(sk);
		return -ENOTCONN;
	}

	node = NULL;
	srv_node = NULL;
	if (addr->sq_node == QRTR_NODE_BCAST) {
		if (addr->sq_port != QRTR_PORT_CTRL &&
		    qrtr_local_nid != QRTR_NODE_BCAST) {
			release_sock(sk);
			return -ENOTCONN;
		}
		enqueue_fn = qrtr_bcast_enqueue;
	} else if (addr->sq_node == ipc->us.sq_node) {
		enqueue_fn = qrtr_local_enqueue;
	} else {
		node = qrtr_node_lookup(addr->sq_node);
		if (!node) {
			release_sock(sk);
			return -ECONNRESET;
		}
		enqueue_fn = qrtr_node_enqueue;

		if (ipc->state > QRTR_STATE_INIT && ipc->state != node->nid)
			ipc->state = QRTR_STATE_MULTI;
		else if (ipc->state == QRTR_STATE_INIT)
			ipc->state = node->nid;
	}

	plen = (len + 3) & ~3;
	skb = sock_alloc_send_skb(sk, plen + QRTR_HDR_MAX_SIZE,
				  msg->msg_flags & MSG_DONTWAIT, &rc);
	if (!skb)
		goto out_node;

	skb_reserve(skb, QRTR_HDR_MAX_SIZE);

	rc = memcpy_from_msg(skb_put(skb, len), msg, len);
	if (rc) {
		kfree_skb(skb);
		goto out_node;
	}

	if (ipc->us.sq_port == QRTR_PORT_CTRL ||
	    addr->sq_port == QRTR_PORT_CTRL) {
		if (len < 4) {
			rc = -EINVAL;
			kfree_skb(skb);
			goto out_node;
		}

		/* control messages already require the type as 'command' */
		skb_copy_bits(skb, 0, &type, 4);
		type = le32_to_cpu(type);
	}
	if (addr->sq_port == QRTR_PORT_CTRL && type == QRTR_TYPE_NEW_SERVER) {
		ipc->state = QRTR_STATE_MULTI;

		/* drop new server cmds that are not forwardable to dst node*/
		skb_copy_bits(skb, 0, &pkt, sizeof(pkt));
		srv_node = qrtr_node_lookup(le32_to_cpu(pkt.server.node));
		if (!qrtr_must_forward(srv_node, node, type)) {
			rc = 0;
			kfree_skb(skb);
			qrtr_node_release(srv_node);
			goto out_node;
		}
		qrtr_node_release(srv_node);
	}

	rc = enqueue_fn(node, skb, type, &ipc->us, addr, msg->msg_flags);
	if (rc >= 0)
		rc = len;

out_node:
	qrtr_node_release(node);
	release_sock(sk);

	return rc;
}

static int qrtr_resume_tx(struct qrtr_cb *cb)
{
	struct sockaddr_qrtr remote = { AF_QIPCRTR,
					cb->src_node, cb->src_port };
	struct sockaddr_qrtr local = { AF_QIPCRTR, cb->dst_node, cb->dst_port };
	struct qrtr_ctrl_pkt *pkt;
	struct qrtr_node *node;
	struct sk_buff *skb;
	int ret;

	node = qrtr_node_lookup(remote.sq_node);
	if (!node)
		return -EINVAL;

	skb = qrtr_alloc_ctrl_packet(&pkt);
	if (!skb)
		return -ENOMEM;

	pkt->cmd = cpu_to_le32(QRTR_TYPE_RESUME_TX);
	pkt->client.node = cpu_to_le32(cb->dst_node);
	pkt->client.port = cpu_to_le32(cb->dst_port);

	ret = qrtr_node_enqueue(node, skb, QRTR_TYPE_RESUME_TX,
				&local, &remote, 0);

	qrtr_node_release(node);

	return ret;
}

static int qrtr_recvmsg(struct socket *sock, struct msghdr *msg,
			size_t size, int flags)
{
	DECLARE_SOCKADDR(struct sockaddr_qrtr *, addr, msg->msg_name);
	struct sock *sk = sock->sk;
	struct sk_buff *skb;
	struct qrtr_cb *cb;
	int copied, rc;

	lock_sock(sk);

	if (sock_flag(sk, SOCK_ZAPPED)) {
		release_sock(sk);
		return -EADDRNOTAVAIL;
	}

	skb = skb_recv_datagram(sk, flags & ~MSG_DONTWAIT,
				flags & MSG_DONTWAIT, &rc);
	if (!skb) {
		release_sock(sk);
		return rc;
	}
	cb = (struct qrtr_cb *)skb->cb;

	copied = skb->len;
	if (copied > size) {
		copied = size;
		msg->msg_flags |= MSG_TRUNC;
	}

	rc = skb_copy_datagram_msg(skb, 0, msg, copied);
	if (rc < 0)
		goto out;
	rc = copied;

	if (addr) {
		addr->sq_family = AF_QIPCRTR;
		addr->sq_node = cb->src_node;
		addr->sq_port = cb->src_port;
		msg->msg_namelen = sizeof(*addr);
	}

out:
	if (cb->confirm_rx)
		qrtr_resume_tx(cb);

	skb_free_datagram(sk, skb);
	release_sock(sk);

	return rc;
}

static int qrtr_connect(struct socket *sock, struct sockaddr *saddr,
			int len, int flags)
{
	DECLARE_SOCKADDR(struct sockaddr_qrtr *, addr, saddr);
	struct qrtr_sock *ipc = qrtr_sk(sock->sk);
	struct sock *sk = sock->sk;
	int rc;

	if (len < sizeof(*addr) || addr->sq_family != AF_QIPCRTR)
		return -EINVAL;

	lock_sock(sk);

	sk->sk_state = TCP_CLOSE;
	sock->state = SS_UNCONNECTED;

	rc = qrtr_autobind(sock);
	if (rc) {
		release_sock(sk);
		return rc;
	}

	ipc->peer = *addr;
	sock->state = SS_CONNECTED;
	sk->sk_state = TCP_ESTABLISHED;

	release_sock(sk);

	return 0;
}

static int qrtr_getname(struct socket *sock, struct sockaddr *saddr,
			int peer)
{
	struct qrtr_sock *ipc = qrtr_sk(sock->sk);
	struct sockaddr_qrtr qaddr;
	struct sock *sk = sock->sk;

	lock_sock(sk);
	if (peer) {
		if (sk->sk_state != TCP_ESTABLISHED) {
			release_sock(sk);
			return -ENOTCONN;
		}

		qaddr = ipc->peer;
	} else {
		qaddr = ipc->us;
	}
	release_sock(sk);

	qaddr.sq_family = AF_QIPCRTR;

	memcpy(saddr, &qaddr, sizeof(qaddr));

	return sizeof(qaddr);
}

static int qrtr_ioctl(struct socket *sock, unsigned int cmd, unsigned long arg)
{
	void __user *argp = (void __user *)arg;
	struct qrtr_sock *ipc = qrtr_sk(sock->sk);
	struct sock *sk = sock->sk;
	struct sockaddr_qrtr *sq;
	struct sk_buff *skb;
	struct ifreq ifr;
	long len = 0;
	int rc = 0;

	lock_sock(sk);

	switch (cmd) {
	case TIOCOUTQ:
		len = sk->sk_sndbuf - sk_wmem_alloc_get(sk);
		if (len < 0)
			len = 0;
		rc = put_user(len, (int __user *)argp);
		break;
	case TIOCINQ:
		skb = skb_peek(&sk->sk_receive_queue);
		if (skb)
			len = skb->len;
		rc = put_user(len, (int __user *)argp);
		break;
	case SIOCGIFADDR:
		if (copy_from_user(&ifr, argp, sizeof(ifr))) {
			rc = -EFAULT;
			break;
		}

		sq = (struct sockaddr_qrtr *)&ifr.ifr_addr;
		*sq = ipc->us;
		if (copy_to_user(argp, &ifr, sizeof(ifr))) {
			rc = -EFAULT;
			break;
		}
		break;
	case SIOCGSTAMP:
		rc = sock_get_timestamp(sk, argp);
		break;
	case SIOCADDRT:
	case SIOCDELRT:
	case SIOCSIFADDR:
	case SIOCGIFDSTADDR:
	case SIOCSIFDSTADDR:
	case SIOCGIFBRDADDR:
	case SIOCSIFBRDADDR:
	case SIOCGIFNETMASK:
	case SIOCSIFNETMASK:
		rc = -EINVAL;
		break;
	default:
		rc = -ENOIOCTLCMD;
		break;
	}

	release_sock(sk);

	return rc;
}

static int qrtr_release(struct socket *sock)
{
	struct sock *sk = sock->sk;
	struct qrtr_sock *ipc;

	if (!sk)
		return 0;

	lock_sock(sk);

	ipc = qrtr_sk(sk);
	sk->sk_shutdown = SHUTDOWN_MASK;
	if (!sock_flag(sk, SOCK_DEAD))
		sk->sk_state_change(sk);

<<<<<<< HEAD
=======
	sock_set_flag(sk, SOCK_DEAD);
>>>>>>> 3b9cf91c
	sock_orphan(sk);
	sock->sk = NULL;

	if (!sock_flag(sk, SOCK_ZAPPED))
		qrtr_port_remove(ipc);

	skb_queue_purge(&sk->sk_receive_queue);

	release_sock(sk);
	sock_put(sk);

	return 0;
}

static const struct proto_ops qrtr_proto_ops = {
	.owner		= THIS_MODULE,
	.family		= AF_QIPCRTR,
	.bind		= qrtr_bind,
	.connect	= qrtr_connect,
	.socketpair	= sock_no_socketpair,
	.accept		= sock_no_accept,
	.listen		= sock_no_listen,
	.sendmsg	= qrtr_sendmsg,
	.recvmsg	= qrtr_recvmsg,
	.getname	= qrtr_getname,
	.ioctl		= qrtr_ioctl,
	.poll		= datagram_poll,
	.shutdown	= sock_no_shutdown,
	.setsockopt	= sock_no_setsockopt,
	.getsockopt	= sock_no_getsockopt,
	.release	= qrtr_release,
	.mmap		= sock_no_mmap,
	.sendpage	= sock_no_sendpage,
};

static struct proto qrtr_proto = {
	.name		= "QIPCRTR",
	.owner		= THIS_MODULE,
	.obj_size	= sizeof(struct qrtr_sock),
};

static int qrtr_create(struct net *net, struct socket *sock,
		       int protocol, int kern)
{
	struct qrtr_sock *ipc;
	struct sock *sk;

	if (sock->type != SOCK_DGRAM)
		return -EPROTOTYPE;

	sk = sk_alloc(net, AF_QIPCRTR, GFP_KERNEL, &qrtr_proto, kern);
	if (!sk)
		return -ENOMEM;

	sock_set_flag(sk, SOCK_ZAPPED);

	sock_init_data(sock, sk);
	sock->ops = &qrtr_proto_ops;

	ipc = qrtr_sk(sk);
	ipc->us.sq_family = AF_QIPCRTR;
	ipc->us.sq_node = qrtr_local_nid;
	ipc->us.sq_port = 0;
	ipc->state = QRTR_STATE_INIT;

	return 0;
}

static const struct nla_policy qrtr_policy[IFA_MAX + 1] = {
	[IFA_LOCAL] = { .type = NLA_U32 },
};

static int qrtr_addr_doit(struct sk_buff *skb, struct nlmsghdr *nlh,
			  struct netlink_ext_ack *extack)
{
	struct nlattr *tb[IFA_MAX + 1];
	struct ifaddrmsg *ifm;
	int rc;

	if (!netlink_capable(skb, CAP_NET_ADMIN))
		return -EPERM;

	ASSERT_RTNL();

	rc = nlmsg_parse(nlh, sizeof(*ifm), tb, IFA_MAX, qrtr_policy, extack);
	if (rc < 0)
		return rc;

	ifm = nlmsg_data(nlh);
	if (!tb[IFA_LOCAL])
		return -EINVAL;

	qrtr_local_nid = nla_get_u32(tb[IFA_LOCAL]);
	return 0;
}

static const struct net_proto_family qrtr_family = {
	.owner	= THIS_MODULE,
	.family	= AF_QIPCRTR,
	.create	= qrtr_create,
};

static int __init qrtr_proto_init(void)
{
	int rc;

	rc = proto_register(&qrtr_proto, 1);
	if (rc)
		return rc;

	rc = sock_register(&qrtr_family);
	if (rc) {
		proto_unregister(&qrtr_proto);
		return rc;
	}

	rc = rtnl_register_module(THIS_MODULE, PF_QIPCRTR, RTM_NEWADDR, qrtr_addr_doit, NULL, 0);
	if (rc) {
		sock_unregister(qrtr_family.family);
		proto_unregister(&qrtr_proto);
	}

	qrtr_backup_init();

	return rc;
}
postcore_initcall(qrtr_proto_init);

static void __exit qrtr_proto_fini(void)
{
	rtnl_unregister(PF_QIPCRTR, RTM_NEWADDR);
	sock_unregister(qrtr_family.family);
	proto_unregister(&qrtr_proto);

	qrtr_backup_deinit();
}
module_exit(qrtr_proto_fini);

MODULE_DESCRIPTION("Qualcomm IPC-router driver");
MODULE_LICENSE("GPL v2");
MODULE_ALIAS_NETPROTO(PF_QIPCRTR);<|MERGE_RESOLUTION|>--- conflicted
+++ resolved
@@ -1532,11 +1532,7 @@
 	}
 	up_read(&qrtr_node_lock);
 
-<<<<<<< HEAD
-	qrtr_local_enqueue(node, skb, type, from, to, flags);
-=======
-	qrtr_local_enqueue(NULL, skb, type, from, to);
->>>>>>> 3b9cf91c
+	qrtr_local_enqueue(NULL, skb, type, from, to, flags);
 
 	return 0;
 }
@@ -1883,10 +1879,6 @@
 	if (!sock_flag(sk, SOCK_DEAD))
 		sk->sk_state_change(sk);
 
-<<<<<<< HEAD
-=======
-	sock_set_flag(sk, SOCK_DEAD);
->>>>>>> 3b9cf91c
 	sock_orphan(sk);
 	sock->sk = NULL;
 

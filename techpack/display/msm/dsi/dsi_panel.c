// SPDX-License-Identifier: GPL-2.0-only
/*
 * Copyright (c) 2016-2021, The Linux Foundation. All rights reserved.
 */

#include <linux/delay.h>
#include <linux/slab.h>
#include <linux/gpio.h>
#include <linux/of_gpio.h>
#include <linux/pwm.h>
#include <video/mipi_display.h>

#include "dsi_panel.h"
#include "dsi_ctrl_hw.h"
#include "dsi_parser.h"
#include "dsi_mi_feature.h"
#include "dsi_display.h"
#include "xiaomi_frame_stat.h"
#include "sde_dbg.h"

/**
 * topology is currently defined by a set of following 3 values:
 * 1. num of layer mixers
 * 2. num of compression encoders
 * 3. num of interfaces
 */
#define TOPOLOGY_SET_LEN 3
#define MAX_TOPOLOGY 5

#define DSI_PANEL_DEFAULT_LABEL  "Default dsi panel"

#define DEFAULT_PANEL_JITTER_NUMERATOR		2
#define DEFAULT_PANEL_JITTER_DENOMINATOR	1
#define DEFAULT_PANEL_JITTER_ARRAY_SIZE		2
#define MAX_PANEL_JITTER		10
#define DEFAULT_PANEL_PREFILL_LINES	25
#define MIN_PREFILL_LINES      35

extern struct frame_stat fm_stat;
extern void sde_crtc_fod_ui_ready(struct dsi_display *display, int type, int value);

enum dsi_dsc_ratio_type {
	DSC_8BPC_8BPP,
	DSC_10BPC_8BPP,
	DSC_12BPC_8BPP,
	DSC_10BPC_10BPP,
	DSC_RATIO_TYPE_MAX
};

static u32 dsi_dsc_rc_buf_thresh[] = {0x0e, 0x1c, 0x2a, 0x38, 0x46, 0x54,
		0x62, 0x69, 0x70, 0x77, 0x79, 0x7b, 0x7d, 0x7e};

/*
 * DSC 1.1
 * Rate control - Min QP values for each ratio type in dsi_dsc_ratio_type
 */
static char dsi_dsc_rc_range_min_qp_1_1[][15] = {
	{0, 0, 1, 1, 3, 3, 3, 3, 3, 3, 5, 5, 5, 7, 12},
	{0, 4, 5, 5, 7, 7, 7, 7, 7, 7, 9, 9, 9, 11, 17},
	{0, 4, 9, 9, 11, 11, 11, 11, 11, 11, 13, 13, 13, 15, 21},
	{0, 4, 5, 6, 7, 7, 7, 7, 7, 7, 9, 9, 9, 11, 15},
	};

/*
 * DSC 1.1 SCR
 * Rate control - Min QP values for each ratio type in dsi_dsc_ratio_type
 */
static char dsi_dsc_rc_range_min_qp_1_1_scr1[][15] = {
	{0, 0, 1, 1, 3, 3, 3, 3, 3, 3, 5, 5, 5, 9, 12},
	{0, 4, 5, 5, 7, 7, 7, 7, 7, 7, 9, 9, 9, 13, 16},
	{0, 4, 9, 9, 11, 11, 11, 11, 11, 11, 13, 13, 13, 17, 20},
	{0, 4, 5, 6, 7, 7, 7, 7, 7, 7, 9, 9, 9, 11, 15},
	};

/*
 * DSC 1.1
 * Rate control - Max QP values for each ratio type in dsi_dsc_ratio_type
 */
static char dsi_dsc_rc_range_max_qp_1_1[][15] = {
	{4, 4, 5, 6, 7, 7, 7, 8, 9, 10, 11, 12, 13, 13, 15},
	{8, 8, 9, 10, 11, 11, 11, 12, 13, 14, 15, 16, 17, 17, 19},
	{12, 12, 13, 14, 15, 15, 15, 16, 17, 18, 19, 20, 21, 21, 23},
	{7, 8, 9, 10, 11, 11, 11, 12, 13, 13, 14, 14, 15, 15, 16},
	};

/*
 * DSC 1.1 SCR
 * Rate control - Max QP values for each ratio type in dsi_dsc_ratio_type
 */
static char dsi_dsc_rc_range_max_qp_1_1_scr1[][15] = {
	{4, 4, 5, 6, 7, 7, 7, 8, 9, 10, 10, 11, 11, 12, 13},
	{8, 8, 9, 10, 11, 11, 11, 12, 13, 14, 14, 15, 15, 16, 17},
	{12, 12, 13, 14, 15, 15, 15, 16, 17, 18, 18, 19, 19, 20, 23},
	{7, 8, 9, 10, 11, 11, 11, 12, 13, 13, 14, 14, 15, 15, 16},
	};

/*
 * DSC 1.1 and DSC 1.1 SCR
 * Rate control - bpg offset values
 */
static char dsi_dsc_rc_range_bpg_offset[] = {2, 0, 0, -2, -4, -6, -8, -8,
		-8, -10, -10, -12, -12, -12, -12};

int dsi_dsc_create_pps_buf_cmd(struct msm_display_dsc_info *dsc, char *buf,
				int pps_id)
{
	char *bp;
	char data;
	int i, bpp;
	char *dbgbp;

	dbgbp = buf;
	bp = buf;
	/* First 7 bytes are cmd header */
	*bp++ = 0x0A;
	*bp++ = 1;
	*bp++ = 0;
	*bp++ = 0;
	*bp++ = dsc->pps_delay_ms;
	*bp++ = 0;
	*bp++ = 128;

	*bp++ = (dsc->version & 0xff);		/* pps0 */
	*bp++ = (pps_id & 0xff);		/* pps1 */
	bp++;					/* pps2, reserved */

	data = dsc->line_buf_depth & 0x0f;
	data |= ((dsc->bpc & 0xf) << 4);
	*bp++ = data;				/* pps3 */

	bpp = dsc->bpp;
	bpp <<= 4;				/* 4 fraction bits */
	data = (bpp >> 8);
	data &= 0x03;				/* upper two bits */
	data |= ((dsc->block_pred_enable & 0x1) << 5);
	data |= ((dsc->convert_rgb & 0x1) << 4);
	data |= ((dsc->enable_422 & 0x1) << 3);
	data |= ((dsc->vbr_enable & 0x1) << 2);
	*bp++ = data;				/* pps4 */
	*bp++ = (bpp & 0xff);			/* pps5 */

	*bp++ = ((dsc->pic_height >> 8) & 0xff); /* pps6 */
	*bp++ = (dsc->pic_height & 0x0ff);	/* pps7 */
	*bp++ = ((dsc->pic_width >> 8) & 0xff);	/* pps8 */
	*bp++ = (dsc->pic_width & 0x0ff);	/* pps9 */

	*bp++ = ((dsc->slice_height >> 8) & 0xff);/* pps10 */
	*bp++ = (dsc->slice_height & 0x0ff);	/* pps11 */
	*bp++ = ((dsc->slice_width >> 8) & 0xff); /* pps12 */
	*bp++ = (dsc->slice_width & 0x0ff);	/* pps13 */

	*bp++ = ((dsc->chunk_size >> 8) & 0xff);/* pps14 */
	*bp++ = (dsc->chunk_size & 0x0ff);	/* pps15 */

	*bp++ = (dsc->initial_xmit_delay >> 8) & 0x3; /* pps16, bit 0, 1 */
	*bp++ = (dsc->initial_xmit_delay & 0xff);/* pps17 */

	*bp++ = ((dsc->initial_dec_delay >> 8) & 0xff); /* pps18 */
	*bp++ = (dsc->initial_dec_delay & 0xff);/* pps19 */

	bp++;					/* pps20, reserved */

	*bp++ = (dsc->initial_scale_value & 0x3f); /* pps21 */

	*bp++ = ((dsc->scale_increment_interval >> 8) & 0xff); /* pps22 */
	*bp++ = (dsc->scale_increment_interval & 0xff); /* pps23 */

	*bp++ = ((dsc->scale_decrement_interval >> 8) & 0xf); /* pps24 */
	*bp++ = (dsc->scale_decrement_interval & 0x0ff);/* pps25 */

	bp++;					/* pps26, reserved */

	*bp++ = (dsc->first_line_bpg_offset & 0x1f);/* pps27 */

	*bp++ = ((dsc->nfl_bpg_offset >> 8) & 0xff);/* pps28 */
	*bp++ = (dsc->nfl_bpg_offset & 0x0ff);	/* pps29 */
	*bp++ = ((dsc->slice_bpg_offset >> 8) & 0xff);/* pps30 */
	*bp++ = (dsc->slice_bpg_offset & 0x0ff);/* pps31 */

	*bp++ = ((dsc->initial_offset >> 8) & 0xff);/* pps32 */
	*bp++ = (dsc->initial_offset & 0x0ff);	/* pps33 */

	*bp++ = ((dsc->final_offset >> 8) & 0xff);/* pps34 */
	*bp++ = (dsc->final_offset & 0x0ff);	/* pps35 */

	*bp++ = (dsc->min_qp_flatness & 0x1f);	/* pps36 */
	*bp++ = (dsc->max_qp_flatness & 0x1f);	/* pps37 */

	*bp++ = ((dsc->rc_model_size >> 8) & 0xff);/* pps38 */
	*bp++ = (dsc->rc_model_size & 0x0ff);	/* pps39 */

	*bp++ = (dsc->edge_factor & 0x0f);	/* pps40 */

	*bp++ = (dsc->quant_incr_limit0 & 0x1f);	/* pps41 */
	*bp++ = (dsc->quant_incr_limit1 & 0x1f);	/* pps42 */

	data = ((dsc->tgt_offset_hi & 0xf) << 4);
	data |= (dsc->tgt_offset_lo & 0x0f);
	*bp++ = data;				/* pps43 */

	for (i = 0; i < 14; i++)
		*bp++ = (dsc->buf_thresh[i] & 0xff); /* pps44 - pps57 */

	for (i = 0; i < 15; i++) {		/* pps58 - pps87 */
		data = (dsc->range_min_qp[i] & 0x1f);
		data <<= 3;
		data |= ((dsc->range_max_qp[i] >> 2) & 0x07);
		*bp++ = data;
		data = (dsc->range_max_qp[i] & 0x03);
		data <<= 6;
		data |= (dsc->range_bpg_offset[i] & 0x3f);
		*bp++ = data;
	}

	return 128;
}

static int dsi_panel_vreg_get(struct dsi_panel *panel)
{
	int rc = 0;
	int i;
	struct regulator *vreg = NULL;

	for (i = 0; i < panel->power_info.count; i++) {
		vreg = devm_regulator_get(panel->parent,
					  panel->power_info.vregs[i].vreg_name);
		rc = PTR_RET(vreg);
		if (rc) {
			DSI_ERR("failed to get %s regulator\n",
			       panel->power_info.vregs[i].vreg_name);
			goto error_put;
		}
		panel->power_info.vregs[i].vreg = vreg;
	}

	return rc;
error_put:
	for (i = i - 1; i >= 0; i--) {
		devm_regulator_put(panel->power_info.vregs[i].vreg);
		panel->power_info.vregs[i].vreg = NULL;
	}
	return rc;
}

static int dsi_panel_vreg_put(struct dsi_panel *panel)
{
	int rc = 0;
	int i;

	for (i = panel->power_info.count - 1; i >= 0; i--)
		devm_regulator_put(panel->power_info.vregs[i].vreg);

	return rc;
}

static int dsi_panel_gpio_request(struct dsi_panel *panel)
{
	int rc = 0;
	struct dsi_panel_reset_config *r_config = &panel->reset_config;

	if (gpio_is_valid(r_config->reset_gpio)) {
		rc = gpio_request(r_config->reset_gpio, "reset_gpio");
		if (rc) {
			DSI_ERR("request for reset_gpio failed, rc=%d\n", rc);
			goto error;
		}
	}

	if (gpio_is_valid(r_config->disp_en_gpio)) {
		rc = gpio_request(r_config->disp_en_gpio, "disp_en_gpio");
		if (rc) {
			DSI_ERR("request for disp_en_gpio failed, rc=%d\n", rc);
			goto error_release_reset;
		}
	}

	if (gpio_is_valid(panel->bl_config.en_gpio)) {
		rc = gpio_request(panel->bl_config.en_gpio, "bklt_en_gpio");
		if (rc) {
			DSI_ERR("request for bklt_en_gpio failed, rc=%d\n", rc);
			goto error_release_disp_en;
		}
	}

	if (gpio_is_valid(r_config->lcd_mode_sel_gpio)) {
		rc = gpio_request(r_config->lcd_mode_sel_gpio, "mode_gpio");
		if (rc) {
			DSI_ERR("request for mode_gpio failed, rc=%d\n", rc);
			goto error_release_mode_sel;
		}
	}

	if (gpio_is_valid(panel->panel_test_gpio)) {
		rc = gpio_request(panel->panel_test_gpio, "panel_test_gpio");
		if (rc) {
			DSI_WARN("request for panel_test_gpio failed, rc=%d\n",
				 rc);
			panel->panel_test_gpio = -1;
			rc = 0;
		}
	}

	goto error;
error_release_mode_sel:
	if (gpio_is_valid(panel->bl_config.en_gpio))
		gpio_free(panel->bl_config.en_gpio);
error_release_disp_en:
	if (gpio_is_valid(r_config->disp_en_gpio))
		gpio_free(r_config->disp_en_gpio);
error_release_reset:
	if (gpio_is_valid(r_config->reset_gpio))
		gpio_free(r_config->reset_gpio);
error:
	return rc;
}

static int dsi_panel_gpio_release(struct dsi_panel *panel)
{
	int rc = 0;
	struct dsi_panel_reset_config *r_config = &panel->reset_config;

	if (gpio_is_valid(r_config->reset_gpio))
		gpio_free(r_config->reset_gpio);

	if (gpio_is_valid(r_config->disp_en_gpio))
		gpio_free(r_config->disp_en_gpio);

	if (gpio_is_valid(panel->bl_config.en_gpio))
		gpio_free(panel->bl_config.en_gpio);

	if (gpio_is_valid(panel->reset_config.lcd_mode_sel_gpio))
		gpio_free(panel->reset_config.lcd_mode_sel_gpio);

	if (gpio_is_valid(panel->panel_test_gpio))
		gpio_free(panel->panel_test_gpio);

	return rc;
}

int dsi_panel_trigger_esd_attack(struct dsi_panel *panel)
{
	struct dsi_panel_reset_config *r_config;

	if (!panel) {
		DSI_ERR("Invalid panel param\n");
		return -EINVAL;
	}

	r_config = &panel->reset_config;
	if (!r_config) {
		DSI_ERR("Invalid panel reset configuration\n");
		return -EINVAL;
	}

	if (gpio_is_valid(r_config->reset_gpio)) {
		gpio_set_value(r_config->reset_gpio, 0);
		SDE_EVT32(SDE_EVTLOG_FUNC_CASE1);
		DSI_INFO("GPIO pulled low to simulate ESD\n");
		return 0;
	}
	DSI_ERR("failed to pull down gpio\n");
	return -EINVAL;
}

static int dsi_panel_reset(struct dsi_panel *panel)
{
	int rc = 0;
	struct dsi_panel_reset_config *r_config = &panel->reset_config;
	int i;

	if (gpio_is_valid(panel->reset_config.disp_en_gpio)) {
		rc = gpio_direction_output(panel->reset_config.disp_en_gpio, 1);
		if (rc) {
			DSI_ERR("unable to set dir for disp gpio rc=%d\n", rc);
			goto exit;
		}
	}

	if (r_config->count) {
		rc = gpio_direction_output(r_config->reset_gpio,
			r_config->sequence[0].level);
		if (rc) {
			DSI_ERR("unable to set dir for rst gpio rc=%d\n", rc);
			goto exit;
		}
	}

	for (i = 0; i < r_config->count; i++) {
		gpio_set_value(r_config->reset_gpio,
			       r_config->sequence[i].level);


		if (r_config->sequence[i].sleep_ms)
			usleep_range(r_config->sequence[i].sleep_ms * 1000,
				(r_config->sequence[i].sleep_ms * 1000) + 100);
	}

	if (gpio_is_valid(panel->bl_config.en_gpio)) {
		rc = gpio_direction_output(panel->bl_config.en_gpio, 1);
		if (rc)
			DSI_ERR("unable to set dir for bklt gpio rc=%d\n", rc);
	}

	if (gpio_is_valid(panel->reset_config.lcd_mode_sel_gpio)) {
		bool out = true;

		if ((panel->reset_config.mode_sel_state == MODE_SEL_DUAL_PORT)
				|| (panel->reset_config.mode_sel_state
					== MODE_GPIO_LOW))
			out = false;
		else if ((panel->reset_config.mode_sel_state
				== MODE_SEL_SINGLE_PORT) ||
				(panel->reset_config.mode_sel_state
				 == MODE_GPIO_HIGH))
			out = true;

		rc = gpio_direction_output(
			panel->reset_config.lcd_mode_sel_gpio, out);
		if (rc)
			DSI_ERR("unable to set dir for mode gpio rc=%d\n", rc);
	}

	if (gpio_is_valid(panel->panel_test_gpio)) {
		rc = gpio_direction_input(panel->panel_test_gpio);
		if (rc)
			DSI_WARN("unable to set dir for panel test gpio rc=%d\n",
					rc);
	}

exit:
	return rc;
}

static int dsi_panel_set_pinctrl_state(struct dsi_panel *panel, bool enable)
{
	int rc = 0;
	struct pinctrl_state *state;

	if (panel->host_config.ext_bridge_mode)
		return 0;

	if (enable)
		state = panel->pinctrl.active;
	else
		state = panel->pinctrl.suspend;

	rc = pinctrl_select_state(panel->pinctrl.pinctrl, state);
	if (rc)
		DSI_ERR("[%s] failed to set pin state, rc=%d\n",
				panel->name, rc);

	return rc;
}


static int dsi_panel_power_on(struct dsi_panel *panel)
{
	int rc = 0;

	if (panel->mi_cfg.is_tddi_flag) {
		if (!panel->mi_cfg.tddi_doubleclick_flag || panel->mi_cfg.panel_dead_flag) {
			rc = dsi_pwr_enable_regulator(&panel->power_info, true);
			if (panel->mi_cfg.panel_dead_flag)
				panel->mi_cfg.panel_dead_flag = false;
		}
	} else {
		rc = dsi_pwr_enable_regulator(&panel->power_info, true);
	}
	if (rc) {
		DSI_ERR("[%s] failed to enable vregs, rc=%d\n",
				panel->name, rc);
		goto exit;
	}

	rc = dsi_panel_set_pinctrl_state(panel, true);
	if (rc) {
		DSI_ERR("[%s] failed to set pinctrl, rc=%d\n", panel->name, rc);
		goto error_disable_vregs;
	}

	/* If LP11_INIT is set, skip panel reset here*/
	if (panel->lp11_init)
		goto exit;

	rc = dsi_panel_reset(panel);
	if (rc) {
		DSI_ERR("[%s] failed to reset panel, rc=%d\n", panel->name, rc);
		goto error_disable_gpio;
	}

	goto exit;

error_disable_gpio:
	if (gpio_is_valid(panel->reset_config.disp_en_gpio))
		gpio_set_value(panel->reset_config.disp_en_gpio, 0);

	if (gpio_is_valid(panel->bl_config.en_gpio))
		gpio_set_value(panel->bl_config.en_gpio, 0);

	(void)dsi_panel_set_pinctrl_state(panel, false);

error_disable_vregs:
	(void)dsi_pwr_enable_regulator(&panel->power_info, false);

exit:
	return rc;
}

static int dsi_panel_power_off(struct dsi_panel *panel)
{
	int rc = 0;

	if (gpio_is_valid(panel->reset_config.disp_en_gpio))
		gpio_set_value(panel->reset_config.disp_en_gpio, 0);

	if (panel->mi_cfg.is_tddi_flag) {
		if (!panel->mi_cfg.tddi_doubleclick_flag || panel->mi_cfg.panel_dead_flag) {
			if (gpio_is_valid(panel->reset_config.reset_gpio))
				gpio_set_value(panel->reset_config.reset_gpio, 0);
		}
	} else {
		if (gpio_is_valid(panel->reset_config.reset_gpio) &&
						!panel->reset_gpio_always_on)
			gpio_set_value(panel->reset_config.reset_gpio, 0);
	}

	if (gpio_is_valid(panel->reset_config.lcd_mode_sel_gpio))
		gpio_set_value(panel->reset_config.lcd_mode_sel_gpio, 0);

	if (gpio_is_valid(panel->panel_test_gpio)) {
		rc = gpio_direction_input(panel->panel_test_gpio);
		if (rc)
			DSI_WARN("set dir for panel test gpio failed rc=%d\n",
				 rc);
	}

	rc = dsi_panel_set_pinctrl_state(panel, false);
	if (rc) {
		DSI_ERR("[%s] failed set pinctrl state, rc=%d\n", panel->name,
		       rc);
	}

	if (panel->mi_cfg.is_tddi_flag) {
		if(!panel->mi_cfg.tddi_doubleclick_flag || panel->mi_cfg.panel_dead_flag) {
			rc = dsi_pwr_enable_regulator(&panel->power_info, false);
			if (rc)
				pr_err("[%s] failed to enable vregs, rc=%d\n", panel->name, rc);
		}
	} else {
		rc = dsi_pwr_enable_regulator(&panel->power_info, false);
		if (rc)
			pr_err("[%s] failed to enable vregs, rc=%d\n", panel->name, rc);
	}

	return rc;
}

int dsi_panel_tx_cmd_set(struct dsi_panel *panel,
				enum dsi_cmd_set_type type)
{
	int rc = 0, i = 0;
	ssize_t len;
	struct dsi_cmd_desc *cmds;
	u32 count;
	enum dsi_cmd_set_state state;
	struct dsi_display_mode *mode;
	const struct mipi_dsi_host_ops *ops = panel->host->ops;

	if (!panel || !panel->cur_mode)
		return -EINVAL;

	mode = panel->cur_mode;

	cmds = mode->priv_info->cmd_sets[type].cmds;
	count = mode->priv_info->cmd_sets[type].count;
	state = mode->priv_info->cmd_sets[type].state;
	SDE_EVT32(type, state, count);

	if (count == 0) {
		DSI_DEBUG("[%s] No commands to be sent for state(%d)\n",
			 panel->name, type);
		goto error;
	}

	for (i = 0; i < count; i++) {
		if (state == DSI_CMD_SET_STATE_LP)
			cmds->msg.flags |= MIPI_DSI_MSG_USE_LPM;

		if (cmds->last_command)
			cmds->msg.flags |= MIPI_DSI_MSG_LASTCOMMAND;

		if (type == DSI_CMD_SET_VID_TO_CMD_SWITCH)
			cmds->msg.flags |= MIPI_DSI_MSG_ASYNC_OVERRIDE;

		len = ops->transfer(panel->host, &cmds->msg);
		if (len < 0) {
			rc = len;
			DSI_ERR("failed to set cmds(%d), rc=%d\n", type, rc);
			goto error;
		}
		if (cmds->post_wait_ms)
			usleep_range(cmds->post_wait_ms*1000,
					((cmds->post_wait_ms*1000)+10));
		cmds++;
	}
error:
	return rc;
}

static int dsi_panel_pinctrl_deinit(struct dsi_panel *panel)
{
	int rc = 0;

	if (panel->host_config.ext_bridge_mode)
		return 0;

	devm_pinctrl_put(panel->pinctrl.pinctrl);

	return rc;
}

static int dsi_panel_pinctrl_init(struct dsi_panel *panel)
{
	int rc = 0;

	if (panel->host_config.ext_bridge_mode)
		return 0;

	/* TODO:  pinctrl is defined in dsi dt node */
	panel->pinctrl.pinctrl = devm_pinctrl_get(panel->parent);
	if (IS_ERR_OR_NULL(panel->pinctrl.pinctrl)) {
		rc = PTR_ERR(panel->pinctrl.pinctrl);
		DSI_ERR("failed to get pinctrl, rc=%d\n", rc);
		goto error;
	}

	panel->pinctrl.active = pinctrl_lookup_state(panel->pinctrl.pinctrl,
						       "panel_active");
	if (IS_ERR_OR_NULL(panel->pinctrl.active)) {
		rc = PTR_ERR(panel->pinctrl.active);
		DSI_ERR("failed to get pinctrl active state, rc=%d\n", rc);
		goto error;
	}

	panel->pinctrl.suspend =
		pinctrl_lookup_state(panel->pinctrl.pinctrl, "panel_suspend");

	if (IS_ERR_OR_NULL(panel->pinctrl.suspend)) {
		rc = PTR_ERR(panel->pinctrl.suspend);
		DSI_ERR("failed to get pinctrl suspend state, rc=%d\n", rc);
		goto error;
	}

error:
	return rc;
}

static int dsi_panel_wled_register(struct dsi_panel *panel,
		struct dsi_backlight_config *bl)
{
	struct backlight_device *bd;

	bd = backlight_device_get_by_type(BACKLIGHT_RAW);
	if (!bd) {
		DSI_ERR("[%s] fail raw backlight register\n", panel->name);
		return -EPROBE_DEFER;
	}

	bl->raw_bd = bd;
	return 0;
}

<<<<<<< HEAD
int dsi_panel_update_backlight(struct dsi_panel *panel,
=======
static int dsi_panel_dcs_set_display_brightness_c2(struct mipi_dsi_device *dsi,
			u32 bl_lvl)
{
	u16 brightness = (u16)bl_lvl;
	u8 first_byte = brightness & 0xff;
	u8 second_byte = brightness >> 8;
	u8 payload[8] = {second_byte, first_byte,
		second_byte, first_byte,
		second_byte, first_byte,
		second_byte, first_byte};

	return mipi_dsi_dcs_write(dsi, 0xC2, payload, sizeof(payload));
}



static int dsi_panel_update_backlight(struct dsi_panel *panel,
>>>>>>> f106ab53
	u32 bl_lvl)
{
	int rc = 0;
	struct mipi_dsi_device *dsi;
<<<<<<< HEAD
	struct dsi_panel_mi_cfg *mi_cfg = &panel->mi_cfg;
	static int use_count = 10;
=======
	struct dsi_backlight_config *bl;
>>>>>>> f106ab53

	if (!panel || (bl_lvl > 0xffff)) {
		DSI_ERR("invalid params\n");
		return -EINVAL;
	}

	dsi = &panel->mipi_device;
	bl = &panel->bl_config;

	if (panel->bl_config.bl_inverted_dbv)
		bl_lvl = (((bl_lvl & 0xff) << 8) | (bl_lvl >> 8));

<<<<<<< HEAD
	if (panel->mi_cfg.bl_is_big_endian) {
		if ((!mi_cfg->last_bl_level && bl_lvl) ||
			(mi_cfg->last_bl_level && !bl_lvl))
			use_count = 10;

		if (use_count-- > 0 && mi_cfg->last_bl_level != bl_lvl)
			DSI_INFO("set backlight from %d to %d\n",
				mi_cfg->last_bl_level, bl_lvl);

		if (!mi_cfg->in_aod &&mi_cfg->vi_setting_enabled) {
			if (bl_lvl >= mi_cfg->vi_switch_threshold) {
				rc = dsi_panel_tx_cmd_set(panel, DSI_CMD_SET_MI_VI_SETTING_HIGH);
			} else {
				rc = dsi_panel_tx_cmd_set(panel, DSI_CMD_SET_MI_VI_SETTING_LOW);
			}
		}
		rc = mipi_dsi_dcs_set_display_brightness_big_endian(dsi, bl_lvl);
	} else {
		rc = mipi_dsi_dcs_set_display_brightness(dsi, bl_lvl);
	}
=======
	if (panel->bl_config.bl_dcs_subtype == 0xc2)
		rc = dsi_panel_dcs_set_display_brightness_c2(dsi, bl_lvl);
	else
		rc = mipi_dsi_dcs_set_display_brightness(dsi, bl_lvl);
>>>>>>> f106ab53

	if (rc < 0)
		DSI_ERR("failed to update dcs backlight:%d\n", bl_lvl);

	return rc;
}

static int dsi_panel_update_pwm_backlight(struct dsi_panel *panel,
	u32 bl_lvl)
{
	int rc = 0;
	u32 duty = 0;
	u32 period_ns = 0;
	struct dsi_backlight_config *bl;

	if (!panel) {
		DSI_ERR("Invalid Params\n");
		return -EINVAL;
	}

	bl = &panel->bl_config;
	if (!bl->pwm_bl) {
		DSI_ERR("pwm device not found\n");
		return -EINVAL;
	}

	period_ns = bl->pwm_period_usecs * NSEC_PER_USEC;
	duty = bl_lvl * period_ns;
	duty /= bl->bl_max_level;

	rc = pwm_config(bl->pwm_bl, duty, period_ns);
	if (rc) {
		DSI_ERR("[%s] failed to change pwm config, rc=\n", panel->name,
			rc);
		goto error;
	}

	if (bl_lvl == 0 && bl->pwm_enabled) {
		pwm_disable(bl->pwm_bl);
		bl->pwm_enabled = false;
		return 0;
	}

	if (!bl->pwm_enabled) {
		rc = pwm_enable(bl->pwm_bl);
		if (rc) {
			DSI_ERR("[%s] failed to enable pwm, rc=\n", panel->name,
				rc);
			goto error;
		}

		bl->pwm_enabled = true;
	}

error:
	return rc;
}

bool dc_skip_set_backlight(struct dsi_panel *panel, u32 bl_lvl)
{
	struct dsi_panel_mi_cfg *mi_cfg = &panel->mi_cfg;
/* 1. dc enable is 1;
 * 2. bl lvl should less than dc theshold;
 * 3. bl lvl not 0, we should not skip set 0;
 * 4. dc type is 1 means need backlight control here, 0 means IC can switch automatically.
 * When meet all the 4 conditions at the same time, skip set this bl.
 */
	if (mi_cfg->dc_enable && bl_lvl < mi_cfg->dc_threshold && bl_lvl != 0 && mi_cfg->dc_type) {
		return true;
	} else {
		return false;
	}
}

int dsi_panel_set_backlight(struct dsi_panel *panel, u32 bl_lvl)
{
	int rc = 0;
	struct dsi_backlight_config *bl = &panel->bl_config;
	struct dsi_panel_mi_cfg *mi_cfg = &panel->mi_cfg;

	if (panel->host_config.ext_bridge_mode)
		return 0;

	DSI_DEBUG("backlight type:%d lvl:%d\n", bl->type, bl_lvl);

	/* lmi panel must restore to last_bl_level to avoid flash high
	 * brightness white exiting app lock with DC on (MIUI-1755728),
	 * must make sure last_bl_level is correct. */
	if (mi_cfg->dc_type == 2 && mi_cfg->last_bl_level != bl_lvl) {
		mi_cfg->last_bl_level = bl_lvl;
	}

	if (dc_skip_set_backlight(panel, bl_lvl)) {
		DSI_INFO("skip set backlight bacase dc enable %d, bl %d\n",
			panel->mi_cfg.dc_enable, bl_lvl);
		return rc;
	}

	switch (bl->type) {
	case DSI_BACKLIGHT_WLED:
		rc = backlight_device_set_brightness(bl->raw_bd, bl_lvl);
		break;
	case DSI_BACKLIGHT_DCS:
		if (mi_cfg->fod_backlight_flag) {
			DSI_INFO("fod_backlight_flag set, skip set backlight %d\n", bl_lvl);
		} else {
			if (mi_cfg->hbm_51_ctrl_flag &&
				(mi_cfg->fod_hbm_enabled || (mi_cfg->thermal_hbm_disabled && bl_lvl > 2047)
				|| (mi_cfg->hbm_enabled && !mi_cfg->hbm_brightness))) {
				DSI_INFO("fod_hbm_enabled(%d),hbm_enabled(%d),"
					"skip set backlight %d\n", mi_cfg->fod_hbm_enabled,
					mi_cfg->hbm_enabled, bl_lvl);
			} else {
				rc = dsi_panel_update_backlight(panel, bl_lvl);
			}
		}
		break;
	case DSI_BACKLIGHT_EXTERNAL:
		break;
	case DSI_BACKLIGHT_PWM:
		rc = dsi_panel_update_pwm_backlight(panel, bl_lvl);
		break;
	default:
		DSI_ERR("Backlight type(%d) not supported\n", bl->type);
		rc = -ENOTSUPP;
	}

	if ((mi_cfg->last_bl_level == 0 || (mi_cfg->dimming_state == STATE_DIM_RESTORE)) && bl_lvl) {
		if (mi_cfg->panel_on_dimming_delay)
			schedule_delayed_work(&mi_cfg->dimming_enable_delayed_work,
				msecs_to_jiffies(mi_cfg->panel_on_dimming_delay));

		if (mi_cfg->dimming_state == STATE_DIM_RESTORE)
			mi_cfg->dimming_state = STATE_NONE;
	}

	if (bl_lvl > 0 && mi_cfg->last_bl_level == 0 && mi_cfg->dc_type) {
		DSI_INFO("crc off\n");
		rc = dsi_panel_tx_cmd_set(panel, DSI_CMD_SET_MI_CRC_OFF);
	}
	if (bl_lvl == 0 && mi_cfg->dc_type) {
		DSI_INFO("DC off\n");
		mi_cfg->dc_enable = false;
	}
	mi_cfg->last_bl_level = bl_lvl;
	return rc;
}

static u32 dsi_panel_get_brightness(struct dsi_backlight_config *bl)
{
	u32 cur_bl_level;
	struct backlight_device *bd = bl->raw_bd;

	/* default the brightness level to 50% */
	cur_bl_level = bl->bl_max_level >> 1;

	switch (bl->type) {
	case DSI_BACKLIGHT_WLED:
		/* Try to query the backlight level from the backlight device */
		if (bd->ops && bd->ops->get_brightness)
			cur_bl_level = bd->ops->get_brightness(bd);
		break;
	case DSI_BACKLIGHT_DCS:
	case DSI_BACKLIGHT_EXTERNAL:
	case DSI_BACKLIGHT_PWM:
	default:
		/*
		 * Ideally, we should read the backlight level from the
		 * panel. For now, just set it default value.
		 */
		break;
	}

	DSI_DEBUG("cur_bl_level=%d\n", cur_bl_level);
	return cur_bl_level;
}

void dsi_panel_bl_handoff(struct dsi_panel *panel)
{
	struct dsi_backlight_config *bl = &panel->bl_config;

	bl->bl_level = dsi_panel_get_brightness(bl);
}

static int dsi_panel_pwm_register(struct dsi_panel *panel)
{
	int rc = 0;
	struct dsi_backlight_config *bl = &panel->bl_config;

	bl->pwm_bl = devm_of_pwm_get(panel->parent, panel->panel_of_node, NULL);
	if (IS_ERR_OR_NULL(bl->pwm_bl)) {
		rc = PTR_ERR(bl->pwm_bl);
		DSI_ERR("[%s] failed to request pwm, rc=%d\n", panel->name,
			rc);
		return rc;
	}

	return 0;
}

static int dsi_panel_bl_register(struct dsi_panel *panel)
{
	int rc = 0;
	struct dsi_backlight_config *bl = &panel->bl_config;

	if (panel->host_config.ext_bridge_mode)
		return 0;

	switch (bl->type) {
	case DSI_BACKLIGHT_WLED:
		rc = dsi_panel_wled_register(panel, bl);
		break;
	case DSI_BACKLIGHT_DCS:
		break;
	case DSI_BACKLIGHT_EXTERNAL:
		break;
	case DSI_BACKLIGHT_PWM:
		rc = dsi_panel_pwm_register(panel);
		break;
	default:
		DSI_ERR("Backlight type(%d) not supported\n", bl->type);
		rc = -ENOTSUPP;
		goto error;
	}

error:
	return rc;
}

static void dsi_panel_pwm_unregister(struct dsi_panel *panel)
{
	struct dsi_backlight_config *bl = &panel->bl_config;

	devm_pwm_put(panel->parent, bl->pwm_bl);
}

static int dsi_panel_bl_unregister(struct dsi_panel *panel)
{
	int rc = 0;
	struct dsi_backlight_config *bl = &panel->bl_config;

	if (panel->host_config.ext_bridge_mode)
		return 0;

	switch (bl->type) {
	case DSI_BACKLIGHT_WLED:
		break;
	case DSI_BACKLIGHT_DCS:
		break;
	case DSI_BACKLIGHT_EXTERNAL:
		break;
	case DSI_BACKLIGHT_PWM:
		dsi_panel_pwm_unregister(panel);
		break;
	default:
		DSI_ERR("Backlight type(%d) not supported\n", bl->type);
		rc = -ENOTSUPP;
		goto error;
	}

error:
	return rc;
}

static int dsi_panel_parse_timing(struct dsi_mode_info *mode,
				  struct dsi_parser_utils *utils)
{
	int rc = 0;
	u64 tmp64 = 0;
	struct dsi_display_mode *display_mode;
	struct dsi_display_mode_priv_info *priv_info;

	display_mode = container_of(mode, struct dsi_display_mode, timing);

	priv_info = display_mode->priv_info;

	rc = utils->read_u64(utils->data,
			"qcom,mdss-dsi-panel-clockrate", &tmp64);
	if (rc == -EOVERFLOW) {
		tmp64 = 0;
		rc = utils->read_u32(utils->data,
			"qcom,mdss-dsi-panel-clockrate", (u32 *)&tmp64);
	}

	mode->clk_rate_hz = !rc ? tmp64 : 0;
	display_mode->priv_info->clk_rate_hz = mode->clk_rate_hz;

	rc = utils->read_u32(utils->data, "qcom,mdss-mdp-transfer-time-us",
				&mode->mdp_transfer_time_us);
	if (!rc)
		display_mode->priv_info->mdp_transfer_time_us =
			mode->mdp_transfer_time_us;
	else
		display_mode->priv_info->mdp_transfer_time_us = 0;

	rc = utils->read_u32(utils->data,
				"qcom,mdss-dsi-panel-framerate",
				&mode->refresh_rate);
	if (rc) {
		DSI_ERR("failed to read qcom,mdss-dsi-panel-framerate, rc=%d\n",
		       rc);
		goto error;
	}

	rc = utils->read_u32(utils->data, "qcom,mdss-dsi-panel-width",
				  &mode->h_active);
	if (rc) {
		DSI_ERR("failed to read qcom,mdss-dsi-panel-width, rc=%d\n",
				rc);
		goto error;
	}

	rc = utils->read_u32(utils->data,
				"qcom,mdss-dsi-h-front-porch",
				  &mode->h_front_porch);
	if (rc) {
		DSI_ERR("failed to read qcom,mdss-dsi-h-front-porch, rc=%d\n",
		       rc);
		goto error;
	}

	rc = utils->read_u32(utils->data,
				"qcom,mdss-dsi-h-back-porch",
				  &mode->h_back_porch);
	if (rc) {
		DSI_ERR("failed to read qcom,mdss-dsi-h-back-porch, rc=%d\n",
		       rc);
		goto error;
	}

	rc = utils->read_u32(utils->data,
				"qcom,mdss-dsi-h-pulse-width",
				  &mode->h_sync_width);
	if (rc) {
		DSI_ERR("failed to read qcom,mdss-dsi-h-pulse-width, rc=%d\n",
		       rc);
		goto error;
	}

	rc = utils->read_u32(utils->data, "qcom,mdss-dsi-h-sync-skew",
				  &mode->h_skew);
	if (rc)
		DSI_ERR("qcom,mdss-dsi-h-sync-skew is not defined, rc=%d\n",
				rc);

	DSI_DEBUG("panel horz active:%d front_portch:%d back_porch:%d sync_skew:%d\n",
		mode->h_active, mode->h_front_porch, mode->h_back_porch,
		mode->h_sync_width);

	rc = utils->read_u32(utils->data, "qcom,mdss-dsi-panel-height",
				  &mode->v_active);
	if (rc) {
		DSI_ERR("failed to read qcom,mdss-dsi-panel-height, rc=%d\n",
		       rc);
		goto error;
	}

	rc = utils->read_u32(utils->data, "qcom,mdss-dsi-v-back-porch",
				  &mode->v_back_porch);
	if (rc) {
		DSI_ERR("failed to read qcom,mdss-dsi-v-back-porch, rc=%d\n",
		       rc);
		goto error;
	}

	rc = utils->read_u32(utils->data, "qcom,mdss-dsi-v-front-porch",
				  &mode->v_front_porch);
	if (rc) {
		DSI_ERR("failed to read qcom,mdss-dsi-v-back-porch, rc=%d\n",
		       rc);
		goto error;
	}

	rc = utils->read_u32(utils->data, "qcom,mdss-dsi-v-pulse-width",
				  &mode->v_sync_width);
	if (rc) {
		DSI_ERR("failed to read qcom,mdss-dsi-v-pulse-width, rc=%d\n",
		       rc);
		goto error;
	}
	DSI_DEBUG("panel vert active:%d front_portch:%d back_porch:%d pulse_width:%d\n",
		mode->v_active, mode->v_front_porch, mode->v_back_porch,
		mode->v_sync_width);

error:
	return rc;
}

static int dsi_panel_parse_pixel_format(struct dsi_host_common_cfg *host,
					struct dsi_parser_utils *utils,
					const char *name)
{
	int rc = 0;
	u32 bpp = 0;
	enum dsi_pixel_format fmt;
	const char *packing;

	rc = utils->read_u32(utils->data, "qcom,mdss-dsi-bpp", &bpp);
	if (rc) {
		DSI_ERR("[%s] failed to read qcom,mdss-dsi-bpp, rc=%d\n",
		       name, rc);
		return rc;
	}

	host->bpp = bpp;

	switch (bpp) {
	case 3:
		fmt = DSI_PIXEL_FORMAT_RGB111;
		break;
	case 8:
		fmt = DSI_PIXEL_FORMAT_RGB332;
		break;
	case 12:
		fmt = DSI_PIXEL_FORMAT_RGB444;
		break;
	case 16:
		fmt = DSI_PIXEL_FORMAT_RGB565;
		break;
	case 18:
		fmt = DSI_PIXEL_FORMAT_RGB666;
		break;
	case 24:
	default:
		fmt = DSI_PIXEL_FORMAT_RGB888;
		break;
	}

	if (fmt == DSI_PIXEL_FORMAT_RGB666) {
		packing = utils->get_property(utils->data,
					  "qcom,mdss-dsi-pixel-packing",
					  NULL);
		if (packing && !strcmp(packing, "loose"))
			fmt = DSI_PIXEL_FORMAT_RGB666_LOOSE;
	}

	host->dst_format = fmt;
	return rc;
}

static int dsi_panel_parse_lane_states(struct dsi_host_common_cfg *host,
				       struct dsi_parser_utils *utils,
				       const char *name)
{
	int rc = 0;
	bool lane_enabled;
	u32 num_of_lanes = 0;

	lane_enabled = utils->read_bool(utils->data,
					    "qcom,mdss-dsi-lane-0-state");
	host->data_lanes |= (lane_enabled ? DSI_DATA_LANE_0 : 0);

	lane_enabled = utils->read_bool(utils->data,
					     "qcom,mdss-dsi-lane-1-state");
	host->data_lanes |= (lane_enabled ? DSI_DATA_LANE_1 : 0);

	lane_enabled = utils->read_bool(utils->data,
					    "qcom,mdss-dsi-lane-2-state");
	host->data_lanes |= (lane_enabled ? DSI_DATA_LANE_2 : 0);

	lane_enabled = utils->read_bool(utils->data,
					     "qcom,mdss-dsi-lane-3-state");
	host->data_lanes |= (lane_enabled ? DSI_DATA_LANE_3 : 0);

	if (host->data_lanes & DSI_DATA_LANE_0)
		num_of_lanes++;
	if (host->data_lanes & DSI_DATA_LANE_1)
		num_of_lanes++;
	if (host->data_lanes & DSI_DATA_LANE_2)
		num_of_lanes++;
	if (host->data_lanes & DSI_DATA_LANE_3)
		num_of_lanes++;

	host->num_data_lanes = num_of_lanes;

	if (host->data_lanes == 0) {
		DSI_ERR("[%s] No data lanes are enabled, rc=%d\n", name, rc);
		rc = -EINVAL;
	}

	return rc;
}

static int dsi_panel_parse_color_swap(struct dsi_host_common_cfg *host,
				      struct dsi_parser_utils *utils,
				      const char *name)
{
	int rc = 0;
	const char *swap_mode;

	swap_mode = utils->get_property(utils->data,
			"qcom,mdss-dsi-color-order", NULL);
	if (swap_mode) {
		if (!strcmp(swap_mode, "rgb_swap_rgb")) {
			host->swap_mode = DSI_COLOR_SWAP_RGB;
		} else if (!strcmp(swap_mode, "rgb_swap_rbg")) {
			host->swap_mode = DSI_COLOR_SWAP_RBG;
		} else if (!strcmp(swap_mode, "rgb_swap_brg")) {
			host->swap_mode = DSI_COLOR_SWAP_BRG;
		} else if (!strcmp(swap_mode, "rgb_swap_grb")) {
			host->swap_mode = DSI_COLOR_SWAP_GRB;
		} else if (!strcmp(swap_mode, "rgb_swap_gbr")) {
			host->swap_mode = DSI_COLOR_SWAP_GBR;
		} else {
			DSI_ERR("[%s] Unrecognized color order-%s\n",
			       name, swap_mode);
			rc = -EINVAL;
		}
	} else {
		DSI_DEBUG("[%s] Falling back to default color order\n", name);
		host->swap_mode = DSI_COLOR_SWAP_RGB;
	}

	/* bit swap on color channel is not defined in dt */
	host->bit_swap_red = false;
	host->bit_swap_green = false;
	host->bit_swap_blue = false;
	return rc;
}

static int dsi_panel_parse_triggers(struct dsi_host_common_cfg *host,
				    struct dsi_parser_utils *utils,
				    const char *name)
{
	const char *trig;
	int rc = 0;

	trig = utils->get_property(utils->data,
			"qcom,mdss-dsi-mdp-trigger", NULL);
	if (trig) {
		if (!strcmp(trig, "none")) {
			host->mdp_cmd_trigger = DSI_TRIGGER_NONE;
		} else if (!strcmp(trig, "trigger_te")) {
			host->mdp_cmd_trigger = DSI_TRIGGER_TE;
		} else if (!strcmp(trig, "trigger_sw")) {
			host->mdp_cmd_trigger = DSI_TRIGGER_SW;
		} else if (!strcmp(trig, "trigger_sw_te")) {
			host->mdp_cmd_trigger = DSI_TRIGGER_SW_TE;
		} else {
			DSI_ERR("[%s] Unrecognized mdp trigger type (%s)\n",
			       name, trig);
			rc = -EINVAL;
		}

	} else {
		DSI_DEBUG("[%s] Falling back to default MDP trigger\n",
			 name);
		host->mdp_cmd_trigger = DSI_TRIGGER_SW;
	}

	trig = utils->get_property(utils->data,
			"qcom,mdss-dsi-dma-trigger", NULL);
	if (trig) {
		if (!strcmp(trig, "none")) {
			host->dma_cmd_trigger = DSI_TRIGGER_NONE;
		} else if (!strcmp(trig, "trigger_te")) {
			host->dma_cmd_trigger = DSI_TRIGGER_TE;
		} else if (!strcmp(trig, "trigger_sw")) {
			host->dma_cmd_trigger = DSI_TRIGGER_SW;
		} else if (!strcmp(trig, "trigger_sw_seof")) {
			host->dma_cmd_trigger = DSI_TRIGGER_SW_SEOF;
		} else if (!strcmp(trig, "trigger_sw_te")) {
			host->dma_cmd_trigger = DSI_TRIGGER_SW_TE;
		} else {
			DSI_ERR("[%s] Unrecognized mdp trigger type (%s)\n",
			       name, trig);
			rc = -EINVAL;
		}

	} else {
		DSI_DEBUG("[%s] Falling back to default MDP trigger\n", name);
		host->dma_cmd_trigger = DSI_TRIGGER_SW;
	}

	rc = utils->read_u32(utils->data, "qcom,mdss-dsi-te-pin-select",
			&host->te_mode);
	if (rc) {
		DSI_WARN("[%s] fallback to default te-pin-select\n", name);
		host->te_mode = 1;
		rc = 0;
	}

	return rc;
}

static int dsi_panel_parse_misc_host_config(struct dsi_host_common_cfg *host,
					    struct dsi_parser_utils *utils,
					    const char *name)
{
	u32 val = 0;
	int rc = 0;
	bool panel_cphy_mode = false;

	rc = utils->read_u32(utils->data, "qcom,mdss-dsi-t-clk-post", &val);
	if (!rc) {
		host->t_clk_post = val;
		DSI_DEBUG("[%s] t_clk_post = %d\n", name, val);
	}

	val = 0;
	rc = utils->read_u32(utils->data, "qcom,mdss-dsi-t-clk-pre", &val);
	if (!rc) {
		host->t_clk_pre = val;
		DSI_DEBUG("[%s] t_clk_pre = %d\n", name, val);
	}

	host->t_clk_pre_extend = utils->read_bool(utils->data,
						"qcom,mdss-dsi-t-clk-pre-extend");

	host->ignore_rx_eot = utils->read_bool(utils->data,
						"qcom,mdss-dsi-rx-eot-ignore");

	host->append_tx_eot = utils->read_bool(utils->data,
						"qcom,mdss-dsi-tx-eot-append");

	host->ext_bridge_mode = utils->read_bool(utils->data,
					"qcom,mdss-dsi-ext-bridge-mode");

	host->force_hs_clk_lane = utils->read_bool(utils->data,
					"qcom,mdss-dsi-force-clock-lane-hs");

	rc = utils->read_u32(utils->data, "qcom,mdss-dsi-clk-strength", &val);
	if (!rc) {
		host->clk_strength = val;
		DSI_INFO("[%s] clk_strength = %d\n", name, val);
	} else {
		host->clk_strength = 0;
		DSI_INFO("[%s] clk_strength default value = %d\n", name, val);
	}

	panel_cphy_mode = utils->read_bool(utils->data,
					"qcom,panel-cphy-mode");
	host->phy_type = panel_cphy_mode ? DSI_PHY_TYPE_CPHY
						: DSI_PHY_TYPE_DPHY;

	return 0;
}

static void dsi_panel_parse_split_link_config(struct dsi_host_common_cfg *host,
					struct dsi_parser_utils *utils,
					const char *name)
{
	int rc = 0;
	u32 val = 0;
	bool supported = false;
	struct dsi_split_link_config *split_link = &host->split_link;

	supported = utils->read_bool(utils->data, "qcom,split-link-enabled");

	if (!supported) {
		DSI_DEBUG("[%s] Split link is not supported\n", name);
		split_link->split_link_enabled = false;
		return;
	}

	rc = utils->read_u32(utils->data, "qcom,sublinks-count", &val);
	if (rc || val < 1) {
		DSI_DEBUG("[%s] Using default sublinks count\n", name);
		split_link->num_sublinks = 2;
	} else {
		split_link->num_sublinks = val;
	}

	rc = utils->read_u32(utils->data, "qcom,lanes-per-sublink", &val);
	if (rc || val < 1) {
		DSI_DEBUG("[%s] Using default lanes per sublink\n", name);
		split_link->lanes_per_sublink = 2;
	} else {
		split_link->lanes_per_sublink = val;
	}

	DSI_DEBUG("[%s] Split link is supported %d-%d\n", name,
		split_link->num_sublinks, split_link->lanes_per_sublink);
	split_link->split_link_enabled = true;
}

static int dsi_panel_parse_host_config(struct dsi_panel *panel)
{
	int rc = 0;
	struct dsi_parser_utils *utils = &panel->utils;

	rc = dsi_panel_parse_pixel_format(&panel->host_config, utils,
					  panel->name);
	if (rc) {
		DSI_ERR("[%s] failed to get pixel format, rc=%d\n",
		panel->name, rc);
		goto error;
	}

	rc = dsi_panel_parse_lane_states(&panel->host_config, utils,
					 panel->name);
	if (rc) {
		DSI_ERR("[%s] failed to parse lane states, rc=%d\n",
		       panel->name, rc);
		goto error;
	}

	rc = dsi_panel_parse_color_swap(&panel->host_config, utils,
					panel->name);
	if (rc) {
		DSI_ERR("[%s] failed to parse color swap config, rc=%d\n",
		       panel->name, rc);
		goto error;
	}

	rc = dsi_panel_parse_triggers(&panel->host_config, utils,
				      panel->name);
	if (rc) {
		DSI_ERR("[%s] failed to parse triggers, rc=%d\n",
		       panel->name, rc);
		goto error;
	}

	rc = dsi_panel_parse_misc_host_config(&panel->host_config, utils,
					      panel->name);
	if (rc) {
		DSI_ERR("[%s] failed to parse misc host config, rc=%d\n",
		       panel->name, rc);
		goto error;
	}

	dsi_panel_parse_split_link_config(&panel->host_config, utils,
						panel->name);

error:
	return rc;
}

static int dsi_panel_parse_qsync_caps(struct dsi_panel *panel,
				     struct device_node *of_node)
{
	int rc = 0;
	u32 val = 0, i;
	struct dsi_qsync_capabilities *qsync_caps = &panel->qsync_caps;
	struct dsi_parser_utils *utils = &panel->utils;
	const char *name = panel->name;

	/**
	 * "mdss-dsi-qsync-min-refresh-rate" is defined in cmd mode and
	 *  video mode when there is only one qsync min fps present.
	 */
	rc = of_property_read_u32(of_node,
				  "qcom,mdss-dsi-qsync-min-refresh-rate",
				  &val);
	if (rc)
		DSI_DEBUG("[%s] qsync min fps not defined rc:%d\n",
			panel->name, rc);

	qsync_caps->qsync_min_fps = val;

	/**
	 * "dsi-supported-qsync-min-fps-list" may be defined in video
	 *  mode, only in dfps case when "qcom,dsi-supported-dfps-list"
	 *  is defined.
	 */
	qsync_caps->qsync_min_fps_list_len = utils->count_u32_elems(utils->data,
				  "qcom,dsi-supported-qsync-min-fps-list");
	if (qsync_caps->qsync_min_fps_list_len < 1)
		goto qsync_support;

	/**
	 * qcom,dsi-supported-qsync-min-fps-list cannot be defined
	 *  along with qcom,mdss-dsi-qsync-min-refresh-rate.
	 */
	if (qsync_caps->qsync_min_fps_list_len >= 1 &&
		qsync_caps->qsync_min_fps) {
		DSI_ERR("[%s] Both qsync nodes are defined\n",
				name);
		rc = -EINVAL;
		goto error;
	}

	if (panel->dfps_caps.dfps_list_len !=
			qsync_caps->qsync_min_fps_list_len) {
		DSI_ERR("[%s] Qsync min fps list mismatch with dfps\n", name);
		rc = -EINVAL;
		goto error;
	}

	qsync_caps->qsync_min_fps_list =
		kcalloc(qsync_caps->qsync_min_fps_list_len, sizeof(u32),
			GFP_KERNEL);
	if (!qsync_caps->qsync_min_fps_list) {
		rc = -ENOMEM;
		goto error;
	}

	rc = utils->read_u32_array(utils->data,
			"qcom,dsi-supported-qsync-min-fps-list",
			qsync_caps->qsync_min_fps_list,
			qsync_caps->qsync_min_fps_list_len);
	if (rc) {
		DSI_ERR("[%s] Qsync min fps list parse failed\n", name);
		rc = -EINVAL;
		goto error;
	}

	qsync_caps->qsync_min_fps = qsync_caps->qsync_min_fps_list[0];

	for (i = 1; i < qsync_caps->qsync_min_fps_list_len; i++) {
		if (qsync_caps->qsync_min_fps_list[i] <
				qsync_caps->qsync_min_fps)
			qsync_caps->qsync_min_fps =
				qsync_caps->qsync_min_fps_list[i];
	}

qsync_support:
	/* allow qsync support only if DFPS is with VFP approach */
	if ((panel->dfps_caps.dfps_support) &&
	    !(panel->dfps_caps.type == DSI_DFPS_IMMEDIATE_VFP))
		panel->qsync_caps.qsync_min_fps = 0;

error:
	if (rc < 0) {
		qsync_caps->qsync_min_fps = 0;
		qsync_caps->qsync_min_fps_list_len = 0;
	}
	return rc;
}

static int dsi_panel_parse_dyn_clk_caps(struct dsi_panel *panel)
{
	int rc = 0;
	bool supported = false;
	struct dsi_dyn_clk_caps *dyn_clk_caps = &panel->dyn_clk_caps;
	struct dsi_parser_utils *utils = &panel->utils;
	const char *name = panel->name;
	const char *type;

	supported = utils->read_bool(utils->data, "qcom,dsi-dyn-clk-enable");

	if (!supported) {
		dyn_clk_caps->dyn_clk_support = false;
		return rc;
	}

	dyn_clk_caps->bit_clk_list_len = utils->count_u32_elems(utils->data,
			"qcom,dsi-dyn-clk-list");

	if (dyn_clk_caps->bit_clk_list_len < 1) {
		DSI_ERR("[%s] failed to get supported bit clk list\n", name);
		return -EINVAL;
	}

	dyn_clk_caps->bit_clk_list = kcalloc(dyn_clk_caps->bit_clk_list_len,
			sizeof(u32), GFP_KERNEL);
	if (!dyn_clk_caps->bit_clk_list)
		return -ENOMEM;

	rc = utils->read_u32_array(utils->data, "qcom,dsi-dyn-clk-list",
			dyn_clk_caps->bit_clk_list,
			dyn_clk_caps->bit_clk_list_len);

	if (rc) {
		DSI_ERR("[%s] failed to parse supported bit clk list\n", name);
		return -EINVAL;
	}

	dyn_clk_caps->dyn_clk_support = true;

	type = utils->get_property(utils->data,
		"qcom,dsi-dyn-clk-type", NULL);
	if (!type) {
		dyn_clk_caps->type = DSI_DYN_CLK_TYPE_LEGACY;
		dyn_clk_caps->maintain_const_fps = false;
		return 0;
	}
	if (!strcmp(type, "constant-fps-adjust-hfp")) {
		dyn_clk_caps->type = DSI_DYN_CLK_TYPE_CONST_FPS_ADJUST_HFP;
		dyn_clk_caps->maintain_const_fps = true;
	} else if (!strcmp(type, "constant-fps-adjust-vfp")) {
		dyn_clk_caps->type = DSI_DYN_CLK_TYPE_CONST_FPS_ADJUST_VFP;
		dyn_clk_caps->maintain_const_fps = true;
	} else {
		dyn_clk_caps->type = DSI_DYN_CLK_TYPE_LEGACY;
		dyn_clk_caps->maintain_const_fps = false;
	}
	DSI_DEBUG("Dynamic clock type is [%s]\n", type);
	return 0;
}

static int dsi_panel_parse_dfps_caps(struct dsi_panel *panel)
{
	int rc = 0;
	bool supported = false;
	struct dsi_dfps_capabilities *dfps_caps = &panel->dfps_caps;
	struct dsi_parser_utils *utils = &panel->utils;
	const char *name = panel->name;
	const char *type;
	u32 i;

	supported = utils->read_bool(utils->data,
			"qcom,mdss-dsi-pan-enable-dynamic-fps");

	if (!supported) {
		DSI_DEBUG("[%s] DFPS is not supported\n", name);
		dfps_caps->dfps_support = false;
		return rc;
	}

	type = utils->get_property(utils->data,
			"qcom,mdss-dsi-pan-fps-update", NULL);
	if (!type) {
		DSI_ERR("[%s] dfps type not defined\n", name);
		rc = -EINVAL;
		goto error;
	} else if (!strcmp(type, "dfps_suspend_resume_mode")) {
		dfps_caps->type = DSI_DFPS_SUSPEND_RESUME;
	} else if (!strcmp(type, "dfps_immediate_clk_mode")) {
		dfps_caps->type = DSI_DFPS_IMMEDIATE_CLK;
	} else if (!strcmp(type, "dfps_immediate_porch_mode_hfp")) {
		dfps_caps->type = DSI_DFPS_IMMEDIATE_HFP;
	} else if (!strcmp(type, "dfps_immediate_porch_mode_vfp")) {
		dfps_caps->type = DSI_DFPS_IMMEDIATE_VFP;
	} else {
		DSI_ERR("[%s] dfps type is not recognized\n", name);
		rc = -EINVAL;
		goto error;
	}

	dfps_caps->dfps_list_len = utils->count_u32_elems(utils->data,
				  "qcom,dsi-supported-dfps-list");
	if (dfps_caps->dfps_list_len < 1) {
		DSI_ERR("[%s] dfps refresh list not present\n", name);
		rc = -EINVAL;
		goto error;
	}

	dfps_caps->dfps_list = kcalloc(dfps_caps->dfps_list_len, sizeof(u32),
			GFP_KERNEL);
	if (!dfps_caps->dfps_list) {
		rc = -ENOMEM;
		goto error;
	}

	rc = utils->read_u32_array(utils->data,
			"qcom,dsi-supported-dfps-list",
			dfps_caps->dfps_list,
			dfps_caps->dfps_list_len);
	if (rc) {
		DSI_ERR("[%s] dfps refresh rate list parse failed\n", name);
		rc = -EINVAL;
		goto error;
	}
	dfps_caps->dfps_support = true;

	/* calculate max and min fps */
	dfps_caps->max_refresh_rate = dfps_caps->dfps_list[0];
	dfps_caps->min_refresh_rate = dfps_caps->dfps_list[0];

	for (i = 1; i < dfps_caps->dfps_list_len; i++) {
		if (dfps_caps->dfps_list[i] < dfps_caps->min_refresh_rate)
			dfps_caps->min_refresh_rate = dfps_caps->dfps_list[i];
		else if (dfps_caps->dfps_list[i] > dfps_caps->max_refresh_rate)
			dfps_caps->max_refresh_rate = dfps_caps->dfps_list[i];
	}

error:
	return rc;
}

static int dsi_panel_parse_video_host_config(struct dsi_video_engine_cfg *cfg,
					     struct dsi_parser_utils *utils,
					     const char *name)
{
	int rc = 0;
	const char *traffic_mode;
	u32 vc_id = 0;
	u32 val = 0;
	u32 line_no = 0;

	rc = utils->read_u32(utils->data, "qcom,mdss-dsi-h-sync-pulse", &val);
	if (rc) {
		DSI_DEBUG("[%s] fallback to default h-sync-pulse\n", name);
		cfg->pulse_mode_hsa_he = false;
	} else if (val == 1) {
		cfg->pulse_mode_hsa_he = true;
	} else if (val == 0) {
		cfg->pulse_mode_hsa_he = false;
	} else {
		DSI_ERR("[%s] Unrecognized value for mdss-dsi-h-sync-pulse\n",
		       name);
		rc = -EINVAL;
		goto error;
	}

	cfg->hfp_lp11_en = utils->read_bool(utils->data,
						"qcom,mdss-dsi-hfp-power-mode");

	cfg->hbp_lp11_en = utils->read_bool(utils->data,
						"qcom,mdss-dsi-hbp-power-mode");

	cfg->hsa_lp11_en = utils->read_bool(utils->data,
						"qcom,mdss-dsi-hsa-power-mode");

	cfg->last_line_interleave_en = utils->read_bool(utils->data,
					"qcom,mdss-dsi-last-line-interleave");

	cfg->eof_bllp_lp11_en = utils->read_bool(utils->data,
					"qcom,mdss-dsi-bllp-eof-power-mode");

	cfg->bllp_lp11_en = utils->read_bool(utils->data,
					"qcom,mdss-dsi-bllp-power-mode");

	traffic_mode = utils->get_property(utils->data,
				       "qcom,mdss-dsi-traffic-mode",
				       NULL);
	if (!traffic_mode) {
		DSI_DEBUG("[%s] Falling back to default traffic mode\n", name);
		cfg->traffic_mode = DSI_VIDEO_TRAFFIC_SYNC_PULSES;
	} else if (!strcmp(traffic_mode, "non_burst_sync_pulse")) {
		cfg->traffic_mode = DSI_VIDEO_TRAFFIC_SYNC_PULSES;
	} else if (!strcmp(traffic_mode, "non_burst_sync_event")) {
		cfg->traffic_mode = DSI_VIDEO_TRAFFIC_SYNC_START_EVENTS;
	} else if (!strcmp(traffic_mode, "burst_mode")) {
		cfg->traffic_mode = DSI_VIDEO_TRAFFIC_BURST_MODE;
	} else {
		DSI_ERR("[%s] Unrecognized traffic mode-%s\n", name,
		       traffic_mode);
		rc = -EINVAL;
		goto error;
	}

	rc = utils->read_u32(utils->data, "qcom,mdss-dsi-virtual-channel-id",
				  &vc_id);
	if (rc) {
		DSI_DEBUG("[%s] Fallback to default vc id\n", name);
		cfg->vc_id = 0;
	} else {
		cfg->vc_id = vc_id;
	}

	rc = utils->read_u32(utils->data, "qcom,mdss-dsi-dma-schedule-line",
				  &line_no);
	if (rc) {
		DSI_DEBUG("[%s] set default dma scheduling line no\n", name);
		cfg->dma_sched_line = 0x1;
		/* do not fail since we have default value */
		rc = 0;
	} else {
		cfg->dma_sched_line = line_no;
	}

error:
	return rc;
}

static int dsi_panel_parse_cmd_host_config(struct dsi_cmd_engine_cfg *cfg,
					   struct dsi_parser_utils *utils,
					   const char *name)
{
	u32 val = 0;
	int rc = 0;

	rc = utils->read_u32(utils->data, "qcom,mdss-dsi-wr-mem-start", &val);
	if (rc) {
		DSI_DEBUG("[%s] Fallback to default wr-mem-start\n", name);
		cfg->wr_mem_start = 0x2C;
	} else {
		cfg->wr_mem_start = val;
	}

	val = 0;
	rc = utils->read_u32(utils->data, "qcom,mdss-dsi-wr-mem-continue",
				  &val);
	if (rc) {
		DSI_DEBUG("[%s] Fallback to default wr-mem-continue\n", name);
		cfg->wr_mem_continue = 0x3C;
	} else {
		cfg->wr_mem_continue = val;
	}

	/* TODO:  fix following */
	cfg->max_cmd_packets_interleave = 0;

	val = 0;
	rc = utils->read_u32(utils->data, "qcom,mdss-dsi-te-dcs-command",
				  &val);
	if (rc) {
		DSI_DEBUG("[%s] fallback to default te-dcs-cmd\n", name);
		cfg->insert_dcs_command = true;
	} else if (val == 1) {
		cfg->insert_dcs_command = true;
	} else if (val == 0) {
		cfg->insert_dcs_command = false;
	} else {
		DSI_ERR("[%s] Unrecognized value for mdss-dsi-te-dcs-command\n",
		       name);
		rc = -EINVAL;
		goto error;
	}

error:
	return rc;
}

static int dsi_panel_parse_panel_mode(struct dsi_panel *panel)
{
	int rc = 0;
	struct dsi_parser_utils *utils = &panel->utils;
	bool panel_mode_switch_enabled;
	enum dsi_op_mode panel_mode;
	const char *mode;

	mode = utils->get_property(utils->data,
			"qcom,mdss-dsi-panel-type", NULL);
	if (!mode) {
		DSI_DEBUG("[%s] Fallback to default panel mode\n", panel->name);
		panel_mode = DSI_OP_VIDEO_MODE;
	} else if (!strcmp(mode, "dsi_video_mode")) {
		panel_mode = DSI_OP_VIDEO_MODE;
	} else if (!strcmp(mode, "dsi_cmd_mode")) {
		panel_mode = DSI_OP_CMD_MODE;
	} else {
		DSI_ERR("[%s] Unrecognized panel type-%s\n", panel->name, mode);
		rc = -EINVAL;
		goto error;
	}

	panel_mode_switch_enabled = utils->read_bool(utils->data,
					"qcom,mdss-dsi-panel-mode-switch");

	DSI_DEBUG("%s: panel operating mode switch feature %s\n", __func__,
		(panel_mode_switch_enabled ? "enabled" : "disabled"));

	if (panel_mode == DSI_OP_VIDEO_MODE || panel_mode_switch_enabled) {
		rc = dsi_panel_parse_video_host_config(&panel->video_config,
						       utils,
						       panel->name);
		if (rc) {
			DSI_ERR("[%s] Failed to parse video host cfg, rc=%d\n",
			       panel->name, rc);
			goto error;
		}
	}

	if (panel_mode == DSI_OP_CMD_MODE || panel_mode_switch_enabled) {
		rc = dsi_panel_parse_cmd_host_config(&panel->cmd_config,
						     utils,
						     panel->name);
		if (rc) {
			DSI_ERR("[%s] Failed to parse cmd host config, rc=%d\n",
			       panel->name, rc);
			goto error;
		}
	}

	panel->panel_mode = panel_mode;
	panel->panel_mode_switch_enabled = panel_mode_switch_enabled;
error:
	return rc;
}

static int dsi_panel_parse_phy_props(struct dsi_panel *panel)
{
	int rc = 0;
	u32 val = 0;
	const char *str;
	struct dsi_panel_phy_props *props = &panel->phy_props;
	struct dsi_parser_utils *utils = &panel->utils;
	const char *name = panel->name;

	rc = utils->read_u32(utils->data,
		  "qcom,mdss-pan-physical-width-dimension", &val);
	if (rc) {
		DSI_DEBUG("[%s] Physical panel width is not defined\n", name);
		props->panel_width_mm = 0;
		rc = 0;
	} else {
		props->panel_width_mm = val;
	}

	rc = utils->read_u32(utils->data,
				  "qcom,mdss-pan-physical-height-dimension",
				  &val);
	if (rc) {
		DSI_DEBUG("[%s] Physical panel height is not defined\n", name);
		props->panel_height_mm = 0;
		rc = 0;
	} else {
		props->panel_height_mm = val;
	}

	str = utils->get_property(utils->data,
			"qcom,mdss-dsi-panel-orientation", NULL);
	if (!str) {
		props->rotation = DSI_PANEL_ROTATE_NONE;
	} else if (!strcmp(str, "180")) {
		props->rotation = DSI_PANEL_ROTATE_HV_FLIP;
	} else if (!strcmp(str, "hflip")) {
		props->rotation = DSI_PANEL_ROTATE_H_FLIP;
	} else if (!strcmp(str, "vflip")) {
		props->rotation = DSI_PANEL_ROTATE_V_FLIP;
	} else {
		DSI_ERR("[%s] Unrecognized panel rotation-%s\n", name, str);
		rc = -EINVAL;
		goto error;
	}
error:
	return rc;
}
const char *cmd_set_prop_map[DSI_CMD_SET_MAX] = {
	"qcom,mdss-dsi-pre-on-command",
	"qcom,mdss-dsi-on-command",
	"qcom,mdss-dsi-post-panel-on-command",
	"qcom,mdss-dsi-pre-off-command",
	"qcom,mdss-dsi-off-command",
	"qcom,mdss-dsi-post-off-command",
	"qcom,mdss-dsi-pre-res-switch",
	"qcom,mdss-dsi-res-switch",
	"qcom,mdss-dsi-post-res-switch",
	"qcom,cmd-to-video-mode-switch-commands",
	"qcom,cmd-to-video-mode-post-switch-commands",
	"qcom,video-to-cmd-mode-switch-commands",
	"qcom,video-to-cmd-mode-post-switch-commands",
	"qcom,mdss-dsi-panel-status-command",
	"qcom,mdss-dsi-lp1-command",
	"qcom,mdss-dsi-lp2-command",
	"qcom,mdss-dsi-nolp-command",
	"PPS not parsed from DTSI, generated dynamically",
	"ROI not parsed from DTSI, generated dynamically",
	"qcom,mdss-dsi-timing-switch-command",
	"qcom,mdss-dsi-post-mode-switch-on-command",
	"qcom,mdss-dsi-qsync-on-commands",
	"qcom,mdss-dsi-qsync-off-commands",
	/* xiaomi add start */
	"mi,mdss-dsi-ceon-command",
	"mi,mdss-dsi-ceoff-command",
	"mi,mdss-dsi-cabcuion-command",
	"mi,mdss-dsi-cabcstillon-command",
	"mi,mdss-dsi-cabcmovieon-command",
	"mi,mdss-dsi-cabcoff-command",
	"mi,mdss-dsi-skince-cabcuion-command",
	"mi,mdss-dsi-skince-cabcstillon-command",
	"mi,mdss-dsi-skince-cabcmovieon-command",
	"mi,mdss-dsi-skince-cabcoff-command",
	"mi,mdss-dsi-dimmingon-command",
	"mi,mdss-dsi-dimmingoff-command",
	"mi,mdss-dsi-acl-off-command",
	"mi,mdss-dsi-acl-l1-command",
	"mi,mdss-dsi-acl-l2-command",
	"mi,mdss-dsi-acl-l3-command",
	"mi,mdss-dsi-lcd-hbm-l1-on-command",
	"mi,mdss-dsi-lcd-hbm-l2-on-command",
	"mi,mdss-dsi-lcd-hbm-l3-on-command",
	"mi,mdss-dsi-lcd-hbm-off-command",
	"mi,mdss-dsi-hbm-on-command",
	"mi,mdss-dsi-hbm-off-command",
	"mi,mdss-dsi-hbm-fod-on-command",
	"mi,mdss-dsi-hbm-fod-off-command",
	"mi,mdss-dsi-hbm-hdr-on-command",
	"mi,mdss-dsi-hbm-hdr-off-command",
	"mi,mdss-dsi-hbm-fod2norm-command",
	"mi,mdss-dsi-normal1-command",
	"mi,mdss-dsi-crc-dcip3-command",
	"mi,mdss-dsi-srgb-command",
	"mi,mdss-dsi-doze-hbm-command",
	"mi,mdss-dsi-doze-lbm-command",
	"mi,mdss-dsi-crc-off-command",
	"mi,mdss-dsi-elvss-dimming-off-command",
	"mi,mdss-dsi-flat-on-command",
	"mi,mdss-dsi-flat-off-command",
	"mi,mdss-dsi-level2-key-enable-command",
	"mi,mdss-dsi-gamma-otp-read-c8-command",
	"mi,mdss-dsi-gamma-otp-read-c9-command",
	"mi,mdss-dsi-gamma-otp-read-b3-pre-command",
	"mi,mdss-dsi-gamma-otp-read-b3-command",
	"mi,mdss-dsi-level2-key-disable-command",
	"mi,mdss-dsi-gamma-flash-read-pre-command",
	"mi,mdss-dsi-gamma-read-fb-command",
	"mi,mdss-dsi-white-point-read-command",
	"mi,mdss-dsi-elvss-dimming-offset-command",
	"mi,mdss-dsi-elvss-dimming-read-command",
	"mi,mdss-dsi-dc-on-command",
	"mi,mdss-dsi-dc-off-command",
	"mi,mdss-dsi-vi-setting-low-command",
	"mi,mdss-dsi-vi-setting-high-command",
	"mi,mdss-dsi-switch-page4-command",
	"mi,mdss-dsi-dc-read-command",
	"mi,mdss-dsi-aod-to-dc-on-command",
	"mi,mdss-dsi-dynamic-elvss-on-command",
	"mi,mdss-dsi-dynamic-elvss-off-command",
	"mi,mdss-dsi-update-gamma-pre-read-command",
	"mi,mdss-dsi-update-gamma-read-1st-pre-command",
	"mi,mdss-dsi-update-gamma-read-2nd-pre-command",
	"mi,mdss-dsi-update-gamma-read-3rd-pre-command",
	"mi,mdss-dsi-update-gamma-read-4th-pre-command",
	"mi,mdss-dsi-update-gamma-read-5th-pre-command",
	"mi,mdss-dsi-update-gamma-read-6th-pre-command",
	"mi,mdss-dsi-update-gamma-read-b7-command",
	"mi,mdss-dsi-greenish-gamma-set-command",
	"mi,mdss-dsi-black-setting-command",
	"mi,mdss-dsi-read-lockdown-info-command",
	/* xiaomi add end */
};

const char *cmd_set_state_map[DSI_CMD_SET_MAX] = {
	"qcom,mdss-dsi-pre-on-command-state",
	"qcom,mdss-dsi-on-command-state",
	"qcom,mdss-dsi-post-on-command-state",
	"qcom,mdss-dsi-pre-off-command-state",
	"qcom,mdss-dsi-off-command-state",
	"qcom,mdss-dsi-post-off-command-state",
	"qcom,mdss-dsi-pre-res-switch-state",
	"qcom,mdss-dsi-res-switch-state",
	"qcom,mdss-dsi-post-res-switch-state",
	"qcom,cmd-to-video-mode-switch-commands-state",
	"qcom,cmd-to-video-mode-post-switch-commands-state",
	"qcom,video-to-cmd-mode-switch-commands-state",
	"qcom,video-to-cmd-mode-post-switch-commands-state",
	"qcom,mdss-dsi-panel-status-command-state",
	"qcom,mdss-dsi-lp1-command-state",
	"qcom,mdss-dsi-lp2-command-state",
	"qcom,mdss-dsi-nolp-command-state",
	"PPS not parsed from DTSI, generated dynamically",
	"ROI not parsed from DTSI, generated dynamically",
	"qcom,mdss-dsi-timing-switch-command-state",
	"qcom,mdss-dsi-post-mode-switch-on-command-state",
	"qcom,mdss-dsi-qsync-on-commands-state",
	"qcom,mdss-dsi-qsync-off-commands-state",
	/* xiaomi add start */
	"mi,mdss-dsi-ceon-command-state",
	"mi,mdss-dsi-ceoff-command-state",
	"mi,mdss-dsi-cabcuion-command-state",
	"mi,mdss-dsi-cabcstillon-command-state",
	"mi,mdss-dsi-cabcmovieon-command-state",
	"mi,mdss-dsi-cabcoff-command-state",
	"mi,mdss-dsi-skince-cabcuion-command-state",
	"mi,mdss-dsi-skince-cabcstillon-command-state",
	"mi,mdss-dsi-skince-cabcmovieon-command-state",
	"mi,mdss-dsi-skince-cabcoff-command-state",
	"mi,mdss-dsi-dimmingon-command-state",
	"mi,mdss-dsi-dimmingoff-command-state",
	"mi,mdss-dsi-acl-off-command-state",
	"mi,mdss-dsi-acl-l1-command-state",
	"mi,mdss-dsi-acl-l2-command-state",
	"mi,mdss-dsi-acl-l3-command-state",
	"mi,mdss-dsi-lcd-hbm-l1-on-command-state",
	"mi,mdss-dsi-lcd-hbm-l2-on-command-state",
	"mi,mdss-dsi-lcd-hbm-l3-on-command-state",
	"mi,mdss-dsi-lcd-hbm-off-command-state",
	"mi,mdss-dsi-hbm-on-command-state",
	"mi,mdss-dsi-hbm-off-command-state",
	"mi,mdss-dsi-hbm-fod-on-command-state",
	"mi,mdss-dsi-hbm-fod-off-command-state",
	"mi,mdss-dsi-hbm-hdr-on-command-state",
	"mi,mdss-dsi-hbm-hdr-off-command-state",
	"mi,mdss-dsi-hbm-fod2norm-command-state",
	"mi,mdss-dsi-normal1-command-state",
	"mi,mdss-dsi-crc-dcip3-command-state",
	"mi,mdss-dsi-srgb-command-state",
	"mi,mdss-dsi-doze-hbm-command-state",
	"mi,mdss-dsi-doze-lbm-command-state",
	"mi,mdss-dsi-crc-off-command-state",
	"mi,mdss-dsi-elvss-dimming-off-command-state",
	"mi,mdss-dsi-flat-on-command-state",
	"mi,mdss-dsi-flat-off-command-state",
	"mi,mdss-dsi-level2-key-enable-command-state",
	"mi,mdss-dsi-gamma-otp-read-c8-command-state",
	"mi,mdss-dsi-gamma-otp-read-c9-command-state",
	"mi,mdss-dsi-gamma-otp-read-b3-pre-command-state",
	"mi,mdss-dsi-gamma-otp-read-b3-command-state",
	"mi,mdss-dsi-level2-key-disable-command-state",
	"mi,mdss-dsi-gamma-flash-read-pre-command-state",
	"mi,mdss-dsi-gamma-read-fb-command-state",
	"mi,mdss-dsi-white-point-read-command-state",
	"mi,mdss-dsi-elvss-dimming-offset-command-state",
	"mi,mdss-dsi-elvss-dimming-read-command-state",
	"mi,mdss-dsi-dc-on-command-state",
	"mi,mdss-dsi-dc-off-command-state",
	"mi,mdss-dsi-vi-setting-low-command-state",
	"mi,mdss-dsi-vi-setting-high-command-state",
	"mi,mdss-dsi-switch-page4-command-state",
	"mi,mdss-dsi-dc-read-command-state",
	"mi,mdss-dsi-aod-to-dc-on-command-state",
	"mi,mdss-dsi-dynamic-elvss-on-command-state",
	"mi,mdss-dsi-dynamic-elvss-off-command-state",
	"mi,mdss-dsi-update-gamma-pre-read-command-state",
	"mi,mdss-dsi-update-gamma-read-1st-pre-command-state",
	"mi,mdss-dsi-update-gamma-read-2nd-pre-command-state",
	"mi,mdss-dsi-update-gamma-read-3rd-pre-command-state",
	"mi,mdss-dsi-update-gamma-read-4th-pre-command-state",
	"mi,mdss-dsi-update-gamma-read-5th-pre-command-state",
	"mi,mdss-dsi-update-gamma-read-6th-pre-command-state",
	"mi,mdss-dsi-update-gamma-read-b7-command-state",
	"mi,mdss-dsi-greenish-gamma-set-command-state",
	"mi,mdss-dsi-black-setting-command-state",
	"mi,mdss-dsi-read-lockdown-info-command-state",
	/* xiaomi add end */
};

int dsi_panel_get_cmd_pkt_count(const char *data, u32 length, u32 *cnt)
{
	const u32 cmd_set_min_size = 7;
	u32 count = 0;
	u32 packet_length;
	u32 tmp;

	while (length >= cmd_set_min_size) {
		packet_length = cmd_set_min_size;
		tmp = ((data[5] << 8) | (data[6]));
		packet_length += tmp;
		if (packet_length > length) {
			DSI_ERR("format error\n");
			return -EINVAL;
		}
		length -= packet_length;
		data += packet_length;
		count++;
	}

	*cnt = count;
	return 0;
}

int dsi_panel_create_cmd_packets(const char *data,
					u32 length,
					u32 count,
					struct dsi_cmd_desc *cmd)
{
	int rc = 0;
	int i, j;
	u8 *payload;

	for (i = 0; i < count; i++) {
		u32 size;

		cmd[i].msg.type = data[0];
		cmd[i].last_command = (data[1] == 1);
		cmd[i].msg.channel = data[2];
		cmd[i].msg.flags |= data[3];
		cmd[i].msg.ctrl = 0;
		cmd[i].post_wait_ms = cmd[i].msg.wait_ms = data[4];
		cmd[i].msg.tx_len = ((data[5] << 8) | (data[6]));

		size = cmd[i].msg.tx_len * sizeof(u8);

		payload = kzalloc(size, GFP_KERNEL);
		if (!payload) {
			rc = -ENOMEM;
			goto error_free_payloads;
		}

		for (j = 0; j < cmd[i].msg.tx_len; j++)
			payload[j] = data[7 + j];

		cmd[i].msg.tx_buf = payload;
		data += (7 + cmd[i].msg.tx_len);
	}

	return rc;
error_free_payloads:
	for (i = i - 1; i >= 0; i--) {
		cmd--;
		kfree(cmd->msg.tx_buf);
	}

	return rc;
}

void dsi_panel_destroy_cmd_packets(struct dsi_panel_cmd_set *set)
{
	u32 i = 0;
	struct dsi_cmd_desc *cmd;

	for (i = 0; i < set->count; i++) {
		cmd = &set->cmds[i];
		kfree(cmd->msg.tx_buf);
	}
}

void dsi_panel_dealloc_cmd_packets(struct dsi_panel_cmd_set *set)
{
	kfree(set->cmds);
}

int dsi_panel_alloc_cmd_packets(struct dsi_panel_cmd_set *cmd,
					u32 packet_count)
{
	u32 size;

	size = packet_count * sizeof(*cmd->cmds);
	cmd->cmds = kzalloc(size, GFP_KERNEL);
	if (!cmd->cmds)
		return -ENOMEM;

	cmd->count = packet_count;
	return 0;
}

static int dsi_panel_parse_cmd_sets_sub(struct dsi_panel_cmd_set *cmd,
					enum dsi_cmd_set_type type,
					struct dsi_parser_utils *utils)
{
	int rc = 0;
	u32 length = 0;
	const char *data;
	const char *state;
	u32 packet_count = 0;

	data = utils->get_property(utils->data, cmd_set_prop_map[type],
			&length);
	if (!data) {
		DSI_DEBUG("%s commands not defined\n", cmd_set_prop_map[type]);
		rc = -ENOTSUPP;
		goto error;
	}

	DSI_DEBUG("type=%d, name=%s, length=%d\n", type,
		cmd_set_prop_map[type], length);

	print_hex_dump_debug("", DUMP_PREFIX_NONE,
		       8, 1, data, length, false);

	rc = dsi_panel_get_cmd_pkt_count(data, length, &packet_count);
	if (rc) {
		DSI_ERR("commands failed, rc=%d\n", rc);
		goto error;
	}
	DSI_DEBUG("[%s] packet-count=%d, %d\n", cmd_set_prop_map[type],
		packet_count, length);

	rc = dsi_panel_alloc_cmd_packets(cmd, packet_count);
	if (rc) {
		DSI_ERR("failed to allocate cmd packets, rc=%d\n", rc);
		goto error;
	}

	rc = dsi_panel_create_cmd_packets(data, length, packet_count,
					  cmd->cmds);
	if (rc) {
		DSI_ERR("failed to create cmd packets, rc=%d\n", rc);
		goto error_free_mem;
	}

	state = utils->get_property(utils->data, cmd_set_state_map[type], NULL);
	if (!state || !strcmp(state, "dsi_lp_mode")) {
		cmd->state = DSI_CMD_SET_STATE_LP;
	} else if (!strcmp(state, "dsi_hs_mode")) {
		cmd->state = DSI_CMD_SET_STATE_HS;
	} else {
		DSI_ERR("[%s] command state unrecognized-%s\n",
		       cmd_set_state_map[type], state);
		goto error_free_mem;
	}

	return rc;
error_free_mem:
	kfree(cmd->cmds);
	cmd->cmds = NULL;
error:
	return rc;

}

static int dsi_panel_parse_cmd_sets(
		struct dsi_display_mode_priv_info *priv_info,
		struct dsi_parser_utils *utils)
{
	int rc = 0;
	struct dsi_panel_cmd_set *set;
	u32 i;

	if (!priv_info) {
		DSI_ERR("invalid mode priv info\n");
		return -EINVAL;
	}

	for (i = DSI_CMD_SET_PRE_ON; i < DSI_CMD_SET_MAX; i++) {
		set = &priv_info->cmd_sets[i];
		set->type = i;
		set->count = 0;

		if (i == DSI_CMD_SET_PPS) {
			rc = dsi_panel_alloc_cmd_packets(set, 1);
			if (rc)
				DSI_ERR("failed to allocate cmd set %d, rc = %d\n",
					i, rc);
			set->state = DSI_CMD_SET_STATE_LP;
		} else {
			rc = dsi_panel_parse_cmd_sets_sub(set, i, utils);
			if (rc)
				DSI_DEBUG("failed to parse set %d\n", i);
		}
	}

	rc = 0;
	return rc;
}

static int dsi_panel_parse_reset_sequence(struct dsi_panel *panel)
{
	int rc = 0;
	int i;
	u32 length = 0;
	u32 count = 0;
	u32 size = 0;
	u32 *arr_32 = NULL;
	const u32 *arr;
	struct dsi_parser_utils *utils = &panel->utils;
	struct dsi_reset_seq *seq;

	if (panel->host_config.ext_bridge_mode)
		return 0;

	arr = utils->get_property(utils->data,
			"qcom,mdss-dsi-reset-sequence", &length);
	if (!arr) {
		DSI_ERR("[%s] dsi-reset-sequence not found\n", panel->name);
		rc = -EINVAL;
		goto error;
	}
	if (length & 0x1) {
		DSI_ERR("[%s] syntax error for dsi-reset-sequence\n",
		       panel->name);
		rc = -EINVAL;
		goto error;
	}

	DSI_DEBUG("RESET SEQ LENGTH = %d\n", length);
	length = length / sizeof(u32);

	size = length * sizeof(u32);

	arr_32 = kzalloc(size, GFP_KERNEL);
	if (!arr_32) {
		rc = -ENOMEM;
		goto error;
	}

	rc = utils->read_u32_array(utils->data, "qcom,mdss-dsi-reset-sequence",
					arr_32, length);
	if (rc) {
		DSI_ERR("[%s] cannot read dso-reset-seqience\n", panel->name);
		goto error_free_arr_32;
	}

	count = length / 2;
	size = count * sizeof(*seq);
	seq = kzalloc(size, GFP_KERNEL);
	if (!seq) {
		rc = -ENOMEM;
		goto error_free_arr_32;
	}

	panel->reset_config.sequence = seq;
	panel->reset_config.count = count;

	for (i = 0; i < length; i += 2) {
		seq->level = arr_32[i];
		seq->sleep_ms = arr_32[i + 1];
		seq++;
	}


error_free_arr_32:
	kfree(arr_32);
error:
	return rc;
}

static int dsi_panel_parse_misc_features(struct dsi_panel *panel)
{
	struct dsi_parser_utils *utils = &panel->utils;

	panel->ulps_feature_enabled =
		utils->read_bool(utils->data, "qcom,ulps-enabled");

	DSI_DEBUG("%s: ulps feature %s\n", __func__,
		(panel->ulps_feature_enabled ? "enabled" : "disabled"));

	panel->ulps_suspend_enabled =
		utils->read_bool(utils->data, "qcom,suspend-ulps-enabled");

	DSI_DEBUG("%s: ulps during suspend feature %s\n", __func__,
		(panel->ulps_suspend_enabled ? "enabled" : "disabled"));

	panel->te_using_watchdog_timer = utils->read_bool(utils->data,
					"qcom,mdss-dsi-te-using-wd");

	panel->sync_broadcast_en = utils->read_bool(utils->data,
			"qcom,cmd-sync-wait-broadcast");

	panel->lp11_init = utils->read_bool(utils->data,
			"qcom,mdss-dsi-lp11-init");

	panel->reset_gpio_always_on = utils->read_bool(utils->data,
			"qcom,platform-reset-gpio-always-on");

	return 0;
}

static int dsi_panel_parse_jitter_config(
				struct dsi_display_mode *mode,
				struct dsi_parser_utils *utils)
{
	int rc;
	struct dsi_display_mode_priv_info *priv_info;
	u32 jitter[DEFAULT_PANEL_JITTER_ARRAY_SIZE] = {0, 0};
	u64 jitter_val = 0;

	priv_info = mode->priv_info;

	rc = utils->read_u32_array(utils->data, "qcom,mdss-dsi-panel-jitter",
				jitter, DEFAULT_PANEL_JITTER_ARRAY_SIZE);
	if (rc) {
		DSI_DEBUG("panel jitter not defined rc=%d\n", rc);
	} else {
		jitter_val = jitter[0];
		jitter_val = div_u64(jitter_val, jitter[1]);
	}

	if (rc || !jitter_val || (jitter_val > MAX_PANEL_JITTER)) {
		priv_info->panel_jitter_numer = DEFAULT_PANEL_JITTER_NUMERATOR;
		priv_info->panel_jitter_denom =
					DEFAULT_PANEL_JITTER_DENOMINATOR;
	} else {
		priv_info->panel_jitter_numer = jitter[0];
		priv_info->panel_jitter_denom = jitter[1];
	}

	rc = utils->read_u32(utils->data, "qcom,mdss-dsi-panel-prefill-lines",
				  &priv_info->panel_prefill_lines);
	if (rc) {
		DSI_DEBUG("panel prefill lines are not defined rc=%d\n", rc);
		priv_info->panel_prefill_lines = mode->timing.v_back_porch +
			mode->timing.v_sync_width + mode->timing.v_front_porch;
	} else if (priv_info->panel_prefill_lines >=
					DSI_V_TOTAL(&mode->timing)) {
		DSI_DEBUG("invalid prefill lines config=%d setting to:%d\n",
		priv_info->panel_prefill_lines, DEFAULT_PANEL_PREFILL_LINES);

		priv_info->panel_prefill_lines = DEFAULT_PANEL_PREFILL_LINES;
	}

	return 0;
}

static int dsi_panel_parse_power_cfg(struct dsi_panel *panel)
{
	int rc = 0;
	char *supply_name;

	if (panel->host_config.ext_bridge_mode)
		return 0;

	if (!strcmp(panel->type, "primary"))
		supply_name = "qcom,panel-supply-entries";
	else
		supply_name = "qcom,panel-sec-supply-entries";

	rc = dsi_pwr_of_get_vreg_data(&panel->utils,
			&panel->power_info, supply_name);
	if (rc) {
		DSI_ERR("[%s] failed to parse vregs\n", panel->name);
		goto error;
	}

error:
	return rc;
}

static int dsi_panel_parse_gpios(struct dsi_panel *panel)
{
	int rc = 0;
	const char *data;
	struct dsi_parser_utils *utils = &panel->utils;
	char *reset_gpio_name, *mode_set_gpio_name;

	if (!strcmp(panel->type, "primary")) {
		reset_gpio_name = "qcom,platform-reset-gpio";
		mode_set_gpio_name = "qcom,panel-mode-gpio";
	} else {
		reset_gpio_name = "qcom,platform-sec-reset-gpio";
		mode_set_gpio_name = "qcom,panel-sec-mode-gpio";
	}

	panel->reset_config.reset_gpio = utils->get_named_gpio(utils->data,
					      reset_gpio_name, 0);
	if (!gpio_is_valid(panel->reset_config.reset_gpio) &&
		!panel->host_config.ext_bridge_mode) {
		rc = panel->reset_config.reset_gpio;
		DSI_ERR("[%s] failed get reset gpio, rc=%d\n", panel->name, rc);
		goto error;
	}

	panel->reset_config.disp_en_gpio = utils->get_named_gpio(utils->data,
						"qcom,5v-boost-gpio",
						0);
	if (!gpio_is_valid(panel->reset_config.disp_en_gpio)) {
		DSI_DEBUG("[%s] 5v-boot-gpio is not set, rc=%d\n",
			 panel->name, rc);
		panel->reset_config.disp_en_gpio =
				utils->get_named_gpio(utils->data,
					"qcom,platform-en-gpio", 0);
		if (!gpio_is_valid(panel->reset_config.disp_en_gpio)) {
			DSI_DEBUG("[%s] platform-en-gpio is not set, rc=%d\n",
				 panel->name, rc);
		}
	}

	panel->reset_config.lcd_mode_sel_gpio = utils->get_named_gpio(
		utils->data, mode_set_gpio_name, 0);
	if (!gpio_is_valid(panel->reset_config.lcd_mode_sel_gpio))
		DSI_DEBUG("mode gpio not specified\n");

	DSI_DEBUG("mode gpio=%d\n", panel->reset_config.lcd_mode_sel_gpio);

	data = utils->get_property(utils->data,
		"qcom,mdss-dsi-mode-sel-gpio-state", NULL);
	if (data) {
		if (!strcmp(data, "single_port"))
			panel->reset_config.mode_sel_state =
				MODE_SEL_SINGLE_PORT;
		else if (!strcmp(data, "dual_port"))
			panel->reset_config.mode_sel_state =
				MODE_SEL_DUAL_PORT;
		else if (!strcmp(data, "high"))
			panel->reset_config.mode_sel_state =
				MODE_GPIO_HIGH;
		else if (!strcmp(data, "low"))
			panel->reset_config.mode_sel_state =
				MODE_GPIO_LOW;
	} else {
		/* Set default mode as SPLIT mode */
		panel->reset_config.mode_sel_state = MODE_SEL_DUAL_PORT;
	}

	/* TODO:  release memory */
	rc = dsi_panel_parse_reset_sequence(panel);
	if (rc) {
		DSI_ERR("[%s] failed to parse reset sequence, rc=%d\n",
		       panel->name, rc);
		goto error;
	}

	panel->panel_test_gpio = utils->get_named_gpio(utils->data,
					"qcom,mdss-dsi-panel-test-pin",
					0);
	if (!gpio_is_valid(panel->panel_test_gpio))
		DSI_DEBUG("%s:%d panel test gpio not specified\n", __func__,
			 __LINE__);

error:
	return rc;
}

static int dsi_panel_parse_bl_pwm_config(struct dsi_panel *panel)
{
	int rc = 0;
	u32 val;
	struct dsi_backlight_config *config = &panel->bl_config;
	struct dsi_parser_utils *utils = &panel->utils;

	rc = utils->read_u32(utils->data, "qcom,bl-pmic-pwm-period-usecs",
				  &val);
	if (rc) {
		DSI_ERR("bl-pmic-pwm-period-usecs is not defined, rc=%d\n", rc);
		goto error;
	}
	config->pwm_period_usecs = val;

error:
	return rc;
}

static int dsi_panel_parse_bl_config(struct dsi_panel *panel)
{
	int rc = 0;
	u32 val = 0;
	const char *bl_type;
	const char *data;
	struct dsi_parser_utils *utils = &panel->utils;
	char *bl_name;

	if (!strcmp(panel->type, "primary"))
		bl_name = "qcom,mdss-dsi-bl-pmic-control-type";
	else
		bl_name = "qcom,mdss-dsi-sec-bl-pmic-control-type";

	bl_type = utils->get_property(utils->data, bl_name, NULL);
	if (!bl_type) {
		panel->bl_config.type = DSI_BACKLIGHT_UNKNOWN;
	} else if (!strcmp(bl_type, "bl_ctrl_pwm")) {
		panel->bl_config.type = DSI_BACKLIGHT_PWM;
	} else if (!strcmp(bl_type, "bl_ctrl_wled")) {
		panel->bl_config.type = DSI_BACKLIGHT_WLED;
	} else if (!strcmp(bl_type, "bl_ctrl_dcs")) {
		panel->bl_config.type = DSI_BACKLIGHT_DCS;
	} else if (!strcmp(bl_type, "bl_ctrl_external")) {
		panel->bl_config.type = DSI_BACKLIGHT_EXTERNAL;
	} else {
		DSI_DEBUG("[%s] bl-pmic-control-type unknown-%s\n",
			 panel->name, bl_type);
		panel->bl_config.type = DSI_BACKLIGHT_UNKNOWN;
	}

	data = utils->get_property(utils->data, "qcom,bl-update-flag", NULL);
	if (!data) {
		panel->bl_config.bl_update = BL_UPDATE_NONE;
	} else if (!strcmp(data, "delay_until_first_frame")) {
		panel->bl_config.bl_update = BL_UPDATE_DELAY_UNTIL_FIRST_FRAME;
	} else {
		DSI_DEBUG("[%s] No valid bl-update-flag: %s\n",
						panel->name, data);
		panel->bl_config.bl_update = BL_UPDATE_NONE;
	}

	panel->bl_config.bl_scale = MAX_BL_SCALE_LEVEL;
	panel->bl_config.bl_scale_sv = MAX_SV_BL_SCALE_LEVEL;

	rc = utils->read_u32(utils->data, "qcom,mdss-dsi-bl-min-level", &val);
	if (rc) {
		DSI_DEBUG("[%s] bl-min-level unspecified, defaulting to zero\n",
			 panel->name);
		panel->bl_config.bl_min_level = 0;
	} else {
		panel->bl_config.bl_min_level = val;
	}

	rc = utils->read_u32(utils->data, "qcom,mdss-dsi-bl-max-level", &val);
	if (rc) {
		DSI_DEBUG("[%s] bl-max-level unspecified, defaulting to max level\n",
			 panel->name);
		panel->bl_config.bl_max_level = MAX_BL_LEVEL;
	} else {
		panel->bl_config.bl_max_level = val;
	}

	rc = utils->read_u32(utils->data, "qcom,mdss-brightness-max-level",
		&val);
	if (rc) {
		DSI_DEBUG("[%s] brigheness-max-level unspecified, defaulting to 255\n",
			 panel->name);
		panel->bl_config.brightness_max_level = 255;
	} else {
		panel->bl_config.brightness_max_level = val;
	}

<<<<<<< HEAD
	rc = utils->read_u32(utils->data, "qcom,mdss-brightness-init-level",
		&val);
	if (rc) {
		DSI_DEBUG("[%s] brigheness-init-level unspecified, defaulting to max level\n",
			 panel->name);
		panel->bl_config.brightness_init_level = panel->bl_config.brightness_max_level;
	} else {
		panel->bl_config.brightness_init_level = val;
=======
	rc = utils->read_u32(utils->data, "qcom,mdss-dsi-bl-ctrl-dcs-subtype",
		&val);
	if (rc) {
		DSI_DEBUG("[%s] bl-ctrl-dcs-subtype, defautling to zero\n",
			panel->name);
		panel->bl_config.bl_dcs_subtype = 0;
	} else {
		panel->bl_config.bl_dcs_subtype = val;
>>>>>>> f106ab53
	}

	panel->bl_config.bl_inverted_dbv = utils->read_bool(utils->data,
		"qcom,mdss-dsi-bl-inverted-dbv");

	if (panel->bl_config.type == DSI_BACKLIGHT_PWM) {
		rc = dsi_panel_parse_bl_pwm_config(panel);
		if (rc) {
			DSI_ERR("[%s] failed to parse pwm config, rc=%d\n",
			       panel->name, rc);
			goto error;
		}
	}

	panel->bl_config.en_gpio = utils->get_named_gpio(utils->data,
					      "qcom,platform-bklight-en-gpio",
					      0);
	if (!gpio_is_valid(panel->bl_config.en_gpio)) {
		if (panel->bl_config.en_gpio == -EPROBE_DEFER) {
			DSI_DEBUG("[%s] failed to get bklt gpio, rc=%d\n",
					panel->name, rc);
			rc = -EPROBE_DEFER;
			goto error;
		} else {
			DSI_DEBUG("[%s] failed to get bklt gpio, rc=%d\n",
					 panel->name, rc);
			rc = 0;
			goto error;
		}
	}

error:
	return rc;
}

void dsi_dsc_pclk_param_calc(struct msm_display_dsc_info *dsc, int intf_width)
{
	int slice_per_pkt, slice_per_intf;
	int bytes_in_slice, total_bytes_per_intf;

	if (!dsc || !dsc->slice_width || !dsc->slice_per_pkt ||
	    (intf_width < dsc->slice_width)) {
		DSI_ERR("invalid input, intf_width=%d slice_width=%d\n",
			intf_width, dsc ? dsc->slice_width : -1);
		return;
	}

	slice_per_pkt = dsc->slice_per_pkt;
	slice_per_intf = DIV_ROUND_UP(intf_width, dsc->slice_width);

	/*
	 * If slice_per_pkt is greater than slice_per_intf then default to 1.
	 * This can happen during partial update.
	 */
	if (slice_per_pkt > slice_per_intf)
		slice_per_pkt = 1;

	bytes_in_slice = DIV_ROUND_UP(dsc->slice_width * dsc->bpp, 8);
	total_bytes_per_intf = bytes_in_slice * slice_per_intf;

	dsc->eol_byte_num = total_bytes_per_intf % 3;
	dsc->pclk_per_line =  DIV_ROUND_UP(total_bytes_per_intf, 3);
	dsc->bytes_in_slice = bytes_in_slice;
	dsc->bytes_per_pkt = bytes_in_slice * slice_per_pkt;
	dsc->pkt_per_line = slice_per_intf / slice_per_pkt;
}


int dsi_dsc_populate_static_param(struct msm_display_dsc_info *dsc)
{
	int bpp, bpc;
	int mux_words_size;
	int groups_per_line, groups_total;
	int min_rate_buffer_size;
	int hrd_delay;
	int pre_num_extra_mux_bits, num_extra_mux_bits;
	int slice_bits;
	int data;
	int final_value, final_scale;
	int ratio_index, mod_offset;

	dsc->rc_model_size = 8192;

	if (dsc->version == 0x11 && dsc->scr_rev == 0x1)
		dsc->first_line_bpg_offset = 15;
	else
		dsc->first_line_bpg_offset = 12;

	dsc->edge_factor = 6;
	dsc->tgt_offset_hi = 3;
	dsc->tgt_offset_lo = 3;
	dsc->enable_422 = 0;
	dsc->convert_rgb = 1;
	dsc->vbr_enable = 0;

	dsc->buf_thresh = dsi_dsc_rc_buf_thresh;

	bpp = dsc->bpp;
	bpc = dsc->bpc;

	if ((bpc == 12) && (bpp == 8))
		ratio_index = DSC_12BPC_8BPP;
	else if ((bpc == 10) && (bpp == 8))
		ratio_index = DSC_10BPC_8BPP;
	else if ((bpc == 10) && (bpp == 10))
		ratio_index = DSC_10BPC_10BPP;
	else
		ratio_index = DSC_8BPC_8BPP;

	if (dsc->version == 0x11 && dsc->scr_rev == 0x1) {
		dsc->range_min_qp =
			dsi_dsc_rc_range_min_qp_1_1_scr1[ratio_index];
		dsc->range_max_qp =
			dsi_dsc_rc_range_max_qp_1_1_scr1[ratio_index];
	} else {
		dsc->range_min_qp = dsi_dsc_rc_range_min_qp_1_1[ratio_index];
		dsc->range_max_qp = dsi_dsc_rc_range_max_qp_1_1[ratio_index];
	}
	dsc->range_bpg_offset = dsi_dsc_rc_range_bpg_offset;

	if (bpp == 8) {
		dsc->initial_offset = 6144;
		dsc->initial_xmit_delay = 512;
	} else if (bpp == 10) {
		dsc->initial_offset = 5632;
		dsc->initial_xmit_delay = 410;
	} else {
		dsc->initial_offset = 2048;
		dsc->initial_xmit_delay = 341;
	}

	dsc->line_buf_depth = bpc + 1;

	if (bpc == 8) {
		dsc->input_10_bits = 0;
		dsc->min_qp_flatness = 3;
		dsc->max_qp_flatness = 12;
		dsc->quant_incr_limit0 = 11;
		dsc->quant_incr_limit1 = 11;
		mux_words_size = 48;
	} else if (bpc == 10) { /* 10bpc */
		dsc->input_10_bits = 1;
		dsc->min_qp_flatness = 7;
		dsc->max_qp_flatness = 16;
		dsc->quant_incr_limit0 = 15;
		dsc->quant_incr_limit1 = 15;
		mux_words_size = 48;
	} else { /* 12 bpc */
		dsc->input_10_bits = 0;
		dsc->min_qp_flatness = 11;
		dsc->max_qp_flatness = 20;
		dsc->quant_incr_limit0 = 19;
		dsc->quant_incr_limit1 = 19;
		mux_words_size = 64;
	}

	mod_offset = dsc->slice_width % 3;
	switch (mod_offset) {
	case 0:
		dsc->slice_last_group_size = 2;
		break;
	case 1:
		dsc->slice_last_group_size = 0;
		break;
	case 2:
		dsc->slice_last_group_size = 1;
		break;
	default:
		break;
	}

	dsc->det_thresh_flatness = 2 << (bpc - 8);

	groups_per_line = DIV_ROUND_UP(dsc->slice_width, 3);

	dsc->chunk_size = dsc->slice_width * bpp / 8;
	if ((dsc->slice_width * bpp) % 8)
		dsc->chunk_size++;

	/* rbs-min */
	min_rate_buffer_size =  dsc->rc_model_size - dsc->initial_offset +
			dsc->initial_xmit_delay * bpp +
			groups_per_line * dsc->first_line_bpg_offset;

	hrd_delay = DIV_ROUND_UP(min_rate_buffer_size, bpp);

	dsc->initial_dec_delay = hrd_delay - dsc->initial_xmit_delay;

	dsc->initial_scale_value = 8 * dsc->rc_model_size /
			(dsc->rc_model_size - dsc->initial_offset);

	slice_bits = 8 * dsc->chunk_size * dsc->slice_height;

	groups_total = groups_per_line * dsc->slice_height;

	data = dsc->first_line_bpg_offset * 2048;

	dsc->nfl_bpg_offset = DIV_ROUND_UP(data, (dsc->slice_height - 1));

	pre_num_extra_mux_bits = 3 * (mux_words_size + (4 * bpc + 4) - 2);

	num_extra_mux_bits = pre_num_extra_mux_bits - (mux_words_size -
		((slice_bits - pre_num_extra_mux_bits) % mux_words_size));

	data = 2048 * (dsc->rc_model_size - dsc->initial_offset
		+ num_extra_mux_bits);
	dsc->slice_bpg_offset = DIV_ROUND_UP(data, groups_total);

	data = dsc->initial_xmit_delay * bpp;
	final_value =  dsc->rc_model_size - data + num_extra_mux_bits;

	final_scale = 8 * dsc->rc_model_size /
		(dsc->rc_model_size - final_value);

	dsc->final_offset = final_value;

	data = (final_scale - 9) * (dsc->nfl_bpg_offset +
		dsc->slice_bpg_offset);
	dsc->scale_increment_interval = (2048 * dsc->final_offset) / data;

	dsc->scale_decrement_interval = groups_per_line /
		(dsc->initial_scale_value - 8);

	return 0;
}


static int dsi_panel_parse_phy_timing(struct dsi_display_mode *mode,
		struct dsi_parser_utils *utils)
{
	const char *data;
	u32 len, i;
	int rc = 0;
	struct dsi_display_mode_priv_info *priv_info;
	u64 pixel_clk_khz;

	if (!mode || !mode->priv_info)
		return -EINVAL;

	priv_info = mode->priv_info;

	data = utils->get_property(utils->data,
			"qcom,mdss-dsi-panel-phy-timings", &len);
	if (!data) {
		DSI_DEBUG("Unable to read Phy timing settings\n");
	} else {
		priv_info->phy_timing_val =
			kzalloc((sizeof(u32) * len), GFP_KERNEL);
		if (!priv_info->phy_timing_val)
			return -EINVAL;

		for (i = 0; i < len; i++)
			priv_info->phy_timing_val[i] = data[i];

		priv_info->phy_timing_len = len;
	}

	if (mode->panel_mode == DSI_OP_VIDEO_MODE) {
		/*
		 *  For command mode we update the pclk as part of
		 *  function dsi_panel_calc_dsi_transfer_time( )
		 *  as we set it based on dsi clock or mdp transfer time.
		 */
		pixel_clk_khz = (DSI_H_TOTAL_DSC(&mode->timing) *
				DSI_V_TOTAL(&mode->timing) *
				mode->timing.refresh_rate);
		do_div(pixel_clk_khz, 1000);
		mode->pixel_clk_khz = pixel_clk_khz;
	}

	return rc;
}

static int dsi_panel_parse_dsc_params(struct dsi_display_mode *mode,
				struct dsi_parser_utils *utils)
{
	u32 data;
	int rc = -EINVAL;
	int intf_width;
	const char *compression;
	struct dsi_display_mode_priv_info *priv_info;

	if (!mode || !mode->priv_info)
		return -EINVAL;

	priv_info = mode->priv_info;

	priv_info->dsc_enabled = false;
	compression = utils->get_property(utils->data,
			"qcom,compression-mode", NULL);
	if (compression && !strcmp(compression, "dsc"))
		priv_info->dsc_enabled = true;

	if (!priv_info->dsc_enabled) {
		DSI_DEBUG("dsc compression is not enabled for the mode\n");
		return 0;
	}

	rc = utils->read_u32(utils->data, "qcom,mdss-dsc-version", &data);
	if (rc) {
		priv_info->dsc.version = 0x11;
		rc = 0;
	} else {
		priv_info->dsc.version = data & 0xff;
		/* only support DSC 1.1 rev */
		if (priv_info->dsc.version != 0x11) {
			DSI_ERR("%s: DSC version:%d not supported\n", __func__,
					priv_info->dsc.version);
			rc = -EINVAL;
			goto error;
		}
	}

	rc = utils->read_u32(utils->data, "qcom,mdss-dsc-scr-version", &data);
	if (rc) {
		priv_info->dsc.scr_rev = 0x0;
		rc = 0;
	} else {
		priv_info->dsc.scr_rev = data & 0xff;
		/* only one scr rev supported */
		if (priv_info->dsc.scr_rev > 0x1) {
			DSI_ERR("%s: DSC scr version:%d not supported\n",
					__func__, priv_info->dsc.scr_rev);
			rc = -EINVAL;
			goto error;
		}
	}

	rc = utils->read_u32(utils->data, "qcom,mdss-dsc-slice-height", &data);
	if (rc) {
		DSI_ERR("failed to parse qcom,mdss-dsc-slice-height\n");
		goto error;
	}
	priv_info->dsc.slice_height = data;

	rc = utils->read_u32(utils->data, "qcom,mdss-dsc-slice-width", &data);
	if (rc) {
		DSI_ERR("failed to parse qcom,mdss-dsc-slice-width\n");
		goto error;
	}
	priv_info->dsc.slice_width = data;

	intf_width = mode->timing.h_active;
	if (intf_width % priv_info->dsc.slice_width) {
		DSI_ERR("invalid slice width for the intf width:%d slice width:%d\n",
			intf_width, priv_info->dsc.slice_width);
		rc = -EINVAL;
		goto error;
	}

	priv_info->dsc.pic_width = mode->timing.h_active;
	priv_info->dsc.pic_height = mode->timing.v_active;

	rc = utils->read_u32(utils->data, "qcom,mdss-dsc-slice-per-pkt", &data);
	if (rc) {
		DSI_ERR("failed to parse qcom,mdss-dsc-slice-per-pkt\n");
		goto error;
	} else if (!data || (data > 2)) {
		DSI_ERR("invalid dsc slice-per-pkt:%d\n", data);
		goto error;
	}
	priv_info->dsc.slice_per_pkt = data;

	rc = utils->read_u32(utils->data, "qcom,mdss-dsc-bit-per-component",
		&data);
	if (rc) {
		DSI_ERR("failed to parse qcom,mdss-dsc-bit-per-component\n");
		goto error;
	}
	priv_info->dsc.bpc = data;

	rc = utils->read_u32(utils->data, "qcom,mdss-pps-delay-ms", &data);
	if (rc) {
		DSI_DEBUG("pps-delay-ms not specified, defaulting to 0\n");
		data = 0;
	}
	priv_info->dsc.pps_delay_ms = data;

	rc = utils->read_u32(utils->data, "qcom,mdss-dsc-bit-per-pixel",
			&data);
	if (rc) {
		DSI_ERR("failed to parse qcom,mdss-dsc-bit-per-pixel\n");
		goto error;
	}
	priv_info->dsc.bpp = data;

	priv_info->dsc.block_pred_enable = utils->read_bool(utils->data,
		"qcom,mdss-dsc-block-prediction-enable");

	priv_info->dsc.full_frame_slices = DIV_ROUND_UP(intf_width,
		priv_info->dsc.slice_width);

	dsi_dsc_populate_static_param(&priv_info->dsc);
	dsi_dsc_pclk_param_calc(&priv_info->dsc, intf_width);

	mode->timing.dsc_enabled = true;
	mode->timing.dsc = &priv_info->dsc;

error:
	return rc;
}

static int dsi_panel_parse_hdr_config(struct dsi_panel *panel)
{
	int rc = 0;
	struct drm_panel_hdr_properties *hdr_prop;
	struct dsi_parser_utils *utils = &panel->utils;

	hdr_prop = &panel->hdr_props;
	hdr_prop->hdr_enabled = utils->read_bool(utils->data,
		"qcom,mdss-dsi-panel-hdr-enabled");

	if (hdr_prop->hdr_enabled) {
		rc = utils->read_u32_array(utils->data,
				"qcom,mdss-dsi-panel-hdr-color-primaries",
				hdr_prop->display_primaries,
				DISPLAY_PRIMARIES_MAX);
		if (rc) {
			DSI_ERR("%s:%d, Unable to read color primaries,rc:%u\n",
					__func__, __LINE__, rc);
			hdr_prop->hdr_enabled = false;
			return rc;
		}

		rc = utils->read_u32(utils->data,
			"qcom,mdss-dsi-panel-peak-brightness",
			&(hdr_prop->peak_brightness));
		if (rc) {
			DSI_ERR("%s:%d, Unable to read hdr brightness, rc:%u\n",
				__func__, __LINE__, rc);
			hdr_prop->hdr_enabled = false;
			return rc;
		}

		rc = utils->read_u32(utils->data,
			"qcom,mdss-dsi-panel-blackness-level",
			&(hdr_prop->blackness_level));
		if (rc) {
			DSI_ERR("%s:%d, Unable to read hdr brightness, rc:%u\n",
				__func__, __LINE__, rc);
			hdr_prop->hdr_enabled = false;
			return rc;
		}
	}
	return 0;
}

static int dsi_panel_parse_topology(
		struct dsi_display_mode_priv_info *priv_info,
		struct dsi_parser_utils *utils,
		int topology_override)
{
	struct msm_display_topology *topology;
	u32 top_count, top_sel, *array = NULL;
	int i, len = 0;
	int rc = -EINVAL;

	len = utils->count_u32_elems(utils->data, "qcom,display-topology");
	if (len <= 0 || len % TOPOLOGY_SET_LEN ||
			len > (TOPOLOGY_SET_LEN * MAX_TOPOLOGY)) {
		DSI_ERR("invalid topology list for the panel, rc = %d\n", rc);
		return rc;
	}

	top_count = len / TOPOLOGY_SET_LEN;

	array = kcalloc(len, sizeof(u32), GFP_KERNEL);
	if (!array)
		return -ENOMEM;

	rc = utils->read_u32_array(utils->data,
			"qcom,display-topology", array, len);
	if (rc) {
		DSI_ERR("unable to read the display topologies, rc = %d\n", rc);
		goto read_fail;
	}

	topology = kcalloc(top_count, sizeof(*topology), GFP_KERNEL);
	if (!topology) {
		rc = -ENOMEM;
		goto read_fail;
	}

	for (i = 0; i < top_count; i++) {
		struct msm_display_topology *top = &topology[i];

		top->num_lm = array[i * TOPOLOGY_SET_LEN];
		top->num_enc = array[i * TOPOLOGY_SET_LEN + 1];
		top->num_intf = array[i * TOPOLOGY_SET_LEN + 2];
	}

	if (topology_override >= 0 && topology_override < top_count) {
		DSI_INFO("override topology: cfg:%d lm:%d comp_enc:%d intf:%d\n",
			topology_override,
			topology[topology_override].num_lm,
			topology[topology_override].num_enc,
			topology[topology_override].num_intf);
		top_sel = topology_override;
		goto parse_done;
	}

	rc = utils->read_u32(utils->data,
			"qcom,default-topology-index", &top_sel);
	if (rc) {
		DSI_ERR("no default topology selected, rc = %d\n", rc);
		goto parse_fail;
	}

	if (top_sel >= top_count) {
		rc = -EINVAL;
		DSI_ERR("default topology is specified is not valid, rc = %d\n",
			rc);
		goto parse_fail;
	}

	DSI_INFO("default topology: lm: %d comp_enc:%d intf: %d\n",
		topology[top_sel].num_lm,
		topology[top_sel].num_enc,
		topology[top_sel].num_intf);

parse_done:
	memcpy(&priv_info->topology, &topology[top_sel],
		sizeof(struct msm_display_topology));
parse_fail:
	kfree(topology);
read_fail:
	kfree(array);

	return rc;
}

static int dsi_panel_parse_roi_alignment(struct dsi_parser_utils *utils,
					 struct msm_roi_alignment *align)
{
	int len = 0, rc = 0;
	u32 value[6];
	struct property *data;

	if (!align)
		return -EINVAL;

	memset(align, 0, sizeof(*align));

	data = utils->find_property(utils->data,
			"qcom,panel-roi-alignment", &len);
	len /= sizeof(u32);
	if (!data) {
		DSI_ERR("panel roi alignment not found\n");
		rc = -EINVAL;
	} else if (len != 6) {
		DSI_ERR("incorrect roi alignment len %d\n", len);
		rc = -EINVAL;
	} else {
		rc = utils->read_u32_array(utils->data,
				"qcom,panel-roi-alignment", value, len);
		if (rc)
			DSI_DEBUG("error reading panel roi alignment values\n");
		else {
			align->xstart_pix_align = value[0];
			align->ystart_pix_align = value[1];
			align->width_pix_align = value[2];
			align->height_pix_align = value[3];
			align->min_width = value[4];
			align->min_height = value[5];
		}

		DSI_INFO("roi alignment: [%d, %d, %d, %d, %d, %d]\n",
			align->xstart_pix_align,
			align->width_pix_align,
			align->ystart_pix_align,
			align->height_pix_align,
			align->min_width,
			align->min_height);
	}

	return rc;
}

static int dsi_panel_parse_partial_update_caps(struct dsi_display_mode *mode,
				struct dsi_parser_utils *utils)
{
	struct msm_roi_caps *roi_caps = NULL;
	const char *data;
	int rc = 0;

	if (!mode || !mode->priv_info) {
		DSI_ERR("invalid arguments\n");
		return -EINVAL;
	}

	roi_caps = &mode->priv_info->roi_caps;

	memset(roi_caps, 0, sizeof(*roi_caps));

	data = utils->get_property(utils->data,
		"qcom,partial-update-enabled", NULL);
	if (data) {
		if (!strcmp(data, "dual_roi"))
			roi_caps->num_roi = 2;
		else if (!strcmp(data, "single_roi"))
			roi_caps->num_roi = 1;
		else {
			DSI_INFO(
			"invalid value for qcom,partial-update-enabled: %s\n",
			data);
			return 0;
		}
	} else {
		DSI_DEBUG("partial update disabled as the property is not set\n");
		return 0;
	}

	roi_caps->merge_rois = utils->read_bool(utils->data,
			"qcom,partial-update-roi-merge");

	roi_caps->enabled = roi_caps->num_roi > 0;

	DSI_DEBUG("partial update num_rois=%d enabled=%d\n", roi_caps->num_roi,
			roi_caps->enabled);

	if (roi_caps->enabled)
		rc = dsi_panel_parse_roi_alignment(utils,
				&roi_caps->align);

	if (rc)
		memset(roi_caps, 0, sizeof(*roi_caps));

	return rc;
}

static int dsi_panel_parse_panel_mode_caps(struct dsi_display_mode *mode,
				struct dsi_parser_utils *utils)
{
	bool vid_mode_support, cmd_mode_support;

	if (!mode || !mode->priv_info) {
		DSI_ERR("invalid arguments\n");
		return -EINVAL;
	}

	vid_mode_support = utils->read_bool(utils->data,
				"qcom,mdss-dsi-video-mode");

	cmd_mode_support = utils->read_bool(utils->data,
				"qcom,mdss-dsi-cmd-mode");

	if (cmd_mode_support)
		mode->panel_mode = DSI_OP_CMD_MODE;
	else if (vid_mode_support)
		mode->panel_mode = DSI_OP_VIDEO_MODE;
	else
		return -EINVAL;

	return 0;
};


static int dsi_panel_parse_dms_info(struct dsi_panel *panel)
{
	int dms_enabled;
	const char *data;
	struct dsi_parser_utils *utils = &panel->utils;

	panel->dms_mode = DSI_DMS_MODE_DISABLED;
	dms_enabled = utils->read_bool(utils->data,
		"qcom,dynamic-mode-switch-enabled");
	if (!dms_enabled)
		return 0;

	data = utils->get_property(utils->data,
			"qcom,dynamic-mode-switch-type", NULL);
	if (data && !strcmp(data, "dynamic-resolution-switch-immediate")) {
		panel->dms_mode = DSI_DMS_MODE_RES_SWITCH_IMMEDIATE;
	} else {
		DSI_ERR("[%s] unsupported dynamic switch mode: %s\n",
							panel->name, data);
		return -EINVAL;
	}

	return 0;
};

/*
 * The length of all the valid values to be checked should not be greater
 * than the length of returned data from read command.
 */
static bool
dsi_panel_parse_esd_check_valid_params(struct dsi_panel *panel, u32 count)
{
	int i;
	struct drm_panel_esd_config *config = &panel->esd_config;

	for (i = 0; i < count; ++i) {
		if (config->status_valid_params[i] >
				config->status_cmds_rlen[i]) {
			DSI_DEBUG("ignore valid params\n");
			return false;
		}
	}

	return true;
}

static bool dsi_panel_parse_esd_status_len(struct dsi_parser_utils *utils,
	char *prop_key, u32 **target, u32 cmd_cnt)
{
	int tmp;

	if (!utils->find_property(utils->data, prop_key, &tmp))
		return false;

	tmp /= sizeof(u32);
	if (tmp != cmd_cnt) {
		DSI_ERR("request property(%d) do not match cmd count(%d)\n",
				tmp, cmd_cnt);
		return false;
	}

	*target = kcalloc(tmp, sizeof(u32), GFP_KERNEL);
	if (IS_ERR_OR_NULL(*target)) {
		DSI_ERR("Error allocating memory for property\n");
		return false;
	}

	if (utils->read_u32_array(utils->data, prop_key, *target, tmp)) {
		DSI_ERR("cannot get values from dts\n");
		kfree(*target);
		*target = NULL;
		return false;
	}

	return true;
}

static void dsi_panel_esd_config_deinit(struct drm_panel_esd_config *esd_config)
{
	kfree(esd_config->status_buf);
	kfree(esd_config->return_buf);
	kfree(esd_config->status_value);
	kfree(esd_config->status_valid_params);
	kfree(esd_config->status_cmds_rlen);
	kfree(esd_config->status_cmd.cmds);
}

int dsi_panel_parse_esd_reg_read_configs(struct dsi_panel *panel)
{
	struct drm_panel_esd_config *esd_config;
	int rc = 0;
	u32 tmp;
	u32 i, status_len, *lenp;
	struct property *data;
	struct dsi_parser_utils *utils = &panel->utils;

	if (!panel) {
		DSI_ERR("Invalid Params\n");
		return -EINVAL;
	}

	esd_config = &panel->esd_config;
	if (!esd_config)
		return -EINVAL;

	dsi_panel_parse_cmd_sets_sub(&esd_config->status_cmd,
				DSI_CMD_SET_PANEL_STATUS, utils);
	if (!esd_config->status_cmd.count) {
		DSI_ERR("panel status command parsing failed\n");
		rc = -EINVAL;
		goto error;
	}

	if (!dsi_panel_parse_esd_status_len(utils,
		"qcom,mdss-dsi-panel-status-read-length",
			&panel->esd_config.status_cmds_rlen,
				esd_config->status_cmd.count)) {
		DSI_ERR("Invalid status read length\n");
		rc = -EINVAL;
		goto error1;
	}

	if (dsi_panel_parse_esd_status_len(utils,
		"qcom,mdss-dsi-panel-status-valid-params",
			&panel->esd_config.status_valid_params,
				esd_config->status_cmd.count)) {
		if (!dsi_panel_parse_esd_check_valid_params(panel,
					esd_config->status_cmd.count)) {
			rc = -EINVAL;
			goto error2;
		}
	}

	status_len = 0;
	lenp = esd_config->status_valid_params ?: esd_config->status_cmds_rlen;
	for (i = 0; i < esd_config->status_cmd.count; ++i)
		status_len += lenp[i];

	if (!status_len) {
		rc = -EINVAL;
		goto error2;
	}

	/*
	 * Some panel may need multiple read commands to properly
	 * check panel status. Do a sanity check for proper status
	 * value which will be compared with the value read by dsi
	 * controller during ESD check. Also check if multiple read
	 * commands are there then, there should be corresponding
	 * status check values for each read command.
	 */
	data = utils->find_property(utils->data,
			"qcom,mdss-dsi-panel-status-value", &tmp);
	tmp /= sizeof(u32);
	if (!IS_ERR_OR_NULL(data) && tmp != 0 && (tmp % status_len) == 0) {
		esd_config->groups = tmp / status_len;
	} else {
		DSI_ERR("error parse panel-status-value\n");
		rc = -EINVAL;
		goto error2;
	}

	esd_config->status_value =
		kzalloc(sizeof(u32) * status_len * esd_config->groups,
			GFP_KERNEL);
	if (!esd_config->status_value) {
		rc = -ENOMEM;
		goto error2;
	}

	esd_config->return_buf = kcalloc(status_len * esd_config->groups,
			sizeof(unsigned char), GFP_KERNEL);
	if (!esd_config->return_buf) {
		rc = -ENOMEM;
		goto error3;
	}

	esd_config->status_buf = kzalloc(SZ_4K, GFP_KERNEL);
	if (!esd_config->status_buf) {
		rc = -ENOMEM;
		goto error4;
	}

	rc = utils->read_u32_array(utils->data,
		"qcom,mdss-dsi-panel-status-value",
		esd_config->status_value, esd_config->groups * status_len);
	if (rc) {
		DSI_DEBUG("error reading panel status values\n");
		memset(esd_config->status_value, 0,
				esd_config->groups * status_len);
	}

	return 0;

error4:
	kfree(esd_config->return_buf);
error3:
	kfree(esd_config->status_value);
error2:
	kfree(esd_config->status_valid_params);
	kfree(esd_config->status_cmds_rlen);
error1:
	kfree(esd_config->status_cmd.cmds);
error:
	return rc;
}

static int dsi_panel_parse_esd_config(struct dsi_panel *panel)
{
	int rc = 0;
	const char *string;
	struct drm_panel_esd_config *esd_config;
	struct dsi_parser_utils *utils = &panel->utils;
	u8 *esd_mode = NULL;

	esd_config = &panel->esd_config;
	esd_config->status_mode = ESD_MODE_MAX;

	esd_config->esd_enabled = utils->read_bool(utils->data,
		"qcom,esd-check-enabled");

	if (!esd_config->esd_enabled)
		return 0;

	rc = utils->read_string(utils->data,
			"qcom,mdss-dsi-panel-status-check-mode", &string);
	if (!rc) {
		if (!strcmp(string, "bta_check")) {
			esd_config->status_mode = ESD_MODE_SW_BTA;
		} else if (!strcmp(string, "reg_read")) {
			esd_config->status_mode = ESD_MODE_REG_READ;
		} else if (!strcmp(string, "te_signal_check")) {
			if (panel->panel_mode == DSI_OP_CMD_MODE) {
				esd_config->status_mode = ESD_MODE_PANEL_TE;
			} else {
				DSI_ERR("TE-ESD not valid for video mode\n");
				rc = -EINVAL;
				goto error;
			}
		} else {
			DSI_ERR("No valid panel-status-check-mode string\n");
			rc = -EINVAL;
			goto error;
		}
	} else {
		DSI_DEBUG("status check method not defined!\n");
		rc = -EINVAL;
		goto error;
	}

	if (panel->esd_config.status_mode == ESD_MODE_REG_READ) {
		rc = dsi_panel_parse_esd_reg_read_configs(panel);
		if (rc) {
			DSI_ERR("failed to parse esd reg read mode params, rc=%d\n",
						rc);
			goto error;
		}
		esd_mode = "register_read";
	} else if (panel->esd_config.status_mode == ESD_MODE_SW_BTA) {
		esd_mode = "bta_trigger";
	} else if (panel->esd_config.status_mode ==  ESD_MODE_PANEL_TE) {
		esd_mode = "te_check";
	}

	DSI_DEBUG("ESD enabled with mode: %s\n", esd_mode);

	return 0;

error:
	panel->esd_config.esd_enabled = false;
	return rc;
}

static void dsi_panel_update_util(struct dsi_panel *panel,
				  struct device_node *parser_node)
{
	struct dsi_parser_utils *utils = &panel->utils;

	if (parser_node) {
		*utils = *dsi_parser_get_parser_utils();
		utils->data = parser_node;

		DSI_DEBUG("switching to parser APIs\n");

		goto end;
	}

	*utils = *dsi_parser_get_of_utils();
	utils->data = panel->panel_of_node;
end:
	utils->node = panel->panel_of_node;
}

struct dsi_panel *dsi_panel_get(struct device *parent,
				struct device_node *of_node,
				struct device_node *parser_node,
				const char *type,
				int topology_override)
{
	struct dsi_panel *panel;
	struct dsi_parser_utils *utils;
	const char *panel_physical_type;
	int rc = 0;

	panel = kzalloc(sizeof(*panel), GFP_KERNEL);
	if (!panel)
		return ERR_PTR(-ENOMEM);

	panel->panel_of_node = of_node;
	panel->parent = parent;
	panel->type = type;

	dsi_panel_update_util(panel, parser_node);
	utils = &panel->utils;

	panel->name = utils->get_property(utils->data,
				"qcom,mdss-dsi-panel-name", NULL);
	if (!panel->name)
		panel->name = DSI_PANEL_DEFAULT_LABEL;

	/*
	 * Set panel type to LCD as default.
	 */
	panel->panel_type = DSI_DISPLAY_PANEL_TYPE_LCD;
	panel_physical_type = utils->get_property(utils->data,
				"qcom,mdss-dsi-panel-physical-type", NULL);
	if (panel_physical_type && !strcmp(panel_physical_type, "oled"))
		panel->panel_type = DSI_DISPLAY_PANEL_TYPE_OLED;
	rc = dsi_panel_parse_host_config(panel);
	if (rc) {
		DSI_ERR("failed to parse host configuration, rc=%d\n",
				rc);
		goto error;
	}

	rc = dsi_panel_parse_panel_mode(panel);
	if (rc) {
		DSI_ERR("failed to parse panel mode configuration, rc=%d\n",
				rc);
		goto error;
	}

	rc = dsi_panel_parse_dfps_caps(panel);
	if (rc)
		DSI_ERR("failed to parse dfps configuration, rc=%d\n", rc);

	rc = dsi_panel_parse_qsync_caps(panel, of_node);
	if (rc)
		DSI_DEBUG("failed to parse qsync features, rc=%d\n", rc);

	rc = dsi_panel_parse_dyn_clk_caps(panel);
	if (rc)
		DSI_ERR("failed to parse dynamic clk config, rc=%d\n", rc);

	rc = dsi_panel_parse_phy_props(panel);
	if (rc) {
		DSI_ERR("failed to parse panel physical dimension, rc=%d\n",
				rc);
		goto error;
	}

	rc = dsi_panel_parse_gpios(panel);
	if (rc) {
		DSI_ERR("failed to parse panel gpios, rc=%d\n", rc);
		goto error;
	}

	rc = dsi_panel_parse_power_cfg(panel);
	if (rc)
		DSI_ERR("failed to parse power config, rc=%d\n", rc);

	rc = dsi_panel_parse_bl_config(panel);
	if (rc) {
		DSI_ERR("failed to parse backlight config, rc=%d\n", rc);
		if (rc == -EPROBE_DEFER)
			goto error;
	}

	rc = dsi_panel_parse_misc_features(panel);
	if (rc)
		DSI_ERR("failed to parse misc features, rc=%d\n", rc);

	rc = dsi_panel_parse_hdr_config(panel);
	if (rc)
		DSI_ERR("failed to parse hdr config, rc=%d\n", rc);

	rc = dsi_panel_get_mode_count(panel);
	if (rc) {
		DSI_ERR("failed to get mode count, rc=%d\n", rc);
		goto error;
	}

	rc = dsi_panel_parse_dms_info(panel);
	if (rc)
		DSI_DEBUG("failed to get dms info, rc=%d\n", rc);

	rc = dsi_panel_parse_esd_config(panel);
	if (rc)
		DSI_DEBUG("failed to parse esd config, rc=%d\n", rc);

	rc = dsi_panel_parse_mi_config(panel, of_node);
	if (rc)
		DSI_DEBUG("failed to parse mi config, rc=%d\n", rc);

	panel->power_mode = SDE_MODE_DPMS_OFF;
	drm_panel_init(&panel->drm_panel);
	panel->drm_panel.dev = &panel->mipi_device.dev;
	panel->mipi_device.dev.of_node = of_node;

	rc = drm_panel_add(&panel->drm_panel);
	if (rc)
		goto error;

	mutex_init(&panel->panel_lock);

	return panel;
error:
	kfree(panel);
	return ERR_PTR(rc);
}

void dsi_panel_put(struct dsi_panel *panel)
{
	drm_panel_remove(&panel->drm_panel);

	/* free resources allocated for ESD check */
	dsi_panel_esd_config_deinit(&panel->esd_config);

	wakeup_source_remove(panel->mi_cfg.aod_wakelock);
	wakeup_source_destroy(panel->mi_cfg.aod_wakelock);

	kfree(panel);
}

int dsi_panel_drv_init(struct dsi_panel *panel,
		       struct mipi_dsi_host *host)
{
	int rc = 0;
	struct mipi_dsi_device *dev;

	if (!panel || !host) {
		DSI_ERR("invalid params\n");
		return -EINVAL;
	}

	mutex_lock(&panel->panel_lock);

	dev = &panel->mipi_device;

	dev->host = host;
	/*
	 * We dont have device structure since panel is not a device node.
	 * When using drm panel framework, the device is probed when the host is
	 * create.
	 */
	dev->channel = 0;
	dev->lanes = 4;

	panel->host = host;
	rc = dsi_panel_vreg_get(panel);
	if (rc) {
		DSI_ERR("[%s] failed to get panel regulators, rc=%d\n",
		       panel->name, rc);
		goto exit;
	}

	rc = dsi_panel_pinctrl_init(panel);
	if (rc) {
		DSI_ERR("[%s] failed to init pinctrl, rc=%d\n",
				panel->name, rc);
		goto error_vreg_put;
	}

	rc = dsi_panel_gpio_request(panel);
	if (rc) {
		DSI_ERR("[%s] failed to request gpios, rc=%d\n", panel->name,
		       rc);
		goto error_pinctrl_deinit;
	}

	rc = dsi_panel_bl_register(panel);
	if (rc) {
		if (rc != -EPROBE_DEFER)
			DSI_ERR("[%s] failed to register backlight, rc=%d\n",
			       panel->name, rc);
		goto error_gpio_release;
	}

	goto exit;

error_gpio_release:
	(void)dsi_panel_gpio_release(panel);
error_pinctrl_deinit:
	(void)dsi_panel_pinctrl_deinit(panel);
error_vreg_put:
	(void)dsi_panel_vreg_put(panel);
exit:
	mutex_unlock(&panel->panel_lock);
	return rc;
}

int dsi_panel_drv_deinit(struct dsi_panel *panel)
{
	int rc = 0;

	if (!panel) {
		DSI_ERR("invalid params\n");
		return -EINVAL;
	}

	mutex_lock(&panel->panel_lock);

	rc = dsi_panel_bl_unregister(panel);
	if (rc)
		DSI_ERR("[%s] failed to unregister backlight, rc=%d\n",
		       panel->name, rc);

	rc = dsi_panel_gpio_release(panel);
	if (rc)
		DSI_ERR("[%s] failed to release gpios, rc=%d\n", panel->name,
		       rc);

	rc = dsi_panel_pinctrl_deinit(panel);
	if (rc)
		DSI_ERR("[%s] failed to deinit gpios, rc=%d\n", panel->name,
		       rc);

	rc = dsi_panel_vreg_put(panel);
	if (rc)
		DSI_ERR("[%s] failed to put regs, rc=%d\n", panel->name, rc);

	panel->host = NULL;
	memset(&panel->mipi_device, 0x0, sizeof(panel->mipi_device));

	mutex_unlock(&panel->panel_lock);
	return rc;
}

int dsi_panel_validate_mode(struct dsi_panel *panel,
			    struct dsi_display_mode *mode)
{
	return 0;
}

int dsi_panel_get_mode_count(struct dsi_panel *panel)
{
	const u32 SINGLE_MODE_SUPPORT = 1;
	struct dsi_parser_utils *utils;
	struct device_node *timings_np, *child_np;
	int num_dfps_rates, num_bit_clks;
	int num_video_modes = 0, num_cmd_modes = 0;
	int count, rc = 0;

	if (!panel) {
		DSI_ERR("invalid params\n");
		return -EINVAL;
	}

	utils = &panel->utils;

	panel->num_timing_nodes = 0;

	timings_np = utils->get_child_by_name(utils->data,
			"qcom,mdss-dsi-display-timings");
	if (!timings_np && !panel->host_config.ext_bridge_mode) {
		DSI_ERR("no display timing nodes defined\n");
		rc = -EINVAL;
		goto error;
	}

	count = utils->get_child_count(timings_np);
	if ((!count && !panel->host_config.ext_bridge_mode) ||
		count > DSI_MODE_MAX) {
		DSI_ERR("invalid count of timing nodes: %d\n", count);
		rc = -EINVAL;
		goto error;
	}

	/* No multiresolution support is available for video mode panels.
	 * Multi-mode is supported for video mode during POMS is enabled.
	 */
	if (panel->panel_mode != DSI_OP_CMD_MODE &&
		!panel->host_config.ext_bridge_mode &&
		!panel->panel_mode_switch_enabled)
		count = SINGLE_MODE_SUPPORT;

	panel->num_timing_nodes = count;
	dsi_for_each_child_node(timings_np, child_np) {
		if (utils->read_bool(child_np, "qcom,mdss-dsi-video-mode"))
			num_video_modes++;
		else if (utils->read_bool(child_np,
					"qcom,mdss-dsi-cmd-mode"))
			num_cmd_modes++;
		else if (panel->panel_mode == DSI_OP_VIDEO_MODE)
			num_video_modes++;
		else if (panel->panel_mode == DSI_OP_CMD_MODE)
			num_cmd_modes++;
	}

	num_dfps_rates = !panel->dfps_caps.dfps_support ? 1 :
					panel->dfps_caps.dfps_list_len;

	num_bit_clks = !panel->dyn_clk_caps.dyn_clk_support ? 1 :
					panel->dyn_clk_caps.bit_clk_list_len;

	/*
	 * Inflate num_of_modes by fps and bit clks in dfps.
	 * Single command mode for video mode panels supporting
	 * panel operating mode switch.
	 */
	num_video_modes = num_video_modes * num_bit_clks * num_dfps_rates;

	if ((panel->panel_mode == DSI_OP_VIDEO_MODE) &&
			(panel->panel_mode_switch_enabled))
		num_cmd_modes  = 1;
	else
		num_cmd_modes = num_cmd_modes * num_bit_clks;

	panel->num_display_modes = num_video_modes + num_cmd_modes;

error:
	return rc;
}

int dsi_panel_get_phy_props(struct dsi_panel *panel,
			    struct dsi_panel_phy_props *phy_props)
{
	int rc = 0;

	if (!panel || !phy_props) {
		DSI_ERR("invalid params\n");
		return -EINVAL;
	}

	memcpy(phy_props, &panel->phy_props, sizeof(*phy_props));
	return rc;
}

int dsi_panel_get_dfps_caps(struct dsi_panel *panel,
			    struct dsi_dfps_capabilities *dfps_caps)
{
	int rc = 0;

	if (!panel || !dfps_caps) {
		DSI_ERR("invalid params\n");
		return -EINVAL;
	}

	memcpy(dfps_caps, &panel->dfps_caps, sizeof(*dfps_caps));
	return rc;
}

void dsi_panel_put_mode(struct dsi_display_mode *mode)
{
	int i;

	if (!mode->priv_info)
		return;

	for (i = 0; i < DSI_CMD_SET_MAX; i++) {
		dsi_panel_destroy_cmd_packets(&mode->priv_info->cmd_sets[i]);
		dsi_panel_dealloc_cmd_packets(&mode->priv_info->cmd_sets[i]);
	}

	kfree(mode->priv_info);
}

void dsi_panel_calc_dsi_transfer_time(struct dsi_host_common_cfg *config,
		struct dsi_display_mode *mode, u32 frame_threshold_us)
{
	u32 frame_time_us,nslices;
	u64 min_bitclk_hz, total_active_pixels, bits_per_line, pclk_rate_hz,
		dsi_transfer_time_us, pixel_clk_khz;
	struct msm_display_dsc_info *dsc = mode->timing.dsc;
	struct dsi_mode_info *timing = &mode->timing;
	struct dsi_display_mode *display_mode;
	u32 jitter_numer, jitter_denom, prefill_lines;
	u32 min_threshold_us, prefill_time_us;

	/* Packet overlead in bits,2 bytes header + 2 bytes checksum
	 * + 1 byte dcs data command.
        */
	const u32 packet_overhead = 56;

	display_mode = container_of(timing, struct dsi_display_mode, timing);

	jitter_numer = display_mode->priv_info->panel_jitter_numer;
	jitter_denom = display_mode->priv_info->panel_jitter_denom;

	frame_time_us = mult_frac(1000, 1000, (timing->refresh_rate));

	if (timing->dsc_enabled) {
		nslices = (timing->h_active)/(dsc->slice_width);
		/* (slice width x bit-per-pixel + packet overhead) x
		 * number of slices x height x fps / lane
		 */
		bits_per_line = ((dsc->slice_width * dsc->bpp) +
				packet_overhead) * nslices;
		bits_per_line = bits_per_line / (config->num_data_lanes);

		min_bitclk_hz = (bits_per_line * timing->v_active *
					timing->refresh_rate);
	} else {
		total_active_pixels = ((DSI_H_ACTIVE_DSC(timing)
					* timing->v_active));
		/* calculate the actual bitclk needed to transfer the frame */
		min_bitclk_hz = (total_active_pixels * (timing->refresh_rate) *
				(config->bpp));
		do_div(min_bitclk_hz, config->num_data_lanes);
	}

	timing->min_dsi_clk_hz = min_bitclk_hz;

	if (timing->clk_rate_hz) {
		/* adjust the transfer time proportionately for bit clk*/
		dsi_transfer_time_us = frame_time_us * min_bitclk_hz;
		do_div(dsi_transfer_time_us, timing->clk_rate_hz);
		timing->dsi_transfer_time_us = dsi_transfer_time_us;

	} else if (mode->priv_info->mdp_transfer_time_us) {
		timing->dsi_transfer_time_us =
			mode->priv_info->mdp_transfer_time_us;
	} else {

		min_threshold_us = mult_frac(frame_time_us,
				jitter_numer, (jitter_denom * 100));
		/*
		 * Increase the prefill_lines proportionately as recommended
		 * 35lines for 60fps, 52 for 90fps, 70lines for 120fps.
		 */
		prefill_lines = mult_frac(MIN_PREFILL_LINES,
				timing->refresh_rate, 60);

		prefill_time_us = mult_frac(frame_time_us, prefill_lines,
				(timing->v_active));

		/*
		 * Threshold is sum of panel jitter time, prefill line time
		 * plus 100usec buffer time.
		 */
		min_threshold_us = min_threshold_us + 100 + prefill_time_us;

		DSI_DEBUG("min threshold time=%d\n", min_threshold_us);

		if (min_threshold_us > frame_threshold_us)
			frame_threshold_us = min_threshold_us;

		timing->dsi_transfer_time_us = frame_time_us -
			frame_threshold_us;
	}

	timing->mdp_transfer_time_us = timing->dsi_transfer_time_us;

	/* Force update mdp xfer time to hal,if clk and mdp xfer time is set */
	if (mode->priv_info->mdp_transfer_time_us && timing->clk_rate_hz) {
		timing->mdp_transfer_time_us =
			mode->priv_info->mdp_transfer_time_us;
	}

	/* Calculate pclk_khz to update modeinfo */
	pclk_rate_hz =  min_bitclk_hz * frame_time_us;
	do_div(pclk_rate_hz, timing->dsi_transfer_time_us);

	pixel_clk_khz = pclk_rate_hz * config->num_data_lanes;
	do_div(pixel_clk_khz, config->bpp);
	display_mode->pixel_clk_khz = pixel_clk_khz;

	display_mode->pixel_clk_khz =  display_mode->pixel_clk_khz / 1000;
}


int dsi_panel_get_mode(struct dsi_panel *panel,
			u32 index, struct dsi_display_mode *mode,
			int topology_override)
{
	struct device_node *timings_np, *child_np;
	struct dsi_parser_utils *utils;
	struct dsi_display_mode_priv_info *prv_info;
	u32 child_idx = 0;
	int rc = 0, num_timings;
	void *utils_data = NULL;

	if (!panel || !mode) {
		DSI_ERR("invalid params\n");
		return -EINVAL;
	}

	mutex_lock(&panel->panel_lock);
	utils = &panel->utils;

	mode->priv_info = kzalloc(sizeof(*mode->priv_info), GFP_KERNEL);
	if (!mode->priv_info) {
		rc = -ENOMEM;
		goto done;
	}

	prv_info = mode->priv_info;

	timings_np = utils->get_child_by_name(utils->data,
		"qcom,mdss-dsi-display-timings");
	if (!timings_np) {
		DSI_ERR("no display timing nodes defined\n");
		rc = -EINVAL;
		goto parse_fail;
	}

	num_timings = utils->get_child_count(timings_np);
	if (!num_timings || num_timings > DSI_MODE_MAX) {
		DSI_ERR("invalid count of timing nodes: %d\n", num_timings);
		rc = -EINVAL;
		goto parse_fail;
	}

	utils_data = utils->data;

	dsi_for_each_child_node(timings_np, child_np) {
		if (index != child_idx++)
			continue;

		utils->data = child_np;

		rc = dsi_panel_parse_timing(&mode->timing, utils);
		if (rc) {
			DSI_ERR("failed to parse panel timing, rc=%d\n", rc);
			goto parse_fail;
		}

		rc = dsi_panel_parse_dsc_params(mode, utils);
		if (rc) {
			DSI_ERR("failed to parse dsc params, rc=%d\n", rc);
			goto parse_fail;
		}

		rc = dsi_panel_parse_topology(prv_info, utils,
				topology_override);
		if (rc) {
			DSI_ERR("failed to parse panel topology, rc=%d\n", rc);
			goto parse_fail;
		}

		rc = dsi_panel_parse_cmd_sets(prv_info, utils);
		if (rc) {
			DSI_ERR("failed to parse command sets, rc=%d\n", rc);
			goto parse_fail;
		}

		rc = dsi_panel_parse_jitter_config(mode, utils);
		if (rc)
			DSI_ERR(
			"failed to parse panel jitter config, rc=%d\n", rc);

		rc = dsi_panel_parse_phy_timing(mode, utils);
		if (rc) {
			DSI_ERR(
			"failed to parse panel phy timings, rc=%d\n", rc);
			goto parse_fail;
		}

		rc = dsi_panel_parse_partial_update_caps(mode, utils);
		if (rc)
			DSI_ERR("failed to partial update caps, rc=%d\n", rc);

		if (panel->panel_mode_switch_enabled) {
			rc = dsi_panel_parse_panel_mode_caps(mode, utils);
			if (rc) {
				rc = 0;
				mode->panel_mode = panel->panel_mode;
				DSI_INFO(
				"POMS: panel mode isn't specified in timing[%d]\n",
				child_idx);
			}
		} else {
			mode->panel_mode = panel->panel_mode;
		}
	}
	goto done;

parse_fail:
	kfree(mode->priv_info);
	mode->priv_info = NULL;
done:
	utils->data = utils_data;
	mutex_unlock(&panel->panel_lock);
	return rc;
}

int dsi_panel_get_host_cfg_for_mode(struct dsi_panel *panel,
				    struct dsi_display_mode *mode,
				    struct dsi_host_config *config)
{
	int rc = 0;
	struct dsi_dyn_clk_caps *dyn_clk_caps = &panel->dyn_clk_caps;

	if (!panel || !mode || !config) {
		DSI_ERR("invalid params\n");
		return -EINVAL;
	}

	mutex_lock(&panel->panel_lock);

	config->panel_mode = panel->panel_mode;
	memcpy(&config->common_config, &panel->host_config,
	       sizeof(config->common_config));

	if (panel->panel_mode == DSI_OP_VIDEO_MODE) {
		memcpy(&config->u.video_engine, &panel->video_config,
		       sizeof(config->u.video_engine));
	} else {
		memcpy(&config->u.cmd_engine, &panel->cmd_config,
		       sizeof(config->u.cmd_engine));
	}

	memcpy(&config->video_timing, &mode->timing,
	       sizeof(config->video_timing));
	config->video_timing.mdp_transfer_time_us =
			mode->priv_info->mdp_transfer_time_us;
	config->video_timing.dsc_enabled = mode->priv_info->dsc_enabled;
	config->video_timing.dsc = &mode->priv_info->dsc;

	if (dyn_clk_caps->dyn_clk_support)
		config->bit_clk_rate_hz_override = mode->timing.clk_rate_hz;
	else
		config->bit_clk_rate_hz_override = mode->priv_info->clk_rate_hz;

	config->esc_clk_rate_hz = 19200000;
	mutex_unlock(&panel->panel_lock);
	return rc;
}

int dsi_panel_pre_prepare(struct dsi_panel *panel)
{
	int rc = 0;

	if (!panel) {
		DSI_ERR("invalid params\n");
		return -EINVAL;
	}

	mutex_lock(&panel->panel_lock);

	rc = dsi_panel_power_on(panel);
	if (rc) {
		DSI_ERR("[%s] panel power on failed, rc=%d\n", panel->name, rc);
		goto error;
	}

error:
	mutex_unlock(&panel->panel_lock);
	return rc;
}

int dsi_panel_update_pps(struct dsi_panel *panel)
{
	int rc = 0;
	struct dsi_panel_cmd_set *set = NULL;
	struct dsi_display_mode_priv_info *priv_info = NULL;

	if (!panel || !panel->cur_mode) {
		DSI_ERR("invalid params\n");
		return -EINVAL;
	}

	mutex_lock(&panel->panel_lock);

	priv_info = panel->cur_mode->priv_info;

	set = &priv_info->cmd_sets[DSI_CMD_SET_PPS];

	dsi_dsc_create_pps_buf_cmd(&priv_info->dsc, panel->dsc_pps_cmd, 0);
	rc = dsi_panel_create_cmd_packets(panel->dsc_pps_cmd,
					  DSI_CMD_PPS_SIZE, 1, set->cmds);
	if (rc) {
		DSI_ERR("failed to create cmd packets, rc=%d\n", rc);
		goto error;
	}

	rc = dsi_panel_tx_cmd_set(panel, DSI_CMD_SET_PPS);
	if (rc) {
		DSI_ERR("[%s] failed to send DSI_CMD_SET_PPS cmds, rc=%d\n",
			panel->name, rc);
	}

	dsi_panel_destroy_cmd_packets(set);
error:
	mutex_unlock(&panel->panel_lock);
	return rc;
}

int dsi_panel_set_lp1(struct dsi_panel *panel)
{
	int rc = 0;
	struct dsi_panel_mi_cfg *mi_cfg;

	mi_cfg = &panel->mi_cfg;
	mi_cfg->hbm_enabled = false;

	if (!panel) {
		DSI_ERR("invalid params\n");
		return -EINVAL;
	}

	mutex_lock(&panel->panel_lock);
	if (!panel->panel_initialized)
		goto exit;

	/*
	 * Consider LP1->LP2->LP1.
	 * If the panel is already in LP mode, do not need to
	 * set the regulator.
	 * IBB and AB power mode would be set at the same time
	 * in PMIC driver, so we only call ibb setting that is enough.
	 */
	if (dsi_panel_is_type_oled(panel) &&
		panel->power_mode != SDE_MODE_DPMS_LP2)
		dsi_pwr_panel_regulator_mode_set(&panel->power_info,
			"ibb", REGULATOR_MODE_IDLE);
	rc = dsi_panel_tx_cmd_set(panel, DSI_CMD_SET_LP1);
	if (rc)
		DSI_ERR("[%s] failed to send DSI_CMD_SET_LP1 cmd, rc=%d\n",
		       panel->name, rc);

exit:
	mutex_unlock(&panel->panel_lock);
	display_utc_time_marker("DSI_CMD_SET_LP1");
	return rc;
}

int dsi_panel_set_lp2(struct dsi_panel *panel)
{
	int rc = 0;
	struct dsi_panel_mi_cfg *mi_cfg;

	mi_cfg = &panel->mi_cfg;
	mi_cfg->hbm_enabled = false;
	if (!panel) {
		DSI_ERR("invalid params\n");
		return -EINVAL;
	}

	mutex_lock(&panel->panel_lock);
	if (!panel->panel_initialized)
		goto exit;

	rc = dsi_panel_tx_cmd_set(panel, DSI_CMD_SET_LP2);
	if (rc)
		DSI_ERR("[%s] failed to send DSI_CMD_SET_LP2 cmd, rc=%d\n",
		       panel->name, rc);

exit:
	mutex_unlock(&panel->panel_lock);
	display_utc_time_marker("DSI_CMD_SET_LP2");
	return rc;
}

int dsi_panel_set_nolp(struct dsi_panel *panel)
{
	int rc = 0;
	struct dsi_panel_mi_cfg *mi_cfg;

	if (!panel) {
		DSI_ERR("invalid params\n");
		return -EINVAL;
	}

	mutex_lock(&panel->panel_lock);

	mi_cfg = &panel->mi_cfg;

	if (!panel->panel_initialized)
		goto exit;

	cancel_delayed_work(&mi_cfg->enter_aod_delayed_work);

	if (mi_cfg->fod_hbm_enabled) {
		DSI_INFO("fod_hbm_enabled set, skip\n");
		goto exit_skip;
	}

	/*
	 * Consider about LP1->LP2->NOLP.
	 */
	if (dsi_panel_is_type_oled(panel) &&
	    (panel->power_mode == SDE_MODE_DPMS_LP1 ||
	     panel->power_mode == SDE_MODE_DPMS_LP2))
		dsi_pwr_panel_regulator_mode_set(&panel->power_info,
			"ibb", REGULATOR_MODE_NORMAL);
	rc = dsi_panel_tx_cmd_set(panel, DSI_CMD_SET_NOLP);
	if (rc)
		DSI_ERR("[%s] failed to send DSI_CMD_SET_NOLP cmd, rc=%d\n",
			panel->name, rc);

	mi_cfg->dimming_state = STATE_DIM_RESTORE;

	if (mi_cfg->dc_type == 0 && mi_cfg->dc_enable) {
		rc = dsi_panel_tx_cmd_set(panel, DSI_CMD_SET_MI_AOD_TO_DC_ON);
		if (rc)
			DSI_ERR("[%s] failed to send DSI_CMD_SET_MI_AOD_TO_DC_ON cmd, rc=%d\n",
				panel->name, rc);
	}

exit_skip:
	if (mi_cfg->fod_hbm_enabled && mi_cfg->dynamic_elvss_enabled) {
		rc = dsi_panel_tx_cmd_set(panel, DSI_CMD_SET_MI_DYNAMIC_ELVSS_ON);
		if (rc)
			DSI_ERR("Failed to send DSI_CMD_SET_MI_DYNAMIC_ELVSS_ON command\n");
		else
			DSI_INFO("dynamic elvss on\n");
	}

	mi_cfg->in_aod = false;
	mi_cfg->doze_brightness_state = DOZE_TO_NORMAL;
	mi_cfg->into_aod_pending = false;
	mi_cfg->layer_fod_unlock_success = false;
	mi_cfg->sysfs_fod_unlock_success = false;
	fm_stat.idle_status = false;

exit:
	mutex_unlock(&panel->panel_lock);
	display_utc_time_marker("DSI_CMD_SET_NOLP");

	return rc;
}

int dsi_panel_prepare(struct dsi_panel *panel)
{
	int rc = 0;

	if (!panel) {
		DSI_ERR("invalid params\n");
		return -EINVAL;
	}

	mutex_lock(&panel->panel_lock);

	if (panel->lp11_init) {
		rc = dsi_panel_reset(panel);
		if (rc) {
			pr_err("[%s] failed to reset panel, rc=%d\n", panel->name, rc);
			goto error;
		}
	}

	rc = dsi_panel_tx_cmd_set(panel, DSI_CMD_SET_PRE_ON);
	if (rc) {
		DSI_ERR("[%s] failed to send DSI_CMD_SET_PRE_ON cmds, rc=%d\n",
		       panel->name, rc);
		goto error;
	}

error:
	mutex_unlock(&panel->panel_lock);
	return rc;
}

static int dsi_panel_roi_prepare_dcs_cmds(struct dsi_panel_cmd_set *set,
		struct dsi_rect *roi, int ctrl_idx, int unicast)
{
	static const int ROI_CMD_LEN = 5;

	int rc = 0;

	/* DTYPE_DCS_LWRITE */
	char *caset, *paset;

	set->cmds = NULL;

	caset = kzalloc(ROI_CMD_LEN, GFP_KERNEL);
	if (!caset) {
		rc = -ENOMEM;
		goto exit;
	}
	caset[0] = 0x2a;
	caset[1] = (roi->x & 0xFF00) >> 8;
	caset[2] = roi->x & 0xFF;
	caset[3] = ((roi->x - 1 + roi->w) & 0xFF00) >> 8;
	caset[4] = (roi->x - 1 + roi->w) & 0xFF;

	paset = kzalloc(ROI_CMD_LEN, GFP_KERNEL);
	if (!paset) {
		rc = -ENOMEM;
		goto error_free_mem;
	}
	paset[0] = 0x2b;
	paset[1] = (roi->y & 0xFF00) >> 8;
	paset[2] = roi->y & 0xFF;
	paset[3] = ((roi->y - 1 + roi->h) & 0xFF00) >> 8;
	paset[4] = (roi->y - 1 + roi->h) & 0xFF;

	set->type = DSI_CMD_SET_ROI;
	set->state = DSI_CMD_SET_STATE_LP;
	set->count = 2; /* send caset + paset together */
	set->cmds = kcalloc(set->count, sizeof(*set->cmds), GFP_KERNEL);
	if (!set->cmds) {
		rc = -ENOMEM;
		goto error_free_mem;
	}
	set->cmds[0].msg.channel = 0;
	set->cmds[0].msg.type = MIPI_DSI_DCS_LONG_WRITE;
	set->cmds[0].msg.flags = unicast ? MIPI_DSI_MSG_UNICAST : 0;
	set->cmds[0].msg.ctrl = unicast ? ctrl_idx : 0;
	set->cmds[0].msg.tx_len = ROI_CMD_LEN;
	set->cmds[0].msg.tx_buf = caset;
	set->cmds[0].msg.rx_len = 0;
	set->cmds[0].msg.rx_buf = 0;
	set->cmds[0].msg.wait_ms = 0;
	set->cmds[0].last_command = 0;
	set->cmds[0].post_wait_ms = 0;

	set->cmds[1].msg.channel = 0;
	set->cmds[1].msg.type = MIPI_DSI_DCS_LONG_WRITE;
	set->cmds[1].msg.flags = unicast ? MIPI_DSI_MSG_UNICAST : 0;
	set->cmds[1].msg.ctrl = unicast ? ctrl_idx : 0;
	set->cmds[1].msg.tx_len = ROI_CMD_LEN;
	set->cmds[1].msg.tx_buf = paset;
	set->cmds[1].msg.rx_len = 0;
	set->cmds[1].msg.rx_buf = 0;
	set->cmds[1].msg.wait_ms = 0;
	set->cmds[1].last_command = 1;
	set->cmds[1].post_wait_ms = 0;

	goto exit;

error_free_mem:
	kfree(caset);
	kfree(paset);
	kfree(set->cmds);

exit:
	return rc;
}

int dsi_panel_send_qsync_on_dcs(struct dsi_panel *panel,
		int ctrl_idx)
{
	int rc = 0;

	if (!panel) {
		DSI_ERR("invalid params\n");
		return -EINVAL;
	}

	mutex_lock(&panel->panel_lock);

	DSI_DEBUG("ctrl:%d qsync on\n", ctrl_idx);
	rc = dsi_panel_tx_cmd_set(panel, DSI_CMD_SET_QSYNC_ON);
	if (rc)
		DSI_ERR("[%s] failed to send DSI_CMD_SET_QSYNC_ON cmds rc=%d\n",
		       panel->name, rc);

	mutex_unlock(&panel->panel_lock);
	return rc;
}

int dsi_panel_send_qsync_off_dcs(struct dsi_panel *panel,
		int ctrl_idx)
{
	int rc = 0;

	if (!panel) {
		DSI_ERR("invalid params\n");
		return -EINVAL;
	}

	mutex_lock(&panel->panel_lock);

	DSI_DEBUG("ctrl:%d qsync off\n", ctrl_idx);
	rc = dsi_panel_tx_cmd_set(panel, DSI_CMD_SET_QSYNC_OFF);
	if (rc)
		DSI_ERR("[%s] failed to send DSI_CMD_SET_QSYNC_OFF cmds rc=%d\n",
		       panel->name, rc);

	mutex_unlock(&panel->panel_lock);
	return rc;
}

int dsi_panel_send_roi_dcs(struct dsi_panel *panel, int ctrl_idx,
		struct dsi_rect *roi)
{
	int rc = 0;
	struct dsi_panel_cmd_set *set;
	struct dsi_display_mode_priv_info *priv_info;

	if (!panel || !panel->cur_mode) {
		DSI_ERR("Invalid params\n");
		return -EINVAL;
	}

	priv_info = panel->cur_mode->priv_info;
	set = &priv_info->cmd_sets[DSI_CMD_SET_ROI];

	rc = dsi_panel_roi_prepare_dcs_cmds(set, roi, ctrl_idx, true);
	if (rc) {
		DSI_ERR("[%s] failed to prepare DSI_CMD_SET_ROI cmds, rc=%d\n",
				panel->name, rc);
		return rc;
	}
	DSI_DEBUG("[%s] send roi x %d y %d w %d h %d\n", panel->name,
			roi->x, roi->y, roi->w, roi->h);
	SDE_EVT32(roi->x, roi->y, roi->w, roi->h);

	mutex_lock(&panel->panel_lock);

	rc = dsi_panel_tx_cmd_set(panel, DSI_CMD_SET_ROI);
	if (rc)
		DSI_ERR("[%s] failed to send DSI_CMD_SET_ROI cmds, rc=%d\n",
				panel->name, rc);

	mutex_unlock(&panel->panel_lock);

	dsi_panel_destroy_cmd_packets(set);
	dsi_panel_dealloc_cmd_packets(set);

	return rc;
}

int dsi_panel_pre_mode_switch_to_video(struct dsi_panel *panel)
{
	int rc = 0;

	if (!panel) {
		DSI_ERR("Invalid params\n");
		return -EINVAL;
	}

	mutex_lock(&panel->panel_lock);

	rc = dsi_panel_tx_cmd_set(panel, DSI_CMD_SET_CMD_TO_VID_SWITCH);
	if (rc)
		DSI_ERR("[%s] failed to send DSI_CMD_SET_CMD_TO_VID_SWITCH cmds, rc=%d\n",
		       panel->name, rc);

	mutex_unlock(&panel->panel_lock);
	return rc;
}

int dsi_panel_pre_mode_switch_to_cmd(struct dsi_panel *panel)
{
	int rc = 0;

	if (!panel) {
		DSI_ERR("Invalid params\n");
		return -EINVAL;
	}

	mutex_lock(&panel->panel_lock);

	rc = dsi_panel_tx_cmd_set(panel, DSI_CMD_SET_VID_TO_CMD_SWITCH);
	if (rc)
		DSI_ERR("[%s] failed to send DSI_CMD_SET_CMD_TO_VID_SWITCH cmds, rc=%d\n",
		       panel->name, rc);

	mutex_unlock(&panel->panel_lock);
	return rc;
}

int dsi_panel_mode_switch_to_cmd(struct dsi_panel *panel)
{
	int rc = 0;

	if (!panel) {
		DSI_ERR("Invalid params\n");
		return -EINVAL;
	}

	mutex_lock(&panel->panel_lock);

	rc = dsi_panel_tx_cmd_set(panel, DSI_CMD_SET_POST_VID_TO_CMD_SWITCH);
	if (rc)
		DSI_ERR("[%s] failed to send DSI_CMD_SET_CMD_TO_VID_SWITCH cmds, rc=%d\n",
		       panel->name, rc);

	mutex_unlock(&panel->panel_lock);
	return rc;
}

int dsi_panel_mode_switch_to_vid(struct dsi_panel *panel)
{
	int rc = 0;

	if (!panel) {
		DSI_ERR("Invalid params\n");
		return -EINVAL;
	}

	mutex_lock(&panel->panel_lock);

	rc = dsi_panel_tx_cmd_set(panel, DSI_CMD_SET_POST_CMD_TO_VID_SWITCH);
	if (rc)
		DSI_ERR("[%s] failed to send DSI_CMD_SET_CMD_TO_VID_SWITCH cmds, rc=%d\n",
		       panel->name, rc);

	mutex_unlock(&panel->panel_lock);
	return rc;
}

int dsi_panel_switch(struct dsi_panel *panel)
{
	int rc = 0;

	if (!panel) {
		DSI_ERR("Invalid params\n");
		return -EINVAL;
	}

	mutex_lock(&panel->panel_lock);

	rc = dsi_panel_tx_cmd_set(panel, DSI_CMD_SET_TIMING_SWITCH);
	if (rc)
		DSI_ERR("[%s] failed to send DSI_CMD_SET_TIMING_SWITCH cmds, rc=%d\n",
		       panel->name, rc);

	mutex_unlock(&panel->panel_lock);
	display_utc_time_marker("DSI_CMD_SET_TIMING_SWITCH");
	return rc;
}

int dsi_panel_post_switch(struct dsi_panel *panel)
{
	int rc = 0;

	if (!panel) {
		DSI_ERR("Invalid params\n");
		return -EINVAL;
	}

	mutex_lock(&panel->panel_lock);

	rc = dsi_panel_tx_cmd_set(panel, DSI_CMD_SET_POST_TIMING_SWITCH);
	if (rc)
		DSI_ERR("[%s] failed to send DSI_CMD_SET_POST_TIMING_SWITCH cmds, rc=%d\n",
		       panel->name, rc);

	mutex_unlock(&panel->panel_lock);
	return rc;
}

int dsi_panel_dc_switch(struct dsi_panel *panel)
{
	int rc = 0;

	if (!panel) {
		DSI_ERR("Invalid params\n");
		return -EINVAL;
	}

	mutex_lock(&panel->panel_lock);

	if (panel->mi_cfg.dc_enable) {
		rc = dsi_panel_tx_cmd_set(panel, DSI_CMD_SET_MI_DC_ON);
		if (rc)
			DSI_ERR("[%s] failed to send DSI_CMD_SET_MI_DC_ON cmd, rc=%d\n",
					panel->name, rc);
	} else {
		rc = dsi_panel_tx_cmd_set(panel, DSI_CMD_SET_MI_DC_OFF);
		if (rc)
			DSI_ERR("[%s] failed to send DSI_CMD_SET_MI_DC_OFF cmd, rc=%d\n",
				panel->name, rc);
	}
	pr_debug("[%s] tx dc success, dc status %d",
		panel->name, panel->mi_cfg.dc_enable);

	mutex_unlock(&panel->panel_lock);
	display_utc_time_marker("DSI_CMD_SET_DC_CMD");
	return rc;
}

int dsi_panel_enable(struct dsi_panel *panel)
{
	int rc = 0;
	struct dsi_panel_mi_cfg *mi_cfg;
	struct dsi_display *display = NULL;
	struct mipi_dsi_host *host = NULL;

	if (!panel) {
		DSI_ERR("Invalid params\n");
		return -EINVAL;
	}

	mutex_lock(&panel->panel_lock);

	mi_cfg = &panel->mi_cfg;

	rc = dsi_panel_tx_cmd_set(panel, DSI_CMD_SET_ON);
	if (rc)
		DSI_ERR("[%s] failed to send DSI_CMD_SET_ON cmds, rc=%d\n",
		       panel->name, rc);
	else {
		panel->panel_initialized = true;
	}

	if (mi_cfg->gamma_update_flag) {
		if (mi_cfg->gamma_cfg.update_done_60hz &&
			(60 == panel->cur_mode->timing.refresh_rate)) {
			rc = dsi_panel_write_gamma_cmd_set(panel,
					DSI_CMD_SET_MI_GAMMA_SWITCH_60HZ);
			if (rc)
				DSI_ERR("[%s] failed to send 60HZ GAMMA, rc=%d\n",
						panel->name, rc);
		}
		if (mi_cfg->gamma_cfg.update_done_90hz &&
			(90 == panel->cur_mode->timing.refresh_rate)) {
			rc = dsi_panel_write_gamma_cmd_set(panel,
					DSI_CMD_SET_MI_GAMMA_SWITCH_90HZ);
			if (rc)
				DSI_ERR("[%s] failed to send 90HZ GAMMA, rc=%d\n",
						panel->name, rc);
		}
	}

	if (mi_cfg->dc_type == 0 && mi_cfg->dc_enable) {
		rc = dsi_panel_tx_cmd_set(panel, DSI_CMD_SET_MI_DC_ON);
		if (rc)
			DSI_ERR("[%s] failed to send DSI_CMD_SET_MI_DC_ON cmd, rc=%d\n",
				panel->name, rc);
	}

	host = panel->host;
	if (host && mi_cfg->fod_hbm_enabled) {
		display = container_of(host, struct dsi_display, host);
		sde_crtc_fod_ui_ready(display, 1, 0);
	}

	mi_cfg->hbm_enabled = false;
	mi_cfg->fod_hbm_enabled = false;
	mi_cfg->fod_hbm_layer_enabled = false;
	mi_cfg->fod_backlight_flag = false;
	mi_cfg->in_aod = false;
	mi_cfg->dimming_state = STATE_NONE;
	mi_cfg->doze_brightness_state = DOZE_TO_NORMAL;
	mi_cfg->into_aod_pending = false;
	fm_stat.idle_status = false;

	mutex_unlock(&panel->panel_lock);
	display_utc_time_marker("DSI_CMD_SET_ON");

	return rc;
}

int dsi_panel_post_enable(struct dsi_panel *panel)
{
	int rc = 0;

	if (!panel) {
		DSI_ERR("invalid params\n");
		return -EINVAL;
	}

	mutex_lock(&panel->panel_lock);

	rc = dsi_panel_tx_cmd_set(panel, DSI_CMD_SET_POST_ON);
	if (rc) {
		DSI_ERR("[%s] failed to send DSI_CMD_SET_POST_ON cmds, rc=%d\n",
		       panel->name, rc);
		goto error;
	}
error:
	mutex_unlock(&panel->panel_lock);

	if (panel->mi_cfg.gamma_update_flag) {
		if (!panel->mi_cfg.gamma_cfg.read_done) {
			rc = dsi_panel_read_gamma_param(panel);
			if (rc) {
				DSI_ERR("[%s] failed to read gamma para, rc=%d\n",
					panel->name, rc);
			} else {
				rc = dsi_panel_update_gamma_param(panel);
				if (rc) {
					DSI_ERR("[%s] failed to update gamma para, rc=%d\n",
						panel->name, rc);
				}
			}
		}

		if (panel->mi_cfg.gamma_cfg.black_setting_flag) {
			mutex_lock(&panel->panel_lock);
			display_utc_time_marker("DSI_CMD_SET_MI_BLACK_SETTING");
			rc = dsi_panel_tx_cmd_set(panel, DSI_CMD_SET_MI_BLACK_SETTING);
			if (rc) {
				DSI_ERR("[%s] failed to send DSI_CMD_SET_MI_BLACK_SETTING cmds, rc=%d\n",
					panel->name, rc);
			}
			mutex_unlock(&panel->panel_lock);
		}
	}

	if (panel->mi_cfg.dc_update_flag && !panel->mi_cfg.dc_cfg.read_done) {
		rc = dsi_panel_read_dc_param(panel);
		if (rc) {
			DSI_ERR("[%s] failed to read DC para, rc=%d\n",
				panel->name, rc);
		} else {
			rc = dsi_panel_update_dc_param(panel);
			if (rc) {
				DSI_ERR("[%s] failed to update DC para, rc=%d\n",
					panel->name, rc);
			}
		}
	}

	if (panel->mi_cfg.greenish_gamma_update_flag && !panel->mi_cfg.greenish_gamma_cfg.gamma_update_done) {
		rc = dsi_panel_read_greenish_gamma_setting(panel);
		if (rc) {
			DSI_ERR("[%s] failed to read greenish gamma setting, rc=%d\n",
				panel->name, rc);
		}
	}

	if (panel->mi_cfg.greenish_gamma_update_flag && panel->mi_cfg.greenish_gamma_cfg.gamma_update_done) {
		rc = dsi_panel_update_greenish_gamma_setting(panel);
		if (rc) {
			DSI_ERR("[%s] failed to update greenish gamma setting, rc=%d\n",
				panel->name, rc);
		}
	}

	return rc;
}

int dsi_panel_pre_disable(struct dsi_panel *panel)
{
	int rc = 0;

	if (!panel) {
		DSI_ERR("invalid params\n");
		return -EINVAL;
	}

	mutex_lock(&panel->panel_lock);

	rc = dsi_panel_tx_cmd_set(panel, DSI_CMD_SET_PRE_OFF);
	if (rc) {
		DSI_ERR("[%s] failed to send DSI_CMD_SET_PRE_OFF cmds, rc=%d\n",
		       panel->name, rc);
		goto error;
	}

error:
	mutex_unlock(&panel->panel_lock);
	return rc;
}

int dsi_panel_disable(struct dsi_panel *panel)
{
	int rc = 0;
	struct dsi_panel_mi_cfg *mi_cfg;
	struct dsi_display *display = NULL;
	struct mipi_dsi_host *host = NULL;
	struct dsi_display_mode_priv_info *priv_info;
	struct dsi_cmd_desc *cmds = NULL;
	u32 count;
	u8 *tx_buf;

	if (!panel) {
		DSI_ERR("invalid params\n");
		return -EINVAL;
	}

	mutex_lock(&panel->panel_lock);

	mi_cfg = &panel->mi_cfg;

	/* Avoid sending panel off commands when ESD recovery is underway */
	if (!atomic_read(&panel->esd_recovery_pending)) {
		/*
		 * Need to set IBB/AB regulator mode to STANDBY,
		 * if panel is going off from AOD mode.
		 */
		if (dsi_panel_is_type_oled(panel) &&
			(panel->power_mode == SDE_MODE_DPMS_LP1 ||
			panel->power_mode == SDE_MODE_DPMS_LP2))
			dsi_pwr_panel_regulator_mode_set(&panel->power_info,
				"ibb", REGULATOR_MODE_STANDBY);

		priv_info = panel->cur_mode ? panel->cur_mode->priv_info : NULL;
		if (mi_cfg->fod_hbm_enabled && priv_info) {
			DSI_INFO("hbm fod off\n");
			if (mi_cfg->hbm_51_ctrl_flag) {
				cmds = priv_info->cmd_sets[DSI_CMD_SET_MI_HBM_FOD_OFF].cmds;
				count = priv_info->cmd_sets[DSI_CMD_SET_MI_HBM_FOD_OFF].count;
				if (cmds && count >= mi_cfg->fod_off_51_index) {
					tx_buf = (u8 *)cmds[mi_cfg->fod_off_51_index].msg.tx_buf;
					if (tx_buf && tx_buf[0] == 0x51) {
						tx_buf[1] = 0x00;
						tx_buf[2] = 0x00;
					}
					DSI_INFO("DSI_CMD_SET_MI_HBM_FOD_OFF 0x%02X = 0x%02X 0x%02X\n",
							tx_buf[0], tx_buf[1], tx_buf[2]);
				} else {
					if (tx_buf)
						DSI_ERR("tx_buf[0] = 0x%02X, check 0x51 index\n", tx_buf[0]);
					else
						DSI_ERR("tx_buf is NULL pointer\n");
				}
				rc = dsi_panel_tx_cmd_set(panel, DSI_CMD_SET_MI_HBM_FOD_OFF);
			} else {
				rc = dsi_panel_tx_cmd_set(panel, DSI_CMD_SET_MI_HBM_FOD_OFF);
			}
			if (rc) {
				DSI_ERR("[%s] failed to send DSI_CMD_SET_MI_HBM_FOD_OFF cmds, rc=%d\n",
					panel->name, rc);
			}
		}

		rc = dsi_panel_tx_cmd_set(panel, DSI_CMD_SET_OFF);
		if (rc) {
			/*
			 * Sending panel off commands may fail when  DSI
			 * controller is in a bad state. These failures can be
			 * ignored since controller will go for full reset on
			 * subsequent display enable anyway.
			 */
			pr_warn_ratelimited("[%s] failed to send DSI_CMD_SET_OFF cmds, rc=%d\n",
					panel->name, rc);
			rc = 0;
		}
	} else {
		mi_cfg->unset_doze_brightness = mi_cfg->doze_brightness_state;
		DSI_INFO("save doze brightness state [%d] when ESD recovery is underway\n",
				mi_cfg->unset_doze_brightness);
	}
	panel->panel_initialized = false;
	panel->power_mode = SDE_MODE_DPMS_OFF;

	host = panel->host;
	if (host && mi_cfg->fod_hbm_enabled) {
		display = container_of(host, struct dsi_display, host);
		sde_crtc_fod_ui_ready(display, 1, 0);
	}

	mi_cfg->hbm_enabled = false;
	mi_cfg->fod_hbm_enabled = false;
	mi_cfg->fod_hbm_layer_enabled = false;
	mi_cfg->fod_backlight_flag = false;
	mi_cfg->in_aod = false;
	mi_cfg->dimming_state = STATE_NONE;
	mi_cfg->doze_brightness_state = DOZE_TO_NORMAL;
	mi_cfg->into_aod_pending = false;
	mi_cfg->layer_fod_unlock_success = false;
	mi_cfg->sysfs_fod_unlock_success = false;
	if (mi_cfg->dc_type)
		mi_cfg->dc_enable = false;

	mutex_unlock(&panel->panel_lock);
	display_utc_time_marker("DSI_CMD_SET_OFF");
	return rc;
}

int dsi_panel_unprepare(struct dsi_panel *panel)
{
	int rc = 0;

	if (!panel) {
		DSI_ERR("invalid params\n");
		return -EINVAL;
	}

	mutex_lock(&panel->panel_lock);

	rc = dsi_panel_tx_cmd_set(panel, DSI_CMD_SET_POST_OFF);
	if (rc) {
		DSI_ERR("[%s] failed to send DSI_CMD_SET_POST_OFF cmds, rc=%d\n",
		       panel->name, rc);
		goto error;
	}

error:
	mutex_unlock(&panel->panel_lock);
	return rc;
}

int dsi_panel_post_unprepare(struct dsi_panel *panel)
{
	int rc = 0;

	if (!panel) {
		DSI_ERR("invalid params\n");
		return -EINVAL;
	}

	mutex_lock(&panel->panel_lock);

	rc = dsi_panel_power_off(panel);
	if (rc) {
		DSI_ERR("[%s] panel power_Off failed, rc=%d\n",
			panel->name, rc);
		goto error;
	}
error:
	mutex_unlock(&panel->panel_lock);
	return rc;
}<|MERGE_RESOLUTION|>--- conflicted
+++ resolved
@@ -670,9 +670,6 @@
 	return 0;
 }
 
-<<<<<<< HEAD
-int dsi_panel_update_backlight(struct dsi_panel *panel,
-=======
 static int dsi_panel_dcs_set_display_brightness_c2(struct mipi_dsi_device *dsi,
 			u32 bl_lvl)
 {
@@ -689,18 +686,14 @@
 
 
 
-static int dsi_panel_update_backlight(struct dsi_panel *panel,
->>>>>>> f106ab53
+int dsi_panel_update_backlight(struct dsi_panel *panel,
 	u32 bl_lvl)
 {
 	int rc = 0;
 	struct mipi_dsi_device *dsi;
-<<<<<<< HEAD
 	struct dsi_panel_mi_cfg *mi_cfg = &panel->mi_cfg;
+	struct dsi_backlight_config *bl;
 	static int use_count = 10;
-=======
-	struct dsi_backlight_config *bl;
->>>>>>> f106ab53
 
 	if (!panel || (bl_lvl > 0xffff)) {
 		DSI_ERR("invalid params\n");
@@ -713,7 +706,6 @@
 	if (panel->bl_config.bl_inverted_dbv)
 		bl_lvl = (((bl_lvl & 0xff) << 8) | (bl_lvl >> 8));
 
-<<<<<<< HEAD
 	if (panel->mi_cfg.bl_is_big_endian) {
 		if ((!mi_cfg->last_bl_level && bl_lvl) ||
 			(mi_cfg->last_bl_level && !bl_lvl))
@@ -731,15 +723,11 @@
 			}
 		}
 		rc = mipi_dsi_dcs_set_display_brightness_big_endian(dsi, bl_lvl);
-	} else {
-		rc = mipi_dsi_dcs_set_display_brightness(dsi, bl_lvl);
-	}
-=======
-	if (panel->bl_config.bl_dcs_subtype == 0xc2)
+	}
+	else if (panel->bl_config.bl_dcs_subtype == 0xc2)
 		rc = dsi_panel_dcs_set_display_brightness_c2(dsi, bl_lvl);
 	else
 		rc = mipi_dsi_dcs_set_display_brightness(dsi, bl_lvl);
->>>>>>> f106ab53
 
 	if (rc < 0)
 		DSI_ERR("failed to update dcs backlight:%d\n", bl_lvl);
@@ -2679,7 +2667,6 @@
 		panel->bl_config.brightness_max_level = val;
 	}
 
-<<<<<<< HEAD
 	rc = utils->read_u32(utils->data, "qcom,mdss-brightness-init-level",
 		&val);
 	if (rc) {
@@ -2688,7 +2675,8 @@
 		panel->bl_config.brightness_init_level = panel->bl_config.brightness_max_level;
 	} else {
 		panel->bl_config.brightness_init_level = val;
-=======
+	}
+
 	rc = utils->read_u32(utils->data, "qcom,mdss-dsi-bl-ctrl-dcs-subtype",
 		&val);
 	if (rc) {
@@ -2697,7 +2685,6 @@
 		panel->bl_config.bl_dcs_subtype = 0;
 	} else {
 		panel->bl_config.bl_dcs_subtype = val;
->>>>>>> f106ab53
 	}
 
 	panel->bl_config.bl_inverted_dbv = utils->read_bool(utils->data,
